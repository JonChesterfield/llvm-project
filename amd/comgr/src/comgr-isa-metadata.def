--- conflicted
+++ resolved
@@ -76,10 +76,7 @@
 HANDLE_ISA("amdgcn-amd-amdhsa-", "gfx1031",  false, false, EF_AMDGPU_MACH_AMDGCN_GFX1031, true, 65536,  32,  4,   40, 1024,  106, 800, 106,    8, 256, 256)
 HANDLE_ISA("amdgcn-amd-amdhsa-", "gfx1032",  false, false, EF_AMDGPU_MACH_AMDGCN_GFX1032, true, 65536,  32,  4,   40, 1024,  106, 800, 106,    8, 256, 256)
 HANDLE_ISA("amdgcn-amd-amdhsa-", "gfx1033",  false, false, EF_AMDGPU_MACH_AMDGCN_GFX1033, true, 65536,  32,  4,   40, 1024,  106, 800, 106,    8, 256, 256)
-<<<<<<< HEAD
+HANDLE_ISA("amdgcn-amd-amdhsa-", "gfx1034",  false, false, EF_AMDGPU_MACH_AMDGCN_GFX1034, true, 65536,  32,  4,   40, 1024,  106, 800, 106,    8, 256, 256)
 HANDLE_ISA("amdgcn-amd-amdhsa-", "gfx1100",  false, false, EF_AMDGPU_MACH_AMDGCN_GFX1100, true, 65536,  32,  4,   40, 1024,  106, 800, 106,   24, 1536, 256)
-=======
-HANDLE_ISA("amdgcn-amd-amdhsa-", "gfx1034",  false, false, EF_AMDGPU_MACH_AMDGCN_GFX1034, true, 65536,  32,  4,   40, 1024,  106, 800, 106,    8, 256, 256)
->>>>>>> 60ef0c7a
 
 #undef HANDLE_ISA