--- conflicted
+++ resolved
@@ -37,13 +37,9 @@
   void EmitBackendOutput(DiagnosticsEngine &Diags, const CodeGenOptions &CGOpts,
                          const TargetOptions &TOpts, const LangOptions &LOpts,
                          const llvm::DataLayout &TDesc, llvm::Module *M,
-<<<<<<< HEAD
-                         BackendAction Action, raw_pwrite_stream *OS,
+                         BackendAction Action,
+                         std::unique_ptr<raw_pwrite_stream> OS,
                          bool SetLLVMOpts = true);
-=======
-                         BackendAction Action,
-                         std::unique_ptr<raw_pwrite_stream> OS);
->>>>>>> 966bde50
 
   void EmbedBitcode(llvm::Module *M, const CodeGenOptions &CGOpts,
                     llvm::MemoryBufferRef Buf);
