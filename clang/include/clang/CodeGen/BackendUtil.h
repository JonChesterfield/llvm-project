//===--- BackendUtil.h - LLVM Backend Utilities -----------------*- C++ -*-===//
//
//                     The LLVM Compiler Infrastructure
//
// This file is distributed under the University of Illinois Open Source
// License. See LICENSE.TXT for details.
//
//===----------------------------------------------------------------------===//

#ifndef LLVM_CLANG_CODEGEN_BACKENDUTIL_H
#define LLVM_CLANG_CODEGEN_BACKENDUTIL_H

#include "clang/Basic/LLVM.h"
#include "llvm/IR/ModuleSummaryIndex.h"
#include <memory>

namespace llvm {
  class BitcodeModule;
  template <typename T> class Expected;
  class Module;
  class MemoryBufferRef;
}

namespace clang {
  class DiagnosticsEngine;
  class HeaderSearchOptions;
  class CodeGenOptions;
  class TargetOptions;
  class LangOptions;

  enum BackendAction {
    Backend_EmitAssembly,  ///< Emit native assembly files
    Backend_EmitBC,        ///< Emit LLVM bitcode files
    Backend_EmitLL,        ///< Emit human-readable LLVM assembly
    Backend_EmitNothing,   ///< Don't emit anything (benchmarking mode)
    Backend_EmitMCNull,    ///< Run CodeGen, but don't emit anything
    Backend_EmitObj        ///< Emit native object files
  };

  void EmitBackendOutput(DiagnosticsEngine &Diags, const HeaderSearchOptions &,
                         const CodeGenOptions &CGOpts,
                         const TargetOptions &TOpts, const LangOptions &LOpts,
                         const llvm::DataLayout &TDesc, llvm::Module *M,
                         BackendAction Action,
                         std::unique_ptr<raw_pwrite_stream> OS,
                         bool SetLLVMOpts = true);

  void EmbedBitcode(llvm::Module *M, const CodeGenOptions &CGOpts,
                    llvm::MemoryBufferRef Buf);
<<<<<<< HEAD
=======

  llvm::Expected<llvm::BitcodeModule>
  FindThinLTOModule(llvm::MemoryBufferRef MBRef);
}
>>>>>>> cb904604

  void PerformPrelinkPasses(DiagnosticsEngine &Diags,
                            const HeaderSearchOptions &HeaderSearchOpts,
                            const CodeGenOptions &CGOpts,
                            const TargetOptions &TOpts, const LangOptions &LOpts,
                            const llvm::DataLayout &TDesc, llvm::Module *M,
                            BackendAction Action);
}
#endif<|MERGE_RESOLUTION|>--- conflicted
+++ resolved
@@ -47,19 +47,17 @@
 
   void EmbedBitcode(llvm::Module *M, const CodeGenOptions &CGOpts,
                     llvm::MemoryBufferRef Buf);
-<<<<<<< HEAD
-=======
+
+  void PerformPrelinkPasses(DiagnosticsEngine &Diags,
+                            const HeaderSearchOptions &HeaderSearchOpts,
+                            const CodeGenOptions &CGOpts,
+                            const TargetOptions &TOpts,
+                            const LangOptions &LOpts,
+                            const llvm::DataLayout &TDesc, llvm::Module *M,
+                            BackendAction Action);
 
   llvm::Expected<llvm::BitcodeModule>
   FindThinLTOModule(llvm::MemoryBufferRef MBRef);
 }
->>>>>>> cb904604
 
-  void PerformPrelinkPasses(DiagnosticsEngine &Diags,
-                            const HeaderSearchOptions &HeaderSearchOpts,
-                            const CodeGenOptions &CGOpts,
-                            const TargetOptions &TOpts, const LangOptions &LOpts,
-                            const llvm::DataLayout &TDesc, llvm::Module *M,
-                            BackendAction Action);
-}
 #endif