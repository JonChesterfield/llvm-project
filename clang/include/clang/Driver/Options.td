--- conflicted
+++ resolved
@@ -966,11 +966,7 @@
   PosFlag<SetTrue, [CC1Option], "Use 32-bit pointers for accessing const/local/shared address spaces">,
   NegFlag<SetFalse>>;
 def fgpu_default_stream_EQ : Joined<["-"], "fgpu-default-stream=">,
-<<<<<<< HEAD
-  HelpText<"Specify default stream. Valid values are 'legacy' and 'per-thread'. The default value is 'legacy'. (HIP only)">,
-=======
   HelpText<"Specify default stream. The default value is 'legacy'. (HIP only)">,
->>>>>>> de4ffac8
   Flags<[CC1Option]>,
   Values<"legacy,per-thread">,
   NormalizedValuesScope<"LangOptions::GPUDefaultStreamKind">,
@@ -3522,11 +3518,7 @@
   NegFlag<SetFalse, [CC1Option]>>, Group<m_Group>;
 
 def mcode_object_version_EQ : Joined<["-"], "mcode-object-version=">, Group<m_Group>,
-<<<<<<< HEAD
   HelpText<"Specify code object ABI version. Allowed values are 2, 3, 4, and 5. Defaults to 4. (AMDGPU only)">,
-=======
-  HelpText<"Specify code object ABI version. Defaults to 4. (AMDGPU only)">,
->>>>>>> de4ffac8
   Flags<[CC1Option]>,
   Values<"none,2,3,4,5">,
   NormalizedValuesScope<"TargetOptions">,
