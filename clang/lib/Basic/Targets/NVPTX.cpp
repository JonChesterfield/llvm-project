//===--- NVPTX.cpp - Implement NVPTX target feature support ---------------===//
//
// Part of the LLVM Project, under the Apache License v2.0 with LLVM Exceptions.
// See https://llvm.org/LICENSE.txt for license information.
// SPDX-License-Identifier: Apache-2.0 WITH LLVM-exception
//
//===----------------------------------------------------------------------===//
//
// This file implements NVPTX TargetInfo objects.
//
//===----------------------------------------------------------------------===//

#include "NVPTX.h"
#include "Targets.h"
#include "clang/Basic/Builtins.h"
#include "clang/Basic/MacroBuilder.h"
#include "clang/Basic/OpenMPGridValues.h"
#include "clang/Basic/TargetBuiltins.h"
#include "llvm/ADT/StringSwitch.h"
#include "llvm/Frontend/OpenMP/OMPGridValues.h"

using namespace clang;
using namespace clang::targets;

const Builtin::Info NVPTXTargetInfo::BuiltinInfo[] = {
#define BUILTIN(ID, TYPE, ATTRS)                                               \
  {#ID, TYPE, ATTRS, nullptr, ALL_LANGUAGES, nullptr},
#define LIBBUILTIN(ID, TYPE, ATTRS, HEADER)                                    \
  {#ID, TYPE, ATTRS, HEADER, ALL_LANGUAGES, nullptr},
#define TARGET_BUILTIN(ID, TYPE, ATTRS, FEATURE)                               \
  {#ID, TYPE, ATTRS, nullptr, ALL_LANGUAGES, FEATURE},
#include "clang/Basic/BuiltinsNVPTX.def"
};

const char *const NVPTXTargetInfo::GCCRegNames[] = {"r0"};

NVPTXTargetInfo::NVPTXTargetInfo(const llvm::Triple &Triple,
                                 const TargetOptions &Opts,
                                 unsigned TargetPointerWidth)
    : TargetInfo(Triple) {
  assert((TargetPointerWidth == 32 || TargetPointerWidth == 64) &&
         "NVPTX only supports 32- and 64-bit modes.");

  PTXVersion = 32;
  for (const StringRef Feature : Opts.FeaturesAsWritten) {
    if (!Feature.startswith("+ptx"))
      continue;
    PTXVersion = llvm::StringSwitch<unsigned>(Feature)
                     .Case("+ptx70", 70)
                     .Case("+ptx65", 65)
                     .Case("+ptx64", 64)
                     .Case("+ptx63", 63)
                     .Case("+ptx61", 61)
                     .Case("+ptx60", 60)
                     .Case("+ptx50", 50)
                     .Case("+ptx43", 43)
                     .Case("+ptx42", 42)
                     .Case("+ptx41", 41)
                     .Case("+ptx40", 40)
                     .Case("+ptx32", 32)
                     .Default(32);
  }

  TLSSupported = false;
  VLASupported = false;
  AddrSpaceMap = &NVPTXAddrSpaceMap;
<<<<<<< HEAD
  GridValues = (const int *)&(GPU::NVPTXGpuGridValues[0]);
  LongGridValues = (const long long *)&(GPU::NVPTXGpuLongGridValues[0]);
=======
  GridValues = llvm::omp::NVPTXGpuGridValues;
>>>>>>> 5a33ba52
  UseAddrSpaceMapMangling = true;

  // Define available target features
  // These must be defined in sorted order!
  NoAsmVariants = true;
  GPU = CudaArch::SM_20;

  if (TargetPointerWidth == 32)
    resetDataLayout("e-p:32:32-i64:64-i128:128-v16:16-v32:32-n16:32:64");
  else if (Opts.NVPTXUseShortPointers)
    resetDataLayout(
        "e-p3:32:32-p4:32:32-p5:32:32-i64:64-i128:128-v16:16-v32:32-n16:32:64");
  else
    resetDataLayout("e-i64:64-i128:128-v16:16-v32:32-n16:32:64");

  // If possible, get a TargetInfo for our host triple, so we can match its
  // types.
  llvm::Triple HostTriple(Opts.HostTriple);
  if (!HostTriple.isNVPTX())
    HostTarget.reset(AllocateTarget(llvm::Triple(Opts.HostTriple), Opts));

  // If no host target, make some guesses about the data layout and return.
  if (!HostTarget) {
    LongWidth = LongAlign = TargetPointerWidth;
    PointerWidth = PointerAlign = TargetPointerWidth;
    switch (TargetPointerWidth) {
    case 32:
      SizeType = TargetInfo::UnsignedInt;
      PtrDiffType = TargetInfo::SignedInt;
      IntPtrType = TargetInfo::SignedInt;
      break;
    case 64:
      SizeType = TargetInfo::UnsignedLong;
      PtrDiffType = TargetInfo::SignedLong;
      IntPtrType = TargetInfo::SignedLong;
      break;
    default:
      llvm_unreachable("TargetPointerWidth must be 32 or 64");
    }
    return;
  }

  // Copy properties from host target.
  PointerWidth = HostTarget->getPointerWidth(/* AddrSpace = */ 0);
  PointerAlign = HostTarget->getPointerAlign(/* AddrSpace = */ 0);
  BoolWidth = HostTarget->getBoolWidth();
  BoolAlign = HostTarget->getBoolAlign();
  IntWidth = HostTarget->getIntWidth();
  IntAlign = HostTarget->getIntAlign();
  HalfWidth = HostTarget->getHalfWidth();
  HalfAlign = HostTarget->getHalfAlign();
  FloatWidth = HostTarget->getFloatWidth();
  FloatAlign = HostTarget->getFloatAlign();
  DoubleWidth = HostTarget->getDoubleWidth();
  DoubleAlign = HostTarget->getDoubleAlign();
  LongWidth = HostTarget->getLongWidth();
  LongAlign = HostTarget->getLongAlign();
  LongLongWidth = HostTarget->getLongLongWidth();
  LongLongAlign = HostTarget->getLongLongAlign();
  MinGlobalAlign = HostTarget->getMinGlobalAlign(/* TypeSize = */ 0);
  NewAlign = HostTarget->getNewAlign();
  DefaultAlignForAttributeAligned =
      HostTarget->getDefaultAlignForAttributeAligned();
  SizeType = HostTarget->getSizeType();
  IntMaxType = HostTarget->getIntMaxType();
  PtrDiffType = HostTarget->getPtrDiffType(/* AddrSpace = */ 0);
  IntPtrType = HostTarget->getIntPtrType();
  WCharType = HostTarget->getWCharType();
  WIntType = HostTarget->getWIntType();
  Char16Type = HostTarget->getChar16Type();
  Char32Type = HostTarget->getChar32Type();
  Int64Type = HostTarget->getInt64Type();
  SigAtomicType = HostTarget->getSigAtomicType();
  ProcessIDType = HostTarget->getProcessIDType();

  UseBitFieldTypeAlignment = HostTarget->useBitFieldTypeAlignment();
  UseZeroLengthBitfieldAlignment = HostTarget->useZeroLengthBitfieldAlignment();
  UseExplicitBitFieldAlignment = HostTarget->useExplicitBitFieldAlignment();
  ZeroLengthBitfieldBoundary = HostTarget->getZeroLengthBitfieldBoundary();

  // This is a bit of a lie, but it controls __GCC_ATOMIC_XXX_LOCK_FREE, and
  // we need those macros to be identical on host and device, because (among
  // other things) they affect which standard library classes are defined, and
  // we need all classes to be defined on both the host and device.
  MaxAtomicInlineWidth = HostTarget->getMaxAtomicInlineWidth();

  // Properties intentionally not copied from host:
  // - LargeArrayMinWidth, LargeArrayAlign: Not visible across the
  //   host/device boundary.
  // - SuitableAlign: Not visible across the host/device boundary, and may
  //   correctly be different on host/device, e.g. if host has wider vector
  //   types than device.
  // - LongDoubleWidth, LongDoubleAlign: nvptx's long double type is the same
  //   as its double type, but that's not necessarily true on the host.
  //   TODO: nvcc emits a warning when using long double on device; we should
  //   do the same.
}

ArrayRef<const char *> NVPTXTargetInfo::getGCCRegNames() const {
  return llvm::makeArrayRef(GCCRegNames);
}

bool NVPTXTargetInfo::hasFeature(StringRef Feature) const {
  return llvm::StringSwitch<bool>(Feature)
      .Cases("ptx", "nvptx", true)
      .Default(false);
}

void NVPTXTargetInfo::getTargetDefines(const LangOptions &Opts,
                                       MacroBuilder &Builder) const {
  Builder.defineMacro("__PTX__");
  Builder.defineMacro("__NVPTX__");
  if (Opts.CUDAIsDevice) {
    // Set __CUDA_ARCH__ for the GPU specified.
    std::string CUDAArchCode = [this] {
      switch (GPU) {
      case CudaArch::GFX600:
      case CudaArch::GFX601:
      case CudaArch::GFX700:
      case CudaArch::GFX701:
      case CudaArch::GFX702:
      case CudaArch::GFX703:
      case CudaArch::GFX704:
      case CudaArch::GFX801:
      case CudaArch::GFX802:
      case CudaArch::GFX803:
      case CudaArch::GFX810:
      case CudaArch::GFX900:
      case CudaArch::GFX902:
      case CudaArch::GFX904:
      case CudaArch::GFX906:
      case CudaArch::GFX908:
      case CudaArch::GFX909:
      case CudaArch::GFX1010:
      case CudaArch::GFX1011:
      case CudaArch::GFX1012:
      case CudaArch::LAST:
        break;
      case CudaArch::UNKNOWN:
        assert(false && "No GPU arch when compiling CUDA device code.");
        return "";
      case CudaArch::SM_20:
        return "200";
      case CudaArch::SM_21:
        return "210";
      case CudaArch::SM_30:
        return "300";
      case CudaArch::SM_32:
        return "320";
      case CudaArch::SM_35:
        return "350";
      case CudaArch::SM_37:
        return "370";
      case CudaArch::SM_50:
        return "500";
      case CudaArch::SM_52:
        return "520";
      case CudaArch::SM_53:
        return "530";
      case CudaArch::SM_60:
        return "600";
      case CudaArch::SM_61:
        return "610";
      case CudaArch::SM_62:
        return "620";
      case CudaArch::SM_70:
        return "700";
      case CudaArch::SM_72:
        return "720";
      case CudaArch::SM_75:
        return "750";
      case CudaArch::SM_80:
        return "800";
      }
      llvm_unreachable("unhandled CudaArch");
    }();
    Builder.defineMacro("__CUDA_ARCH__", CUDAArchCode);
  }
}

ArrayRef<Builtin::Info> NVPTXTargetInfo::getTargetBuiltins() const {
  return llvm::makeArrayRef(BuiltinInfo, clang::NVPTX::LastTSBuiltin -
                                             Builtin::FirstTSBuiltin);
}<|MERGE_RESOLUTION|>--- conflicted
+++ resolved
@@ -14,7 +14,6 @@
 #include "Targets.h"
 #include "clang/Basic/Builtins.h"
 #include "clang/Basic/MacroBuilder.h"
-#include "clang/Basic/OpenMPGridValues.h"
 #include "clang/Basic/TargetBuiltins.h"
 #include "llvm/ADT/StringSwitch.h"
 #include "llvm/Frontend/OpenMP/OMPGridValues.h"
@@ -64,12 +63,7 @@
   TLSSupported = false;
   VLASupported = false;
   AddrSpaceMap = &NVPTXAddrSpaceMap;
-<<<<<<< HEAD
-  GridValues = (const int *)&(GPU::NVPTXGpuGridValues[0]);
-  LongGridValues = (const long long *)&(GPU::NVPTXGpuLongGridValues[0]);
-=======
   GridValues = llvm::omp::NVPTXGpuGridValues;
->>>>>>> 5a33ba52
   UseAddrSpaceMapMangling = true;
 
   // Define available target features
