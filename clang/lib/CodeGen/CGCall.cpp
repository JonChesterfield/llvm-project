--- conflicted
+++ resolved
@@ -747,27 +747,14 @@
 /// Arrange the argument and result information for an abstract value
 /// of a given function type.  This is the method which all of the
 /// above functions ultimately defer to.
-<<<<<<< HEAD
-const CGFunctionInfo &
-CodeGenTypes::arrangeLLVMFunctionInfo(CanQualType resultType,
-                                      bool instanceMethod,
-                                      bool chainCall,
-                                      ArrayRef<CanQualType> argTypes,
-                                      FunctionType::ExtInfo info,
-                     ArrayRef<FunctionProtoType::ExtParameterInfo> paramInfos,
-                                      RequiredArgs required) {
-  if (!getContext().getLangOpts().OpenMP)
-    assert(llvm::all_of(argTypes,
-                        [](CanQualType T) { return T.isCanonicalAsParam(); }));
-=======
 const CGFunctionInfo &CodeGenTypes::arrangeLLVMFunctionInfo(
     CanQualType resultType, FnInfoOpts opts, ArrayRef<CanQualType> argTypes,
     FunctionType::ExtInfo info,
     ArrayRef<FunctionProtoType::ExtParameterInfo> paramInfos,
     RequiredArgs required) {
-  assert(llvm::all_of(argTypes,
-                      [](CanQualType T) { return T.isCanonicalAsParam(); }));
->>>>>>> c01054cc
+  if (!getContext().getLangOpts().OpenMP)
+    assert(llvm::all_of(argTypes,
+                        [](CanQualType T) { return T.isCanonicalAsParam(); }));
 
   // Lookup or create unique function info.
   llvm::FoldingSetNodeID ID;
