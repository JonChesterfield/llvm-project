--- conflicted
+++ resolved
@@ -748,7 +748,7 @@
 /// Arrange the argument and result information for an abstract value
 /// of a given function type.  This is the method which all of the
 /// above functions ultimately defer to.
-<<<<<<< HEAD
+#if 0//<<<<<<< HEAD
 const CGFunctionInfo &
 CodeGenTypes::arrangeLLVMFunctionInfo(CanQualType resultType,
                                       bool instanceMethod,
@@ -760,15 +760,16 @@
   if (!getContext().getLangOpts().OpenMP)
     assert(llvm::all_of(argTypes,
                         [](CanQualType T) { return T.isCanonicalAsParam(); }));
-=======
+#else//=======
 const CGFunctionInfo &CodeGenTypes::arrangeLLVMFunctionInfo(
     CanQualType resultType, FnInfoOpts opts, ArrayRef<CanQualType> argTypes,
     FunctionType::ExtInfo info,
     ArrayRef<FunctionProtoType::ExtParameterInfo> paramInfos,
     RequiredArgs required) {
-  assert(llvm::all_of(argTypes,
+  if (!getContext().getLangOpts().OpenMP)
+    assert(llvm::all_of(argTypes,
                       [](CanQualType T) { return T.isCanonicalAsParam(); }));
->>>>>>> fa140fe2
+#endif//>>>>>>> fa140fe21183
 
   // Lookup or create unique function info.
   llvm::FoldingSetNodeID ID;
