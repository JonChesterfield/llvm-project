//===--- CGDecl.cpp - Emit LLVM Code for declarations ---------------------===//
//
// Part of the LLVM Project, under the Apache License v2.0 with LLVM Exceptions.
// See https://llvm.org/LICENSE.txt for license information.
// SPDX-License-Identifier: Apache-2.0 WITH LLVM-exception
//
//===----------------------------------------------------------------------===//
//
// This contains code to emit Decl nodes as LLVM code.
//
//===----------------------------------------------------------------------===//

#include "CGBlocks.h"
#include "CGCXXABI.h"
#include "CGCleanup.h"
#include "CGDebugInfo.h"
#include "CGOpenCLRuntime.h"
#include "CGOpenMPRuntime.h"
#include "CodeGenFunction.h"
#include "CodeGenModule.h"
#include "ConstantEmitter.h"
#include "PatternInit.h"
#include "TargetInfo.h"
#include "clang/AST/ASTContext.h"
#include "clang/AST/Attr.h"
#include "clang/AST/CharUnits.h"
#include "clang/AST/Decl.h"
#include "clang/AST/DeclObjC.h"
#include "clang/AST/DeclOpenMP.h"
#include "clang/Basic/CodeGenOptions.h"
#include "clang/Basic/SourceManager.h"
#include "clang/Basic/TargetInfo.h"
#include "clang/CodeGen/CGFunctionInfo.h"
#include "clang/Sema/Sema.h"
#include "llvm/Analysis/ValueTracking.h"
#include "llvm/IR/DataLayout.h"
#include "llvm/IR/GlobalVariable.h"
#include "llvm/IR/Intrinsics.h"
#include "llvm/IR/Type.h"

using namespace clang;
using namespace CodeGen;

static_assert(clang::Sema::MaximumAlignment <= llvm::Value::MaximumAlignment,
              "Clang max alignment greater than what LLVM supports?");

void CodeGenFunction::EmitDecl(const Decl &D) {
  switch (D.getKind()) {
  case Decl::BuiltinTemplate:
  case Decl::TranslationUnit:
  case Decl::ExternCContext:
  case Decl::Namespace:
  case Decl::UnresolvedUsingTypename:
  case Decl::ClassTemplateSpecialization:
  case Decl::ClassTemplatePartialSpecialization:
  case Decl::VarTemplateSpecialization:
  case Decl::VarTemplatePartialSpecialization:
  case Decl::TemplateTypeParm:
  case Decl::UnresolvedUsingValue:
  case Decl::NonTypeTemplateParm:
  case Decl::CXXDeductionGuide:
  case Decl::CXXMethod:
  case Decl::CXXConstructor:
  case Decl::CXXDestructor:
  case Decl::CXXConversion:
  case Decl::Field:
  case Decl::MSProperty:
  case Decl::IndirectField:
  case Decl::ObjCIvar:
  case Decl::ObjCAtDefsField:
  case Decl::ParmVar:
  case Decl::ImplicitParam:
  case Decl::ClassTemplate:
  case Decl::VarTemplate:
  case Decl::FunctionTemplate:
  case Decl::TypeAliasTemplate:
  case Decl::TemplateTemplateParm:
  case Decl::ObjCMethod:
  case Decl::ObjCCategory:
  case Decl::ObjCProtocol:
  case Decl::ObjCInterface:
  case Decl::ObjCCategoryImpl:
  case Decl::ObjCImplementation:
  case Decl::ObjCProperty:
  case Decl::ObjCCompatibleAlias:
  case Decl::PragmaComment:
  case Decl::PragmaDetectMismatch:
  case Decl::AccessSpec:
  case Decl::LinkageSpec:
  case Decl::Export:
  case Decl::ObjCPropertyImpl:
  case Decl::FileScopeAsm:
  case Decl::Friend:
  case Decl::FriendTemplate:
  case Decl::Block:
  case Decl::Captured:
  case Decl::ClassScopeFunctionSpecialization:
  case Decl::UsingShadow:
  case Decl::ConstructorUsingShadow:
  case Decl::ObjCTypeParam:
  case Decl::Binding:
  case Decl::UnresolvedUsingIfExists:
    llvm_unreachable("Declaration should not be in declstmts!");
  case Decl::Record:    // struct/union/class X;
  case Decl::CXXRecord: // struct/union/class X; [C++]
    if (CGDebugInfo *DI = getDebugInfo())
      if (cast<RecordDecl>(D).getDefinition())
        DI->EmitAndRetainType(getContext().getRecordType(cast<RecordDecl>(&D)));
    return;
  case Decl::Enum:      // enum X;
    if (CGDebugInfo *DI = getDebugInfo())
      if (cast<EnumDecl>(D).getDefinition())
        DI->EmitAndRetainType(getContext().getEnumType(cast<EnumDecl>(&D)));
    return;
  case Decl::Function:     // void X();
  case Decl::EnumConstant: // enum ? { X = ? }
  case Decl::StaticAssert: // static_assert(X, ""); [C++0x]
  case Decl::Label:        // __label__ x;
  case Decl::Import:
  case Decl::MSGuid:    // __declspec(uuid("..."))
  case Decl::TemplateParamObject:
  case Decl::OMPThreadPrivate:
  case Decl::OMPAllocate:
  case Decl::OMPCapturedExpr:
  case Decl::OMPRequires:
  case Decl::Empty:
  case Decl::Concept:
  case Decl::LifetimeExtendedTemporary:
  case Decl::RequiresExprBody:
    // None of these decls require codegen support.
    return;

  case Decl::NamespaceAlias:
    if (CGDebugInfo *DI = getDebugInfo())
        DI->EmitNamespaceAlias(cast<NamespaceAliasDecl>(D));
    return;
  case Decl::Using:          // using X; [C++]
    if (CGDebugInfo *DI = getDebugInfo())
        DI->EmitUsingDecl(cast<UsingDecl>(D));
    return;
  case Decl::UsingEnum: // using enum X; [C++]
    if (CGDebugInfo *DI = getDebugInfo())
      DI->EmitUsingEnumDecl(cast<UsingEnumDecl>(D));
    return;
  case Decl::UsingPack:
    for (auto *Using : cast<UsingPackDecl>(D).expansions())
      EmitDecl(*Using);
    return;
  case Decl::UsingDirective: // using namespace X; [C++]
    if (CGDebugInfo *DI = getDebugInfo())
      DI->EmitUsingDirective(cast<UsingDirectiveDecl>(D));
    return;
  case Decl::Var:
  case Decl::Decomposition: {
    const VarDecl &VD = cast<VarDecl>(D);
    assert(VD.isLocalVarDecl() &&
           "Should not see file-scope variables inside a function!");
    EmitVarDecl(VD);
    if (auto *DD = dyn_cast<DecompositionDecl>(&VD))
      for (auto *B : DD->bindings())
        if (auto *HD = B->getHoldingVar())
          EmitVarDecl(*HD);
    return;
  }

  case Decl::OMPDeclareReduction:
    return CGM.EmitOMPDeclareReduction(cast<OMPDeclareReductionDecl>(&D), this);

  case Decl::OMPDeclareMapper:
    return CGM.EmitOMPDeclareMapper(cast<OMPDeclareMapperDecl>(&D), this);

  case Decl::Typedef:      // typedef int X;
  case Decl::TypeAlias: {  // using X = int; [C++0x]
    QualType Ty = cast<TypedefNameDecl>(D).getUnderlyingType();
    if (CGDebugInfo *DI = getDebugInfo())
      DI->EmitAndRetainType(Ty);
    if (Ty->isVariablyModifiedType())
      EmitVariablyModifiedType(Ty);
    return;
  }
  }
}

/// EmitVarDecl - This method handles emission of any variable declaration
/// inside a function, including static vars etc.
void CodeGenFunction::EmitVarDecl(const VarDecl &D) {
  if (D.hasExternalStorage())
    // Don't emit it now, allow it to be emitted lazily on its first use.
    return;

  // Some function-scope variable does not have static storage but still
  // needs to be emitted like a static variable, e.g. a function-scope
  // variable in constant address space in OpenCL.
  if (D.getStorageDuration() != SD_Automatic) {
    // Static sampler variables translated to function calls.
    if (D.getType()->isSamplerT())
      return;

    llvm::GlobalValue::LinkageTypes Linkage =
        CGM.getLLVMLinkageVarDefinition(&D, /*IsConstant=*/false);

    // FIXME: We need to force the emission/use of a guard variable for
    // some variables even if we can constant-evaluate them because
    // we can't guarantee every translation unit will constant-evaluate them.

    return EmitStaticVarDecl(D, Linkage);
  }

  if (D.getType().getAddressSpace() == LangAS::opencl_local)
    return CGM.getOpenCLRuntime().EmitWorkGroupLocalVarDecl(*this, D);

  assert(D.hasLocalStorage());
  return EmitAutoVarDecl(D);
}

static std::string getStaticDeclName(CodeGenModule &CGM, const VarDecl &D) {
  if (CGM.getLangOpts().CPlusPlus)
    return CGM.getMangledName(&D).str();

  // If this isn't C++, we don't need a mangled name, just a pretty one.
  assert(!D.isExternallyVisible() && "name shouldn't matter");
  std::string ContextName;
  const DeclContext *DC = D.getDeclContext();
  if (auto *CD = dyn_cast<CapturedDecl>(DC))
    DC = cast<DeclContext>(CD->getNonClosureContext());
  if (const auto *FD = dyn_cast<FunctionDecl>(DC))
    ContextName = std::string(CGM.getMangledName(FD));
  else if (const auto *BD = dyn_cast<BlockDecl>(DC))
    ContextName = std::string(CGM.getBlockMangledName(GlobalDecl(), BD));
  else if (const auto *OMD = dyn_cast<ObjCMethodDecl>(DC))
    ContextName = OMD->getSelector().getAsString();
  else
    llvm_unreachable("Unknown context for static var decl");

  ContextName += "." + D.getNameAsString();
  return ContextName;
}

llvm::Constant *CodeGenModule::getOrCreateStaticVarDecl(
    const VarDecl &D, llvm::GlobalValue::LinkageTypes Linkage) {
  // In general, we don't always emit static var decls once before we reference
  // them. It is possible to reference them before emitting the function that
  // contains them, and it is possible to emit the containing function multiple
  // times.
  if (llvm::Constant *ExistingGV = StaticLocalDeclMap[&D])
    return ExistingGV;

  QualType Ty = D.getType();
  assert(Ty->isConstantSizeType() && "VLAs can't be static");

  // Use the label if the variable is renamed with the asm-label extension.
  std::string Name;
  if (D.hasAttr<AsmLabelAttr>())
    Name = std::string(getMangledName(&D));
  else
    Name = getStaticDeclName(*this, D);

  llvm::Type *LTy = getTypes().ConvertTypeForMem(Ty);
  LangAS AS = GetGlobalVarAddressSpace(&D);
  unsigned TargetAS = getContext().getTargetAddressSpace(AS);

  // OpenCL variables in local address space and CUDA shared
  // variables cannot have an initializer.
  llvm::Constant *Init = nullptr;
  if (Ty.getAddressSpace() == LangAS::opencl_local ||
      D.hasAttr<CUDASharedAttr>() || D.hasAttr<LoaderUninitializedAttr>())
    Init = llvm::UndefValue::get(LTy);
  else
    Init = EmitNullConstant(Ty);

  llvm::GlobalVariable *GV = new llvm::GlobalVariable(
      getModule(), LTy, Ty.isConstant(getContext()), Linkage, Init, Name,
      nullptr, llvm::GlobalVariable::NotThreadLocal, TargetAS);
  GV->setAlignment(getContext().getDeclAlign(&D).getAsAlign());

  if (supportsCOMDAT() && GV->isWeakForLinker())
    GV->setComdat(TheModule.getOrInsertComdat(GV->getName()));

  if (D.getTLSKind())
    setTLSMode(GV, D);

  setGVProperties(GV, &D);

  // Make sure the result is of the correct type.
  LangAS ExpectedAS = Ty.getAddressSpace();
  llvm::Constant *Addr = GV;
  if (AS != ExpectedAS) {
    Addr = getTargetCodeGenInfo().performAddrSpaceCast(
        *this, GV, AS, ExpectedAS,
        LTy->getPointerTo(getContext().getTargetAddressSpace(ExpectedAS)));
  }

  setStaticLocalDeclAddress(&D, Addr);

  // Ensure that the static local gets initialized by making sure the parent
  // function gets emitted eventually.
  const Decl *DC = cast<Decl>(D.getDeclContext());

  // We can't name blocks or captured statements directly, so try to emit their
  // parents.
  if (isa<BlockDecl>(DC) || isa<CapturedDecl>(DC)) {
    DC = DC->getNonClosureContext();
    // FIXME: Ensure that global blocks get emitted.
    if (!DC)
      return Addr;
  }

  GlobalDecl GD;
  if (const auto *CD = dyn_cast<CXXConstructorDecl>(DC))
    GD = GlobalDecl(CD, Ctor_Base);
  else if (const auto *DD = dyn_cast<CXXDestructorDecl>(DC))
    GD = GlobalDecl(DD, Dtor_Base);
  else if (const auto *FD = dyn_cast<FunctionDecl>(DC))
    GD = GlobalDecl(FD);
  else {
    // Don't do anything for Obj-C method decls or global closures. We should
    // never defer them.
    assert(isa<ObjCMethodDecl>(DC) && "unexpected parent code decl");
  }
  if (GD.getDecl()) {
    // Disable emission of the parent function for the OpenMP device codegen.
    CGOpenMPRuntime::DisableAutoDeclareTargetRAII NoDeclTarget(*this);
    (void)GetAddrOfGlobal(GD);
  }

  return Addr;
}

/// AddInitializerToStaticVarDecl - Add the initializer for 'D' to the
/// global variable that has already been created for it.  If the initializer
/// has a different type than GV does, this may free GV and return a different
/// one.  Otherwise it just returns GV.
llvm::GlobalVariable *
CodeGenFunction::AddInitializerToStaticVarDecl(const VarDecl &D,
                                               llvm::GlobalVariable *GV) {
  ConstantEmitter emitter(*this);
  llvm::Constant *Init = emitter.tryEmitForInitializer(D);

  // If constant emission failed, then this should be a C++ static
  // initializer.
  if (!Init) {
    if (!getLangOpts().CPlusPlus)
      CGM.ErrorUnsupported(D.getInit(), "constant l-value expression");
    else if (HaveInsertPoint()) {
      // Since we have a static initializer, this global variable can't
      // be constant.
      GV->setConstant(false);

      EmitCXXGuardedInit(D, GV, /*PerformInit*/true);
    }
    return GV;
  }

  // The initializer may differ in type from the global. Rewrite
  // the global to match the initializer.  (We have to do this
  // because some types, like unions, can't be completely represented
  // in the LLVM type system.)
  if (GV->getValueType() != Init->getType()) {
    llvm::GlobalVariable *OldGV = GV;

    GV = new llvm::GlobalVariable(
        CGM.getModule(), Init->getType(), OldGV->isConstant(),
        OldGV->getLinkage(), Init, "",
        /*InsertBefore*/ OldGV, OldGV->getThreadLocalMode(),
        OldGV->getType()->getPointerAddressSpace());
    GV->setVisibility(OldGV->getVisibility());
    GV->setDSOLocal(OldGV->isDSOLocal());
    GV->setComdat(OldGV->getComdat());

    // Steal the name of the old global
    GV->takeName(OldGV);

    // Replace all uses of the old global with the new global
    llvm::Constant *NewPtrForOldDecl =
    llvm::ConstantExpr::getBitCast(GV, OldGV->getType());
    OldGV->replaceAllUsesWith(NewPtrForOldDecl);

    // Erase the old global, since it is no longer used.
    OldGV->eraseFromParent();
  }

  GV->setConstant(CGM.isTypeConstant(D.getType(), true));
  GV->setInitializer(Init);

  emitter.finalize(GV);

  if (D.needsDestruction(getContext()) == QualType::DK_cxx_destructor &&
      HaveInsertPoint()) {
    // We have a constant initializer, but a nontrivial destructor. We still
    // need to perform a guarded "initialization" in order to register the
    // destructor.
    EmitCXXGuardedInit(D, GV, /*PerformInit*/false);
  }

  return GV;
}

void CodeGenFunction::EmitStaticVarDecl(const VarDecl &D,
                                      llvm::GlobalValue::LinkageTypes Linkage) {
  // Check to see if we already have a global variable for this
  // declaration.  This can happen when double-emitting function
  // bodies, e.g. with complete and base constructors.
  llvm::Constant *addr = CGM.getOrCreateStaticVarDecl(D, Linkage);
  CharUnits alignment = getContext().getDeclAlign(&D);

  // Store into LocalDeclMap before generating initializer to handle
  // circular references.
  llvm::Type *elemTy = ConvertTypeForMem(D.getType());
  setAddrOfLocalVar(&D, Address(addr, elemTy, alignment));

  // We can't have a VLA here, but we can have a pointer to a VLA,
  // even though that doesn't really make any sense.
  // Make sure to evaluate VLA bounds now so that we have them for later.
  if (D.getType()->isVariablyModifiedType())
    EmitVariablyModifiedType(D.getType());

  // Save the type in case adding the initializer forces a type change.
  llvm::Type *expectedType = addr->getType();

  llvm::GlobalVariable *var =
    cast<llvm::GlobalVariable>(addr->stripPointerCasts());

  // CUDA's local and local static __shared__ variables should not
  // have any non-empty initializers. This is ensured by Sema.
  // Whatever initializer such variable may have when it gets here is
  // a no-op and should not be emitted.
  bool isCudaSharedVar = getLangOpts().CUDA && getLangOpts().CUDAIsDevice &&
                         D.hasAttr<CUDASharedAttr>();
  // If this value has an initializer, emit it.
  if (D.getInit() && !isCudaSharedVar)
    var = AddInitializerToStaticVarDecl(D, var);
  // amdgcn does not support initializers in LDS
  if ((var->getType()->getAddressSpace() ==
       CGM.getContext().getTargetAddressSpace(LangAS::cuda_shared)) &&
      (CGM.getContext().getTargetInfo().getTriple().isAMDGCN()))
    var->setInitializer(
        llvm::UndefValue::get(var->getValueType()));

  var->setAlignment(alignment.getAsAlign());

  if (D.hasAttr<AnnotateAttr>())
    CGM.AddGlobalAnnotations(&D, var);

  if (auto *SA = D.getAttr<PragmaClangBSSSectionAttr>())
    var->addAttribute("bss-section", SA->getName());
  if (auto *SA = D.getAttr<PragmaClangDataSectionAttr>())
    var->addAttribute("data-section", SA->getName());
  if (auto *SA = D.getAttr<PragmaClangRodataSectionAttr>())
    var->addAttribute("rodata-section", SA->getName());
  if (auto *SA = D.getAttr<PragmaClangRelroSectionAttr>())
    var->addAttribute("relro-section", SA->getName());

  if (const SectionAttr *SA = D.getAttr<SectionAttr>())
    var->setSection(SA->getName());

  if (D.hasAttr<RetainAttr>())
    CGM.addUsedGlobal(var);
  else if (D.hasAttr<UsedAttr>())
    CGM.addUsedOrCompilerUsedGlobal(var);

  // We may have to cast the constant because of the initializer
  // mismatch above.
  //
  // FIXME: It is really dangerous to store this in the map; if anyone
  // RAUW's the GV uses of this constant will be invalid.
  llvm::Constant *castedAddr =
    llvm::ConstantExpr::getPointerBitCastOrAddrSpaceCast(var, expectedType);
  LocalDeclMap.find(&D)->second = Address(castedAddr, elemTy, alignment);
  CGM.setStaticLocalDeclAddress(&D, castedAddr);

  CGM.getSanitizerMetadata()->reportGlobalToASan(var, D);

  // Emit global variable debug descriptor for static vars.
  CGDebugInfo *DI = getDebugInfo();
  if (DI && CGM.getCodeGenOpts().hasReducedDebugInfo()) {
    DI->setLocation(D.getLocation());
    DI->EmitGlobalVariable(var, &D);
  }
}

namespace {
  struct DestroyObject final : EHScopeStack::Cleanup {
    DestroyObject(Address addr, QualType type,
                  CodeGenFunction::Destroyer *destroyer,
                  bool useEHCleanupForArray)
      : addr(addr), type(type), destroyer(destroyer),
        useEHCleanupForArray(useEHCleanupForArray) {}

    Address addr;
    QualType type;
    CodeGenFunction::Destroyer *destroyer;
    bool useEHCleanupForArray;

    void Emit(CodeGenFunction &CGF, Flags flags) override {
      // Don't use an EH cleanup recursively from an EH cleanup.
      bool useEHCleanupForArray =
        flags.isForNormalCleanup() && this->useEHCleanupForArray;

      CGF.emitDestroy(addr, type, destroyer, useEHCleanupForArray);
    }
  };

  template <class Derived>
  struct DestroyNRVOVariable : EHScopeStack::Cleanup {
    DestroyNRVOVariable(Address addr, QualType type, llvm::Value *NRVOFlag)
        : NRVOFlag(NRVOFlag), Loc(addr), Ty(type) {}

    llvm::Value *NRVOFlag;
    Address Loc;
    QualType Ty;

    void Emit(CodeGenFunction &CGF, Flags flags) override {
      // Along the exceptions path we always execute the dtor.
      bool NRVO = flags.isForNormalCleanup() && NRVOFlag;

      llvm::BasicBlock *SkipDtorBB = nullptr;
      if (NRVO) {
        // If we exited via NRVO, we skip the destructor call.
        llvm::BasicBlock *RunDtorBB = CGF.createBasicBlock("nrvo.unused");
        SkipDtorBB = CGF.createBasicBlock("nrvo.skipdtor");
        llvm::Value *DidNRVO =
          CGF.Builder.CreateFlagLoad(NRVOFlag, "nrvo.val");
        CGF.Builder.CreateCondBr(DidNRVO, SkipDtorBB, RunDtorBB);
        CGF.EmitBlock(RunDtorBB);
      }

      static_cast<Derived *>(this)->emitDestructorCall(CGF);

      if (NRVO) CGF.EmitBlock(SkipDtorBB);
    }

    virtual ~DestroyNRVOVariable() = default;
  };

  struct DestroyNRVOVariableCXX final
      : DestroyNRVOVariable<DestroyNRVOVariableCXX> {
    DestroyNRVOVariableCXX(Address addr, QualType type,
                           const CXXDestructorDecl *Dtor, llvm::Value *NRVOFlag)
        : DestroyNRVOVariable<DestroyNRVOVariableCXX>(addr, type, NRVOFlag),
          Dtor(Dtor) {}

    const CXXDestructorDecl *Dtor;

    void emitDestructorCall(CodeGenFunction &CGF) {
      CGF.EmitCXXDestructorCall(Dtor, Dtor_Complete,
                                /*ForVirtualBase=*/false,
                                /*Delegating=*/false, Loc, Ty);
    }
  };

  struct DestroyNRVOVariableC final
      : DestroyNRVOVariable<DestroyNRVOVariableC> {
    DestroyNRVOVariableC(Address addr, llvm::Value *NRVOFlag, QualType Ty)
        : DestroyNRVOVariable<DestroyNRVOVariableC>(addr, Ty, NRVOFlag) {}

    void emitDestructorCall(CodeGenFunction &CGF) {
      CGF.destroyNonTrivialCStruct(CGF, Loc, Ty);
    }
  };

  struct CallStackRestore final : EHScopeStack::Cleanup {
    Address Stack;
    CallStackRestore(Address Stack) : Stack(Stack) {}
    bool isRedundantBeforeReturn() override { return true; }
    void Emit(CodeGenFunction &CGF, Flags flags) override {
      llvm::Value *V = CGF.Builder.CreateLoad(Stack);
      llvm::Function *F = CGF.CGM.getIntrinsic(llvm::Intrinsic::stackrestore);
      CGF.Builder.CreateCall(F, V);
    }
  };

  struct ExtendGCLifetime final : EHScopeStack::Cleanup {
    const VarDecl &Var;
    ExtendGCLifetime(const VarDecl *var) : Var(*var) {}

    void Emit(CodeGenFunction &CGF, Flags flags) override {
      // Compute the address of the local variable, in case it's a
      // byref or something.
      DeclRefExpr DRE(CGF.getContext(), const_cast<VarDecl *>(&Var), false,
                      Var.getType(), VK_LValue, SourceLocation());
      llvm::Value *value = CGF.EmitLoadOfScalar(CGF.EmitDeclRefLValue(&DRE),
                                                SourceLocation());
      CGF.EmitExtendGCLifetime(value);
    }
  };

  struct CallCleanupFunction final : EHScopeStack::Cleanup {
    llvm::Constant *CleanupFn;
    const CGFunctionInfo &FnInfo;
    const VarDecl &Var;

    CallCleanupFunction(llvm::Constant *CleanupFn, const CGFunctionInfo *Info,
                        const VarDecl *Var)
      : CleanupFn(CleanupFn), FnInfo(*Info), Var(*Var) {}

    void Emit(CodeGenFunction &CGF, Flags flags) override {
      DeclRefExpr DRE(CGF.getContext(), const_cast<VarDecl *>(&Var), false,
                      Var.getType(), VK_LValue, SourceLocation());
      // Compute the address of the local variable, in case it's a byref
      // or something.
      llvm::Value *Addr = CGF.EmitDeclRefLValue(&DRE).getPointer(CGF);

      // In some cases, the type of the function argument will be different from
      // the type of the pointer. An example of this is
      // void f(void* arg);
      // __attribute__((cleanup(f))) void *g;
      //
      // To fix this we insert a bitcast here.
      QualType ArgTy = FnInfo.arg_begin()->type;
      llvm::Value *Arg =
        CGF.Builder.CreateBitCast(Addr, CGF.ConvertType(ArgTy));

      CallArgList Args;
      Args.add(RValue::get(Arg),
               CGF.getContext().getPointerType(Var.getType()));
      auto Callee = CGCallee::forDirect(CleanupFn);
      CGF.EmitCall(FnInfo, Callee, ReturnValueSlot(), Args);
    }
  };
} // end anonymous namespace

/// EmitAutoVarWithLifetime - Does the setup required for an automatic
/// variable with lifetime.
static void EmitAutoVarWithLifetime(CodeGenFunction &CGF, const VarDecl &var,
                                    Address addr,
                                    Qualifiers::ObjCLifetime lifetime) {
  switch (lifetime) {
  case Qualifiers::OCL_None:
    llvm_unreachable("present but none");

  case Qualifiers::OCL_ExplicitNone:
    // nothing to do
    break;

  case Qualifiers::OCL_Strong: {
    CodeGenFunction::Destroyer *destroyer =
      (var.hasAttr<ObjCPreciseLifetimeAttr>()
       ? CodeGenFunction::destroyARCStrongPrecise
       : CodeGenFunction::destroyARCStrongImprecise);

    CleanupKind cleanupKind = CGF.getARCCleanupKind();
    CGF.pushDestroy(cleanupKind, addr, var.getType(), destroyer,
                    cleanupKind & EHCleanup);
    break;
  }
  case Qualifiers::OCL_Autoreleasing:
    // nothing to do
    break;

  case Qualifiers::OCL_Weak:
    // __weak objects always get EH cleanups; otherwise, exceptions
    // could cause really nasty crashes instead of mere leaks.
    CGF.pushDestroy(NormalAndEHCleanup, addr, var.getType(),
                    CodeGenFunction::destroyARCWeak,
                    /*useEHCleanup*/ true);
    break;
  }
}

static bool isAccessedBy(const VarDecl &var, const Stmt *s) {
  if (const Expr *e = dyn_cast<Expr>(s)) {
    // Skip the most common kinds of expressions that make
    // hierarchy-walking expensive.
    s = e = e->IgnoreParenCasts();

    if (const DeclRefExpr *ref = dyn_cast<DeclRefExpr>(e))
      return (ref->getDecl() == &var);
    if (const BlockExpr *be = dyn_cast<BlockExpr>(e)) {
      const BlockDecl *block = be->getBlockDecl();
      for (const auto &I : block->captures()) {
        if (I.getVariable() == &var)
          return true;
      }
    }
  }

  for (const Stmt *SubStmt : s->children())
    // SubStmt might be null; as in missing decl or conditional of an if-stmt.
    if (SubStmt && isAccessedBy(var, SubStmt))
      return true;

  return false;
}

static bool isAccessedBy(const ValueDecl *decl, const Expr *e) {
  if (!decl) return false;
  if (!isa<VarDecl>(decl)) return false;
  const VarDecl *var = cast<VarDecl>(decl);
  return isAccessedBy(*var, e);
}

static bool tryEmitARCCopyWeakInit(CodeGenFunction &CGF,
                                   const LValue &destLV, const Expr *init) {
  bool needsCast = false;

  while (auto castExpr = dyn_cast<CastExpr>(init->IgnoreParens())) {
    switch (castExpr->getCastKind()) {
    // Look through casts that don't require representation changes.
    case CK_NoOp:
    case CK_BitCast:
    case CK_BlockPointerToObjCPointerCast:
      needsCast = true;
      break;

    // If we find an l-value to r-value cast from a __weak variable,
    // emit this operation as a copy or move.
    case CK_LValueToRValue: {
      const Expr *srcExpr = castExpr->getSubExpr();
      if (srcExpr->getType().getObjCLifetime() != Qualifiers::OCL_Weak)
        return false;

      // Emit the source l-value.
      LValue srcLV = CGF.EmitLValue(srcExpr);

      // Handle a formal type change to avoid asserting.
      auto srcAddr = srcLV.getAddress(CGF);
      if (needsCast) {
        srcAddr = CGF.Builder.CreateElementBitCast(
            srcAddr, destLV.getAddress(CGF).getElementType());
      }

      // If it was an l-value, use objc_copyWeak.
      if (srcExpr->isLValue()) {
        CGF.EmitARCCopyWeak(destLV.getAddress(CGF), srcAddr);
      } else {
        assert(srcExpr->isXValue());
        CGF.EmitARCMoveWeak(destLV.getAddress(CGF), srcAddr);
      }
      return true;
    }

    // Stop at anything else.
    default:
      return false;
    }

    init = castExpr->getSubExpr();
  }
  return false;
}

static void drillIntoBlockVariable(CodeGenFunction &CGF,
                                   LValue &lvalue,
                                   const VarDecl *var) {
  lvalue.setAddress(CGF.emitBlockByrefAddress(lvalue.getAddress(CGF), var));
}

void CodeGenFunction::EmitNullabilityCheck(LValue LHS, llvm::Value *RHS,
                                           SourceLocation Loc) {
  if (!SanOpts.has(SanitizerKind::NullabilityAssign))
    return;

  auto Nullability = LHS.getType()->getNullability(getContext());
  if (!Nullability || *Nullability != NullabilityKind::NonNull)
    return;

  // Check if the right hand side of the assignment is nonnull, if the left
  // hand side must be nonnull.
  SanitizerScope SanScope(this);
  llvm::Value *IsNotNull = Builder.CreateIsNotNull(RHS);
  llvm::Constant *StaticData[] = {
      EmitCheckSourceLocation(Loc), EmitCheckTypeDescriptor(LHS.getType()),
      llvm::ConstantInt::get(Int8Ty, 0), // The LogAlignment info is unused.
      llvm::ConstantInt::get(Int8Ty, TCK_NonnullAssign)};
  EmitCheck({{IsNotNull, SanitizerKind::NullabilityAssign}},
            SanitizerHandler::TypeMismatch, StaticData, RHS);
}

void CodeGenFunction::EmitScalarInit(const Expr *init, const ValueDecl *D,
                                     LValue lvalue, bool capturedByInit) {
  Qualifiers::ObjCLifetime lifetime = lvalue.getObjCLifetime();
  if (!lifetime) {
    llvm::Value *value = EmitScalarExpr(init);
    if (capturedByInit)
      drillIntoBlockVariable(*this, lvalue, cast<VarDecl>(D));
    EmitNullabilityCheck(lvalue, value, init->getExprLoc());
    EmitStoreThroughLValue(RValue::get(value), lvalue, true);
    return;
  }

  if (const CXXDefaultInitExpr *DIE = dyn_cast<CXXDefaultInitExpr>(init))
    init = DIE->getExpr();

  // If we're emitting a value with lifetime, we have to do the
  // initialization *before* we leave the cleanup scopes.
  if (auto *EWC = dyn_cast<ExprWithCleanups>(init)) {
    CodeGenFunction::RunCleanupsScope Scope(*this);
    return EmitScalarInit(EWC->getSubExpr(), D, lvalue, capturedByInit);
  }

  // We have to maintain the illusion that the variable is
  // zero-initialized.  If the variable might be accessed in its
  // initializer, zero-initialize before running the initializer, then
  // actually perform the initialization with an assign.
  bool accessedByInit = false;
  if (lifetime != Qualifiers::OCL_ExplicitNone)
    accessedByInit = (capturedByInit || isAccessedBy(D, init));
  if (accessedByInit) {
    LValue tempLV = lvalue;
    // Drill down to the __block object if necessary.
    if (capturedByInit) {
      // We can use a simple GEP for this because it can't have been
      // moved yet.
      tempLV.setAddress(emitBlockByrefAddress(tempLV.getAddress(*this),
                                              cast<VarDecl>(D),
                                              /*follow*/ false));
    }

    auto ty =
        cast<llvm::PointerType>(tempLV.getAddress(*this).getElementType());
    llvm::Value *zero = CGM.getNullPointer(ty, tempLV.getType());

    // If __weak, we want to use a barrier under certain conditions.
    if (lifetime == Qualifiers::OCL_Weak)
      EmitARCInitWeak(tempLV.getAddress(*this), zero);

    // Otherwise just do a simple store.
    else
      EmitStoreOfScalar(zero, tempLV, /* isInitialization */ true);
  }

  // Emit the initializer.
  llvm::Value *value = nullptr;

  switch (lifetime) {
  case Qualifiers::OCL_None:
    llvm_unreachable("present but none");

  case Qualifiers::OCL_Strong: {
    if (!D || !isa<VarDecl>(D) || !cast<VarDecl>(D)->isARCPseudoStrong()) {
      value = EmitARCRetainScalarExpr(init);
      break;
    }
    // If D is pseudo-strong, treat it like __unsafe_unretained here. This means
    // that we omit the retain, and causes non-autoreleased return values to be
    // immediately released.
    LLVM_FALLTHROUGH;
  }

  case Qualifiers::OCL_ExplicitNone:
    value = EmitARCUnsafeUnretainedScalarExpr(init);
    break;

  case Qualifiers::OCL_Weak: {
    // If it's not accessed by the initializer, try to emit the
    // initialization with a copy or move.
    if (!accessedByInit && tryEmitARCCopyWeakInit(*this, lvalue, init)) {
      return;
    }

    // No way to optimize a producing initializer into this.  It's not
    // worth optimizing for, because the value will immediately
    // disappear in the common case.
    value = EmitScalarExpr(init);

    if (capturedByInit) drillIntoBlockVariable(*this, lvalue, cast<VarDecl>(D));
    if (accessedByInit)
      EmitARCStoreWeak(lvalue.getAddress(*this), value, /*ignored*/ true);
    else
      EmitARCInitWeak(lvalue.getAddress(*this), value);
    return;
  }

  case Qualifiers::OCL_Autoreleasing:
    value = EmitARCRetainAutoreleaseScalarExpr(init);
    break;
  }

  if (capturedByInit) drillIntoBlockVariable(*this, lvalue, cast<VarDecl>(D));

  EmitNullabilityCheck(lvalue, value, init->getExprLoc());

  // If the variable might have been accessed by its initializer, we
  // might have to initialize with a barrier.  We have to do this for
  // both __weak and __strong, but __weak got filtered out above.
  if (accessedByInit && lifetime == Qualifiers::OCL_Strong) {
    llvm::Value *oldValue = EmitLoadOfScalar(lvalue, init->getExprLoc());
    EmitStoreOfScalar(value, lvalue, /* isInitialization */ true);
    EmitARCRelease(oldValue, ARCImpreciseLifetime);
    return;
  }

  EmitStoreOfScalar(value, lvalue, /* isInitialization */ true);
}

/// Decide whether we can emit the non-zero parts of the specified initializer
/// with equal or fewer than NumStores scalar stores.
static bool canEmitInitWithFewStoresAfterBZero(llvm::Constant *Init,
                                               unsigned &NumStores) {
  // Zero and Undef never requires any extra stores.
  if (isa<llvm::ConstantAggregateZero>(Init) ||
      isa<llvm::ConstantPointerNull>(Init) ||
      isa<llvm::UndefValue>(Init))
    return true;
  if (isa<llvm::ConstantInt>(Init) || isa<llvm::ConstantFP>(Init) ||
      isa<llvm::ConstantVector>(Init) || isa<llvm::BlockAddress>(Init) ||
      isa<llvm::ConstantExpr>(Init))
    return Init->isNullValue() || NumStores--;

  // See if we can emit each element.
  if (isa<llvm::ConstantArray>(Init) || isa<llvm::ConstantStruct>(Init)) {
    for (unsigned i = 0, e = Init->getNumOperands(); i != e; ++i) {
      llvm::Constant *Elt = cast<llvm::Constant>(Init->getOperand(i));
      if (!canEmitInitWithFewStoresAfterBZero(Elt, NumStores))
        return false;
    }
    return true;
  }

  if (llvm::ConstantDataSequential *CDS =
        dyn_cast<llvm::ConstantDataSequential>(Init)) {
    for (unsigned i = 0, e = CDS->getNumElements(); i != e; ++i) {
      llvm::Constant *Elt = CDS->getElementAsConstant(i);
      if (!canEmitInitWithFewStoresAfterBZero(Elt, NumStores))
        return false;
    }
    return true;
  }

  // Anything else is hard and scary.
  return false;
}

/// For inits that canEmitInitWithFewStoresAfterBZero returned true for, emit
/// the scalar stores that would be required.
static void emitStoresForInitAfterBZero(CodeGenModule &CGM,
                                        llvm::Constant *Init, Address Loc,
                                        bool isVolatile, CGBuilderTy &Builder,
                                        bool IsAutoInit) {
  assert(!Init->isNullValue() && !isa<llvm::UndefValue>(Init) &&
         "called emitStoresForInitAfterBZero for zero or undef value.");

  if (isa<llvm::ConstantInt>(Init) || isa<llvm::ConstantFP>(Init) ||
      isa<llvm::ConstantVector>(Init) || isa<llvm::BlockAddress>(Init) ||
      isa<llvm::ConstantExpr>(Init)) {
    auto *I = Builder.CreateStore(Init, Loc, isVolatile);
    if (IsAutoInit)
      I->addAnnotationMetadata("auto-init");
    return;
  }

  if (llvm::ConstantDataSequential *CDS =
          dyn_cast<llvm::ConstantDataSequential>(Init)) {
    for (unsigned i = 0, e = CDS->getNumElements(); i != e; ++i) {
      llvm::Constant *Elt = CDS->getElementAsConstant(i);

      // If necessary, get a pointer to the element and emit it.
      if (!Elt->isNullValue() && !isa<llvm::UndefValue>(Elt))
        emitStoresForInitAfterBZero(
            CGM, Elt, Builder.CreateConstInBoundsGEP2_32(Loc, 0, i), isVolatile,
            Builder, IsAutoInit);
    }
    return;
  }

  assert((isa<llvm::ConstantStruct>(Init) || isa<llvm::ConstantArray>(Init)) &&
         "Unknown value type!");

  for (unsigned i = 0, e = Init->getNumOperands(); i != e; ++i) {
    llvm::Constant *Elt = cast<llvm::Constant>(Init->getOperand(i));

    // If necessary, get a pointer to the element and emit it.
    if (!Elt->isNullValue() && !isa<llvm::UndefValue>(Elt))
      emitStoresForInitAfterBZero(CGM, Elt,
                                  Builder.CreateConstInBoundsGEP2_32(Loc, 0, i),
                                  isVolatile, Builder, IsAutoInit);
  }
}

/// Decide whether we should use bzero plus some stores to initialize a local
/// variable instead of using a memcpy from a constant global.  It is beneficial
/// to use bzero if the global is all zeros, or mostly zeros and large.
static bool shouldUseBZeroPlusStoresToInitialize(llvm::Constant *Init,
                                                 uint64_t GlobalSize) {
  // If a global is all zeros, always use a bzero.
  if (isa<llvm::ConstantAggregateZero>(Init)) return true;

  // If a non-zero global is <= 32 bytes, always use a memcpy.  If it is large,
  // do it if it will require 6 or fewer scalar stores.
  // TODO: Should budget depends on the size?  Avoiding a large global warrants
  // plopping in more stores.
  unsigned StoreBudget = 6;
  uint64_t SizeLimit = 32;

  return GlobalSize > SizeLimit &&
         canEmitInitWithFewStoresAfterBZero(Init, StoreBudget);
}

/// Decide whether we should use memset to initialize a local variable instead
/// of using a memcpy from a constant global. Assumes we've already decided to
/// not user bzero.
/// FIXME We could be more clever, as we are for bzero above, and generate
///       memset followed by stores. It's unclear that's worth the effort.
static llvm::Value *shouldUseMemSetToInitialize(llvm::Constant *Init,
                                                uint64_t GlobalSize,
                                                const llvm::DataLayout &DL) {
  uint64_t SizeLimit = 32;
  if (GlobalSize <= SizeLimit)
    return nullptr;
  return llvm::isBytewiseValue(Init, DL);
}

/// Decide whether we want to split a constant structure or array store into a
/// sequence of its fields' stores. This may cost us code size and compilation
/// speed, but plays better with store optimizations.
static bool shouldSplitConstantStore(CodeGenModule &CGM,
                                     uint64_t GlobalByteSize) {
  // Don't break things that occupy more than one cacheline.
  uint64_t ByteSizeLimit = 64;
  if (CGM.getCodeGenOpts().OptimizationLevel == 0)
    return false;
  if (GlobalByteSize <= ByteSizeLimit)
    return true;
  return false;
}

enum class IsPattern { No, Yes };

/// Generate a constant filled with either a pattern or zeroes.
static llvm::Constant *patternOrZeroFor(CodeGenModule &CGM, IsPattern isPattern,
                                        llvm::Type *Ty) {
  if (isPattern == IsPattern::Yes)
    return initializationPatternFor(CGM, Ty);
  else
    return llvm::Constant::getNullValue(Ty);
}

static llvm::Constant *constWithPadding(CodeGenModule &CGM, IsPattern isPattern,
                                        llvm::Constant *constant);

/// Helper function for constWithPadding() to deal with padding in structures.
static llvm::Constant *constStructWithPadding(CodeGenModule &CGM,
                                              IsPattern isPattern,
                                              llvm::StructType *STy,
                                              llvm::Constant *constant) {
  const llvm::DataLayout &DL = CGM.getDataLayout();
  const llvm::StructLayout *Layout = DL.getStructLayout(STy);
  llvm::Type *Int8Ty = llvm::IntegerType::getInt8Ty(CGM.getLLVMContext());
  unsigned SizeSoFar = 0;
  SmallVector<llvm::Constant *, 8> Values;
  bool NestedIntact = true;
  for (unsigned i = 0, e = STy->getNumElements(); i != e; i++) {
    unsigned CurOff = Layout->getElementOffset(i);
    if (SizeSoFar < CurOff) {
      assert(!STy->isPacked());
      auto *PadTy = llvm::ArrayType::get(Int8Ty, CurOff - SizeSoFar);
      Values.push_back(patternOrZeroFor(CGM, isPattern, PadTy));
    }
    llvm::Constant *CurOp;
    if (constant->isZeroValue())
      CurOp = llvm::Constant::getNullValue(STy->getElementType(i));
    else
      CurOp = cast<llvm::Constant>(constant->getAggregateElement(i));
    auto *NewOp = constWithPadding(CGM, isPattern, CurOp);
    if (CurOp != NewOp)
      NestedIntact = false;
    Values.push_back(NewOp);
    SizeSoFar = CurOff + DL.getTypeAllocSize(CurOp->getType());
  }
  unsigned TotalSize = Layout->getSizeInBytes();
  if (SizeSoFar < TotalSize) {
    auto *PadTy = llvm::ArrayType::get(Int8Ty, TotalSize - SizeSoFar);
    Values.push_back(patternOrZeroFor(CGM, isPattern, PadTy));
  }
  if (NestedIntact && Values.size() == STy->getNumElements())
    return constant;
  return llvm::ConstantStruct::getAnon(Values, STy->isPacked());
}

/// Replace all padding bytes in a given constant with either a pattern byte or
/// 0x00.
static llvm::Constant *constWithPadding(CodeGenModule &CGM, IsPattern isPattern,
                                        llvm::Constant *constant) {
  llvm::Type *OrigTy = constant->getType();
  if (const auto STy = dyn_cast<llvm::StructType>(OrigTy))
    return constStructWithPadding(CGM, isPattern, STy, constant);
  if (auto *ArrayTy = dyn_cast<llvm::ArrayType>(OrigTy)) {
    llvm::SmallVector<llvm::Constant *, 8> Values;
    uint64_t Size = ArrayTy->getNumElements();
    if (!Size)
      return constant;
    llvm::Type *ElemTy = ArrayTy->getElementType();
    bool ZeroInitializer = constant->isNullValue();
    llvm::Constant *OpValue, *PaddedOp;
    if (ZeroInitializer) {
      OpValue = llvm::Constant::getNullValue(ElemTy);
      PaddedOp = constWithPadding(CGM, isPattern, OpValue);
    }
    for (unsigned Op = 0; Op != Size; ++Op) {
      if (!ZeroInitializer) {
        OpValue = constant->getAggregateElement(Op);
        PaddedOp = constWithPadding(CGM, isPattern, OpValue);
      }
      Values.push_back(PaddedOp);
    }
    auto *NewElemTy = Values[0]->getType();
    if (NewElemTy == ElemTy)
      return constant;
    auto *NewArrayTy = llvm::ArrayType::get(NewElemTy, Size);
    return llvm::ConstantArray::get(NewArrayTy, Values);
  }
  // FIXME: Add handling for tail padding in vectors. Vectors don't
  // have padding between or inside elements, but the total amount of
  // data can be less than the allocated size.
  return constant;
}

Address CodeGenModule::createUnnamedGlobalFrom(const VarDecl &D,
                                               llvm::Constant *Constant,
                                               CharUnits Align) {
  auto FunctionName = [&](const DeclContext *DC) -> std::string {
    if (const auto *FD = dyn_cast<FunctionDecl>(DC)) {
      if (const auto *CC = dyn_cast<CXXConstructorDecl>(FD))
        return CC->getNameAsString();
      if (const auto *CD = dyn_cast<CXXDestructorDecl>(FD))
        return CD->getNameAsString();
      return std::string(getMangledName(FD));
    } else if (const auto *OM = dyn_cast<ObjCMethodDecl>(DC)) {
      return OM->getNameAsString();
    } else if (isa<BlockDecl>(DC)) {
      return "<block>";
    } else if (isa<CapturedDecl>(DC)) {
      return "<captured>";
    } else {
      llvm_unreachable("expected a function or method");
    }
  };

  // Form a simple per-variable cache of these values in case we find we
  // want to reuse them.
  llvm::GlobalVariable *&CacheEntry = InitializerConstants[&D];
  if (!CacheEntry || CacheEntry->getInitializer() != Constant) {
    auto *Ty = Constant->getType();
    bool isConstant = true;
    llvm::GlobalVariable *InsertBefore = nullptr;
    unsigned AS =
        getContext().getTargetAddressSpace(GetGlobalConstantAddressSpace());
    std::string Name;
    if (D.hasGlobalStorage())
      Name = getMangledName(&D).str() + ".const";
    else if (const DeclContext *DC = D.getParentFunctionOrMethod())
      Name = ("__const." + FunctionName(DC) + "." + D.getName()).str();
    else
      llvm_unreachable("local variable has no parent function or method");
    llvm::GlobalVariable *GV = new llvm::GlobalVariable(
        getModule(), Ty, isConstant, llvm::GlobalValue::PrivateLinkage,
        Constant, Name, InsertBefore, llvm::GlobalValue::NotThreadLocal, AS);
    GV->setAlignment(Align.getAsAlign());
    GV->setUnnamedAddr(llvm::GlobalValue::UnnamedAddr::Global);
    CacheEntry = GV;
  } else if (CacheEntry->getAlignment() < uint64_t(Align.getQuantity())) {
    CacheEntry->setAlignment(Align.getAsAlign());
  }

  return Address(CacheEntry, CacheEntry->getValueType(), Align);
}

static Address createUnnamedGlobalForMemcpyFrom(CodeGenModule &CGM,
                                                const VarDecl &D,
                                                CGBuilderTy &Builder,
                                                llvm::Constant *Constant,
                                                CharUnits Align) {
  Address SrcPtr = CGM.createUnnamedGlobalFrom(D, Constant, Align);
  return Builder.CreateElementBitCast(SrcPtr, CGM.Int8Ty);
}

static void emitStoresForConstant(CodeGenModule &CGM, const VarDecl &D,
                                  Address Loc, bool isVolatile,
                                  CGBuilderTy &Builder,
                                  llvm::Constant *constant, bool IsAutoInit) {
  auto *Ty = constant->getType();
  uint64_t ConstantSize = CGM.getDataLayout().getTypeAllocSize(Ty);
  if (!ConstantSize)
    return;

  bool canDoSingleStore = Ty->isIntOrIntVectorTy() ||
                          Ty->isPtrOrPtrVectorTy() || Ty->isFPOrFPVectorTy();
  if (canDoSingleStore) {
    auto *I = Builder.CreateStore(constant, Loc, isVolatile);
    if (IsAutoInit)
      I->addAnnotationMetadata("auto-init");
    return;
  }

  auto *SizeVal = llvm::ConstantInt::get(CGM.IntPtrTy, ConstantSize);

  // If the initializer is all or mostly the same, codegen with bzero / memset
  // then do a few stores afterward.
  if (shouldUseBZeroPlusStoresToInitialize(constant, ConstantSize)) {
    auto *I = Builder.CreateMemSet(Loc, llvm::ConstantInt::get(CGM.Int8Ty, 0),
                                   SizeVal, isVolatile);
    if (IsAutoInit)
      I->addAnnotationMetadata("auto-init");

    bool valueAlreadyCorrect =
        constant->isNullValue() || isa<llvm::UndefValue>(constant);
    if (!valueAlreadyCorrect) {
      Loc = Builder.CreateElementBitCast(Loc, Ty);
      emitStoresForInitAfterBZero(CGM, constant, Loc, isVolatile, Builder,
                                  IsAutoInit);
    }
    return;
  }

  // If the initializer is a repeated byte pattern, use memset.
  llvm::Value *Pattern =
      shouldUseMemSetToInitialize(constant, ConstantSize, CGM.getDataLayout());
  if (Pattern) {
    uint64_t Value = 0x00;
    if (!isa<llvm::UndefValue>(Pattern)) {
      const llvm::APInt &AP = cast<llvm::ConstantInt>(Pattern)->getValue();
      assert(AP.getBitWidth() <= 8);
      Value = AP.getLimitedValue();
    }
    auto *I = Builder.CreateMemSet(
        Loc, llvm::ConstantInt::get(CGM.Int8Ty, Value), SizeVal, isVolatile);
    if (IsAutoInit)
      I->addAnnotationMetadata("auto-init");
    return;
  }

  // If the initializer is small, use a handful of stores.
  if (shouldSplitConstantStore(CGM, ConstantSize)) {
    if (auto *STy = dyn_cast<llvm::StructType>(Ty)) {
      // FIXME: handle the case when STy != Loc.getElementType().
      if (STy == Loc.getElementType()) {
        for (unsigned i = 0; i != constant->getNumOperands(); i++) {
          Address EltPtr = Builder.CreateStructGEP(Loc, i);
          emitStoresForConstant(
              CGM, D, EltPtr, isVolatile, Builder,
              cast<llvm::Constant>(Builder.CreateExtractValue(constant, i)),
              IsAutoInit);
        }
        return;
      }
    } else if (auto *ATy = dyn_cast<llvm::ArrayType>(Ty)) {
      // FIXME: handle the case when ATy != Loc.getElementType().
      if (ATy == Loc.getElementType()) {
        for (unsigned i = 0; i != ATy->getNumElements(); i++) {
          Address EltPtr = Builder.CreateConstArrayGEP(Loc, i);
          emitStoresForConstant(
              CGM, D, EltPtr, isVolatile, Builder,
              cast<llvm::Constant>(Builder.CreateExtractValue(constant, i)),
              IsAutoInit);
        }
        return;
      }
    }
  }

  // Copy from a global.
  auto *I =
      Builder.CreateMemCpy(Loc,
                           createUnnamedGlobalForMemcpyFrom(
                               CGM, D, Builder, constant, Loc.getAlignment()),
                           SizeVal, isVolatile);
  if (IsAutoInit)
    I->addAnnotationMetadata("auto-init");
}

static void emitStoresForZeroInit(CodeGenModule &CGM, const VarDecl &D,
                                  Address Loc, bool isVolatile,
                                  CGBuilderTy &Builder) {
  llvm::Type *ElTy = Loc.getElementType();
  llvm::Constant *constant =
      constWithPadding(CGM, IsPattern::No, llvm::Constant::getNullValue(ElTy));
  emitStoresForConstant(CGM, D, Loc, isVolatile, Builder, constant,
                        /*IsAutoInit=*/true);
}

static void emitStoresForPatternInit(CodeGenModule &CGM, const VarDecl &D,
                                     Address Loc, bool isVolatile,
                                     CGBuilderTy &Builder) {
  llvm::Type *ElTy = Loc.getElementType();
  llvm::Constant *constant = constWithPadding(
      CGM, IsPattern::Yes, initializationPatternFor(CGM, ElTy));
  assert(!isa<llvm::UndefValue>(constant));
  emitStoresForConstant(CGM, D, Loc, isVolatile, Builder, constant,
                        /*IsAutoInit=*/true);
}

static bool containsUndef(llvm::Constant *constant) {
  auto *Ty = constant->getType();
  if (isa<llvm::UndefValue>(constant))
    return true;
  if (Ty->isStructTy() || Ty->isArrayTy() || Ty->isVectorTy())
    for (llvm::Use &Op : constant->operands())
      if (containsUndef(cast<llvm::Constant>(Op)))
        return true;
  return false;
}

static llvm::Constant *replaceUndef(CodeGenModule &CGM, IsPattern isPattern,
                                    llvm::Constant *constant) {
  auto *Ty = constant->getType();
  if (isa<llvm::UndefValue>(constant))
    return patternOrZeroFor(CGM, isPattern, Ty);
  if (!(Ty->isStructTy() || Ty->isArrayTy() || Ty->isVectorTy()))
    return constant;
  if (!containsUndef(constant))
    return constant;
  llvm::SmallVector<llvm::Constant *, 8> Values(constant->getNumOperands());
  for (unsigned Op = 0, NumOp = constant->getNumOperands(); Op != NumOp; ++Op) {
    auto *OpValue = cast<llvm::Constant>(constant->getOperand(Op));
    Values[Op] = replaceUndef(CGM, isPattern, OpValue);
  }
  if (Ty->isStructTy())
    return llvm::ConstantStruct::get(cast<llvm::StructType>(Ty), Values);
  if (Ty->isArrayTy())
    return llvm::ConstantArray::get(cast<llvm::ArrayType>(Ty), Values);
  assert(Ty->isVectorTy());
  return llvm::ConstantVector::get(Values);
}

/// EmitAutoVarDecl - Emit code and set up an entry in LocalDeclMap for a
/// variable declaration with auto, register, or no storage class specifier.
/// These turn into simple stack objects, or GlobalValues depending on target.
void CodeGenFunction::EmitAutoVarDecl(const VarDecl &D) {
  AutoVarEmission emission = EmitAutoVarAlloca(D);
  EmitAutoVarInit(emission);
  EmitAutoVarCleanups(emission);
}

/// Emit a lifetime.begin marker if some criteria are satisfied.
/// \return a pointer to the temporary size Value if a marker was emitted, null
/// otherwise
llvm::Value *CodeGenFunction::EmitLifetimeStart(llvm::TypeSize Size,
                                                llvm::Value *Addr) {
  if (!ShouldEmitLifetimeMarkers)
    return nullptr;

  assert(Addr->getType()->getPointerAddressSpace() ==
             CGM.getDataLayout().getAllocaAddrSpace() &&
         "Pointer should be in alloca address space");
  llvm::Value *SizeV = llvm::ConstantInt::get(
      Int64Ty, Size.isScalable() ? -1 : Size.getFixedValue());
  Addr = Builder.CreateBitCast(Addr, AllocaInt8PtrTy);
  llvm::CallInst *C =
      Builder.CreateCall(CGM.getLLVMLifetimeStartFn(), {SizeV, Addr});
  C->setDoesNotThrow();
  return SizeV;
}

void CodeGenFunction::EmitLifetimeEnd(llvm::Value *Size, llvm::Value *Addr) {
  assert(Addr->getType()->getPointerAddressSpace() ==
             CGM.getDataLayout().getAllocaAddrSpace() &&
         "Pointer should be in alloca address space");
  Addr = Builder.CreateBitCast(Addr, AllocaInt8PtrTy);
  llvm::CallInst *C =
      Builder.CreateCall(CGM.getLLVMLifetimeEndFn(), {Size, Addr});
  C->setDoesNotThrow();
}

void CodeGenFunction::EmitAndRegisterVariableArrayDimensions(
    CGDebugInfo *DI, const VarDecl &D, bool EmitDebugInfo) {
  // For each dimension stores its QualType and corresponding
  // size-expression Value.
  SmallVector<CodeGenFunction::VlaSizePair, 4> Dimensions;
  SmallVector<IdentifierInfo *, 4> VLAExprNames;

  // Break down the array into individual dimensions.
  QualType Type1D = D.getType();
  while (getContext().getAsVariableArrayType(Type1D)) {
    auto VlaSize = getVLAElements1D(Type1D);
    if (auto *C = dyn_cast<llvm::ConstantInt>(VlaSize.NumElts))
      Dimensions.emplace_back(C, Type1D.getUnqualifiedType());
    else {
      // Generate a locally unique name for the size expression.
      Twine Name = Twine("__vla_expr") + Twine(VLAExprCounter++);
      SmallString<12> Buffer;
      StringRef NameRef = Name.toStringRef(Buffer);
      auto &Ident = getContext().Idents.getOwn(NameRef);
      VLAExprNames.push_back(&Ident);
      auto SizeExprAddr =
          CreateDefaultAlignTempAlloca(VlaSize.NumElts->getType(), NameRef);
      Builder.CreateStore(VlaSize.NumElts, SizeExprAddr);
      Dimensions.emplace_back(SizeExprAddr.getPointer(),
                              Type1D.getUnqualifiedType());
    }
    Type1D = VlaSize.Type;
  }

  if (!EmitDebugInfo)
    return;

  // Register each dimension's size-expression with a DILocalVariable,
  // so that it can be used by CGDebugInfo when instantiating a DISubrange
  // to describe this array.
  unsigned NameIdx = 0;
  for (auto &VlaSize : Dimensions) {
    llvm::Metadata *MD;
    if (auto *C = dyn_cast<llvm::ConstantInt>(VlaSize.NumElts))
      MD = llvm::ConstantAsMetadata::get(C);
    else {
      // Create an artificial VarDecl to generate debug info for.
      IdentifierInfo *NameIdent = VLAExprNames[NameIdx++];
      assert(cast<llvm::PointerType>(VlaSize.NumElts->getType())
                 ->isOpaqueOrPointeeTypeMatches(SizeTy) &&
             "Number of VLA elements must be SizeTy");
      auto QT = getContext().getIntTypeForBitwidth(
          SizeTy->getScalarSizeInBits(), false);
      auto *ArtificialDecl = VarDecl::Create(
          getContext(), const_cast<DeclContext *>(D.getDeclContext()),
          D.getLocation(), D.getLocation(), NameIdent, QT,
          getContext().CreateTypeSourceInfo(QT), SC_Auto);
      ArtificialDecl->setImplicit();

      MD = DI->EmitDeclareOfAutoVariable(ArtificialDecl, VlaSize.NumElts,
                                         Builder);
    }
    assert(MD && "No Size expression debug node created");
    DI->registerVLASizeExpression(VlaSize.Type, MD);
  }
}

/// EmitAutoVarAlloca - Emit the alloca and debug information for a
/// local variable.  Does not emit initialization or destruction.
CodeGenFunction::AutoVarEmission
CodeGenFunction::EmitAutoVarAlloca(const VarDecl &D) {
  QualType Ty = D.getType();
  assert(
      Ty.getAddressSpace() == LangAS::Default ||
      (Ty.getAddressSpace() == LangAS::opencl_private && getLangOpts().OpenCL));

  AutoVarEmission emission(D);

  bool isEscapingByRef = D.isEscapingByref();
  emission.IsEscapingByRef = isEscapingByRef;

  CharUnits alignment = getContext().getDeclAlign(&D);

  // If the type is variably-modified, emit all the VLA sizes for it.
  if (Ty->isVariablyModifiedType())
    EmitVariablyModifiedType(Ty);

  auto *DI = getDebugInfo();
  bool EmitDebugInfo = DI && CGM.getCodeGenOpts().hasReducedDebugInfo();

  Address address = Address::invalid();
  Address AllocaAddr = Address::invalid();
  Address OpenMPLocalAddr = Address::invalid();
  if (CGM.getLangOpts().OpenMPIRBuilder)
    OpenMPLocalAddr = OMPBuilderCBHelpers::getAddressOfLocalVariable(*this, &D);
  else
    OpenMPLocalAddr =
        getLangOpts().OpenMP
            ? CGM.getOpenMPRuntime().getAddressOfLocalVariable(*this, &D)
            : Address::invalid();

  bool NRVO = getLangOpts().ElideConstructors && D.isNRVOVariable();

  if (getLangOpts().OpenMP && OpenMPLocalAddr.isValid()) {
    address = OpenMPLocalAddr;
    AllocaAddr = OpenMPLocalAddr;
  } else if (Ty->isConstantSizeType()) {
    // If this value is an array or struct with a statically determinable
    // constant initializer, there are optimizations we can do.
    //
    // TODO: We should constant-evaluate the initializer of any variable,
    // as long as it is initialized by a constant expression. Currently,
    // isConstantInitializer produces wrong answers for structs with
    // reference or bitfield members, and a few other cases, and checking
    // for POD-ness protects us from some of these.
    if (D.getInit() && (Ty->isArrayType() || Ty->isRecordType()) &&
        (D.isConstexpr() ||
         ((Ty.isPODType(getContext()) ||
           getContext().getBaseElementType(Ty)->isObjCObjectPointerType()) &&
          D.getInit()->isConstantInitializer(getContext(), false)))) {

      // If the variable's a const type, and it's neither an NRVO
      // candidate nor a __block variable and has no mutable members,
      // emit it as a global instead.
      // Exception is if a variable is located in non-constant address space
      // in OpenCL.
      if ((!getLangOpts().OpenCL ||
           Ty.getAddressSpace() == LangAS::opencl_constant) &&
          (CGM.getCodeGenOpts().MergeAllConstants && !NRVO &&
           !isEscapingByRef && CGM.isTypeConstant(Ty, true))) {
        EmitStaticVarDecl(D, llvm::GlobalValue::InternalLinkage);

        // Signal this condition to later callbacks.
        emission.Addr = Address::invalid();
        assert(emission.wasEmittedAsGlobal());
        return emission;
      }

      // Otherwise, tell the initialization code that we're in this case.
      emission.IsConstantAggregate = true;
    }

    // A normal fixed sized variable becomes an alloca in the entry block,
    // unless:
    // - it's an NRVO variable.
    // - we are compiling OpenMP and it's an OpenMP local variable.
    if (NRVO) {
      // The named return value optimization: allocate this variable in the
      // return slot, so that we can elide the copy when returning this
      // variable (C++0x [class.copy]p34).
      address = ReturnValue;
      AllocaAddr = ReturnValue;

      if (const RecordType *RecordTy = Ty->getAs<RecordType>()) {
        const auto *RD = RecordTy->getDecl();
        const auto *CXXRD = dyn_cast<CXXRecordDecl>(RD);
        if ((CXXRD && !CXXRD->hasTrivialDestructor()) ||
            RD->isNonTrivialToPrimitiveDestroy()) {
          // Create a flag that is used to indicate when the NRVO was applied
          // to this variable. Set it to zero to indicate that NRVO was not
          // applied.
          llvm::Value *Zero = Builder.getFalse();
          Address NRVOFlag =
              CreateTempAlloca(Zero->getType(), CharUnits::One(), "nrvo",
                               /*ArraySize=*/nullptr, &AllocaAddr);
          EnsureInsertPoint();
          Builder.CreateStore(Zero, NRVOFlag);

          // Record the NRVO flag for this variable.
          NRVOFlags[&D] = NRVOFlag.getPointer();
          emission.NRVOFlag = NRVOFlag.getPointer();
        }
      }
    } else {
      CharUnits allocaAlignment;
      llvm::Type *allocaTy;
      if (isEscapingByRef) {
        auto &byrefInfo = getBlockByrefInfo(&D);
        allocaTy = byrefInfo.Type;
        allocaAlignment = byrefInfo.ByrefAlignment;
      } else {
        allocaTy = ConvertTypeForMem(Ty);
        allocaAlignment = alignment;
      }

      // Create the alloca.  Note that we set the name separately from
      // building the instruction so that it's there even in no-asserts
      // builds.
      address = CreateTempAlloca(allocaTy, allocaAlignment, D.getName(),
                                 /*ArraySize=*/nullptr, &AllocaAddr);

      // Don't emit lifetime markers for MSVC catch parameters. The lifetime of
      // the catch parameter starts in the catchpad instruction, and we can't
      // insert code in those basic blocks.
      bool IsMSCatchParam =
          D.isExceptionVariable() && getTarget().getCXXABI().isMicrosoft();

      // Emit a lifetime intrinsic if meaningful. There's no point in doing this
      // if we don't have a valid insertion point (?).
      if (HaveInsertPoint() && !IsMSCatchParam) {
        // If there's a jump into the lifetime of this variable, its lifetime
        // gets broken up into several regions in IR, which requires more work
        // to handle correctly. For now, just omit the intrinsics; this is a
        // rare case, and it's better to just be conservatively correct.
        // PR28267.
        //
        // We have to do this in all language modes if there's a jump past the
        // declaration. We also have to do it in C if there's a jump to an
        // earlier point in the current block because non-VLA lifetimes begin as
        // soon as the containing block is entered, not when its variables
        // actually come into scope; suppressing the lifetime annotations
        // completely in this case is unnecessarily pessimistic, but again, this
        // is rare.
        if (!Bypasses.IsBypassed(&D) &&
            !(!getLangOpts().CPlusPlus && hasLabelBeenSeenInCurrentScope())) {
          llvm::TypeSize Size = CGM.getDataLayout().getTypeAllocSize(allocaTy);
          emission.SizeForLifetimeMarkers =
              EmitLifetimeStart(Size, AllocaAddr.getPointer());
        }
      } else {
        assert(!emission.useLifetimeMarkers());
      }
    }
  } else {
    EnsureInsertPoint();

    if (!DidCallStackSave) {
      // Save the stack.
      Address Stack =
        CreateTempAlloca(Int8PtrTy, getPointerAlign(), "saved_stack");

      llvm::Function *F = CGM.getIntrinsic(llvm::Intrinsic::stacksave);
      llvm::Value *V = Builder.CreateCall(F);
      Builder.CreateStore(V, Stack);

      DidCallStackSave = true;

      // Push a cleanup block and restore the stack there.
      // FIXME: in general circumstances, this should be an EH cleanup.
      pushStackRestore(NormalCleanup, Stack);
    }

    auto VlaSize = getVLASize(Ty);
    llvm::Type *llvmTy = ConvertTypeForMem(VlaSize.Type);

    // Allocate memory for the array.
    address = CreateTempAlloca(llvmTy, alignment, "vla", VlaSize.NumElts,
                               &AllocaAddr);

    // If we have debug info enabled, properly describe the VLA dimensions for
    // this type by registering the vla size expression for each of the
    // dimensions.
    EmitAndRegisterVariableArrayDimensions(DI, D, EmitDebugInfo);
  }

  setAddrOfLocalVar(&D, address);
  emission.Addr = address;
  emission.AllocaAddr = AllocaAddr;

  // Emit debug info for local var declaration.
  if (EmitDebugInfo && HaveInsertPoint()) {
    DI->setLocation(D.getLocation());

    // Even for NRVO, we may not have ReturnValuePointer if the sret parameter
    // is also byval.
    bool UsePointerValue = NRVO && ReturnValuePointer.isValid();
    Address DebugAddr = Address::invalid();
    if (UsePointerValue) {
      DebugAddr = ReturnValuePointer;
    } else {
      // We are either in an alloca, and AllocaAddr is valid, or we are in:
      // * An sret+byval NRVO return parameter.
      // * A runtime-managed OpenMP allocation.
      // FIXME: The assert condition here is overly broad.
      // FIXME: Can the cases where OpenMP requires this be eliminated?
      assert(AllocaAddr.isValid() || NRVO ||
             getLangOpts().OpenMP &&
                 "Expected either an alloca, sret+byval NRVO parameter, or "
                 "OpenMP runtime allocation.");
      DebugAddr = AllocaAddr.isValid() ? AllocaAddr : address;
    }
    (void)DI->EmitDeclareOfAutoVariable(&D, DebugAddr.getPointer(), Builder,
                                        UsePointerValue);
  }

  if (D.hasAttr<AnnotateAttr>() && HaveInsertPoint())
    EmitVarAnnotations(&D, address.getPointer());

  // Make sure we call @llvm.lifetime.end.
  if (emission.useLifetimeMarkers())
    EHStack.pushCleanup<CallLifetimeEnd>(NormalEHLifetimeMarker,
                                         emission.getOriginalAllocatedAddress(),
                                         emission.getSizeForLifetimeMarkers());

  return emission;
}

static bool isCapturedBy(const VarDecl &, const Expr *);

/// Determines whether the given __block variable is potentially
/// captured by the given statement.
static bool isCapturedBy(const VarDecl &Var, const Stmt *S) {
  if (const Expr *E = dyn_cast<Expr>(S))
    return isCapturedBy(Var, E);
  for (const Stmt *SubStmt : S->children())
    if (isCapturedBy(Var, SubStmt))
      return true;
  return false;
}

/// Determines whether the given __block variable is potentially
/// captured by the given expression.
static bool isCapturedBy(const VarDecl &Var, const Expr *E) {
  // Skip the most common kinds of expressions that make
  // hierarchy-walking expensive.
  E = E->IgnoreParenCasts();

  if (const BlockExpr *BE = dyn_cast<BlockExpr>(E)) {
    const BlockDecl *Block = BE->getBlockDecl();
    for (const auto &I : Block->captures()) {
      if (I.getVariable() == &Var)
        return true;
    }

    // No need to walk into the subexpressions.
    return false;
  }

  if (const StmtExpr *SE = dyn_cast<StmtExpr>(E)) {
    const CompoundStmt *CS = SE->getSubStmt();
    for (const auto *BI : CS->body())
      if (const auto *BIE = dyn_cast<Expr>(BI)) {
        if (isCapturedBy(Var, BIE))
          return true;
      }
      else if (const auto *DS = dyn_cast<DeclStmt>(BI)) {
          // special case declarations
          for (const auto *I : DS->decls()) {
              if (const auto *VD = dyn_cast<VarDecl>((I))) {
                const Expr *Init = VD->getInit();
                if (Init && isCapturedBy(Var, Init))
                  return true;
              }
          }
      }
      else
        // FIXME. Make safe assumption assuming arbitrary statements cause capturing.
        // Later, provide code to poke into statements for capture analysis.
        return true;
    return false;
  }

  for (const Stmt *SubStmt : E->children())
    if (isCapturedBy(Var, SubStmt))
      return true;

  return false;
}

/// Determine whether the given initializer is trivial in the sense
/// that it requires no code to be generated.
bool CodeGenFunction::isTrivialInitializer(const Expr *Init) {
  if (!Init)
    return true;

  if (const CXXConstructExpr *Construct = dyn_cast<CXXConstructExpr>(Init))
    if (CXXConstructorDecl *Constructor = Construct->getConstructor())
      if (Constructor->isTrivial() &&
          Constructor->isDefaultConstructor() &&
          !Construct->requiresZeroInitialization())
        return true;

  return false;
}

void CodeGenFunction::emitZeroOrPatternForAutoVarInit(QualType type,
                                                      const VarDecl &D,
                                                      Address Loc) {
  auto trivialAutoVarInit = getContext().getLangOpts().getTrivialAutoVarInit();
  CharUnits Size = getContext().getTypeSizeInChars(type);
  bool isVolatile = type.isVolatileQualified();
  if (!Size.isZero()) {
    switch (trivialAutoVarInit) {
    case LangOptions::TrivialAutoVarInitKind::Uninitialized:
      llvm_unreachable("Uninitialized handled by caller");
    case LangOptions::TrivialAutoVarInitKind::Zero:
      if (CGM.stopAutoInit())
        return;
      emitStoresForZeroInit(CGM, D, Loc, isVolatile, Builder);
      break;
    case LangOptions::TrivialAutoVarInitKind::Pattern:
      if (CGM.stopAutoInit())
        return;
      emitStoresForPatternInit(CGM, D, Loc, isVolatile, Builder);
      break;
    }
    return;
  }

  // VLAs look zero-sized to getTypeInfo. We can't emit constant stores to
  // them, so emit a memcpy with the VLA size to initialize each element.
  // Technically zero-sized or negative-sized VLAs are undefined, and UBSan
  // will catch that code, but there exists code which generates zero-sized
  // VLAs. Be nice and initialize whatever they requested.
  const auto *VlaType = getContext().getAsVariableArrayType(type);
  if (!VlaType)
    return;
  auto VlaSize = getVLASize(VlaType);
  auto SizeVal = VlaSize.NumElts;
  CharUnits EltSize = getContext().getTypeSizeInChars(VlaSize.Type);
  switch (trivialAutoVarInit) {
  case LangOptions::TrivialAutoVarInitKind::Uninitialized:
    llvm_unreachable("Uninitialized handled by caller");

  case LangOptions::TrivialAutoVarInitKind::Zero: {
    if (CGM.stopAutoInit())
      return;
    if (!EltSize.isOne())
      SizeVal = Builder.CreateNUWMul(SizeVal, CGM.getSize(EltSize));
    auto *I = Builder.CreateMemSet(Loc, llvm::ConstantInt::get(Int8Ty, 0),
                                   SizeVal, isVolatile);
    I->addAnnotationMetadata("auto-init");
    break;
  }

  case LangOptions::TrivialAutoVarInitKind::Pattern: {
    if (CGM.stopAutoInit())
      return;
    llvm::Type *ElTy = Loc.getElementType();
    llvm::Constant *Constant = constWithPadding(
        CGM, IsPattern::Yes, initializationPatternFor(CGM, ElTy));
    CharUnits ConstantAlign = getContext().getTypeAlignInChars(VlaSize.Type);
    llvm::BasicBlock *SetupBB = createBasicBlock("vla-setup.loop");
    llvm::BasicBlock *LoopBB = createBasicBlock("vla-init.loop");
    llvm::BasicBlock *ContBB = createBasicBlock("vla-init.cont");
    llvm::Value *IsZeroSizedVLA = Builder.CreateICmpEQ(
        SizeVal, llvm::ConstantInt::get(SizeVal->getType(), 0),
        "vla.iszerosized");
    Builder.CreateCondBr(IsZeroSizedVLA, ContBB, SetupBB);
    EmitBlock(SetupBB);
    if (!EltSize.isOne())
      SizeVal = Builder.CreateNUWMul(SizeVal, CGM.getSize(EltSize));
    llvm::Value *BaseSizeInChars =
        llvm::ConstantInt::get(IntPtrTy, EltSize.getQuantity());
    Address Begin = Builder.CreateElementBitCast(Loc, Int8Ty, "vla.begin");
    llvm::Value *End = Builder.CreateInBoundsGEP(
        Begin.getElementType(), Begin.getPointer(), SizeVal, "vla.end");
    llvm::BasicBlock *OriginBB = Builder.GetInsertBlock();
    EmitBlock(LoopBB);
    llvm::PHINode *Cur = Builder.CreatePHI(Begin.getType(), 2, "vla.cur");
    Cur->addIncoming(Begin.getPointer(), OriginBB);
    CharUnits CurAlign = Loc.getAlignment().alignmentOfArrayElement(EltSize);
    auto *I =
        Builder.CreateMemCpy(Address(Cur, CurAlign),
                             createUnnamedGlobalForMemcpyFrom(
                                 CGM, D, Builder, Constant, ConstantAlign),
                             BaseSizeInChars, isVolatile);
    I->addAnnotationMetadata("auto-init");
    llvm::Value *Next =
        Builder.CreateInBoundsGEP(Int8Ty, Cur, BaseSizeInChars, "vla.next");
    llvm::Value *Done = Builder.CreateICmpEQ(Next, End, "vla-init.isdone");
    Builder.CreateCondBr(Done, ContBB, LoopBB);
    Cur->addIncoming(Next, LoopBB);
    EmitBlock(ContBB);
  } break;
  }
}

void CodeGenFunction::EmitAutoVarInit(const AutoVarEmission &emission) {
  assert(emission.Variable && "emission was not valid!");

  // If this was emitted as a global constant, we're done.
  if (emission.wasEmittedAsGlobal()) return;

  const VarDecl &D = *emission.Variable;
  auto DL = ApplyDebugLocation::CreateDefaultArtificial(*this, D.getLocation());
  QualType type = D.getType();

  // If this local has an initializer, emit it now.
  const Expr *Init = D.getInit();

  // If we are at an unreachable point, we don't need to emit the initializer
  // unless it contains a label.
  if (!HaveInsertPoint()) {
    if (!Init || !ContainsLabel(Init)) return;
    EnsureInsertPoint();
  }

  // Initialize the structure of a __block variable.
  if (emission.IsEscapingByRef)
    emitByrefStructureInit(emission);

  // Initialize the variable here if it doesn't have a initializer and it is a
  // C struct that is non-trivial to initialize or an array containing such a
  // struct.
  if (!Init &&
      type.isNonTrivialToPrimitiveDefaultInitialize() ==
          QualType::PDIK_Struct) {
    LValue Dst = MakeAddrLValue(emission.getAllocatedAddress(), type);
    if (emission.IsEscapingByRef)
      drillIntoBlockVariable(*this, Dst, &D);
    defaultInitNonTrivialCStructVar(Dst);
    return;
  }

  // Check whether this is a byref variable that's potentially
  // captured and moved by its own initializer.  If so, we'll need to
  // emit the initializer first, then copy into the variable.
  bool capturedByInit =
      Init && emission.IsEscapingByRef && isCapturedBy(D, Init);

  bool locIsByrefHeader = !capturedByInit;
  const Address Loc =
      locIsByrefHeader ? emission.getObjectAddress(*this) : emission.Addr;

  // Note: constexpr already initializes everything correctly.
  LangOptions::TrivialAutoVarInitKind trivialAutoVarInit =
      (D.isConstexpr()
           ? LangOptions::TrivialAutoVarInitKind::Uninitialized
           : (D.getAttr<UninitializedAttr>()
                  ? LangOptions::TrivialAutoVarInitKind::Uninitialized
                  : getContext().getLangOpts().getTrivialAutoVarInit()));

  auto initializeWhatIsTechnicallyUninitialized = [&](Address Loc) {
    if (trivialAutoVarInit ==
        LangOptions::TrivialAutoVarInitKind::Uninitialized)
      return;

    // Only initialize a __block's storage: we always initialize the header.
    if (emission.IsEscapingByRef && !locIsByrefHeader)
      Loc = emitBlockByrefAddress(Loc, &D, /*follow=*/false);

    return emitZeroOrPatternForAutoVarInit(type, D, Loc);
  };

  if (isTrivialInitializer(Init))
    return initializeWhatIsTechnicallyUninitialized(Loc);

  llvm::Constant *constant = nullptr;
  if (emission.IsConstantAggregate ||
      D.mightBeUsableInConstantExpressions(getContext())) {
    assert(!capturedByInit && "constant init contains a capturing block?");
    constant = ConstantEmitter(*this).tryEmitAbstractForInitializer(D);
    if (constant && !constant->isZeroValue() &&
        (trivialAutoVarInit !=
         LangOptions::TrivialAutoVarInitKind::Uninitialized)) {
      IsPattern isPattern =
          (trivialAutoVarInit == LangOptions::TrivialAutoVarInitKind::Pattern)
              ? IsPattern::Yes
              : IsPattern::No;
      // C guarantees that brace-init with fewer initializers than members in
      // the aggregate will initialize the rest of the aggregate as-if it were
      // static initialization. In turn static initialization guarantees that
      // padding is initialized to zero bits. We could instead pattern-init if D
      // has any ImplicitValueInitExpr, but that seems to be unintuitive
      // behavior.
      constant = constWithPadding(CGM, IsPattern::No,
                                  replaceUndef(CGM, isPattern, constant));
    }
  }

  if (!constant) {
    initializeWhatIsTechnicallyUninitialized(Loc);
    LValue lv = MakeAddrLValue(Loc, type);
    lv.setNonGC(true);
    return EmitExprAsInit(Init, &D, lv, capturedByInit);
  }

  if (!emission.IsConstantAggregate) {
    // For simple scalar/complex initialization, store the value directly.
    LValue lv = MakeAddrLValue(Loc, type);
    lv.setNonGC(true);
    return EmitStoreThroughLValue(RValue::get(constant), lv, true);
  }

  emitStoresForConstant(CGM, D, Builder.CreateElementBitCast(Loc, CGM.Int8Ty),
                        type.isVolatileQualified(), Builder, constant,
                        /*IsAutoInit=*/false);
}

/// Emit an expression as an initializer for an object (variable, field, etc.)
/// at the given location.  The expression is not necessarily the normal
/// initializer for the object, and the address is not necessarily
/// its normal location.
///
/// \param init the initializing expression
/// \param D the object to act as if we're initializing
/// \param lvalue the lvalue to initialize
/// \param capturedByInit true if \p D is a __block variable
///   whose address is potentially changed by the initializer
void CodeGenFunction::EmitExprAsInit(const Expr *init, const ValueDecl *D,
                                     LValue lvalue, bool capturedByInit) {
  QualType type = D->getType();

  if (type->isReferenceType()) {
    RValue rvalue = EmitReferenceBindingToExpr(init);
    if (capturedByInit)
      drillIntoBlockVariable(*this, lvalue, cast<VarDecl>(D));
    EmitStoreThroughLValue(rvalue, lvalue, true);
    return;
  }
  switch (getEvaluationKind(type)) {
  case TEK_Scalar:
    EmitScalarInit(init, D, lvalue, capturedByInit);
    return;
  case TEK_Complex: {
    ComplexPairTy complex = EmitComplexExpr(init);
    if (capturedByInit)
      drillIntoBlockVariable(*this, lvalue, cast<VarDecl>(D));
    EmitStoreOfComplex(complex, lvalue, /*init*/ true);
    return;
  }
  case TEK_Aggregate:
    if (type->isAtomicType()) {
      EmitAtomicInit(const_cast<Expr*>(init), lvalue);
    } else {
      AggValueSlot::Overlap_t Overlap = AggValueSlot::MayOverlap;
      if (isa<VarDecl>(D))
        Overlap = AggValueSlot::DoesNotOverlap;
      else if (auto *FD = dyn_cast<FieldDecl>(D))
        Overlap = getOverlapForFieldInit(FD);
      // TODO: how can we delay here if D is captured by its initializer?
      EmitAggExpr(init, AggValueSlot::forLValue(
                            lvalue, *this, AggValueSlot::IsDestructed,
                            AggValueSlot::DoesNotNeedGCBarriers,
                            AggValueSlot::IsNotAliased, Overlap));
    }
    return;
  }
  llvm_unreachable("bad evaluation kind");
}

/// Enter a destroy cleanup for the given local variable.
void CodeGenFunction::emitAutoVarTypeCleanup(
                            const CodeGenFunction::AutoVarEmission &emission,
                            QualType::DestructionKind dtorKind) {
  assert(dtorKind != QualType::DK_none);

  // Note that for __block variables, we want to destroy the
  // original stack object, not the possibly forwarded object.
  Address addr = emission.getObjectAddress(*this);

  const VarDecl *var = emission.Variable;
  QualType type = var->getType();

  CleanupKind cleanupKind = NormalAndEHCleanup;
  CodeGenFunction::Destroyer *destroyer = nullptr;

  switch (dtorKind) {
  case QualType::DK_none:
    llvm_unreachable("no cleanup for trivially-destructible variable");

  case QualType::DK_cxx_destructor:
    // If there's an NRVO flag on the emission, we need a different
    // cleanup.
    if (emission.NRVOFlag) {
      assert(!type->isArrayType());
      CXXDestructorDecl *dtor = type->getAsCXXRecordDecl()->getDestructor();
      EHStack.pushCleanup<DestroyNRVOVariableCXX>(cleanupKind, addr, type, dtor,
                                                  emission.NRVOFlag);
      return;
    }
    break;

  case QualType::DK_objc_strong_lifetime:
    // Suppress cleanups for pseudo-strong variables.
    if (var->isARCPseudoStrong()) return;

    // Otherwise, consider whether to use an EH cleanup or not.
    cleanupKind = getARCCleanupKind();

    // Use the imprecise destroyer by default.
    if (!var->hasAttr<ObjCPreciseLifetimeAttr>())
      destroyer = CodeGenFunction::destroyARCStrongImprecise;
    break;

  case QualType::DK_objc_weak_lifetime:
    break;

  case QualType::DK_nontrivial_c_struct:
    destroyer = CodeGenFunction::destroyNonTrivialCStruct;
    if (emission.NRVOFlag) {
      assert(!type->isArrayType());
      EHStack.pushCleanup<DestroyNRVOVariableC>(cleanupKind, addr,
                                                emission.NRVOFlag, type);
      return;
    }
    break;
  }

  // If we haven't chosen a more specific destroyer, use the default.
  if (!destroyer) destroyer = getDestroyer(dtorKind);

  // Use an EH cleanup in array destructors iff the destructor itself
  // is being pushed as an EH cleanup.
  bool useEHCleanup = (cleanupKind & EHCleanup);
  EHStack.pushCleanup<DestroyObject>(cleanupKind, addr, type, destroyer,
                                     useEHCleanup);
}

void CodeGenFunction::EmitAutoVarCleanups(const AutoVarEmission &emission) {
  assert(emission.Variable && "emission was not valid!");

  // If this was emitted as a global constant, we're done.
  if (emission.wasEmittedAsGlobal()) return;

  // If we don't have an insertion point, we're done.  Sema prevents
  // us from jumping into any of these scopes anyway.
  if (!HaveInsertPoint()) return;

  const VarDecl &D = *emission.Variable;

  // Check the type for a cleanup.
  if (QualType::DestructionKind dtorKind = D.needsDestruction(getContext()))
    emitAutoVarTypeCleanup(emission, dtorKind);

  // In GC mode, honor objc_precise_lifetime.
  if (getLangOpts().getGC() != LangOptions::NonGC &&
      D.hasAttr<ObjCPreciseLifetimeAttr>()) {
    EHStack.pushCleanup<ExtendGCLifetime>(NormalCleanup, &D);
  }

  // Handle the cleanup attribute.
  if (const CleanupAttr *CA = D.getAttr<CleanupAttr>()) {
    const FunctionDecl *FD = CA->getFunctionDecl();

    llvm::Constant *F = CGM.GetAddrOfFunction(FD);
    assert(F && "Could not find function!");

    const CGFunctionInfo &Info = CGM.getTypes().arrangeFunctionDeclaration(FD);
    EHStack.pushCleanup<CallCleanupFunction>(NormalAndEHCleanup, F, &Info, &D);
  }

  // If this is a block variable, call _Block_object_destroy
  // (on the unforwarded address). Don't enter this cleanup if we're in pure-GC
  // mode.
  if (emission.IsEscapingByRef &&
      CGM.getLangOpts().getGC() != LangOptions::GCOnly) {
    BlockFieldFlags Flags = BLOCK_FIELD_IS_BYREF;
    if (emission.Variable->getType().isObjCGCWeak())
      Flags |= BLOCK_FIELD_IS_WEAK;
    enterByrefCleanup(NormalAndEHCleanup, emission.Addr, Flags,
                      /*LoadBlockVarAddr*/ false,
                      cxxDestructorCanThrow(emission.Variable->getType()));
  }
}

CodeGenFunction::Destroyer *
CodeGenFunction::getDestroyer(QualType::DestructionKind kind) {
  switch (kind) {
  case QualType::DK_none: llvm_unreachable("no destroyer for trivial dtor");
  case QualType::DK_cxx_destructor:
    return destroyCXXObject;
  case QualType::DK_objc_strong_lifetime:
    return destroyARCStrongPrecise;
  case QualType::DK_objc_weak_lifetime:
    return destroyARCWeak;
  case QualType::DK_nontrivial_c_struct:
    return destroyNonTrivialCStruct;
  }
  llvm_unreachable("Unknown DestructionKind");
}

/// pushEHDestroy - Push the standard destructor for the given type as
/// an EH-only cleanup.
void CodeGenFunction::pushEHDestroy(QualType::DestructionKind dtorKind,
                                    Address addr, QualType type) {
  assert(dtorKind && "cannot push destructor for trivial type");
  assert(needsEHCleanup(dtorKind));

  pushDestroy(EHCleanup, addr, type, getDestroyer(dtorKind), true);
}

/// pushDestroy - Push the standard destructor for the given type as
/// at least a normal cleanup.
void CodeGenFunction::pushDestroy(QualType::DestructionKind dtorKind,
                                  Address addr, QualType type) {
  assert(dtorKind && "cannot push destructor for trivial type");

  CleanupKind cleanupKind = getCleanupKind(dtorKind);
  pushDestroy(cleanupKind, addr, type, getDestroyer(dtorKind),
              cleanupKind & EHCleanup);
}

void CodeGenFunction::pushDestroy(CleanupKind cleanupKind, Address addr,
                                  QualType type, Destroyer *destroyer,
                                  bool useEHCleanupForArray) {
  pushFullExprCleanup<DestroyObject>(cleanupKind, addr, type,
                                     destroyer, useEHCleanupForArray);
}

void CodeGenFunction::pushStackRestore(CleanupKind Kind, Address SPMem) {
  EHStack.pushCleanup<CallStackRestore>(Kind, SPMem);
}

void CodeGenFunction::pushLifetimeExtendedDestroy(CleanupKind cleanupKind,
                                                  Address addr, QualType type,
                                                  Destroyer *destroyer,
                                                  bool useEHCleanupForArray) {
  // If we're not in a conditional branch, we don't need to bother generating a
  // conditional cleanup.
  if (!isInConditionalBranch()) {
    // Push an EH-only cleanup for the object now.
    // FIXME: When popping normal cleanups, we need to keep this EH cleanup
    // around in case a temporary's destructor throws an exception.
    if (cleanupKind & EHCleanup)
      EHStack.pushCleanup<DestroyObject>(
          static_cast<CleanupKind>(cleanupKind & ~NormalCleanup), addr, type,
          destroyer, useEHCleanupForArray);

    return pushCleanupAfterFullExprWithActiveFlag<DestroyObject>(
        cleanupKind, Address::invalid(), addr, type, destroyer, useEHCleanupForArray);
  }

  // Otherwise, we should only destroy the object if it's been initialized.
  // Re-use the active flag and saved address across both the EH and end of
  // scope cleanups.

  using SavedType = typename DominatingValue<Address>::saved_type;
  using ConditionalCleanupType =
      EHScopeStack::ConditionalCleanup<DestroyObject, Address, QualType,
                                       Destroyer *, bool>;

  Address ActiveFlag = createCleanupActiveFlag();
  SavedType SavedAddr = saveValueInCond(addr);

  if (cleanupKind & EHCleanup) {
    EHStack.pushCleanup<ConditionalCleanupType>(
        static_cast<CleanupKind>(cleanupKind & ~NormalCleanup), SavedAddr, type,
        destroyer, useEHCleanupForArray);
    initFullExprCleanupWithFlag(ActiveFlag);
  }

  pushCleanupAfterFullExprWithActiveFlag<ConditionalCleanupType>(
      cleanupKind, ActiveFlag, SavedAddr, type, destroyer,
      useEHCleanupForArray);
}

/// emitDestroy - Immediately perform the destruction of the given
/// object.
///
/// \param addr - the address of the object; a type*
/// \param type - the type of the object; if an array type, all
///   objects are destroyed in reverse order
/// \param destroyer - the function to call to destroy individual
///   elements
/// \param useEHCleanupForArray - whether an EH cleanup should be
///   used when destroying array elements, in case one of the
///   destructions throws an exception
void CodeGenFunction::emitDestroy(Address addr, QualType type,
                                  Destroyer *destroyer,
                                  bool useEHCleanupForArray) {
  const ArrayType *arrayType = getContext().getAsArrayType(type);
  if (!arrayType)
    return destroyer(*this, addr, type);

  llvm::Value *length = emitArrayLength(arrayType, type, addr);

  CharUnits elementAlign =
    addr.getAlignment()
        .alignmentOfArrayElement(getContext().getTypeSizeInChars(type));

  // Normally we have to check whether the array is zero-length.
  bool checkZeroLength = true;

  // But if the array length is constant, we can suppress that.
  if (llvm::ConstantInt *constLength = dyn_cast<llvm::ConstantInt>(length)) {
    // ...and if it's constant zero, we can just skip the entire thing.
    if (constLength->isZero()) return;
    checkZeroLength = false;
  }

  llvm::Value *begin = addr.getPointer();
  llvm::Value *end =
      Builder.CreateInBoundsGEP(addr.getElementType(), begin, length);
  emitArrayDestroy(begin, end, type, elementAlign, destroyer,
                   checkZeroLength, useEHCleanupForArray);
}

/// emitArrayDestroy - Destroys all the elements of the given array,
/// beginning from last to first.  The array cannot be zero-length.
///
/// \param begin - a type* denoting the first element of the array
/// \param end - a type* denoting one past the end of the array
/// \param elementType - the element type of the array
/// \param destroyer - the function to call to destroy elements
/// \param useEHCleanup - whether to push an EH cleanup to destroy
///   the remaining elements in case the destruction of a single
///   element throws
void CodeGenFunction::emitArrayDestroy(llvm::Value *begin,
                                       llvm::Value *end,
                                       QualType elementType,
                                       CharUnits elementAlign,
                                       Destroyer *destroyer,
                                       bool checkZeroLength,
                                       bool useEHCleanup) {
  assert(!elementType->isArrayType());

  // The basic structure here is a do-while loop, because we don't
  // need to check for the zero-element case.
  llvm::BasicBlock *bodyBB = createBasicBlock("arraydestroy.body");
  llvm::BasicBlock *doneBB = createBasicBlock("arraydestroy.done");

  if (checkZeroLength) {
    llvm::Value *isEmpty = Builder.CreateICmpEQ(begin, end,
                                                "arraydestroy.isempty");
    Builder.CreateCondBr(isEmpty, doneBB, bodyBB);
  }

  // Enter the loop body, making that address the current address.
  llvm::BasicBlock *entryBB = Builder.GetInsertBlock();
  EmitBlock(bodyBB);
  llvm::PHINode *elementPast =
    Builder.CreatePHI(begin->getType(), 2, "arraydestroy.elementPast");
  elementPast->addIncoming(end, entryBB);

  // Shift the address back by one element.
  llvm::Value *negativeOne = llvm::ConstantInt::get(SizeTy, -1, true);
  llvm::Type *llvmElementType = ConvertTypeForMem(elementType);
  llvm::Value *element = Builder.CreateInBoundsGEP(
      llvmElementType, elementPast, negativeOne, "arraydestroy.element");

  if (useEHCleanup)
    pushRegularPartialArrayCleanup(begin, element, elementType, elementAlign,
                                   destroyer);

  // Perform the actual destruction there.
  destroyer(*this, Address(element, llvmElementType, elementAlign),
            elementType);

  if (useEHCleanup)
    PopCleanupBlock();

  // Check whether we've reached the end.
  llvm::Value *done = Builder.CreateICmpEQ(element, begin, "arraydestroy.done");
  Builder.CreateCondBr(done, doneBB, bodyBB);
  elementPast->addIncoming(element, Builder.GetInsertBlock());

  // Done.
  EmitBlock(doneBB);
}

/// Perform partial array destruction as if in an EH cleanup.  Unlike
/// emitArrayDestroy, the element type here may still be an array type.
static void emitPartialArrayDestroy(CodeGenFunction &CGF,
                                    llvm::Value *begin, llvm::Value *end,
                                    QualType type, CharUnits elementAlign,
                                    CodeGenFunction::Destroyer *destroyer) {
  // If the element type is itself an array, drill down.
  unsigned arrayDepth = 0;
  while (const ArrayType *arrayType = CGF.getContext().getAsArrayType(type)) {
    // VLAs don't require a GEP index to walk into.
    if (!isa<VariableArrayType>(arrayType))
      arrayDepth++;
    type = arrayType->getElementType();
  }

  if (arrayDepth) {
    llvm::Value *zero = llvm::ConstantInt::get(CGF.SizeTy, 0);

    SmallVector<llvm::Value*,4> gepIndices(arrayDepth+1, zero);
    llvm::Type *elemTy = begin->getType()->getPointerElementType();
    begin = CGF.Builder.CreateInBoundsGEP(
        elemTy, begin, gepIndices, "pad.arraybegin");
    end = CGF.Builder.CreateInBoundsGEP(
        elemTy, end, gepIndices, "pad.arrayend");
  }

  // Destroy the array.  We don't ever need an EH cleanup because we
  // assume that we're in an EH cleanup ourselves, so a throwing
  // destructor causes an immediate terminate.
  CGF.emitArrayDestroy(begin, end, type, elementAlign, destroyer,
                       /*checkZeroLength*/ true, /*useEHCleanup*/ false);
}

namespace {
  /// RegularPartialArrayDestroy - a cleanup which performs a partial
  /// array destroy where the end pointer is regularly determined and
  /// does not need to be loaded from a local.
  class RegularPartialArrayDestroy final : public EHScopeStack::Cleanup {
    llvm::Value *ArrayBegin;
    llvm::Value *ArrayEnd;
    QualType ElementType;
    CodeGenFunction::Destroyer *Destroyer;
    CharUnits ElementAlign;
  public:
    RegularPartialArrayDestroy(llvm::Value *arrayBegin, llvm::Value *arrayEnd,
                               QualType elementType, CharUnits elementAlign,
                               CodeGenFunction::Destroyer *destroyer)
      : ArrayBegin(arrayBegin), ArrayEnd(arrayEnd),
        ElementType(elementType), Destroyer(destroyer),
        ElementAlign(elementAlign) {}

    void Emit(CodeGenFunction &CGF, Flags flags) override {
      emitPartialArrayDestroy(CGF, ArrayBegin, ArrayEnd,
                              ElementType, ElementAlign, Destroyer);
    }
  };

  /// IrregularPartialArrayDestroy - a cleanup which performs a
  /// partial array destroy where the end pointer is irregularly
  /// determined and must be loaded from a local.
  class IrregularPartialArrayDestroy final : public EHScopeStack::Cleanup {
    llvm::Value *ArrayBegin;
    Address ArrayEndPointer;
    QualType ElementType;
    CodeGenFunction::Destroyer *Destroyer;
    CharUnits ElementAlign;
  public:
    IrregularPartialArrayDestroy(llvm::Value *arrayBegin,
                                 Address arrayEndPointer,
                                 QualType elementType,
                                 CharUnits elementAlign,
                                 CodeGenFunction::Destroyer *destroyer)
      : ArrayBegin(arrayBegin), ArrayEndPointer(arrayEndPointer),
        ElementType(elementType), Destroyer(destroyer),
        ElementAlign(elementAlign) {}

    void Emit(CodeGenFunction &CGF, Flags flags) override {
      llvm::Value *arrayEnd = CGF.Builder.CreateLoad(ArrayEndPointer);
      emitPartialArrayDestroy(CGF, ArrayBegin, arrayEnd,
                              ElementType, ElementAlign, Destroyer);
    }
  };
} // end anonymous namespace

/// pushIrregularPartialArrayCleanup - Push an EH cleanup to destroy
/// already-constructed elements of the given array.  The cleanup
/// may be popped with DeactivateCleanupBlock or PopCleanupBlock.
///
/// \param elementType - the immediate element type of the array;
///   possibly still an array type
void CodeGenFunction::pushIrregularPartialArrayCleanup(llvm::Value *arrayBegin,
                                                       Address arrayEndPointer,
                                                       QualType elementType,
                                                       CharUnits elementAlign,
                                                       Destroyer *destroyer) {
  pushFullExprCleanup<IrregularPartialArrayDestroy>(EHCleanup,
                                                    arrayBegin, arrayEndPointer,
                                                    elementType, elementAlign,
                                                    destroyer);
}

/// pushRegularPartialArrayCleanup - Push an EH cleanup to destroy
/// already-constructed elements of the given array.  The cleanup
/// may be popped with DeactivateCleanupBlock or PopCleanupBlock.
///
/// \param elementType - the immediate element type of the array;
///   possibly still an array type
void CodeGenFunction::pushRegularPartialArrayCleanup(llvm::Value *arrayBegin,
                                                     llvm::Value *arrayEnd,
                                                     QualType elementType,
                                                     CharUnits elementAlign,
                                                     Destroyer *destroyer) {
  pushFullExprCleanup<RegularPartialArrayDestroy>(EHCleanup,
                                                  arrayBegin, arrayEnd,
                                                  elementType, elementAlign,
                                                  destroyer);
}

/// Lazily declare the @llvm.lifetime.start intrinsic.
llvm::Function *CodeGenModule::getLLVMLifetimeStartFn() {
  if (LifetimeStartFn)
    return LifetimeStartFn;
  LifetimeStartFn = llvm::Intrinsic::getDeclaration(&getModule(),
    llvm::Intrinsic::lifetime_start, AllocaInt8PtrTy);
  return LifetimeStartFn;
}

/// Lazily declare the @llvm.lifetime.end intrinsic.
llvm::Function *CodeGenModule::getLLVMLifetimeEndFn() {
  if (LifetimeEndFn)
    return LifetimeEndFn;
  LifetimeEndFn = llvm::Intrinsic::getDeclaration(&getModule(),
    llvm::Intrinsic::lifetime_end, AllocaInt8PtrTy);
  return LifetimeEndFn;
}

namespace {
  /// A cleanup to perform a release of an object at the end of a
  /// function.  This is used to balance out the incoming +1 of a
  /// ns_consumed argument when we can't reasonably do that just by
  /// not doing the initial retain for a __block argument.
  struct ConsumeARCParameter final : EHScopeStack::Cleanup {
    ConsumeARCParameter(llvm::Value *param,
                        ARCPreciseLifetime_t precise)
      : Param(param), Precise(precise) {}

    llvm::Value *Param;
    ARCPreciseLifetime_t Precise;

    void Emit(CodeGenFunction &CGF, Flags flags) override {
      CGF.EmitARCRelease(Param, Precise);
    }
  };
} // end anonymous namespace

/// Emit an alloca (or GlobalValue depending on target)
/// for the specified parameter and set up LocalDeclMap.
void CodeGenFunction::EmitParmDecl(const VarDecl &D, ParamValue Arg,
                                   unsigned ArgNo) {
  // FIXME: Why isn't ImplicitParamDecl a ParmVarDecl?
  assert((isa<ParmVarDecl>(D) || isa<ImplicitParamDecl>(D)) &&
         "Invalid argument to EmitParmDecl");

  Arg.getAnyValue()->setName(D.getName());

  QualType Ty = D.getType();

  // Use better IR generation for certain implicit parameters.
  if (auto IPD = dyn_cast<ImplicitParamDecl>(&D)) {
    // The only implicit argument a block has is its literal.
    // This may be passed as an inalloca'ed value on Windows x86.
    if (BlockInfo) {
      llvm::Value *V = Arg.isIndirect()
                           ? Builder.CreateLoad(Arg.getIndirectAddress())
                           : Arg.getDirectValue();
      setBlockContextParameter(IPD, ArgNo, V);
      return;
    }
  }

  Address DeclPtr = Address::invalid();
  Address AllocaPtr = Address::invalid();
  Address DebugAddr = Address::invalid();
  bool DoStore = false;
  bool IsScalar = hasScalarEvaluationKind(Ty);
  // If we already have a pointer to the argument, reuse the input pointer.
  if (Arg.isIndirect()) {
<<<<<<< HEAD
    DeclPtr = DebugAddr = Arg.getIndirectAddress();
=======
>>>>>>> 53efbc15
    // If we have a prettier pointer type at this point, bitcast to that.
    DeclPtr = Arg.getIndirectAddress();
    DeclPtr = Builder.CreateElementBitCast(DeclPtr, ConvertTypeForMem(Ty),
                                           D.getName());
    // Indirect argument is in alloca address space, which may be different
    // from the default address space.
    auto AllocaAS = CGM.getASTAllocaAddressSpace();
    auto *V = DeclPtr.getPointer();
    AllocaPtr = DeclPtr;
    auto SrcLangAS = getLangOpts().OpenCL ? LangAS::opencl_private : AllocaAS;
    auto DestLangAS =
        getLangOpts().OpenCL ? LangAS::opencl_private : LangAS::Default;
    if (SrcLangAS != DestLangAS) {
      assert(getContext().getTargetAddressSpace(SrcLangAS) ==
             CGM.getDataLayout().getAllocaAddrSpace());
      auto DestAS = getContext().getTargetAddressSpace(DestLangAS);
      auto *T = V->getType()->getPointerElementType()->getPointerTo(DestAS);
      DeclPtr = Address(getTargetHooks().performAddrSpaceCast(
                            *this, V, SrcLangAS, DestLangAS, T, true),
                        DeclPtr.getAlignment());
    }

    // Push a destructor cleanup for this parameter if the ABI requires it.
    // Don't push a cleanup in a thunk for a method that will also emit a
    // cleanup.
    if (Ty->isRecordType() && !CurFuncIsThunk &&
        Ty->castAs<RecordType>()->getDecl()->isParamDestroyedInCallee()) {
      if (QualType::DestructionKind DtorKind =
              D.needsDestruction(getContext())) {
        assert((DtorKind == QualType::DK_cxx_destructor ||
                DtorKind == QualType::DK_nontrivial_c_struct) &&
               "unexpected destructor type");
        pushDestroy(DtorKind, DeclPtr, Ty);
        CalleeDestructedParamCleanups[cast<ParmVarDecl>(&D)] =
            EHStack.stable_begin();
      }
    }
  } else {
    // Check if the parameter address is controlled by OpenMP runtime.
    Address OpenMPLocalAddr =
        getLangOpts().OpenMP
            ? CGM.getOpenMPRuntime().getAddressOfLocalVariable(*this, &D)
            : Address::invalid();
    if (getLangOpts().OpenMP && OpenMPLocalAddr.isValid()) {
      DeclPtr = DebugAddr = OpenMPLocalAddr;
      AllocaPtr = DeclPtr;
    } else {
      // Otherwise, create a temporary to hold the value.
      DeclPtr = CreateMemTemp(Ty, getContext().getDeclAlign(&D),
                              D.getName() + ".addr", &DebugAddr);
    }
    DoStore = true;
  }

  llvm::Value *ArgVal = (DoStore ? Arg.getDirectValue() : nullptr);

  LValue lv = MakeAddrLValue(DeclPtr, Ty);
  if (IsScalar) {
    Qualifiers qs = Ty.getQualifiers();
    if (Qualifiers::ObjCLifetime lt = qs.getObjCLifetime()) {
      // We honor __attribute__((ns_consumed)) for types with lifetime.
      // For __strong, it's handled by just skipping the initial retain;
      // otherwise we have to balance out the initial +1 with an extra
      // cleanup to do the release at the end of the function.
      bool isConsumed = D.hasAttr<NSConsumedAttr>();

      // If a parameter is pseudo-strong then we can omit the implicit retain.
      if (D.isARCPseudoStrong()) {
        assert(lt == Qualifiers::OCL_Strong &&
               "pseudo-strong variable isn't strong?");
        assert(qs.hasConst() && "pseudo-strong variable should be const!");
        lt = Qualifiers::OCL_ExplicitNone;
      }

      // Load objects passed indirectly.
      if (Arg.isIndirect() && !ArgVal)
        ArgVal = Builder.CreateLoad(DeclPtr);

      if (lt == Qualifiers::OCL_Strong) {
        if (!isConsumed) {
          if (CGM.getCodeGenOpts().OptimizationLevel == 0) {
            // use objc_storeStrong(&dest, value) for retaining the
            // object. But first, store a null into 'dest' because
            // objc_storeStrong attempts to release its old value.
            llvm::Value *Null = CGM.EmitNullConstant(D.getType());
            EmitStoreOfScalar(Null, lv, /* isInitialization */ true);
            EmitARCStoreStrongCall(lv.getAddress(*this), ArgVal, true);
            DoStore = false;
          }
          else
          // Don't use objc_retainBlock for block pointers, because we
          // don't want to Block_copy something just because we got it
          // as a parameter.
            ArgVal = EmitARCRetainNonBlock(ArgVal);
        }
      } else {
        // Push the cleanup for a consumed parameter.
        if (isConsumed) {
          ARCPreciseLifetime_t precise = (D.hasAttr<ObjCPreciseLifetimeAttr>()
                                ? ARCPreciseLifetime : ARCImpreciseLifetime);
          EHStack.pushCleanup<ConsumeARCParameter>(getARCCleanupKind(), ArgVal,
                                                   precise);
        }

        if (lt == Qualifiers::OCL_Weak) {
          EmitARCInitWeak(DeclPtr, ArgVal);
          DoStore = false; // The weak init is a store, no need to do two.
        }
      }

      // Enter the cleanup scope.
      EmitAutoVarWithLifetime(*this, D, DeclPtr, lt);
    }
  }

  // Store the initial value into the alloca.
  if (DoStore)
    EmitStoreOfScalar(ArgVal, lv, /* isInitialization */ true);

  setAddrOfLocalVar(&D, DeclPtr);

  // Emit debug info for param declarations in non-thunk functions.
  if (CGDebugInfo *DI = getDebugInfo()) {
    if (CGM.getCodeGenOpts().hasReducedDebugInfo() && !CurFuncIsThunk) {
      llvm::DILocalVariable *DILocalVar = DI->EmitDeclareOfArgVariable(
          &D, DebugAddr.getPointer(), ArgNo, Builder);
      if (const auto *Var = dyn_cast_or_null<ParmVarDecl>(&D))
        DI->getParamDbgMappings().insert({Var, DILocalVar});
    }
  }

  if (D.hasAttr<AnnotateAttr>())
    EmitVarAnnotations(&D, DeclPtr.getPointer());

  // We can only check return value nullability if all arguments to the
  // function satisfy their nullability preconditions. This makes it necessary
  // to emit null checks for args in the function body itself.
  if (requiresReturnValueNullabilityCheck()) {
    auto Nullability = Ty->getNullability(getContext());
    if (Nullability && *Nullability == NullabilityKind::NonNull) {
      SanitizerScope SanScope(this);
      RetValNullabilityPrecondition =
          Builder.CreateAnd(RetValNullabilityPrecondition,
                            Builder.CreateIsNotNull(Arg.getAnyValue()));
    }
  }
}

void CodeGenModule::EmitOMPDeclareReduction(const OMPDeclareReductionDecl *D,
                                            CodeGenFunction *CGF) {
  if (!LangOpts.OpenMP || (!LangOpts.EmitAllDecls && !D->isUsed()))
    return;
  getOpenMPRuntime().emitUserDefinedReduction(CGF, D);
}

void CodeGenModule::EmitOMPDeclareMapper(const OMPDeclareMapperDecl *D,
                                         CodeGenFunction *CGF) {
  if (!LangOpts.OpenMP || LangOpts.OpenMPSimd ||
      (!LangOpts.EmitAllDecls && !D->isUsed()))
    return;
  getOpenMPRuntime().emitUserDefinedMapper(D, CGF);
}

void CodeGenModule::EmitOMPRequiresDecl(const OMPRequiresDecl *D) {
  getOpenMPRuntime().processRequiresDirective(D);
}

void CodeGenModule::EmitOMPAllocateDecl(const OMPAllocateDecl *D) {
  for (const Expr *E : D->varlists()) {
    const auto *DE = cast<DeclRefExpr>(E);
    const auto *VD = cast<VarDecl>(DE->getDecl());

    // Skip all but globals.
    if (!VD->hasGlobalStorage())
      continue;

    // Check if the global has been materialized yet or not. If not, we are done
    // as any later generation will utilize the OMPAllocateDeclAttr. However, if
    // we already emitted the global we might have done so before the
    // OMPAllocateDeclAttr was attached, leading to the wrong address space
    // (potentially). While not pretty, common practise is to remove the old IR
    // global and generate a new one, so we do that here too. Uses are replaced
    // properly.
    StringRef MangledName = getMangledName(VD);
    llvm::GlobalValue *Entry = GetGlobalValue(MangledName);
    if (!Entry)
      continue;

    // We can also keep the existing global if the address space is what we
    // expect it to be, if not, it is replaced.
    QualType ASTTy = VD->getType();
    clang::LangAS GVAS = GetGlobalVarAddressSpace(VD);
    auto TargetAS = getContext().getTargetAddressSpace(GVAS);
    if (Entry->getType()->getAddressSpace() == TargetAS)
      continue;

    // Make a new global with the correct type / address space.
    llvm::Type *Ty = getTypes().ConvertTypeForMem(ASTTy);
    llvm::PointerType *PTy = llvm::PointerType::get(Ty, TargetAS);

    // Replace all uses of the old global with a cast. Since we mutate the type
    // in place we neeed an intermediate that takes the spot of the old entry
    // until we can create the cast.
    llvm::GlobalVariable *DummyGV = new llvm::GlobalVariable(
        getModule(), Entry->getValueType(), false,
        llvm::GlobalValue::CommonLinkage, nullptr, "dummy", nullptr,
        llvm::GlobalVariable::NotThreadLocal, Entry->getAddressSpace());
    Entry->replaceAllUsesWith(DummyGV);

    Entry->mutateType(PTy);
    llvm::Constant *NewPtrForOldDecl =
        llvm::ConstantExpr::getPointerBitCastOrAddrSpaceCast(
            Entry, DummyGV->getType());

    // Now we have a casted version of the changed global, the dummy can be
    // replaced and deleted.
    DummyGV->replaceAllUsesWith(NewPtrForOldDecl);
    DummyGV->eraseFromParent();
  }
}<|MERGE_RESOLUTION|>--- conflicted
+++ resolved
@@ -2475,12 +2475,8 @@
   bool IsScalar = hasScalarEvaluationKind(Ty);
   // If we already have a pointer to the argument, reuse the input pointer.
   if (Arg.isIndirect()) {
-<<<<<<< HEAD
+    // If we have a prettier pointer type at this point, bitcast to that.
     DeclPtr = DebugAddr = Arg.getIndirectAddress();
-=======
->>>>>>> 53efbc15
-    // If we have a prettier pointer type at this point, bitcast to that.
-    DeclPtr = Arg.getIndirectAddress();
     DeclPtr = Builder.CreateElementBitCast(DeclPtr, ConvertTypeForMem(Ty),
                                            D.getName());
     // Indirect argument is in alloca address space, which may be different
