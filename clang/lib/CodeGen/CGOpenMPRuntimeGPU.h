//===------ CGOpenMPRuntimeGPU.h - Interface to OpenMP GPU Runtimes ------===//
//
// Part of the LLVM Project, under the Apache License v2.0 with LLVM Exceptions.
// See https://llvm.org/LICENSE.txt for license information.
// SPDX-License-Identifier: Apache-2.0 WITH LLVM-exception
// Modifications Copyright (c) 2022 Advanced Micro Devices, Inc. All rights reserved.
// Notified per clause 4(b) of the license.
//
//===----------------------------------------------------------------------===//
//
// This provides a generalized class for OpenMP runtime code generation
// specialized by GPU targets NVPTX and AMDGCN.
//
//===----------------------------------------------------------------------===//

#ifndef LLVM_CLANG_LIB_CODEGEN_CGOPENMPRUNTIMEGPU_H
#define LLVM_CLANG_LIB_CODEGEN_CGOPENMPRUNTIMEGPU_H

#include "CGOpenMPRuntime.h"
#include "CodeGenFunction.h"
#include "clang/AST/StmtOpenMP.h"

namespace clang {
namespace CodeGen {

class CGOpenMPRuntimeGPU : public CGOpenMPRuntime {
public:
  /// Defines the execution mode.
  enum ExecutionMode {
    /// SPMD execution mode (all threads are worker threads).
    EM_SPMD,
    /// Non-SPMD execution mode (1 master thread, others are workers).
    EM_NonSPMD,
    /// Unknown execution mode (orphaned directive).
    EM_Unknown,
  };
private:
  /// Parallel outlined function work for workers to execute.
  llvm::SmallVector<llvm::Function *, 16> Work;

  struct EntryFunctionState {
    SourceLocation Loc;
  };

  ExecutionMode getExecutionMode() const;

  /// Get barrier to synchronize all threads in a block.
  void syncCTAThreads(CodeGenFunction &CGF);

  /// Helper for target directive initialization.
  void emitKernelInit(CodeGenFunction &CGF, EntryFunctionState &EST,
                      bool IsSPMD);

  /// Helper for target directive finalization.
  void emitKernelDeinit(CodeGenFunction &CGF, EntryFunctionState &EST,
                        bool IsSPMD);

  void GenerateMetaData(CodeGenModule &CGM, const OMPExecutableDirective &D,
                        llvm::Function *&OutlinedFn, bool isSPMD);

  /// Helper for generic variables globalization prolog.
  void emitGenericVarsProlog(CodeGenFunction &CGF, SourceLocation Loc,
                             bool WithSPMDCheck = false);

  /// Helper for generic variables globalization epilog.
  void emitGenericVarsEpilog(CodeGenFunction &CGF, bool WithSPMDCheck = false);

  //
  // Base class overrides.
  //

  /// Creates offloading entry for the provided entry ID \a ID,
  /// address \a Addr, size \a Size, and flags \a Flags.
  void createOffloadEntry(llvm::Constant *ID, llvm::Constant *Addr,
                          uint64_t Size, int32_t Flags,
                          llvm::GlobalValue::LinkageTypes Linkage) override;

  /// Emit outlined function specialized for the Fork-Join
  /// programming model for applicable target directives on the NVPTX device.
  /// \param D Directive to emit.
  /// \param ParentName Name of the function that encloses the target region.
  /// \param OutlinedFn Outlined function value to be defined by this call.
  /// \param OutlinedFnID Outlined function ID value to be defined by this call.
  /// \param IsOffloadEntry True if the outlined function is an offload entry.
  /// An outlined function may not be an entry if, e.g. the if clause always
  /// evaluates to false.
  void emitNonSPMDKernel(const OMPExecutableDirective &D, StringRef ParentName,
                         llvm::Function *&OutlinedFn,
                         llvm::Constant *&OutlinedFnID, bool IsOffloadEntry,
                         const RegionCodeGenTy &CodeGen);

  /// Emit outlined function specialized for the Single Program
  /// Multiple Data programming model for applicable target directives on the
  /// NVPTX device.
  /// \param D Directive to emit.
  /// \param ParentName Name of the function that encloses the target region.
  /// \param OutlinedFn Outlined function value to be defined by this call.
  /// \param OutlinedFnID Outlined function ID value to be defined by this call.
  /// \param IsOffloadEntry True if the outlined function is an offload entry.
  /// \param CodeGen Object containing the target statements.
  /// An outlined function may not be an entry if, e.g. the if clause always
  /// evaluates to false.
  void emitSPMDKernel(const OMPExecutableDirective &D, StringRef ParentName,
                      llvm::Function *&OutlinedFn,
                      llvm::Constant *&OutlinedFnID, bool IsOffloadEntry,
                      const RegionCodeGenTy &CodeGen);

  /// Emit outlined function for 'target' directive on the NVPTX
  /// device.
  /// \param D Directive to emit.
  /// \param ParentName Name of the function that encloses the target region.
  /// \param OutlinedFn Outlined function value to be defined by this call.
  /// \param OutlinedFnID Outlined function ID value to be defined by this call.
  /// \param IsOffloadEntry True if the outlined function is an offload entry.
  /// An outlined function may not be an entry if, e.g. the if clause always
  /// evaluates to false.
  void emitTargetOutlinedFunction(const OMPExecutableDirective &D,
                                  StringRef ParentName,
                                  llvm::Function *&OutlinedFn,
                                  llvm::Constant *&OutlinedFnID,
                                  bool IsOffloadEntry,
                                  const RegionCodeGenTy &CodeGen) override;

  /// Emits code for parallel or serial call of the \a OutlinedFn with
  /// variables captured in a record which address is stored in \a
  /// CapturedStruct.
  /// This call is for the Non-SPMD Execution Mode.
  /// \param OutlinedFn Outlined function to be run in parallel threads. Type of
  /// this function is void(*)(kmp_int32 *, kmp_int32, struct context_vars*).
  /// \param CapturedVars A pointer to the record with the references to
  /// variables used in \a OutlinedFn function.
  /// \param IfCond Condition in the associated 'if' clause, if it was
  /// specified, nullptr otherwise.
  void emitNonSPMDParallelCall(CodeGenFunction &CGF, SourceLocation Loc,
                               llvm::Value *OutlinedFn,
                               ArrayRef<llvm::Value *> CapturedVars,
                               const Expr *IfCond);

  /// Emits code for parallel or serial call of the \a OutlinedFn with
  /// variables captured in a record which address is stored in \a
  /// CapturedStruct.
  /// This call is for a parallel directive within an SPMD target directive.
  /// \param OutlinedFn Outlined function to be run in parallel threads. Type of
  /// this function is void(*)(kmp_int32 *, kmp_int32, struct context_vars*).
  /// \param CapturedVars A pointer to the record with the references to
  /// variables used in \a OutlinedFn function.
  /// \param IfCond Condition in the associated 'if' clause, if it was
  /// specified, nullptr otherwise.
  ///
  void emitSPMDParallelCall(CodeGenFunction &CGF, SourceLocation Loc,
                            llvm::Function *OutlinedFn,
                            ArrayRef<llvm::Value *> CapturedVars,
                            const Expr *IfCond);

protected:
  /// Get the function name of an outlined region.
  //  The name can be customized depending on the target.
  //
  StringRef getOutlinedHelperName() const override {
    return "__omp_outlined__";
  }

  /// Check if the default location must be constant.
  /// Constant for NVPTX for better optimization.
  bool isDefaultLocationConstant() const override { return true; }

  /// Returns additional flags that can be stored in reserved_2 field of the
  /// default location.
  /// For NVPTX target contains data about SPMD/Non-SPMD execution mode +
  /// Full/Lightweight runtime mode. Used for better optimization.
  unsigned getDefaultLocationReserved2Flags() const override;

public:
  explicit CGOpenMPRuntimeGPU(CodeGenModule &CGM);
  void clear() override;

  /// Declare generalized virtual functions which need to be defined
  /// by all specializations of OpenMPGPURuntime Targets like AMDGCN
  /// and NVPTX.

  /// Get the GPU warp size.
  llvm::Value *getGPUWarpSize(CodeGenFunction &CGF);

  /// Get the id of the current thread on the GPU.
  llvm::Value *getGPUThreadID(CodeGenFunction &CGF);

  /// Get the maximum number of threads in a block of the GPU.
  llvm::Value *getGPUNumThreads(CodeGenFunction &CGF);

  /// Get the block id of the current thread on the GPU
  llvm::Value *getGPUBlockID(CodeGenFunction &CGF);

  /// Get the complete block size in use on the GPU. If there is a
  /// partial block, that information is not returned.
  llvm::Value *getGPUCompleteBlockSize(CodeGenFunction &CGF,
                                       const OMPExecutableDirective &D);

  /// Get the number of blocks on the GPU
  llvm::Value *getGPUNumBlocks(CodeGenFunction &CGF);

  /// Get the number of blocks on the GPU for special reduction
  llvm::Value *getXteamRedBlockSize(CodeGenFunction &CGF);
<<<<<<< HEAD

  /// Call cross-team sum
  llvm::Value *getXteamRedSum(CodeGenFunction &CGF, llvm::Value *Val,
                              llvm::Value *SumPtr);
=======

  std::pair<llvm::Value *, llvm::Value *>
  getXteamRedFunctionPtrs(CodeGenFunction &CGF, llvm::Type *RedVarType);

  /// Call cross-team sum
  llvm::Value *getXteamRedSum(CodeGenFunction &CGF, llvm::Value *Val,
                              llvm::Value *SumPtr, llvm::Value *DTeamVals,
                              llvm::Value *DTeamsDonePtr,
                              llvm::Value *ThreadStartIndex,
                              llvm::Value *NumTeams);
>>>>>>> f2751388

  /// Returns whether the current architecture supports fast FP atomics
  bool supportFastFPAtomics() override;

  // Emit call to fast FP intrinsics
  std::pair<bool, RValue> emitFastFPAtomicCall(CodeGenFunction &CGF, LValue X,
                                               RValue Update,
                                               BinaryOperatorKind BO,
                                               bool IsXBinopExpr) override;

  /// Emit call to void __kmpc_push_proc_bind(ident_t *loc, kmp_int32
  /// global_tid, int proc_bind) to generate code for 'proc_bind' clause.
  void emitProcBindClause(CodeGenFunction &CGF,
                          llvm::omp::ProcBindKind ProcBind,
                          SourceLocation Loc) override;

  /// Emits call to void __kmpc_push_num_threads(ident_t *loc, kmp_int32
  /// global_tid, kmp_int32 num_threads) to generate code for 'num_threads'
  /// clause.
  /// \param NumThreads An integer value of threads.
  void emitNumThreadsClause(CodeGenFunction &CGF, llvm::Value *NumThreads,
                            SourceLocation Loc) override;

  /// This function ought to emit, in the general case, a call to
  // the openmp runtime kmpc_push_num_teams. In NVPTX backend it is not needed
  // as these numbers are obtained through the PTX grid and block configuration.
  /// \param NumTeams An integer expression of teams.
  /// \param ThreadLimit An integer expression of threads.
  void emitNumTeamsClause(CodeGenFunction &CGF, const Expr *NumTeams,
                          const Expr *ThreadLimit, SourceLocation Loc) override;

  /// Emits inlined function for the specified OpenMP parallel
  //  directive.
  /// \a D. This outlined function has type void(*)(kmp_int32 *ThreadID,
  /// kmp_int32 BoundID, struct context_vars*).
  /// \param D OpenMP directive.
  /// \param ThreadIDVar Variable for thread id in the current OpenMP region.
  /// \param InnermostKind Kind of innermost directive (for simple directives it
  /// is a directive itself, for combined - its innermost directive).
  /// \param CodeGen Code generation sequence for the \a D directive.
  llvm::Function *
  emitParallelOutlinedFunction(const OMPExecutableDirective &D,
                               const VarDecl *ThreadIDVar,
                               OpenMPDirectiveKind InnermostKind,
                               const RegionCodeGenTy &CodeGen) override;

  /// Emits inlined function for the specified OpenMP teams
  //  directive.
  /// \a D. This outlined function has type void(*)(kmp_int32 *ThreadID,
  /// kmp_int32 BoundID, struct context_vars*).
  /// \param D OpenMP directive.
  /// \param ThreadIDVar Variable for thread id in the current OpenMP region.
  /// \param InnermostKind Kind of innermost directive (for simple directives it
  /// is a directive itself, for combined - its innermost directive).
  /// \param CodeGen Code generation sequence for the \a D directive.
  llvm::Function *
  emitTeamsOutlinedFunction(const OMPExecutableDirective &D,
                            const VarDecl *ThreadIDVar,
                            OpenMPDirectiveKind InnermostKind,
                            const RegionCodeGenTy &CodeGen) override;

  /// Emits code for teams call of the \a OutlinedFn with
  /// variables captured in a record which address is stored in \a
  /// CapturedStruct.
  /// \param OutlinedFn Outlined function to be run by team masters. Type of
  /// this function is void(*)(kmp_int32 *, kmp_int32, struct context_vars*).
  /// \param CapturedVars A pointer to the record with the references to
  /// variables used in \a OutlinedFn function.
  ///
  void emitTeamsCall(CodeGenFunction &CGF, const OMPExecutableDirective &D,
                     SourceLocation Loc, llvm::Function *OutlinedFn,
                     ArrayRef<llvm::Value *> CapturedVars) override;

  /// Emits code for parallel or serial call of the \a OutlinedFn with
  /// variables captured in a record which address is stored in \a
  /// CapturedStruct.
  /// \param OutlinedFn Outlined function to be run in parallel threads. Type of
  /// this function is void(*)(kmp_int32 *, kmp_int32, struct context_vars*).
  /// \param CapturedVars A pointer to the record with the references to
  /// variables used in \a OutlinedFn function.
  /// \param IfCond Condition in the associated 'if' clause, if it was
  /// specified, nullptr otherwise.
  /// \param NumThreads The value corresponding to the num_threads clause, if
  /// any,
  ///                   or nullptr.
  void emitParallelCall(CodeGenFunction &CGF, SourceLocation Loc,
                        llvm::Function *OutlinedFn,
                        ArrayRef<llvm::Value *> CapturedVars,
                        const Expr *IfCond, llvm::Value *NumThreads) override;

  /// Emit an implicit/explicit barrier for OpenMP threads.
  /// \param Kind Directive for which this implicit barrier call must be
  /// generated. Must be OMPD_barrier for explicit barrier generation.
  /// \param EmitChecks true if need to emit checks for cancellation barriers.
  /// \param ForceSimpleCall true simple barrier call must be emitted, false if
  /// runtime class decides which one to emit (simple or with cancellation
  /// checks).
  ///
  void emitBarrierCall(CodeGenFunction &CGF, SourceLocation Loc,
                       OpenMPDirectiveKind Kind, bool EmitChecks = true,
                       bool ForceSimpleCall = false) override;

  /// Emits a critical region.
  /// \param CriticalName Name of the critical region.
  /// \param CriticalOpGen Generator for the statement associated with the given
  /// critical region.
  /// \param Hint Value of the 'hint' clause (optional).
  void emitCriticalRegion(CodeGenFunction &CGF, StringRef CriticalName,
                          const RegionCodeGenTy &CriticalOpGen,
                          SourceLocation Loc,
                          const Expr *Hint = nullptr) override;

  /// Emit a code for reduction clause.
  ///
  /// \param Privates List of private copies for original reduction arguments.
  /// \param LHSExprs List of LHS in \a ReductionOps reduction operations.
  /// \param RHSExprs List of RHS in \a ReductionOps reduction operations.
  /// \param ReductionOps List of reduction operations in form 'LHS binop RHS'
  /// or 'operator binop(LHS, RHS)'.
  /// \param Options List of options for reduction codegen:
  ///     WithNowait true if parent directive has also nowait clause, false
  ///     otherwise.
  ///     SimpleReduction Emit reduction operation only. Used for omp simd
  ///     directive on the host.
  ///     ReductionKind The kind of reduction to perform.
  void emitReduction(CodeGenFunction &CGF, SourceLocation Loc,
                     ArrayRef<const Expr *> Privates,
                     ArrayRef<const Expr *> LHSExprs,
                     ArrayRef<const Expr *> RHSExprs,
                     ArrayRef<const Expr *> ReductionOps,
                     ReductionOptionsTy Options) override;

  /// Returns specified OpenMP runtime function for the current OpenMP
  /// implementation.  Specialized for the NVPTX device.
  /// \param Function OpenMP runtime function.
  /// \return Specified function.
  llvm::FunctionCallee createNVPTXRuntimeFunction(unsigned Function);

  /// Translates the native parameter of outlined function if this is required
  /// for target.
  /// \param FD Field decl from captured record for the parameter.
  /// \param NativeParam Parameter itself.
  const VarDecl *translateParameter(const FieldDecl *FD,
                                    const VarDecl *NativeParam) const override;

  /// Gets the address of the native argument basing on the address of the
  /// target-specific parameter.
  /// \param NativeParam Parameter itself.
  /// \param TargetParam Corresponding target-specific parameter.
  Address getParameterAddress(CodeGenFunction &CGF, const VarDecl *NativeParam,
                              const VarDecl *TargetParam) const override;

  /// Emits call of the outlined function with the provided arguments,
  /// translating these arguments to correct target-specific arguments.
  void emitOutlinedFunctionCall(
      CodeGenFunction &CGF, SourceLocation Loc, llvm::FunctionCallee OutlinedFn,
      ArrayRef<llvm::Value *> Args = llvm::None) const override;

  /// Emits OpenMP-specific function prolog.
  /// Required for device constructs.
  void emitFunctionProlog(CodeGenFunction &CGF, const Decl *D) override;

  /// Gets the OpenMP-specific address of the local variable.
  Address getAddressOfLocalVariable(CodeGenFunction &CGF,
                                    const VarDecl *VD) override;

  /// Target codegen is specialized based on two data-sharing modes: CUDA, in
  /// which the local variables are actually global threadlocal, and Generic, in
  /// which the local variables are placed in global memory if they may escape
  /// their declaration context.
  enum DataSharingMode {
    /// CUDA data sharing mode.
    CUDA,
    /// Generic data-sharing mode.
    Generic,
  };

  /// Cleans up references to the objects in finished function.
  ///
  void functionFinished(CodeGenFunction &CGF) override;

  /// Choose a default value for the dist_schedule clause.
  void getDefaultDistScheduleAndChunk(CodeGenFunction &CGF,
      const OMPLoopDirective &S, OpenMPDistScheduleClauseKind &ScheduleKind,
      llvm::Value *&Chunk) const override;

  /// Choose a default value for the schedule clause.
  void getDefaultScheduleAndChunk(CodeGenFunction &CGF,
      const OMPLoopDirective &S, OpenMPScheduleClauseKind &ScheduleKind,
      const Expr *&ChunkExpr) const override;

  /// Adjust some parameters for the target-based directives, like addresses of
  /// the variables captured by reference in lambdas.
  void adjustTargetSpecificDataForLambdas(
      CodeGenFunction &CGF, const OMPExecutableDirective &D) const override;

  /// Perform check on requires decl to ensure that target architecture
  /// supports unified addressing
  void processRequiresDirective(const OMPRequiresDecl *D) override;

  /// Checks if the variable has associated OMPAllocateDeclAttr attribute with
  /// the predefined allocator and translates it into the corresponding address
  /// space.
  bool hasAllocateAttributeForGlobalVar(const VarDecl *VD, LangAS &AS) override;

  /// Emit flush of the variables specified in 'omp flush' directive.
  /// \param Vars List of variables to flush.
  void emitFlush(CodeGenFunction &CGF, ArrayRef<const Expr *> Vars,
                 SourceLocation Loc, llvm::AtomicOrdering AO) override;

private:
  /// Track the execution mode when codegening directives within a target
  /// region. The appropriate mode (SPMD/NON-SPMD) is set on entry to the
  /// target region and used by containing directives such as 'parallel'
  /// to emit optimized code.
  ExecutionMode CurrentExecutionMode = EM_Unknown;

  /// true if we're emitting the code for the target region and next parallel
  /// region is L0 for sure.
  bool IsInTargetMasterThreadRegion = false;
  /// true if currently emitting code for target/teams/distribute region, false
  /// - otherwise.
  bool IsInTTDRegion = false;
  /// true if we're definitely in the parallel region.
  bool IsInParallelRegion = false;
  /// Nesting level of parallel region.
  int ParallelLevel = 0;

  /// Map between an outlined function and its wrapper.
  llvm::DenseMap<llvm::Function *, llvm::Function *> WrapperFunctionsMap;

  /// Emit function which wraps the outline parallel region
  /// and controls the parameters which are passed to this function.
  /// The wrapper ensures that the outlined function is called
  /// with the correct arguments when data is shared.
  llvm::Function *createParallelDataSharingWrapper(
      llvm::Function *OutlinedParallelFn, const OMPExecutableDirective &D);

  /// The data for the single globalized variable.
  struct MappedVarData {
    /// Corresponding field in the global record.
    llvm::Value *GlobalizedVal = nullptr;
    /// Corresponding address.
    Address PrivateAddr = Address::invalid();
  };
  /// The map of local variables to their addresses in the global memory.
  using DeclToAddrMapTy = llvm::MapVector<const Decl *, MappedVarData>;
  /// Set of the parameters passed by value escaping OpenMP context.
  using EscapedParamsTy = llvm::SmallPtrSet<const Decl *, 4>;
  struct FunctionData {
    DeclToAddrMapTy LocalVarData;
    llvm::Optional<DeclToAddrMapTy> SecondaryLocalVarData = llvm::None;
    EscapedParamsTy EscapedParameters;
    llvm::SmallVector<const ValueDecl*, 4> EscapedVariableLengthDecls;
    llvm::SmallVector<std::pair<llvm::Value *, llvm::Value *>, 4>
        EscapedVariableLengthDeclsAddrs;
    llvm::Value *IsInSPMDModeFlag = nullptr;
    std::unique_ptr<CodeGenFunction::OMPMapVars> MappedParams;
  };
  /// Maps the function to the list of the globalized variables with their
  /// addresses.
  llvm::SmallDenseMap<llvm::Function *, FunctionData> FunctionGlobalizedDecls;
  llvm::GlobalVariable *KernelTeamsReductionPtr = nullptr;
  /// List of the records with the list of fields for the reductions across the
  /// teams. Used to build the intermediate buffer for the fast teams
  /// reductions.
  /// All the records are gathered into a union `union.type` is created.
  llvm::SmallVector<const RecordDecl *, 4> TeamsReductions;
  /// Shared pointer for the global memory in the global memory buffer used for
  /// the given kernel.
  llvm::GlobalVariable *KernelStaticGlobalized = nullptr;
  /// Pair of the Non-SPMD team and all reductions variables in this team
  /// region.
  std::pair<const Decl *, llvm::SmallVector<const ValueDecl *, 4>>
      TeamAndReductions;
};

} // CodeGen namespace.
} // clang namespace.

#endif // LLVM_CLANG_LIB_CODEGEN_CGOPENMPRUNTIMEGPU_H<|MERGE_RESOLUTION|>--- conflicted
+++ resolved
@@ -200,12 +200,6 @@
 
   /// Get the number of blocks on the GPU for special reduction
   llvm::Value *getXteamRedBlockSize(CodeGenFunction &CGF);
-<<<<<<< HEAD
-
-  /// Call cross-team sum
-  llvm::Value *getXteamRedSum(CodeGenFunction &CGF, llvm::Value *Val,
-                              llvm::Value *SumPtr);
-=======
 
   std::pair<llvm::Value *, llvm::Value *>
   getXteamRedFunctionPtrs(CodeGenFunction &CGF, llvm::Type *RedVarType);
@@ -216,7 +210,6 @@
                               llvm::Value *DTeamsDonePtr,
                               llvm::Value *ThreadStartIndex,
                               llvm::Value *NumTeams);
->>>>>>> f2751388
 
   /// Returns whether the current architecture supports fast FP atomics
   bool supportFastFPAtomics() override;
