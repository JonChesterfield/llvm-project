--- conflicted
+++ resolved
@@ -1711,13 +1711,6 @@
   llvm::BasicBlock *CondBlock = CondDest.getBlock();
   EmitBlock(CondBlock);
 
-<<<<<<< HEAD
-  Expr::EvalResult Result;
-  bool CondIsConstInt =
-      !CondExpr || CondExpr->EvaluateAsInt(Result, getContext());
-
-=======
->>>>>>> 294eecd4
   const SourceRange &R = S.getSourceRange();
   LoopStack.push(CondBlock, CGM.getContext(), CGM.getCodeGenOpts(), ForAttrs,
                  SourceLocToDebugLoc(R.getBegin()),
