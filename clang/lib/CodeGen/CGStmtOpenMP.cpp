--- conflicted
+++ resolved
@@ -6146,15 +6146,9 @@
 static void emitOMPAtomicExpr(CodeGenFunction &CGF, OpenMPClauseKind Kind,
                               llvm::AtomicOrdering AO, bool IsPostfixUpdate,
                               const Expr *X, const Expr *V, const Expr *E,
-<<<<<<< HEAD
-                              const Expr *UE, bool IsXLHSInRHSPart,
-                              bool IsCompareCapture, SourceLocation Loc,
-                              const Expr *Hint) {
-=======
                               const Expr *UE, const Expr *D, const Expr *CE,
                               bool IsXLHSInRHSPart, bool IsCompareCapture,
-                              SourceLocation Loc) {
->>>>>>> 2f906683
+                              SourceLocation Loc, const Expr *Hint) {
   switch (Kind) {
   case OMPC_read:
     emitOMPAtomicReadExpr(CGF, AO, X, V, Loc);
@@ -6334,13 +6328,8 @@
   LexicalScope Scope(*this, S.getSourceRange());
   EmitStopPoint(S.getAssociatedStmt());
   emitOMPAtomicExpr(*this, Kind, AO, S.isPostfixUpdate(), S.getX(), S.getV(),
-<<<<<<< HEAD
-                    S.getExpr(), S.getUpdateExpr(), S.isXLHSInRHSPart(),
-                    IsCompareCapture, S.getBeginLoc(), Hint);
-=======
                     S.getExpr(), S.getUpdateExpr(), S.getD(), S.getCondExpr(),
-                    S.isXLHSInRHSPart(), IsCompareCapture, S.getBeginLoc());
->>>>>>> 2f906683
+                    S.isXLHSInRHSPart(), IsCompareCapture, S.getBeginLoc(), Hint);
 }
 
 static void emitCommonOMPTargetDirective(CodeGenFunction &CGF,
