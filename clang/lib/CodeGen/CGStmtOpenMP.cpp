--- conflicted
+++ resolved
@@ -854,22 +854,13 @@
     (void)PrivateScope.Privatize();
 
     EmitNoLoopKernel(D, Loc);
-<<<<<<< HEAD
-  } else if (D.hasAssociatedStmt() && CGM.isXteamRedKernel(CGM.getSingleForStmt(
-                                          D.getAssociatedStmt()))) {
-=======
   } else if (CGM.getLangOpts().OpenMPIsDevice && isXteamKernel) {
->>>>>>> f2751388
     OMPPrivateScope PrivateScope(*this);
     EmitOMPPrivateClause(D, PrivateScope);
     (void)PrivateScope.Privatize();
 
     EmitXteamRedKernel(
-<<<<<<< HEAD
-        D, D.getAssociatedStmt(),
-=======
         D, D.getAssociatedStmt(), Args,
->>>>>>> f2751388
         CGM.getXteamRedStmts(CGM.getSingleForStmt(D.getAssociatedStmt())), Loc);
   } else {
     CapturedStmtInfo->EmitBody(*this, CD->getBody());
