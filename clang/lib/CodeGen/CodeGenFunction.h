--- conflicted
+++ resolved
@@ -1070,16 +1070,12 @@
       QualType VarTy = LocalVD->getType();
       if (VarTy->isReferenceType()) {
         Address Temp = CGF.CreateMemTemp(VarTy);
-<<<<<<< HEAD
-        if (Temp.getElementType() != TempAddr.getPointer()->getType())
+        if (Temp.getElementType() != TempAddr.emitRawPointer(CGF)->getType())
           Temp = Address(CGF.Builder.CreatePointerBitCastOrAddrSpaceCast(
-                             Temp.getPointer(),
-                             TempAddr.getPointer()->getType()->getPointerTo()),
+                             Temp.emitRawPointer(CGF),
+                             TempAddr.emitRawPointer(CGF)->getType()->getPointerTo()),
                          CGF.Int8Ty, TempAddr.getAlignment());
-        CGF.Builder.CreateStore(TempAddr.getPointer(), Temp);
-=======
         CGF.Builder.CreateStore(TempAddr.emitRawPointer(CGF), Temp);
->>>>>>> 93f9fb2c
         TempAddr = Temp;
       }
       SavedTempAddresses.try_emplace(LocalVD, TempAddr);
@@ -3348,43 +3344,26 @@
                          llvm::GlobalValue::LinkageTypes Linkage);
 
   class ParamValue {
-<<<<<<< HEAD
-    llvm::Value *Value;
-    llvm::Type *ElementType;
-    unsigned Alignment;
-    std::optional<Address> DebugAddr;
-    ParamValue(llvm::Value *V, llvm::Type *T, unsigned A,
-               std::optional<Address> DebugAddr)
-        : Value(V), ElementType(T), Alignment(A), DebugAddr(DebugAddr) {}
-
-  public:
-    static ParamValue forDirect(llvm::Value *value) {
-      return ParamValue(value, nullptr, 0, std::nullopt);
-=======
     union {
       Address Addr;
       llvm::Value *Value;
     };
 
     bool IsIndirect;
-
-    ParamValue(llvm::Value *V) : Value(V), IsIndirect(false) {}
-    ParamValue(Address A) : Addr(A), IsIndirect(true) {}
+    std::optional<Address> DebugAddr;
+    ParamValue(llvm::Value *V, std::optional<Address> DebugAddr)
+        : Value(V), IsIndirect(false), DebugAddr(DebugAddr) {}
+    ParamValue(Address A, std::optional<Address> DebugAddr) 
+        : Addr(A), IsIndirect(true), DebugAddr(DebugAddr) {}
 
   public:
     static ParamValue forDirect(llvm::Value *value) {
-      return ParamValue(value);
->>>>>>> 93f9fb2c
+      return ParamValue(value, std::nullopt);
     }
     static ParamValue forIndirect(Address addr,
                                   std::optional<Address> DebugAddr = std::nullopt) {
       assert(!addr.getAlignment().isZero());
-<<<<<<< HEAD
-      return ParamValue(addr.getPointer(), addr.getElementType(),
-                        addr.getAlignment().getQuantity(), DebugAddr);
-=======
-      return ParamValue(addr);
->>>>>>> 93f9fb2c
+      return ParamValue(addr, DebugAddr);
     }
 
     bool isIndirect() const { return IsIndirect; }
