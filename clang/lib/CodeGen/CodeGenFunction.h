//===-- CodeGenFunction.h - Per-Function state for LLVM CodeGen -*- C++ -*-===//
//
// Part of the LLVM Project, under the Apache License v2.0 with LLVM Exceptions.
// See https://llvm.org/LICENSE.txt for license information.
// SPDX-License-Identifier: Apache-2.0 WITH LLVM-exception
//
//===----------------------------------------------------------------------===//
//
// This is the internal per-function state used for llvm translation.
//
//===----------------------------------------------------------------------===//

#ifndef LLVM_CLANG_LIB_CODEGEN_CODEGENFUNCTION_H
#define LLVM_CLANG_LIB_CODEGEN_CODEGENFUNCTION_H

#include "CGBuilder.h"
#include "CGDebugInfo.h"
#include "CGLoopInfo.h"
#include "CGValue.h"
#include "CodeGenModule.h"
#include "CodeGenPGO.h"
#include "EHScopeStack.h"
#include "VarBypassDetector.h"
#include "clang/AST/CharUnits.h"
#include "clang/AST/CurrentSourceLocExprScope.h"
#include "clang/AST/ExprCXX.h"
#include "clang/AST/ExprObjC.h"
#include "clang/AST/ExprOpenMP.h"
#include "clang/AST/StmtOpenACC.h"
#include "clang/AST/StmtOpenMP.h"
#include "clang/AST/Type.h"
#include "clang/Basic/ABI.h"
#include "clang/Basic/CapturedStmt.h"
#include "clang/Basic/CodeGenOptions.h"
#include "clang/Basic/OpenMPKinds.h"
#include "clang/Basic/TargetInfo.h"
#include "llvm/ADT/ArrayRef.h"
#include "llvm/ADT/DenseMap.h"
#include "llvm/ADT/MapVector.h"
#include "llvm/ADT/SmallVector.h"
#include "llvm/Frontend/OpenMP/OMPIRBuilder.h"
#include "llvm/IR/ValueHandle.h"
#include "llvm/Support/Debug.h"
#include "llvm/Transforms/Utils/SanitizerStats.h"
#include <optional>

namespace llvm {
class BasicBlock;
class LLVMContext;
class MDNode;
class SwitchInst;
class Twine;
class Value;
class CanonicalLoopInfo;
}

namespace clang {
class ASTContext;
class CXXDestructorDecl;
class CXXForRangeStmt;
class CXXTryStmt;
class Decl;
class LabelDecl;
class FunctionDecl;
class FunctionProtoType;
class LabelStmt;
class ObjCContainerDecl;
class ObjCInterfaceDecl;
class ObjCIvarDecl;
class ObjCMethodDecl;
class ObjCImplementationDecl;
class ObjCPropertyImplDecl;
class TargetInfo;
class VarDecl;
class ObjCForCollectionStmt;
class ObjCAtTryStmt;
class ObjCAtThrowStmt;
class ObjCAtSynchronizedStmt;
class ObjCAutoreleasePoolStmt;
class OMPUseDevicePtrClause;
class OMPUseDeviceAddrClause;
class SVETypeFlags;
class OMPExecutableDirective;

namespace analyze_os_log {
class OSLogBufferLayout;
}

namespace CodeGen {
class CodeGenTypes;
class CGCallee;
class CGFunctionInfo;
class CGBlockInfo;
class CGCXXABI;
class BlockByrefHelpers;
class BlockByrefInfo;
class BlockFieldFlags;
class RegionCodeGenTy;
class TargetCodeGenInfo;
struct OMPTaskDataTy;
struct CGCoroData;

/// The kind of evaluation to perform on values of a particular
/// type.  Basically, is the code in CGExprScalar, CGExprComplex, or
/// CGExprAgg?
///
/// TODO: should vectors maybe be split out into their own thing?
enum TypeEvaluationKind {
  TEK_Scalar,
  TEK_Complex,
  TEK_Aggregate
};

#define LIST_SANITIZER_CHECKS                                                  \
  SANITIZER_CHECK(AddOverflow, add_overflow, 0)                                \
  SANITIZER_CHECK(BuiltinUnreachable, builtin_unreachable, 0)                  \
  SANITIZER_CHECK(CFICheckFail, cfi_check_fail, 0)                             \
  SANITIZER_CHECK(DivremOverflow, divrem_overflow, 0)                          \
  SANITIZER_CHECK(DynamicTypeCacheMiss, dynamic_type_cache_miss, 0)            \
  SANITIZER_CHECK(FloatCastOverflow, float_cast_overflow, 0)                   \
  SANITIZER_CHECK(FunctionTypeMismatch, function_type_mismatch, 0)             \
  SANITIZER_CHECK(ImplicitConversion, implicit_conversion, 0)                  \
  SANITIZER_CHECK(InvalidBuiltin, invalid_builtin, 0)                          \
  SANITIZER_CHECK(InvalidObjCCast, invalid_objc_cast, 0)                       \
  SANITIZER_CHECK(LoadInvalidValue, load_invalid_value, 0)                     \
  SANITIZER_CHECK(MissingReturn, missing_return, 0)                            \
  SANITIZER_CHECK(MulOverflow, mul_overflow, 0)                                \
  SANITIZER_CHECK(NegateOverflow, negate_overflow, 0)                          \
  SANITIZER_CHECK(NullabilityArg, nullability_arg, 0)                          \
  SANITIZER_CHECK(NullabilityReturn, nullability_return, 1)                    \
  SANITIZER_CHECK(NonnullArg, nonnull_arg, 0)                                  \
  SANITIZER_CHECK(NonnullReturn, nonnull_return, 1)                            \
  SANITIZER_CHECK(OutOfBounds, out_of_bounds, 0)                               \
  SANITIZER_CHECK(PointerOverflow, pointer_overflow, 0)                        \
  SANITIZER_CHECK(ShiftOutOfBounds, shift_out_of_bounds, 0)                    \
  SANITIZER_CHECK(SubOverflow, sub_overflow, 0)                                \
  SANITIZER_CHECK(TypeMismatch, type_mismatch, 1)                              \
  SANITIZER_CHECK(AlignmentAssumption, alignment_assumption, 0)                \
  SANITIZER_CHECK(VLABoundNotPositive, vla_bound_not_positive, 0)

enum SanitizerHandler {
#define SANITIZER_CHECK(Enum, Name, Version) Enum,
  LIST_SANITIZER_CHECKS
#undef SANITIZER_CHECK
};

/// Helper class with most of the code for saving a value for a
/// conditional expression cleanup.
struct DominatingLLVMValue {
  typedef llvm::PointerIntPair<llvm::Value*, 1, bool> saved_type;

  /// Answer whether the given value needs extra work to be saved.
  static bool needsSaving(llvm::Value *value) {
    if (!value)
      return false;

    // If it's not an instruction, we don't need to save.
    if (!isa<llvm::Instruction>(value)) return false;

    // If it's an instruction in the entry block, we don't need to save.
    llvm::BasicBlock *block = cast<llvm::Instruction>(value)->getParent();
    return (block != &block->getParent()->getEntryBlock());
  }

  static saved_type save(CodeGenFunction &CGF, llvm::Value *value);
  static llvm::Value *restore(CodeGenFunction &CGF, saved_type value);
};

/// A partial specialization of DominatingValue for llvm::Values that
/// might be llvm::Instructions.
template <class T> struct DominatingPointer<T,true> : DominatingLLVMValue {
  typedef T *type;
  static type restore(CodeGenFunction &CGF, saved_type value) {
    return static_cast<T*>(DominatingLLVMValue::restore(CGF, value));
  }
};

/// A specialization of DominatingValue for Address.
template <> struct DominatingValue<Address> {
  typedef Address type;

  struct saved_type {
    DominatingLLVMValue::saved_type BasePtr;
    llvm::Type *ElementType;
    CharUnits Alignment;
    DominatingLLVMValue::saved_type Offset;
    llvm::PointerType *EffectiveType;
  };

  static bool needsSaving(type value) {
    if (DominatingLLVMValue::needsSaving(value.getBasePointer()) ||
        DominatingLLVMValue::needsSaving(value.getOffset()))
      return true;
    return false;
  }
  static saved_type save(CodeGenFunction &CGF, type value) {
    return {DominatingLLVMValue::save(CGF, value.getBasePointer()),
            value.getElementType(), value.getAlignment(),
            DominatingLLVMValue::save(CGF, value.getOffset()), value.getType()};
  }
  static type restore(CodeGenFunction &CGF, saved_type value) {
    return Address(DominatingLLVMValue::restore(CGF, value.BasePtr),
                   value.ElementType, value.Alignment,
                   DominatingLLVMValue::restore(CGF, value.Offset));
  }
};

/// A specialization of DominatingValue for RValue.
template <> struct DominatingValue<RValue> {
  typedef RValue type;
  class saved_type {
    enum Kind { ScalarLiteral, ScalarAddress, AggregateLiteral,
                AggregateAddress, ComplexAddress };
    union {
      struct {
        DominatingLLVMValue::saved_type first, second;
      } Vals;
      DominatingValue<Address>::saved_type AggregateAddr;
    };
    LLVM_PREFERRED_TYPE(Kind)
    unsigned K : 3;
    unsigned IsVolatile : 1;

    saved_type(DominatingLLVMValue::saved_type Val1, unsigned K)
        : Vals{Val1, DominatingLLVMValue::saved_type()}, K(K) {}

    saved_type(DominatingLLVMValue::saved_type Val1,
               DominatingLLVMValue::saved_type Val2)
        : Vals{Val1, Val2}, K(ComplexAddress) {}

    saved_type(DominatingValue<Address>::saved_type AggregateAddr,
               bool IsVolatile, unsigned K)
        : AggregateAddr(AggregateAddr), K(K) {}

  public:
    static bool needsSaving(RValue value);
    static saved_type save(CodeGenFunction &CGF, RValue value);
    RValue restore(CodeGenFunction &CGF);

    // implementations in CGCleanup.cpp
  };

  static bool needsSaving(type value) {
    return saved_type::needsSaving(value);
  }
  static saved_type save(CodeGenFunction &CGF, type value) {
    return saved_type::save(CGF, value);
  }
  static type restore(CodeGenFunction &CGF, saved_type value) {
    return value.restore(CGF);
  }
};

/// CodeGenFunction - This class organizes the per-function state that is used
/// while generating LLVM code.
class CodeGenFunction : public CodeGenTypeCache {
  CodeGenFunction(const CodeGenFunction &) = delete;
  void operator=(const CodeGenFunction &) = delete;

  friend class CGCXXABI;
public:
  /// A jump destination is an abstract label, branching to which may
  /// require a jump out through normal cleanups.
  struct JumpDest {
    JumpDest() : Block(nullptr), Index(0) {}
    JumpDest(llvm::BasicBlock *Block, EHScopeStack::stable_iterator Depth,
             unsigned Index)
        : Block(Block), ScopeDepth(Depth), Index(Index) {}

    bool isValid() const { return Block != nullptr; }
    llvm::BasicBlock *getBlock() const { return Block; }
    EHScopeStack::stable_iterator getScopeDepth() const { return ScopeDepth; }
    unsigned getDestIndex() const { return Index; }

    // This should be used cautiously.
    void setScopeDepth(EHScopeStack::stable_iterator depth) {
      ScopeDepth = depth;
    }

  private:
    llvm::BasicBlock *Block;
    EHScopeStack::stable_iterator ScopeDepth;
    unsigned Index;
  };

  CodeGenModule &CGM;  // Per-module state.
  const TargetInfo &Target;

  // For EH/SEH outlined funclets, this field points to parent's CGF
  CodeGenFunction *ParentCGF = nullptr;

  typedef std::pair<llvm::Value *, llvm::Value *> ComplexPairTy;
  LoopInfoStack LoopStack;
  CGBuilderTy Builder;

  // Stores variables for which we can't generate correct lifetime markers
  // because of jumps.
  VarBypassDetector Bypasses;

  /// List of recently emitted OMPCanonicalLoops.
  ///
  /// Since OMPCanonicalLoops are nested inside other statements (in particular
  /// CapturedStmt generated by OMPExecutableDirective and non-perfectly nested
  /// loops), we cannot directly call OMPEmitOMPCanonicalLoop and receive its
  /// llvm::CanonicalLoopInfo. Instead, we call EmitStmt and any
  /// OMPEmitOMPCanonicalLoop called by it will add its CanonicalLoopInfo to
  /// this stack when done. Entering a new loop requires clearing this list; it
  /// either means we start parsing a new loop nest (in which case the previous
  /// loop nest goes out of scope) or a second loop in the same level in which
  /// case it would be ambiguous into which of the two (or more) loops the loop
  /// nest would extend.
  SmallVector<llvm::CanonicalLoopInfo *, 4> OMPLoopNestStack;

  /// Stack to track the Logical Operator recursion nest for MC/DC.
  SmallVector<const BinaryOperator *, 16> MCDCLogOpStack;

  /// Number of nested loop to be consumed by the last surrounding
  /// loop-associated directive.
  int ExpectedOMPLoopDepth = 0;

  // CodeGen lambda for loops and support for ordered clause
  typedef llvm::function_ref<void(CodeGenFunction &, const OMPLoopDirective &,
                                  JumpDest)>
      CodeGenLoopTy;
  typedef llvm::function_ref<void(CodeGenFunction &, SourceLocation,
                                  const unsigned, const bool)>
      CodeGenOrderedTy;

  // Codegen lambda for loop bounds in worksharing loop constructs
  typedef llvm::function_ref<std::pair<LValue, LValue>(
      CodeGenFunction &, const OMPExecutableDirective &S)>
      CodeGenLoopBoundsTy;

  // Codegen lambda for loop bounds in dispatch-based loop implementation
  typedef llvm::function_ref<std::pair<llvm::Value *, llvm::Value *>(
      CodeGenFunction &, const OMPExecutableDirective &S, Address LB,
      Address UB)>
      CodeGenDispatchBoundsTy;

  /// CGBuilder insert helper. This function is called after an
  /// instruction is created using Builder.
  void InsertHelper(llvm::Instruction *I, const llvm::Twine &Name,
                    llvm::BasicBlock *BB,
                    llvm::BasicBlock::iterator InsertPt) const;

  /// CurFuncDecl - Holds the Decl for the current outermost
  /// non-closure context.
  const Decl *CurFuncDecl = nullptr;
  /// CurCodeDecl - This is the inner-most code context, which includes blocks.
  const Decl *CurCodeDecl = nullptr;
  const CGFunctionInfo *CurFnInfo = nullptr;
  QualType FnRetTy;
  llvm::Function *CurFn = nullptr;

  /// Save Parameter Decl for coroutine.
  llvm::SmallVector<const ParmVarDecl *, 4> FnArgs;

  // Holds coroutine data if the current function is a coroutine. We use a
  // wrapper to manage its lifetime, so that we don't have to define CGCoroData
  // in this header.
  struct CGCoroInfo {
    std::unique_ptr<CGCoroData> Data;
    bool InSuspendBlock = false;
    CGCoroInfo();
    ~CGCoroInfo();
  };
  CGCoroInfo CurCoro;

  bool isCoroutine() const {
    return CurCoro.Data != nullptr;
  }

  bool inSuspendBlock() const {
    return isCoroutine() && CurCoro.InSuspendBlock;
  }

  // Holds FramePtr for await_suspend wrapper generation,
  // so that __builtin_coro_frame call can be lowered
  // directly to value of its second argument
  struct AwaitSuspendWrapperInfo {
    llvm::Value *FramePtr = nullptr;
  };
  AwaitSuspendWrapperInfo CurAwaitSuspendWrapper;

  // Generates wrapper function for `llvm.coro.await.suspend.*` intrinisics.
  // It encapsulates SuspendExpr in a function, to separate it's body
  // from the main coroutine to avoid miscompilations. Intrinisic
  // is lowered to this function call in CoroSplit pass
  // Function signature is:
  // <type> __await_suspend_wrapper_<name>(ptr %awaiter, ptr %hdl)
  // where type is one of (void, i1, ptr)
  llvm::Function *generateAwaitSuspendWrapper(Twine const &CoroName,
                                              Twine const &SuspendPointName,
                                              CoroutineSuspendExpr const &S);

  /// CurGD - The GlobalDecl for the current function being compiled.
  GlobalDecl CurGD;

  /// PrologueCleanupDepth - The cleanup depth enclosing all the
  /// cleanups associated with the parameters.
  EHScopeStack::stable_iterator PrologueCleanupDepth;

  /// ReturnBlock - Unified return block.
  JumpDest ReturnBlock;

  /// ReturnValue - The temporary alloca to hold the return
  /// value. This is invalid iff the function has no return value.
  Address ReturnValue = Address::invalid();

  /// ReturnValuePointer - The temporary alloca to hold a pointer to sret.
  /// This is invalid if sret is not in use.
  Address ReturnValuePointer = Address::invalid();

  /// If a return statement is being visited, this holds the return statment's
  /// result expression.
  const Expr *RetExpr = nullptr;

  /// Return true if a label was seen in the current scope.
  bool hasLabelBeenSeenInCurrentScope() const {
    if (CurLexicalScope)
      return CurLexicalScope->hasLabels();
    return !LabelMap.empty();
  }

  /// AllocaInsertPoint - This is an instruction in the entry block before which
  /// we prefer to insert allocas.
  llvm::AssertingVH<llvm::Instruction> AllocaInsertPt;

private:
  /// PostAllocaInsertPt - This is a place in the prologue where code can be
  /// inserted that will be dominated by all the static allocas. This helps
  /// achieve two things:
  ///   1. Contiguity of all static allocas (within the prologue) is maintained.
  ///   2. All other prologue code (which are dominated by static allocas) do
  ///      appear in the source order immediately after all static allocas.
  ///
  /// PostAllocaInsertPt will be lazily created when it is *really* required.
  llvm::AssertingVH<llvm::Instruction> PostAllocaInsertPt = nullptr;

public:
  /// Return PostAllocaInsertPt. If it is not yet created, then insert it
  /// immediately after AllocaInsertPt.
  llvm::Instruction *getPostAllocaInsertPoint() {
    if (!PostAllocaInsertPt) {
      assert(AllocaInsertPt &&
             "Expected static alloca insertion point at function prologue");
      assert(AllocaInsertPt->getParent()->isEntryBlock() &&
             "EBB should be entry block of the current code gen function");
      PostAllocaInsertPt = AllocaInsertPt->clone();
      PostAllocaInsertPt->setName("postallocapt");
      PostAllocaInsertPt->insertAfter(AllocaInsertPt);
    }

    return PostAllocaInsertPt;
  }

  /// API for captured statement code generation.
  class CGCapturedStmtInfo {
  public:
    explicit CGCapturedStmtInfo(CapturedRegionKind K = CR_Default)
        : Kind(K), ThisValue(nullptr), CXXThisFieldDecl(nullptr) {}
    explicit CGCapturedStmtInfo(const CapturedStmt &S,
                                CapturedRegionKind K = CR_Default)
      : Kind(K), ThisValue(nullptr), CXXThisFieldDecl(nullptr) {

      RecordDecl::field_iterator Field =
        S.getCapturedRecordDecl()->field_begin();
      for (CapturedStmt::const_capture_iterator I = S.capture_begin(),
                                                E = S.capture_end();
           I != E; ++I, ++Field) {
        if (I->capturesThis())
          CXXThisFieldDecl = *Field;
        else if (I->capturesVariable())
          CaptureFields[I->getCapturedVar()->getCanonicalDecl()] = *Field;
        else if (I->capturesVariableByCopy())
          CaptureFields[I->getCapturedVar()->getCanonicalDecl()] = *Field;
      }
    }

    virtual ~CGCapturedStmtInfo();

    CapturedRegionKind getKind() const { return Kind; }

    virtual void setContextValue(llvm::Value *V) { ThisValue = V; }
    // Retrieve the value of the context parameter.
    virtual llvm::Value *getContextValue() const { return ThisValue; }

    /// Lookup the captured field decl for a variable.
    virtual const FieldDecl *lookup(const VarDecl *VD) const {
      return CaptureFields.lookup(VD->getCanonicalDecl());
    }

    bool isCXXThisExprCaptured() const { return getThisFieldDecl() != nullptr; }
    virtual FieldDecl *getThisFieldDecl() const { return CXXThisFieldDecl; }

    static bool classof(const CGCapturedStmtInfo *) {
      return true;
    }

    /// Emit the captured statement body.
    virtual void EmitBody(CodeGenFunction &CGF, const Stmt *S) {
      CGF.incrementProfileCounter(S);
      CGF.EmitStmt(S);
    }

    /// Get the name of the capture helper.
    virtual StringRef getHelperName() const { return "__captured_stmt"; }

    /// Get the CaptureFields
    llvm::SmallDenseMap<const VarDecl *, FieldDecl *> getCaptureFields() {
      return CaptureFields;
    }

  private:
    /// The kind of captured statement being generated.
    CapturedRegionKind Kind;

    /// Keep the map between VarDecl and FieldDecl.
    llvm::SmallDenseMap<const VarDecl *, FieldDecl *> CaptureFields;

    /// The base address of the captured record, passed in as the first
    /// argument of the parallel region function.
    llvm::Value *ThisValue;

    /// Captured 'this' type.
    FieldDecl *CXXThisFieldDecl;
  };
  CGCapturedStmtInfo *CapturedStmtInfo = nullptr;

  /// RAII for correct setting/restoring of CapturedStmtInfo.
  class CGCapturedStmtRAII {
  private:
    CodeGenFunction &CGF;
    CGCapturedStmtInfo *PrevCapturedStmtInfo;
  public:
    CGCapturedStmtRAII(CodeGenFunction &CGF,
                       CGCapturedStmtInfo *NewCapturedStmtInfo)
        : CGF(CGF), PrevCapturedStmtInfo(CGF.CapturedStmtInfo) {
      CGF.CapturedStmtInfo = NewCapturedStmtInfo;
    }
    ~CGCapturedStmtRAII() { CGF.CapturedStmtInfo = PrevCapturedStmtInfo; }
  };

  /// An abstract representation of regular/ObjC call/message targets.
  class AbstractCallee {
    /// The function declaration of the callee.
    const Decl *CalleeDecl;

  public:
    AbstractCallee() : CalleeDecl(nullptr) {}
    AbstractCallee(const FunctionDecl *FD) : CalleeDecl(FD) {}
    AbstractCallee(const ObjCMethodDecl *OMD) : CalleeDecl(OMD) {}
    bool hasFunctionDecl() const {
      return isa_and_nonnull<FunctionDecl>(CalleeDecl);
    }
    const Decl *getDecl() const { return CalleeDecl; }
    unsigned getNumParams() const {
      if (const auto *FD = dyn_cast<FunctionDecl>(CalleeDecl))
        return FD->getNumParams();
      return cast<ObjCMethodDecl>(CalleeDecl)->param_size();
    }
    const ParmVarDecl *getParamDecl(unsigned I) const {
      if (const auto *FD = dyn_cast<FunctionDecl>(CalleeDecl))
        return FD->getParamDecl(I);
      return *(cast<ObjCMethodDecl>(CalleeDecl)->param_begin() + I);
    }
  };

  /// Sanitizers enabled for this function.
  SanitizerSet SanOpts;

  /// True if CodeGen currently emits code implementing sanitizer checks.
  bool IsSanitizerScope = false;

  /// RAII object to set/unset CodeGenFunction::IsSanitizerScope.
  class SanitizerScope {
    CodeGenFunction *CGF;
  public:
    SanitizerScope(CodeGenFunction *CGF);
    ~SanitizerScope();
  };

  /// In C++, whether we are code generating a thunk.  This controls whether we
  /// should emit cleanups.
  bool CurFuncIsThunk = false;

  /// In ARC, whether we should autorelease the return value.
  bool AutoreleaseResult = false;

  /// Whether we processed a Microsoft-style asm block during CodeGen. These can
  /// potentially set the return value.
  bool SawAsmBlock = false;

  GlobalDecl CurSEHParent;

  /// True if the current function is an outlined SEH helper. This can be a
  /// finally block or filter expression.
  bool IsOutlinedSEHHelper = false;

  /// True if CodeGen currently emits code inside presereved access index
  /// region.
  bool IsInPreservedAIRegion = false;

  /// True if the current statement has nomerge attribute.
  bool InNoMergeAttributedStmt = false;

  /// True if the current statement has noinline attribute.
  bool InNoInlineAttributedStmt = false;

  /// True if the current statement has always_inline attribute.
  bool InAlwaysInlineAttributedStmt = false;

  // The CallExpr within the current statement that the musttail attribute
  // applies to.  nullptr if there is no 'musttail' on the current statement.
  const CallExpr *MustTailCall = nullptr;

  /// Returns true if a function must make progress, which means the
  /// mustprogress attribute can be added.
  bool checkIfFunctionMustProgress() {
    if (CGM.getCodeGenOpts().getFiniteLoops() ==
        CodeGenOptions::FiniteLoopsKind::Never)
      return false;

    // C++11 and later guarantees that a thread eventually will do one of the
    // following (C++11 [intro.multithread]p24 and C++17 [intro.progress]p1):
    // - terminate,
    //  - make a call to a library I/O function,
    //  - perform an access through a volatile glvalue, or
    //  - perform a synchronization operation or an atomic operation.
    //
    // Hence each function is 'mustprogress' in C++11 or later.
    return getLangOpts().CPlusPlus11;
  }

  /// Returns true if a loop must make progress, which means the mustprogress
  /// attribute can be added. \p HasConstantCond indicates whether the branch
  /// condition is a known constant.
  bool checkIfLoopMustProgress(bool HasConstantCond) {
    if (CGM.getCodeGenOpts().getFiniteLoops() ==
        CodeGenOptions::FiniteLoopsKind::Always)
      return true;
    if (CGM.getCodeGenOpts().getFiniteLoops() ==
        CodeGenOptions::FiniteLoopsKind::Never)
      return false;

    // If the containing function must make progress, loops also must make
    // progress (as in C++11 and later).
    if (checkIfFunctionMustProgress())
      return true;

    // Now apply rules for plain C (see  6.8.5.6 in C11).
    // Loops with constant conditions do not have to make progress in any C
    // version.
    if (HasConstantCond)
      return false;

    // Loops with non-constant conditions must make progress in C11 and later.
    return getLangOpts().C11;
  }

  const CodeGen::CGBlockInfo *BlockInfo = nullptr;
  llvm::Value *BlockPointer = nullptr;

  llvm::DenseMap<const ValueDecl *, FieldDecl *> LambdaCaptureFields;
  FieldDecl *LambdaThisCaptureField = nullptr;

  /// A mapping from NRVO variables to the flags used to indicate
  /// when the NRVO has been applied to this variable.
  llvm::DenseMap<const VarDecl *, llvm::Value *> NRVOFlags;

  EHScopeStack EHStack;
  llvm::SmallVector<char, 256> LifetimeExtendedCleanupStack;
  llvm::SmallVector<const JumpDest *, 2> SEHTryEpilogueStack;

  llvm::Instruction *CurrentFuncletPad = nullptr;

  class CallLifetimeEnd final : public EHScopeStack::Cleanup {
    bool isRedundantBeforeReturn() override { return true; }

    llvm::Value *Addr;
    llvm::Value *Size;

  public:
    CallLifetimeEnd(RawAddress addr, llvm::Value *size)
        : Addr(addr.getPointer()), Size(size) {}

    void Emit(CodeGenFunction &CGF, Flags flags) override {
      CGF.EmitLifetimeEnd(Size, Addr);
    }
  };

  /// Header for data within LifetimeExtendedCleanupStack.
  struct LifetimeExtendedCleanupHeader {
    /// The size of the following cleanup object.
    unsigned Size;
    /// The kind of cleanup to push.
    LLVM_PREFERRED_TYPE(CleanupKind)
    unsigned Kind : 31;
    /// Whether this is a conditional cleanup.
    LLVM_PREFERRED_TYPE(bool)
    unsigned IsConditional : 1;

    size_t getSize() const { return Size; }
    CleanupKind getKind() const { return (CleanupKind)Kind; }
    bool isConditional() const { return IsConditional; }
  };

  /// i32s containing the indexes of the cleanup destinations.
  RawAddress NormalCleanupDest = RawAddress::invalid();

  unsigned NextCleanupDestIndex = 1;

  /// EHResumeBlock - Unified block containing a call to llvm.eh.resume.
  llvm::BasicBlock *EHResumeBlock = nullptr;

  /// The exception slot.  All landing pads write the current exception pointer
  /// into this alloca.
  llvm::Value *ExceptionSlot = nullptr;

  /// The selector slot.  Under the MandatoryCleanup model, all landing pads
  /// write the current selector value into this alloca.
  llvm::AllocaInst *EHSelectorSlot = nullptr;

  /// A stack of exception code slots. Entering an __except block pushes a slot
  /// on the stack and leaving pops one. The __exception_code() intrinsic loads
  /// a value from the top of the stack.
  SmallVector<Address, 1> SEHCodeSlotStack;

  /// Value returned by __exception_info intrinsic.
  llvm::Value *SEHInfo = nullptr;

  /// Emits a landing pad for the current EH stack.
  llvm::BasicBlock *EmitLandingPad();

  llvm::BasicBlock *getInvokeDestImpl();

  /// Parent loop-based directive for scan directive.
  const OMPExecutableDirective *OMPParentLoopDirectiveForScan = nullptr;
  llvm::BasicBlock *OMPBeforeScanBlock = nullptr;
  llvm::BasicBlock *OMPAfterScanBlock = nullptr;
  llvm::BasicBlock *OMPScanExitBlock = nullptr;
  llvm::BasicBlock *OMPScanDispatch = nullptr;
  bool OMPFirstScanLoop = false;

  /// Manages parent directive for scan directives.
  class ParentLoopDirectiveForScanRegion {
    CodeGenFunction &CGF;
    const OMPExecutableDirective *ParentLoopDirectiveForScan;

  public:
    ParentLoopDirectiveForScanRegion(
        CodeGenFunction &CGF,
        const OMPExecutableDirective &ParentLoopDirectiveForScan)
        : CGF(CGF),
          ParentLoopDirectiveForScan(CGF.OMPParentLoopDirectiveForScan) {
      CGF.OMPParentLoopDirectiveForScan = &ParentLoopDirectiveForScan;
    }
    ~ParentLoopDirectiveForScanRegion() {
      CGF.OMPParentLoopDirectiveForScan = ParentLoopDirectiveForScan;
    }
  };

  template <class T>
  typename DominatingValue<T>::saved_type saveValueInCond(T value) {
    return DominatingValue<T>::save(*this, value);
  }

  class CGFPOptionsRAII {
  public:
    CGFPOptionsRAII(CodeGenFunction &CGF, FPOptions FPFeatures);
    CGFPOptionsRAII(CodeGenFunction &CGF, const Expr *E);
    ~CGFPOptionsRAII();

  private:
    void ConstructorHelper(FPOptions FPFeatures);
    CodeGenFunction &CGF;
    FPOptions OldFPFeatures;
    llvm::fp::ExceptionBehavior OldExcept;
    llvm::RoundingMode OldRounding;
    std::optional<CGBuilderTy::FastMathFlagGuard> FMFGuard;
  };
  FPOptions CurFPFeatures;

public:
  /// ObjCEHValueStack - Stack of Objective-C exception values, used for
  /// rethrows.
  SmallVector<llvm::Value*, 8> ObjCEHValueStack;

  /// A class controlling the emission of a finally block.
  class FinallyInfo {
    /// Where the catchall's edge through the cleanup should go.
    JumpDest RethrowDest;

    /// A function to call to enter the catch.
    llvm::FunctionCallee BeginCatchFn;

    /// An i1 variable indicating whether or not the @finally is
    /// running for an exception.
    llvm::AllocaInst *ForEHVar = nullptr;

    /// An i8* variable into which the exception pointer to rethrow
    /// has been saved.
    llvm::AllocaInst *SavedExnVar = nullptr;

  public:
    void enter(CodeGenFunction &CGF, const Stmt *Finally,
               llvm::FunctionCallee beginCatchFn,
               llvm::FunctionCallee endCatchFn, llvm::FunctionCallee rethrowFn);
    void exit(CodeGenFunction &CGF);
  };

  /// Returns true inside SEH __try blocks.
  bool isSEHTryScope() const { return !SEHTryEpilogueStack.empty(); }

  /// Returns true while emitting a cleanuppad.
  bool isCleanupPadScope() const {
    return CurrentFuncletPad && isa<llvm::CleanupPadInst>(CurrentFuncletPad);
  }

  /// pushFullExprCleanup - Push a cleanup to be run at the end of the
  /// current full-expression.  Safe against the possibility that
  /// we're currently inside a conditionally-evaluated expression.
  template <class T, class... As>
  void pushFullExprCleanup(CleanupKind kind, As... A) {
    // If we're not in a conditional branch, or if none of the
    // arguments requires saving, then use the unconditional cleanup.
    if (!isInConditionalBranch())
      return EHStack.pushCleanup<T>(kind, A...);

    // Stash values in a tuple so we can guarantee the order of saves.
    typedef std::tuple<typename DominatingValue<As>::saved_type...> SavedTuple;
    SavedTuple Saved{saveValueInCond(A)...};

    typedef EHScopeStack::ConditionalCleanup<T, As...> CleanupType;
    EHStack.pushCleanupTuple<CleanupType>(kind, Saved);
    initFullExprCleanup();
  }

  /// Queue a cleanup to be pushed after finishing the current full-expression,
  /// potentially with an active flag.
  template <class T, class... As>
  void pushCleanupAfterFullExpr(CleanupKind Kind, As... A) {
    if (!isInConditionalBranch())
      return pushCleanupAfterFullExprWithActiveFlag<T>(
          Kind, RawAddress::invalid(), A...);

    RawAddress ActiveFlag = createCleanupActiveFlag();
    assert(!DominatingValue<Address>::needsSaving(ActiveFlag) &&
           "cleanup active flag should never need saving");

    typedef std::tuple<typename DominatingValue<As>::saved_type...> SavedTuple;
    SavedTuple Saved{saveValueInCond(A)...};

    typedef EHScopeStack::ConditionalCleanup<T, As...> CleanupType;
    pushCleanupAfterFullExprWithActiveFlag<CleanupType>(Kind, ActiveFlag, Saved);
  }

  template <class T, class... As>
  void pushCleanupAfterFullExprWithActiveFlag(CleanupKind Kind,
                                              RawAddress ActiveFlag, As... A) {
    LifetimeExtendedCleanupHeader Header = {sizeof(T), Kind,
                                            ActiveFlag.isValid()};

    size_t OldSize = LifetimeExtendedCleanupStack.size();
    LifetimeExtendedCleanupStack.resize(
        LifetimeExtendedCleanupStack.size() + sizeof(Header) + Header.Size +
        (Header.IsConditional ? sizeof(ActiveFlag) : 0));

    static_assert(sizeof(Header) % alignof(T) == 0,
                  "Cleanup will be allocated on misaligned address");
    char *Buffer = &LifetimeExtendedCleanupStack[OldSize];
    new (Buffer) LifetimeExtendedCleanupHeader(Header);
    new (Buffer + sizeof(Header)) T(A...);
    if (Header.IsConditional)
      new (Buffer + sizeof(Header) + sizeof(T)) RawAddress(ActiveFlag);
  }

  /// Set up the last cleanup that was pushed as a conditional
  /// full-expression cleanup.
  void initFullExprCleanup() {
    initFullExprCleanupWithFlag(createCleanupActiveFlag());
  }

  void initFullExprCleanupWithFlag(RawAddress ActiveFlag);
  RawAddress createCleanupActiveFlag();

  /// PushDestructorCleanup - Push a cleanup to call the
  /// complete-object destructor of an object of the given type at the
  /// given address.  Does nothing if T is not a C++ class type with a
  /// non-trivial destructor.
  void PushDestructorCleanup(QualType T, Address Addr);

  /// PushDestructorCleanup - Push a cleanup to call the
  /// complete-object variant of the given destructor on the object at
  /// the given address.
  void PushDestructorCleanup(const CXXDestructorDecl *Dtor, QualType T,
                             Address Addr);

  /// PopCleanupBlock - Will pop the cleanup entry on the stack and
  /// process all branch fixups.
  void PopCleanupBlock(bool FallThroughIsBranchThrough = false);

  /// DeactivateCleanupBlock - Deactivates the given cleanup block.
  /// The block cannot be reactivated.  Pops it if it's the top of the
  /// stack.
  ///
  /// \param DominatingIP - An instruction which is known to
  ///   dominate the current IP (if set) and which lies along
  ///   all paths of execution between the current IP and the
  ///   the point at which the cleanup comes into scope.
  void DeactivateCleanupBlock(EHScopeStack::stable_iterator Cleanup,
                              llvm::Instruction *DominatingIP);

  /// ActivateCleanupBlock - Activates an initially-inactive cleanup.
  /// Cannot be used to resurrect a deactivated cleanup.
  ///
  /// \param DominatingIP - An instruction which is known to
  ///   dominate the current IP (if set) and which lies along
  ///   all paths of execution between the current IP and the
  ///   the point at which the cleanup comes into scope.
  void ActivateCleanupBlock(EHScopeStack::stable_iterator Cleanup,
                            llvm::Instruction *DominatingIP);

  /// Enters a new scope for capturing cleanups, all of which
  /// will be executed once the scope is exited.
  class RunCleanupsScope {
    EHScopeStack::stable_iterator CleanupStackDepth, OldCleanupScopeDepth;
    size_t LifetimeExtendedCleanupStackSize;
    bool OldDidCallStackSave;
  protected:
    bool PerformCleanup;
  private:

    RunCleanupsScope(const RunCleanupsScope &) = delete;
    void operator=(const RunCleanupsScope &) = delete;

  protected:
    CodeGenFunction& CGF;

  public:
    /// Enter a new cleanup scope.
    explicit RunCleanupsScope(CodeGenFunction &CGF)
      : PerformCleanup(true), CGF(CGF)
    {
      CleanupStackDepth = CGF.EHStack.stable_begin();
      LifetimeExtendedCleanupStackSize =
          CGF.LifetimeExtendedCleanupStack.size();
      OldDidCallStackSave = CGF.DidCallStackSave;
      CGF.DidCallStackSave = false;
      OldCleanupScopeDepth = CGF.CurrentCleanupScopeDepth;
      CGF.CurrentCleanupScopeDepth = CleanupStackDepth;
    }

    /// Exit this cleanup scope, emitting any accumulated cleanups.
    ~RunCleanupsScope() {
      if (PerformCleanup)
        ForceCleanup();
    }

    /// Determine whether this scope requires any cleanups.
    bool requiresCleanups() const {
      return CGF.EHStack.stable_begin() != CleanupStackDepth;
    }

    /// Force the emission of cleanups now, instead of waiting
    /// until this object is destroyed.
    /// \param ValuesToReload - A list of values that need to be available at
    /// the insertion point after cleanup emission. If cleanup emission created
    /// a shared cleanup block, these value pointers will be rewritten.
    /// Otherwise, they not will be modified.
    void ForceCleanup(std::initializer_list<llvm::Value**> ValuesToReload = {}) {
      assert(PerformCleanup && "Already forced cleanup");
      CGF.DidCallStackSave = OldDidCallStackSave;
      CGF.PopCleanupBlocks(CleanupStackDepth, LifetimeExtendedCleanupStackSize,
                           ValuesToReload);
      PerformCleanup = false;
      CGF.CurrentCleanupScopeDepth = OldCleanupScopeDepth;
    }
  };

  // Cleanup stack depth of the RunCleanupsScope that was pushed most recently.
  EHScopeStack::stable_iterator CurrentCleanupScopeDepth =
      EHScopeStack::stable_end();

  class LexicalScope : public RunCleanupsScope {
    SourceRange Range;
    SmallVector<const LabelDecl*, 4> Labels;
    LexicalScope *ParentScope;

    LexicalScope(const LexicalScope &) = delete;
    void operator=(const LexicalScope &) = delete;

  public:
    /// Enter a new cleanup scope.
    explicit LexicalScope(CodeGenFunction &CGF, SourceRange Range)
      : RunCleanupsScope(CGF), Range(Range), ParentScope(CGF.CurLexicalScope) {
      CGF.CurLexicalScope = this;
      if (CGDebugInfo *DI = CGF.getDebugInfo())
        DI->EmitLexicalBlockStart(CGF.Builder, Range.getBegin());
    }

    void addLabel(const LabelDecl *label) {
      assert(PerformCleanup && "adding label to dead scope?");
      Labels.push_back(label);
    }

    /// Exit this cleanup scope, emitting any accumulated
    /// cleanups.
    ~LexicalScope() {
      if (CGDebugInfo *DI = CGF.getDebugInfo())
        DI->EmitLexicalBlockEnd(CGF.Builder, Range.getEnd());

      // If we should perform a cleanup, force them now.  Note that
      // this ends the cleanup scope before rescoping any labels.
      if (PerformCleanup) {
        ApplyDebugLocation DL(CGF, Range.getEnd());
        ForceCleanup();
      }
    }

    /// Force the emission of cleanups now, instead of waiting
    /// until this object is destroyed.
    void ForceCleanup() {
      CGF.CurLexicalScope = ParentScope;
      RunCleanupsScope::ForceCleanup();

      if (!Labels.empty())
        rescopeLabels();
    }

    bool hasLabels() const {
      return !Labels.empty();
    }

    void rescopeLabels();
  };

  typedef llvm::DenseMap<const Decl *, Address> DeclMapTy;

  /// The class used to assign some variables some temporarily addresses.
  class OMPMapVars {
    DeclMapTy SavedLocals;
    DeclMapTy SavedTempAddresses;
    OMPMapVars(const OMPMapVars &) = delete;
    void operator=(const OMPMapVars &) = delete;

  public:
    explicit OMPMapVars() = default;
    ~OMPMapVars() {
      assert(SavedLocals.empty() && "Did not restored original addresses.");
    };

    /// Sets the address of the variable \p LocalVD to be \p TempAddr in
    /// function \p CGF.
    /// \return true if at least one variable was set already, false otherwise.
    bool setVarAddr(CodeGenFunction &CGF, const VarDecl *LocalVD,
                    Address TempAddr) {
      LocalVD = LocalVD->getCanonicalDecl();
      // Only save it once.
      if (SavedLocals.count(LocalVD)) return false;

      // Copy the existing local entry to SavedLocals.
      auto it = CGF.LocalDeclMap.find(LocalVD);
      if (it != CGF.LocalDeclMap.end())
        SavedLocals.try_emplace(LocalVD, it->second);
      else
        SavedLocals.try_emplace(LocalVD, Address::invalid());

      // Generate the private entry.
      QualType VarTy = LocalVD->getType();
      if (VarTy->isReferenceType()) {
        Address Temp = CGF.CreateMemTemp(VarTy);
<<<<<<< HEAD
        if (Temp.getElementType() != TempAddr.getPointer()->getType())
          Temp = Address(CGF.Builder.CreatePointerBitCastOrAddrSpaceCast(
                             Temp.getPointer(),
                             TempAddr.getPointer()->getType()->getPointerTo()),
                         CGF.Int8Ty, TempAddr.getAlignment());
        CGF.Builder.CreateStore(TempAddr.getPointer(), Temp);
=======
        CGF.Builder.CreateStore(TempAddr.emitRawPointer(CGF), Temp);
>>>>>>> 6b149f70
        TempAddr = Temp;
      }
      SavedTempAddresses.try_emplace(LocalVD, TempAddr);

      return true;
    }

    /// Applies new addresses to the list of the variables.
    /// \return true if at least one variable is using new address, false
    /// otherwise.
    bool apply(CodeGenFunction &CGF) {
      copyInto(SavedTempAddresses, CGF.LocalDeclMap);
      SavedTempAddresses.clear();
      return !SavedLocals.empty();
    }

    /// Restores original addresses of the variables.
    void restore(CodeGenFunction &CGF) {
      if (!SavedLocals.empty()) {
        copyInto(SavedLocals, CGF.LocalDeclMap);
        SavedLocals.clear();
      }
    }

  private:
    /// Copy all the entries in the source map over the corresponding
    /// entries in the destination, which must exist.
    static void copyInto(const DeclMapTy &Src, DeclMapTy &Dest) {
      for (auto &Pair : Src) {
        if (!Pair.second.isValid()) {
          Dest.erase(Pair.first);
          continue;
        }

        auto I = Dest.find(Pair.first);
        if (I != Dest.end())
          I->second = Pair.second;
        else
          Dest.insert(Pair);
      }
    }
  };

  /// The scope used to remap some variables as private in the OpenMP loop body
  /// (or other captured region emitted without outlining), and to restore old
  /// vars back on exit.
  class OMPPrivateScope : public RunCleanupsScope {
    OMPMapVars MappedVars;
    OMPPrivateScope(const OMPPrivateScope &) = delete;
    void operator=(const OMPPrivateScope &) = delete;

  public:
    /// Enter a new OpenMP private scope.
    explicit OMPPrivateScope(CodeGenFunction &CGF) : RunCleanupsScope(CGF) {}

    /// Registers \p LocalVD variable as a private with \p Addr as the address
    /// of the corresponding private variable. \p
    /// PrivateGen is the address of the generated private variable.
    /// \return true if the variable is registered as private, false if it has
    /// been privatized already.
    bool addPrivate(const VarDecl *LocalVD, Address Addr) {
      assert(PerformCleanup && "adding private to dead scope");
      return MappedVars.setVarAddr(CGF, LocalVD, Addr);
    }

    /// Privatizes local variables previously registered as private.
    /// Registration is separate from the actual privatization to allow
    /// initializers use values of the original variables, not the private one.
    /// This is important, for example, if the private variable is a class
    /// variable initialized by a constructor that references other private
    /// variables. But at initialization original variables must be used, not
    /// private copies.
    /// \return true if at least one variable was privatized, false otherwise.
    bool Privatize() { return MappedVars.apply(CGF); }

    void ForceCleanup() {
      RunCleanupsScope::ForceCleanup();
      restoreMap();
    }

    /// Exit scope - all the mapped variables are restored.
    ~OMPPrivateScope() {
      if (PerformCleanup)
        ForceCleanup();
    }

    /// Checks if the global variable is captured in current function.
    bool isGlobalVarCaptured(const VarDecl *VD) const {
      VD = VD->getCanonicalDecl();
      return !VD->isLocalVarDeclOrParm() && CGF.LocalDeclMap.count(VD) > 0;
    }

    /// Restore all mapped variables w/o clean up. This is usefully when we want
    /// to reference the original variables but don't want the clean up because
    /// that could emit lifetime end too early, causing backend issue #56913.
    void restoreMap() { MappedVars.restore(CGF); }
  };

  /// Save/restore original map of previously emitted local vars in case when we
  /// need to duplicate emission of the same code several times in the same
  /// function for OpenMP code.
  class OMPLocalDeclMapRAII {
    CodeGenFunction &CGF;
    DeclMapTy SavedMap;

  public:
    OMPLocalDeclMapRAII(CodeGenFunction &CGF)
        : CGF(CGF), SavedMap(CGF.LocalDeclMap) {}
    ~OMPLocalDeclMapRAII() { SavedMap.swap(CGF.LocalDeclMap); }
  };

  /// Takes the old cleanup stack size and emits the cleanup blocks
  /// that have been added.
  void
  PopCleanupBlocks(EHScopeStack::stable_iterator OldCleanupStackSize,
                   std::initializer_list<llvm::Value **> ValuesToReload = {});

  /// Takes the old cleanup stack size and emits the cleanup blocks
  /// that have been added, then adds all lifetime-extended cleanups from
  /// the given position to the stack.
  void
  PopCleanupBlocks(EHScopeStack::stable_iterator OldCleanupStackSize,
                   size_t OldLifetimeExtendedStackSize,
                   std::initializer_list<llvm::Value **> ValuesToReload = {});

  void ResolveBranchFixups(llvm::BasicBlock *Target);

  /// The given basic block lies in the current EH scope, but may be a
  /// target of a potentially scope-crossing jump; get a stable handle
  /// to which we can perform this jump later.
  JumpDest getJumpDestInCurrentScope(llvm::BasicBlock *Target) {
    return JumpDest(Target,
                    EHStack.getInnermostNormalCleanup(),
                    NextCleanupDestIndex++);
  }

  /// The given basic block lies in the current EH scope, but may be a
  /// target of a potentially scope-crossing jump; get a stable handle
  /// to which we can perform this jump later.
  JumpDest getJumpDestInCurrentScope(StringRef Name = StringRef()) {
    return getJumpDestInCurrentScope(createBasicBlock(Name));
  }

  /// EmitBranchThroughCleanup - Emit a branch from the current insert
  /// block through the normal cleanup handling code (if any) and then
  /// on to \arg Dest.
  void EmitBranchThroughCleanup(JumpDest Dest);

  /// isObviouslyBranchWithoutCleanups - Return true if a branch to the
  /// specified destination obviously has no cleanups to run.  'false' is always
  /// a conservatively correct answer for this method.
  bool isObviouslyBranchWithoutCleanups(JumpDest Dest) const;

  /// popCatchScope - Pops the catch scope at the top of the EHScope
  /// stack, emitting any required code (other than the catch handlers
  /// themselves).
  void popCatchScope();

  llvm::BasicBlock *getEHResumeBlock(bool isCleanup);
  llvm::BasicBlock *getEHDispatchBlock(EHScopeStack::stable_iterator scope);
  llvm::BasicBlock *
  getFuncletEHDispatchBlock(EHScopeStack::stable_iterator scope);

  /// An object to manage conditionally-evaluated expressions.
  class ConditionalEvaluation {
    llvm::BasicBlock *StartBB;

  public:
    ConditionalEvaluation(CodeGenFunction &CGF)
      : StartBB(CGF.Builder.GetInsertBlock()) {}

    void begin(CodeGenFunction &CGF) {
      assert(CGF.OutermostConditional != this);
      if (!CGF.OutermostConditional)
        CGF.OutermostConditional = this;
    }

    void end(CodeGenFunction &CGF) {
      assert(CGF.OutermostConditional != nullptr);
      if (CGF.OutermostConditional == this)
        CGF.OutermostConditional = nullptr;
    }

    /// Returns a block which will be executed prior to each
    /// evaluation of the conditional code.
    llvm::BasicBlock *getStartingBlock() const {
      return StartBB;
    }
  };

  /// isInConditionalBranch - Return true if we're currently emitting
  /// one branch or the other of a conditional expression.
  bool isInConditionalBranch() const { return OutermostConditional != nullptr; }

  void setBeforeOutermostConditional(llvm::Value *value, Address addr,
                                     CodeGenFunction &CGF) {
    assert(isInConditionalBranch());
    llvm::BasicBlock *block = OutermostConditional->getStartingBlock();
    auto store =
        new llvm::StoreInst(value, addr.emitRawPointer(CGF), &block->back());
    store->setAlignment(addr.getAlignment().getAsAlign());
  }

  /// An RAII object to record that we're evaluating a statement
  /// expression.
  class StmtExprEvaluation {
    CodeGenFunction &CGF;

    /// We have to save the outermost conditional: cleanups in a
    /// statement expression aren't conditional just because the
    /// StmtExpr is.
    ConditionalEvaluation *SavedOutermostConditional;

  public:
    StmtExprEvaluation(CodeGenFunction &CGF)
      : CGF(CGF), SavedOutermostConditional(CGF.OutermostConditional) {
      CGF.OutermostConditional = nullptr;
    }

    ~StmtExprEvaluation() {
      CGF.OutermostConditional = SavedOutermostConditional;
      CGF.EnsureInsertPoint();
    }
  };

  /// An object which temporarily prevents a value from being
  /// destroyed by aggressive peephole optimizations that assume that
  /// all uses of a value have been realized in the IR.
  class PeepholeProtection {
    llvm::Instruction *Inst = nullptr;
    friend class CodeGenFunction;

  public:
    PeepholeProtection() = default;
  };

  /// A non-RAII class containing all the information about a bound
  /// opaque value.  OpaqueValueMapping, below, is a RAII wrapper for
  /// this which makes individual mappings very simple; using this
  /// class directly is useful when you have a variable number of
  /// opaque values or don't want the RAII functionality for some
  /// reason.
  class OpaqueValueMappingData {
    const OpaqueValueExpr *OpaqueValue;
    bool BoundLValue;
    CodeGenFunction::PeepholeProtection Protection;

    OpaqueValueMappingData(const OpaqueValueExpr *ov,
                           bool boundLValue)
      : OpaqueValue(ov), BoundLValue(boundLValue) {}
  public:
    OpaqueValueMappingData() : OpaqueValue(nullptr) {}

    static bool shouldBindAsLValue(const Expr *expr) {
      // gl-values should be bound as l-values for obvious reasons.
      // Records should be bound as l-values because IR generation
      // always keeps them in memory.  Expressions of function type
      // act exactly like l-values but are formally required to be
      // r-values in C.
      return expr->isGLValue() ||
             expr->getType()->isFunctionType() ||
             hasAggregateEvaluationKind(expr->getType());
    }

    static OpaqueValueMappingData bind(CodeGenFunction &CGF,
                                       const OpaqueValueExpr *ov,
                                       const Expr *e) {
      if (shouldBindAsLValue(ov))
        return bind(CGF, ov, CGF.EmitLValue(e));
      return bind(CGF, ov, CGF.EmitAnyExpr(e));
    }

    static OpaqueValueMappingData bind(CodeGenFunction &CGF,
                                       const OpaqueValueExpr *ov,
                                       const LValue &lv) {
      assert(shouldBindAsLValue(ov));
      CGF.OpaqueLValues.insert(std::make_pair(ov, lv));
      return OpaqueValueMappingData(ov, true);
    }

    static OpaqueValueMappingData bind(CodeGenFunction &CGF,
                                       const OpaqueValueExpr *ov,
                                       const RValue &rv) {
      assert(!shouldBindAsLValue(ov));
      CGF.OpaqueRValues.insert(std::make_pair(ov, rv));

      OpaqueValueMappingData data(ov, false);

      // Work around an extremely aggressive peephole optimization in
      // EmitScalarConversion which assumes that all other uses of a
      // value are extant.
      data.Protection = CGF.protectFromPeepholes(rv);

      return data;
    }

    bool isValid() const { return OpaqueValue != nullptr; }
    void clear() { OpaqueValue = nullptr; }

    void unbind(CodeGenFunction &CGF) {
      assert(OpaqueValue && "no data to unbind!");

      if (BoundLValue) {
        CGF.OpaqueLValues.erase(OpaqueValue);
      } else {
        CGF.OpaqueRValues.erase(OpaqueValue);
        CGF.unprotectFromPeepholes(Protection);
      }
    }
  };

  /// An RAII object to set (and then clear) a mapping for an OpaqueValueExpr.
  class OpaqueValueMapping {
    CodeGenFunction &CGF;
    OpaqueValueMappingData Data;

  public:
    static bool shouldBindAsLValue(const Expr *expr) {
      return OpaqueValueMappingData::shouldBindAsLValue(expr);
    }

    /// Build the opaque value mapping for the given conditional
    /// operator if it's the GNU ?: extension.  This is a common
    /// enough pattern that the convenience operator is really
    /// helpful.
    ///
    OpaqueValueMapping(CodeGenFunction &CGF,
                       const AbstractConditionalOperator *op) : CGF(CGF) {
      if (isa<ConditionalOperator>(op))
        // Leave Data empty.
        return;

      const BinaryConditionalOperator *e = cast<BinaryConditionalOperator>(op);
      Data = OpaqueValueMappingData::bind(CGF, e->getOpaqueValue(),
                                          e->getCommon());
    }

    /// Build the opaque value mapping for an OpaqueValueExpr whose source
    /// expression is set to the expression the OVE represents.
    OpaqueValueMapping(CodeGenFunction &CGF, const OpaqueValueExpr *OV)
        : CGF(CGF) {
      if (OV) {
        assert(OV->getSourceExpr() && "wrong form of OpaqueValueMapping used "
                                      "for OVE with no source expression");
        Data = OpaqueValueMappingData::bind(CGF, OV, OV->getSourceExpr());
      }
    }

    OpaqueValueMapping(CodeGenFunction &CGF,
                       const OpaqueValueExpr *opaqueValue,
                       LValue lvalue)
      : CGF(CGF), Data(OpaqueValueMappingData::bind(CGF, opaqueValue, lvalue)) {
    }

    OpaqueValueMapping(CodeGenFunction &CGF,
                       const OpaqueValueExpr *opaqueValue,
                       RValue rvalue)
      : CGF(CGF), Data(OpaqueValueMappingData::bind(CGF, opaqueValue, rvalue)) {
    }

    void pop() {
      Data.unbind(CGF);
      Data.clear();
    }

    ~OpaqueValueMapping() {
      if (Data.isValid()) Data.unbind(CGF);
    }
  };

private:
  CGDebugInfo *DebugInfo;
  /// Used to create unique names for artificial VLA size debug info variables.
  unsigned VLAExprCounter = 0;
  bool DisableDebugInfo = false;

  /// DidCallStackSave - Whether llvm.stacksave has been called. Used to avoid
  /// calling llvm.stacksave for multiple VLAs in the same scope.
  bool DidCallStackSave = false;

  /// IndirectBranch - The first time an indirect goto is seen we create a block
  /// with an indirect branch.  Every time we see the address of a label taken,
  /// we add the label to the indirect goto.  Every subsequent indirect goto is
  /// codegen'd as a jump to the IndirectBranch's basic block.
  llvm::IndirectBrInst *IndirectBranch = nullptr;

  /// LocalDeclMap - This keeps track of the LLVM allocas or globals for local C
  /// decls.
  DeclMapTy LocalDeclMap;

  // Keep track of the cleanups for callee-destructed parameters pushed to the
  // cleanup stack so that they can be deactivated later.
  llvm::DenseMap<const ParmVarDecl *, EHScopeStack::stable_iterator>
      CalleeDestructedParamCleanups;

  /// SizeArguments - If a ParmVarDecl had the pass_object_size attribute, this
  /// will contain a mapping from said ParmVarDecl to its implicit "object_size"
  /// parameter.
  llvm::SmallDenseMap<const ParmVarDecl *, const ImplicitParamDecl *, 2>
      SizeArguments;

  /// Track escaped local variables with auto storage. Used during SEH
  /// outlining to produce a call to llvm.localescape.
  llvm::DenseMap<llvm::AllocaInst *, int> EscapedLocals;

  /// LabelMap - This keeps track of the LLVM basic block for each C label.
  llvm::DenseMap<const LabelDecl*, JumpDest> LabelMap;

  // BreakContinueStack - This keeps track of where break and continue
  // statements should jump to.
  struct BreakContinue {
    BreakContinue(JumpDest Break, JumpDest Continue)
      : BreakBlock(Break), ContinueBlock(Continue) {}

    JumpDest BreakBlock;
    JumpDest ContinueBlock;
  };
  SmallVector<BreakContinue, 8> BreakContinueStack;

  /// Handles cancellation exit points in OpenMP-related constructs.
  class OpenMPCancelExitStack {
    /// Tracks cancellation exit point and join point for cancel-related exit
    /// and normal exit.
    struct CancelExit {
      CancelExit() = default;
      CancelExit(OpenMPDirectiveKind Kind, JumpDest ExitBlock,
                 JumpDest ContBlock)
          : Kind(Kind), ExitBlock(ExitBlock), ContBlock(ContBlock) {}
      OpenMPDirectiveKind Kind = llvm::omp::OMPD_unknown;
      /// true if the exit block has been emitted already by the special
      /// emitExit() call, false if the default codegen is used.
      bool HasBeenEmitted = false;
      JumpDest ExitBlock;
      JumpDest ContBlock;
    };

    SmallVector<CancelExit, 8> Stack;

  public:
    OpenMPCancelExitStack() : Stack(1) {}
    ~OpenMPCancelExitStack() = default;
    /// Fetches the exit block for the current OpenMP construct.
    JumpDest getExitBlock() const { return Stack.back().ExitBlock; }
    /// Emits exit block with special codegen procedure specific for the related
    /// OpenMP construct + emits code for normal construct cleanup.
    void emitExit(CodeGenFunction &CGF, OpenMPDirectiveKind Kind,
                  const llvm::function_ref<void(CodeGenFunction &)> CodeGen) {
      if (Stack.back().Kind == Kind && getExitBlock().isValid()) {
        assert(CGF.getOMPCancelDestination(Kind).isValid());
        assert(CGF.HaveInsertPoint());
        assert(!Stack.back().HasBeenEmitted);
        auto IP = CGF.Builder.saveAndClearIP();
        CGF.EmitBlock(Stack.back().ExitBlock.getBlock());
        CodeGen(CGF);
        CGF.EmitBranch(Stack.back().ContBlock.getBlock());
        CGF.Builder.restoreIP(IP);
        Stack.back().HasBeenEmitted = true;
      }
      CodeGen(CGF);
    }
    /// Enter the cancel supporting \a Kind construct.
    /// \param Kind OpenMP directive that supports cancel constructs.
    /// \param HasCancel true, if the construct has inner cancel directive,
    /// false otherwise.
    void enter(CodeGenFunction &CGF, OpenMPDirectiveKind Kind, bool HasCancel) {
      Stack.push_back({Kind,
                       HasCancel ? CGF.getJumpDestInCurrentScope("cancel.exit")
                                 : JumpDest(),
                       HasCancel ? CGF.getJumpDestInCurrentScope("cancel.cont")
                                 : JumpDest()});
    }
    /// Emits default exit point for the cancel construct (if the special one
    /// has not be used) + join point for cancel/normal exits.
    void exit(CodeGenFunction &CGF) {
      if (getExitBlock().isValid()) {
        assert(CGF.getOMPCancelDestination(Stack.back().Kind).isValid());
        bool HaveIP = CGF.HaveInsertPoint();
        if (!Stack.back().HasBeenEmitted) {
          if (HaveIP)
            CGF.EmitBranchThroughCleanup(Stack.back().ContBlock);
          CGF.EmitBlock(Stack.back().ExitBlock.getBlock());
          CGF.EmitBranchThroughCleanup(Stack.back().ContBlock);
        }
        CGF.EmitBlock(Stack.back().ContBlock.getBlock());
        if (!HaveIP) {
          CGF.Builder.CreateUnreachable();
          CGF.Builder.ClearInsertionPoint();
        }
      }
      Stack.pop_back();
    }
  };
  OpenMPCancelExitStack OMPCancelStack;

  /// Lower the Likelihood knowledge about the \p Cond via llvm.expect intrin.
  llvm::Value *emitCondLikelihoodViaExpectIntrinsic(llvm::Value *Cond,
                                                    Stmt::Likelihood LH);

  CodeGenPGO PGO;

  /// Bitmap used by MC/DC to track condition outcomes of a boolean expression.
  Address MCDCCondBitmapAddr = Address::invalid();

  /// Calculate branch weights appropriate for PGO data
  llvm::MDNode *createProfileWeights(uint64_t TrueCount,
                                     uint64_t FalseCount) const;
  llvm::MDNode *createProfileWeights(ArrayRef<uint64_t> Weights) const;
  llvm::MDNode *createProfileWeightsForLoop(const Stmt *Cond,
                                            uint64_t LoopCount) const;

public:
  /// Increment the profiler's counter for the given statement by \p StepV.
  /// If \p StepV is null, the default increment is 1.
  void incrementProfileCounter(const Stmt *S, llvm::Value *StepV = nullptr) {
    if (CGM.getCodeGenOpts().hasProfileClangInstr() &&
        !CurFn->hasFnAttribute(llvm::Attribute::NoProfile) &&
        !CurFn->hasFnAttribute(llvm::Attribute::SkipProfile))
      PGO.emitCounterSetOrIncrement(Builder, S, StepV);
    PGO.setCurrentStmt(S);
  }

  bool isMCDCCoverageEnabled() const {
    return (CGM.getCodeGenOpts().hasProfileClangInstr() &&
            CGM.getCodeGenOpts().MCDCCoverage &&
            !CurFn->hasFnAttribute(llvm::Attribute::NoProfile));
  }

  /// Allocate a temp value on the stack that MCDC can use to track condition
  /// results.
  void maybeCreateMCDCCondBitmap() {
    if (isMCDCCoverageEnabled()) {
      PGO.emitMCDCParameters(Builder);
      MCDCCondBitmapAddr =
          CreateIRTemp(getContext().UnsignedIntTy, "mcdc.addr");
    }
  }

  bool isBinaryLogicalOp(const Expr *E) const {
    const BinaryOperator *BOp = dyn_cast<BinaryOperator>(E->IgnoreParens());
    return (BOp && BOp->isLogicalOp());
  }

  /// Zero-init the MCDC temp value.
  void maybeResetMCDCCondBitmap(const Expr *E) {
    if (isMCDCCoverageEnabled() && isBinaryLogicalOp(E)) {
      PGO.emitMCDCCondBitmapReset(Builder, E, MCDCCondBitmapAddr);
      PGO.setCurrentStmt(E);
    }
  }

  /// Increment the profiler's counter for the given expression by \p StepV.
  /// If \p StepV is null, the default increment is 1.
  void maybeUpdateMCDCTestVectorBitmap(const Expr *E) {
    if (isMCDCCoverageEnabled() && isBinaryLogicalOp(E)) {
      PGO.emitMCDCTestVectorBitmapUpdate(Builder, E, MCDCCondBitmapAddr, *this);
      PGO.setCurrentStmt(E);
    }
  }

  /// Update the MCDC temp value with the condition's evaluated result.
  void maybeUpdateMCDCCondBitmap(const Expr *E, llvm::Value *Val) {
    if (isMCDCCoverageEnabled()) {
      PGO.emitMCDCCondBitmapUpdate(Builder, E, MCDCCondBitmapAddr, Val, *this);
      PGO.setCurrentStmt(E);
    }
  }

  /// Get the profiler's count for the given statement.
  uint64_t getProfileCount(const Stmt *S) {
    return PGO.getStmtCount(S).value_or(0);
  }

  /// Set the profiler's current count.
  void setCurrentProfileCount(uint64_t Count) {
    PGO.setCurrentRegionCount(Count);
  }

  /// Get the profiler's current count. This is generally the count for the most
  /// recently incremented counter.
  uint64_t getCurrentProfileCount() {
    return PGO.getCurrentRegionCount();
  }

private:

  /// SwitchInsn - This is nearest current switch instruction. It is null if
  /// current context is not in a switch.
  llvm::SwitchInst *SwitchInsn = nullptr;
  /// The branch weights of SwitchInsn when doing instrumentation based PGO.
  SmallVector<uint64_t, 16> *SwitchWeights = nullptr;

  /// The likelihood attributes of the SwitchCase.
  SmallVector<Stmt::Likelihood, 16> *SwitchLikelihood = nullptr;

  /// CaseRangeBlock - This block holds if condition check for last case
  /// statement range in current switch instruction.
  llvm::BasicBlock *CaseRangeBlock = nullptr;

  /// OpaqueLValues - Keeps track of the current set of opaque value
  /// expressions.
  llvm::DenseMap<const OpaqueValueExpr *, LValue> OpaqueLValues;
  llvm::DenseMap<const OpaqueValueExpr *, RValue> OpaqueRValues;

  // VLASizeMap - This keeps track of the associated size for each VLA type.
  // We track this by the size expression rather than the type itself because
  // in certain situations, like a const qualifier applied to an VLA typedef,
  // multiple VLA types can share the same size expression.
  // FIXME: Maybe this could be a stack of maps that is pushed/popped as we
  // enter/leave scopes.
  llvm::DenseMap<const Expr*, llvm::Value*> VLASizeMap;

  /// A block containing a single 'unreachable' instruction.  Created
  /// lazily by getUnreachableBlock().
  llvm::BasicBlock *UnreachableBlock = nullptr;

  /// Counts of the number return expressions in the function.
  unsigned NumReturnExprs = 0;

  /// Count the number of simple (constant) return expressions in the function.
  unsigned NumSimpleReturnExprs = 0;

  /// The last regular (non-return) debug location (breakpoint) in the function.
  SourceLocation LastStopPoint;

public:
  /// Source location information about the default argument or member
  /// initializer expression we're evaluating, if any.
  CurrentSourceLocExprScope CurSourceLocExprScope;
  using SourceLocExprScopeGuard =
      CurrentSourceLocExprScope::SourceLocExprScopeGuard;

  /// A scope within which we are constructing the fields of an object which
  /// might use a CXXDefaultInitExpr. This stashes away a 'this' value to use
  /// if we need to evaluate a CXXDefaultInitExpr within the evaluation.
  class FieldConstructionScope {
  public:
    FieldConstructionScope(CodeGenFunction &CGF, Address This)
        : CGF(CGF), OldCXXDefaultInitExprThis(CGF.CXXDefaultInitExprThis) {
      CGF.CXXDefaultInitExprThis = This;
    }
    ~FieldConstructionScope() {
      CGF.CXXDefaultInitExprThis = OldCXXDefaultInitExprThis;
    }

  private:
    CodeGenFunction &CGF;
    Address OldCXXDefaultInitExprThis;
  };

  /// The scope of a CXXDefaultInitExpr. Within this scope, the value of 'this'
  /// is overridden to be the object under construction.
  class CXXDefaultInitExprScope  {
  public:
    CXXDefaultInitExprScope(CodeGenFunction &CGF, const CXXDefaultInitExpr *E)
        : CGF(CGF), OldCXXThisValue(CGF.CXXThisValue),
          OldCXXThisAlignment(CGF.CXXThisAlignment),
          SourceLocScope(E, CGF.CurSourceLocExprScope) {
      CGF.CXXThisValue = CGF.CXXDefaultInitExprThis.getBasePointer();
      CGF.CXXThisAlignment = CGF.CXXDefaultInitExprThis.getAlignment();
    }
    ~CXXDefaultInitExprScope() {
      CGF.CXXThisValue = OldCXXThisValue;
      CGF.CXXThisAlignment = OldCXXThisAlignment;
    }

  public:
    CodeGenFunction &CGF;
    llvm::Value *OldCXXThisValue;
    CharUnits OldCXXThisAlignment;
    SourceLocExprScopeGuard SourceLocScope;
  };

  struct CXXDefaultArgExprScope : SourceLocExprScopeGuard {
    CXXDefaultArgExprScope(CodeGenFunction &CGF, const CXXDefaultArgExpr *E)
        : SourceLocExprScopeGuard(E, CGF.CurSourceLocExprScope) {}
  };

  /// The scope of an ArrayInitLoopExpr. Within this scope, the value of the
  /// current loop index is overridden.
  class ArrayInitLoopExprScope {
  public:
    ArrayInitLoopExprScope(CodeGenFunction &CGF, llvm::Value *Index)
      : CGF(CGF), OldArrayInitIndex(CGF.ArrayInitIndex) {
      CGF.ArrayInitIndex = Index;
    }
    ~ArrayInitLoopExprScope() {
      CGF.ArrayInitIndex = OldArrayInitIndex;
    }

  private:
    CodeGenFunction &CGF;
    llvm::Value *OldArrayInitIndex;
  };

  class InlinedInheritingConstructorScope {
  public:
    InlinedInheritingConstructorScope(CodeGenFunction &CGF, GlobalDecl GD)
        : CGF(CGF), OldCurGD(CGF.CurGD), OldCurFuncDecl(CGF.CurFuncDecl),
          OldCurCodeDecl(CGF.CurCodeDecl),
          OldCXXABIThisDecl(CGF.CXXABIThisDecl),
          OldCXXABIThisValue(CGF.CXXABIThisValue),
          OldCXXThisValue(CGF.CXXThisValue),
          OldCXXABIThisAlignment(CGF.CXXABIThisAlignment),
          OldCXXThisAlignment(CGF.CXXThisAlignment),
          OldReturnValue(CGF.ReturnValue), OldFnRetTy(CGF.FnRetTy),
          OldCXXInheritedCtorInitExprArgs(
              std::move(CGF.CXXInheritedCtorInitExprArgs)) {
      CGF.CurGD = GD;
      CGF.CurFuncDecl = CGF.CurCodeDecl =
          cast<CXXConstructorDecl>(GD.getDecl());
      CGF.CXXABIThisDecl = nullptr;
      CGF.CXXABIThisValue = nullptr;
      CGF.CXXThisValue = nullptr;
      CGF.CXXABIThisAlignment = CharUnits();
      CGF.CXXThisAlignment = CharUnits();
      CGF.ReturnValue = Address::invalid();
      CGF.FnRetTy = QualType();
      CGF.CXXInheritedCtorInitExprArgs.clear();
    }
    ~InlinedInheritingConstructorScope() {
      CGF.CurGD = OldCurGD;
      CGF.CurFuncDecl = OldCurFuncDecl;
      CGF.CurCodeDecl = OldCurCodeDecl;
      CGF.CXXABIThisDecl = OldCXXABIThisDecl;
      CGF.CXXABIThisValue = OldCXXABIThisValue;
      CGF.CXXThisValue = OldCXXThisValue;
      CGF.CXXABIThisAlignment = OldCXXABIThisAlignment;
      CGF.CXXThisAlignment = OldCXXThisAlignment;
      CGF.ReturnValue = OldReturnValue;
      CGF.FnRetTy = OldFnRetTy;
      CGF.CXXInheritedCtorInitExprArgs =
          std::move(OldCXXInheritedCtorInitExprArgs);
    }

  private:
    CodeGenFunction &CGF;
    GlobalDecl OldCurGD;
    const Decl *OldCurFuncDecl;
    const Decl *OldCurCodeDecl;
    ImplicitParamDecl *OldCXXABIThisDecl;
    llvm::Value *OldCXXABIThisValue;
    llvm::Value *OldCXXThisValue;
    CharUnits OldCXXABIThisAlignment;
    CharUnits OldCXXThisAlignment;
    Address OldReturnValue;
    QualType OldFnRetTy;
    CallArgList OldCXXInheritedCtorInitExprArgs;
  };

  // Helper class for the OpenMP IR Builder. Allows reusability of code used for
  // region body, and finalization codegen callbacks. This will class will also
  // contain privatization functions used by the privatization call backs
  //
  // TODO: this is temporary class for things that are being moved out of
  // CGOpenMPRuntime, new versions of current CodeGenFunction methods, or
  // utility function for use with the OMPBuilder. Once that move to use the
  // OMPBuilder is done, everything here will either become part of CodeGenFunc.
  // directly, or a new helper class that will contain functions used by both
  // this and the OMPBuilder

  struct OMPBuilderCBHelpers {

    OMPBuilderCBHelpers() = delete;
    OMPBuilderCBHelpers(const OMPBuilderCBHelpers &) = delete;
    OMPBuilderCBHelpers &operator=(const OMPBuilderCBHelpers &) = delete;

    using InsertPointTy = llvm::OpenMPIRBuilder::InsertPointTy;

    /// Cleanup action for allocate support.
    class OMPAllocateCleanupTy final : public EHScopeStack::Cleanup {

    private:
      llvm::CallInst *RTLFnCI;

    public:
      OMPAllocateCleanupTy(llvm::CallInst *RLFnCI) : RTLFnCI(RLFnCI) {
        RLFnCI->removeFromParent();
      }

      void Emit(CodeGenFunction &CGF, Flags /*flags*/) override {
        if (!CGF.HaveInsertPoint())
          return;
        CGF.Builder.Insert(RTLFnCI);
      }
    };

    /// Returns address of the threadprivate variable for the current
    /// thread. This Also create any necessary OMP runtime calls.
    ///
    /// \param VD VarDecl for Threadprivate variable.
    /// \param VDAddr Address of the Vardecl
    /// \param Loc  The location where the barrier directive was encountered
    static Address getAddrOfThreadPrivate(CodeGenFunction &CGF,
                                          const VarDecl *VD, Address VDAddr,
                                          SourceLocation Loc);

    /// Gets the OpenMP-specific address of the local variable /p VD.
    static Address getAddressOfLocalVariable(CodeGenFunction &CGF,
                                             const VarDecl *VD);
    /// Get the platform-specific name separator.
    /// \param Parts different parts of the final name that needs separation
    /// \param FirstSeparator First separator used between the initial two
    ///        parts of the name.
    /// \param Separator separator used between all of the rest consecutinve
    ///        parts of the name
    static std::string getNameWithSeparators(ArrayRef<StringRef> Parts,
                                             StringRef FirstSeparator = ".",
                                             StringRef Separator = ".");
    /// Emit the Finalization for an OMP region
    /// \param CGF	The Codegen function this belongs to
    /// \param IP	Insertion point for generating the finalization code.
    static void FinalizeOMPRegion(CodeGenFunction &CGF, InsertPointTy IP) {
      CGBuilderTy::InsertPointGuard IPG(CGF.Builder);
      assert(IP.getBlock()->end() != IP.getPoint() &&
             "OpenMP IR Builder should cause terminated block!");

      llvm::BasicBlock *IPBB = IP.getBlock();
      llvm::BasicBlock *DestBB = IPBB->getUniqueSuccessor();
      assert(DestBB && "Finalization block should have one successor!");

      // erase and replace with cleanup branch.
      IPBB->getTerminator()->eraseFromParent();
      CGF.Builder.SetInsertPoint(IPBB);
      CodeGenFunction::JumpDest Dest = CGF.getJumpDestInCurrentScope(DestBB);
      CGF.EmitBranchThroughCleanup(Dest);
    }

    /// Emit the body of an OMP region
    /// \param CGF	          The Codegen function this belongs to
    /// \param RegionBodyStmt The body statement for the OpenMP region being
    ///                       generated
    /// \param AllocaIP       Where to insert alloca instructions
    /// \param CodeGenIP      Where to insert the region code
    /// \param RegionName     Name to be used for new blocks
    static void EmitOMPInlinedRegionBody(CodeGenFunction &CGF,
                                         const Stmt *RegionBodyStmt,
                                         InsertPointTy AllocaIP,
                                         InsertPointTy CodeGenIP,
                                         Twine RegionName);

    static void EmitCaptureStmt(CodeGenFunction &CGF, InsertPointTy CodeGenIP,
                                llvm::BasicBlock &FiniBB, llvm::Function *Fn,
                                ArrayRef<llvm::Value *> Args) {
      llvm::BasicBlock *CodeGenIPBB = CodeGenIP.getBlock();
      if (llvm::Instruction *CodeGenIPBBTI = CodeGenIPBB->getTerminator())
        CodeGenIPBBTI->eraseFromParent();

      CGF.Builder.SetInsertPoint(CodeGenIPBB);

      if (Fn->doesNotThrow())
        CGF.EmitNounwindRuntimeCall(Fn, Args);
      else
        CGF.EmitRuntimeCall(Fn, Args);

      if (CGF.Builder.saveIP().isSet())
        CGF.Builder.CreateBr(&FiniBB);
    }

    /// Emit the body of an OMP region that will be outlined in
    /// OpenMPIRBuilder::finalize().
    /// \param CGF	          The Codegen function this belongs to
    /// \param RegionBodyStmt The body statement for the OpenMP region being
    ///                       generated
    /// \param AllocaIP       Where to insert alloca instructions
    /// \param CodeGenIP      Where to insert the region code
    /// \param RegionName     Name to be used for new blocks
    static void EmitOMPOutlinedRegionBody(CodeGenFunction &CGF,
                                          const Stmt *RegionBodyStmt,
                                          InsertPointTy AllocaIP,
                                          InsertPointTy CodeGenIP,
                                          Twine RegionName);

    /// RAII for preserving necessary info during Outlined region body codegen.
    class OutlinedRegionBodyRAII {

      llvm::AssertingVH<llvm::Instruction> OldAllocaIP;
      CodeGenFunction::JumpDest OldReturnBlock;
      CodeGenFunction &CGF;

    public:
      OutlinedRegionBodyRAII(CodeGenFunction &cgf, InsertPointTy &AllocaIP,
                             llvm::BasicBlock &RetBB)
          : CGF(cgf) {
        assert(AllocaIP.isSet() &&
               "Must specify Insertion point for allocas of outlined function");
        OldAllocaIP = CGF.AllocaInsertPt;
        CGF.AllocaInsertPt = &*AllocaIP.getPoint();

        OldReturnBlock = CGF.ReturnBlock;
        CGF.ReturnBlock = CGF.getJumpDestInCurrentScope(&RetBB);
      }

      ~OutlinedRegionBodyRAII() {
        CGF.AllocaInsertPt = OldAllocaIP;
        CGF.ReturnBlock = OldReturnBlock;
      }
    };

    /// RAII for preserving necessary info during inlined region body codegen.
    class InlinedRegionBodyRAII {

      llvm::AssertingVH<llvm::Instruction> OldAllocaIP;
      CodeGenFunction &CGF;

    public:
      InlinedRegionBodyRAII(CodeGenFunction &cgf, InsertPointTy &AllocaIP,
                            llvm::BasicBlock &FiniBB)
          : CGF(cgf) {
        // Alloca insertion block should be in the entry block of the containing
        // function so it expects an empty AllocaIP in which case will reuse the
        // old alloca insertion point, or a new AllocaIP in the same block as
        // the old one
        assert((!AllocaIP.isSet() ||
                CGF.AllocaInsertPt->getParent() == AllocaIP.getBlock()) &&
               "Insertion point should be in the entry block of containing "
               "function!");
        OldAllocaIP = CGF.AllocaInsertPt;
        if (AllocaIP.isSet())
          CGF.AllocaInsertPt = &*AllocaIP.getPoint();

        // TODO: Remove the call, after making sure the counter is not used by
        //       the EHStack.
        // Since this is an inlined region, it should not modify the
        // ReturnBlock, and should reuse the one for the enclosing outlined
        // region. So, the JumpDest being return by the function is discarded
        (void)CGF.getJumpDestInCurrentScope(&FiniBB);
      }

      ~InlinedRegionBodyRAII() { CGF.AllocaInsertPt = OldAllocaIP; }
    };
  };

private:
  /// CXXThisDecl - When generating code for a C++ member function,
  /// this will hold the implicit 'this' declaration.
  ImplicitParamDecl *CXXABIThisDecl = nullptr;
  llvm::Value *CXXABIThisValue = nullptr;
  llvm::Value *CXXThisValue = nullptr;
  CharUnits CXXABIThisAlignment;
  CharUnits CXXThisAlignment;

  /// The value of 'this' to use when evaluating CXXDefaultInitExprs within
  /// this expression.
  Address CXXDefaultInitExprThis = Address::invalid();

  /// The current array initialization index when evaluating an
  /// ArrayInitIndexExpr within an ArrayInitLoopExpr.
  llvm::Value *ArrayInitIndex = nullptr;

  /// The values of function arguments to use when evaluating
  /// CXXInheritedCtorInitExprs within this context.
  CallArgList CXXInheritedCtorInitExprArgs;

  /// CXXStructorImplicitParamDecl - When generating code for a constructor or
  /// destructor, this will hold the implicit argument (e.g. VTT).
  ImplicitParamDecl *CXXStructorImplicitParamDecl = nullptr;
  llvm::Value *CXXStructorImplicitParamValue = nullptr;

  /// OutermostConditional - Points to the outermost active
  /// conditional control.  This is used so that we know if a
  /// temporary should be destroyed conditionally.
  ConditionalEvaluation *OutermostConditional = nullptr;

  /// The current lexical scope.
  LexicalScope *CurLexicalScope = nullptr;

  /// The current source location that should be used for exception
  /// handling code.
  SourceLocation CurEHLocation;

  /// BlockByrefInfos - For each __block variable, contains
  /// information about the layout of the variable.
  llvm::DenseMap<const ValueDecl *, BlockByrefInfo> BlockByrefInfos;

  /// Used by -fsanitize=nullability-return to determine whether the return
  /// value can be checked.
  llvm::Value *RetValNullabilityPrecondition = nullptr;

  /// Check if -fsanitize=nullability-return instrumentation is required for
  /// this function.
  bool requiresReturnValueNullabilityCheck() const {
    return RetValNullabilityPrecondition;
  }

  /// Used to store precise source locations for return statements by the
  /// runtime return value checks.
  Address ReturnLocation = Address::invalid();

  /// Check if the return value of this function requires sanitization.
  bool requiresReturnValueCheck() const;

  bool isInAllocaArgument(CGCXXABI &ABI, QualType Ty);
  bool hasInAllocaArg(const CXXMethodDecl *MD);

  llvm::BasicBlock *TerminateLandingPad = nullptr;
  llvm::BasicBlock *TerminateHandler = nullptr;
  llvm::SmallVector<llvm::BasicBlock *, 2> TrapBBs;

  /// Terminate funclets keyed by parent funclet pad.
  llvm::MapVector<llvm::Value *, llvm::BasicBlock *> TerminateFunclets;

  /// Largest vector width used in ths function. Will be used to create a
  /// function attribute.
  unsigned LargestVectorWidth = 0;

  /// True if we need emit the life-time markers. This is initially set in
  /// the constructor, but could be overwritten to true if this is a coroutine.
  bool ShouldEmitLifetimeMarkers;

  /// Add OpenCL kernel arg metadata and the kernel attribute metadata to
  /// the function metadata.
  void EmitKernelMetadata(const FunctionDecl *FD, llvm::Function *Fn);

public:
  CodeGenFunction(CodeGenModule &cgm, bool suppressNewContext=false);
  ~CodeGenFunction();

  CodeGenTypes &getTypes() const { return CGM.getTypes(); }
  ASTContext &getContext() const { return CGM.getContext(); }
  CGDebugInfo *getDebugInfo() {
    if (DisableDebugInfo)
      return nullptr;
    return DebugInfo;
  }
  void disableDebugInfo() { DisableDebugInfo = true; }
  void enableDebugInfo() { DisableDebugInfo = false; }

  bool shouldUseFusedARCCalls() {
    return CGM.getCodeGenOpts().OptimizationLevel == 0;
  }

  const LangOptions &getLangOpts() const { return CGM.getLangOpts(); }

  /// Returns a pointer to the function's exception object and selector slot,
  /// which is assigned in every landing pad.
  Address getExceptionSlot();
  Address getEHSelectorSlot();

  /// Returns the contents of the function's exception object and selector
  /// slots.
  llvm::Value *getExceptionFromSlot();
  llvm::Value *getSelectorFromSlot();

  RawAddress getNormalCleanupDestSlot();

  llvm::BasicBlock *getUnreachableBlock() {
    if (!UnreachableBlock) {
      UnreachableBlock = createBasicBlock("unreachable");
      new llvm::UnreachableInst(getLLVMContext(), UnreachableBlock);
    }
    return UnreachableBlock;
  }

  llvm::BasicBlock *getInvokeDest() {
    if (!EHStack.requiresLandingPad()) return nullptr;
    return getInvokeDestImpl();
  }

  bool currentFunctionUsesSEHTry() const { return !!CurSEHParent; }

  const TargetInfo &getTarget() const { return Target; }
  llvm::LLVMContext &getLLVMContext() { return CGM.getLLVMContext(); }
  const TargetCodeGenInfo &getTargetHooks() const {
    return CGM.getTargetCodeGenInfo();
  }

  //===--------------------------------------------------------------------===//
  //                                  Cleanups
  //===--------------------------------------------------------------------===//

  typedef void Destroyer(CodeGenFunction &CGF, Address addr, QualType ty);

  void pushIrregularPartialArrayCleanup(llvm::Value *arrayBegin,
                                        Address arrayEndPointer,
                                        QualType elementType,
                                        CharUnits elementAlignment,
                                        Destroyer *destroyer);
  void pushRegularPartialArrayCleanup(llvm::Value *arrayBegin,
                                      llvm::Value *arrayEnd,
                                      QualType elementType,
                                      CharUnits elementAlignment,
                                      Destroyer *destroyer);

  void pushDestroy(QualType::DestructionKind dtorKind,
                   Address addr, QualType type);
  void pushEHDestroy(QualType::DestructionKind dtorKind,
                     Address addr, QualType type);
  void pushDestroy(CleanupKind kind, Address addr, QualType type,
                   Destroyer *destroyer, bool useEHCleanupForArray);
  void pushLifetimeExtendedDestroy(CleanupKind kind, Address addr,
                                   QualType type, Destroyer *destroyer,
                                   bool useEHCleanupForArray);
  void pushCallObjectDeleteCleanup(const FunctionDecl *OperatorDelete,
                                   llvm::Value *CompletePtr,
                                   QualType ElementType);
  void pushStackRestore(CleanupKind kind, Address SPMem);
  void pushKmpcAllocFree(CleanupKind Kind,
                         std::pair<llvm::Value *, llvm::Value *> AddrSizePair);
  void emitDestroy(Address addr, QualType type, Destroyer *destroyer,
                   bool useEHCleanupForArray);
  llvm::Function *generateDestroyHelper(Address addr, QualType type,
                                        Destroyer *destroyer,
                                        bool useEHCleanupForArray,
                                        const VarDecl *VD);
  void emitArrayDestroy(llvm::Value *begin, llvm::Value *end,
                        QualType elementType, CharUnits elementAlign,
                        Destroyer *destroyer,
                        bool checkZeroLength, bool useEHCleanup);

  Destroyer *getDestroyer(QualType::DestructionKind destructionKind);

  /// Determines whether an EH cleanup is required to destroy a type
  /// with the given destruction kind.
  bool needsEHCleanup(QualType::DestructionKind kind) {
    switch (kind) {
    case QualType::DK_none:
      return false;
    case QualType::DK_cxx_destructor:
    case QualType::DK_objc_weak_lifetime:
    case QualType::DK_nontrivial_c_struct:
      return getLangOpts().Exceptions;
    case QualType::DK_objc_strong_lifetime:
      return getLangOpts().Exceptions &&
             CGM.getCodeGenOpts().ObjCAutoRefCountExceptions;
    }
    llvm_unreachable("bad destruction kind");
  }

  CleanupKind getCleanupKind(QualType::DestructionKind kind) {
    return (needsEHCleanup(kind) ? NormalAndEHCleanup : NormalCleanup);
  }

  //===--------------------------------------------------------------------===//
  //                                  Objective-C
  //===--------------------------------------------------------------------===//

  void GenerateObjCMethod(const ObjCMethodDecl *OMD);

  void StartObjCMethod(const ObjCMethodDecl *MD, const ObjCContainerDecl *CD);

  /// GenerateObjCGetter - Synthesize an Objective-C property getter function.
  void GenerateObjCGetter(ObjCImplementationDecl *IMP,
                          const ObjCPropertyImplDecl *PID);
  void generateObjCGetterBody(const ObjCImplementationDecl *classImpl,
                              const ObjCPropertyImplDecl *propImpl,
                              const ObjCMethodDecl *GetterMothodDecl,
                              llvm::Constant *AtomicHelperFn);

  void GenerateObjCCtorDtorMethod(ObjCImplementationDecl *IMP,
                                  ObjCMethodDecl *MD, bool ctor);

  /// GenerateObjCSetter - Synthesize an Objective-C property setter function
  /// for the given property.
  void GenerateObjCSetter(ObjCImplementationDecl *IMP,
                          const ObjCPropertyImplDecl *PID);
  void generateObjCSetterBody(const ObjCImplementationDecl *classImpl,
                              const ObjCPropertyImplDecl *propImpl,
                              llvm::Constant *AtomicHelperFn);

  //===--------------------------------------------------------------------===//
  //                                  Block Bits
  //===--------------------------------------------------------------------===//

  /// Emit block literal.
  /// \return an LLVM value which is a pointer to a struct which contains
  /// information about the block, including the block invoke function, the
  /// captured variables, etc.
  llvm::Value *EmitBlockLiteral(const BlockExpr *);

  llvm::Function *GenerateBlockFunction(GlobalDecl GD,
                                        const CGBlockInfo &Info,
                                        const DeclMapTy &ldm,
                                        bool IsLambdaConversionToBlock,
                                        bool BuildGlobalBlock);

  /// Check if \p T is a C++ class that has a destructor that can throw.
  static bool cxxDestructorCanThrow(QualType T);

  llvm::Constant *GenerateCopyHelperFunction(const CGBlockInfo &blockInfo);
  llvm::Constant *GenerateDestroyHelperFunction(const CGBlockInfo &blockInfo);
  llvm::Constant *GenerateObjCAtomicSetterCopyHelperFunction(
                                             const ObjCPropertyImplDecl *PID);
  llvm::Constant *GenerateObjCAtomicGetterCopyHelperFunction(
                                             const ObjCPropertyImplDecl *PID);
  llvm::Value *EmitBlockCopyAndAutorelease(llvm::Value *Block, QualType Ty);

  void BuildBlockRelease(llvm::Value *DeclPtr, BlockFieldFlags flags,
                         bool CanThrow);

  class AutoVarEmission;

  void emitByrefStructureInit(const AutoVarEmission &emission);

  /// Enter a cleanup to destroy a __block variable.  Note that this
  /// cleanup should be a no-op if the variable hasn't left the stack
  /// yet; if a cleanup is required for the variable itself, that needs
  /// to be done externally.
  ///
  /// \param Kind Cleanup kind.
  ///
  /// \param Addr When \p LoadBlockVarAddr is false, the address of the __block
  /// structure that will be passed to _Block_object_dispose. When
  /// \p LoadBlockVarAddr is true, the address of the field of the block
  /// structure that holds the address of the __block structure.
  ///
  /// \param Flags The flag that will be passed to _Block_object_dispose.
  ///
  /// \param LoadBlockVarAddr Indicates whether we need to emit a load from
  /// \p Addr to get the address of the __block structure.
  void enterByrefCleanup(CleanupKind Kind, Address Addr, BlockFieldFlags Flags,
                         bool LoadBlockVarAddr, bool CanThrow);

  void setBlockContextParameter(const ImplicitParamDecl *D, unsigned argNum,
                                llvm::Value *ptr);

  Address LoadBlockStruct();
  Address GetAddrOfBlockDecl(const VarDecl *var);

  /// BuildBlockByrefAddress - Computes the location of the
  /// data in a variable which is declared as __block.
  Address emitBlockByrefAddress(Address baseAddr, const VarDecl *V,
                                bool followForward = true);
  Address emitBlockByrefAddress(Address baseAddr,
                                const BlockByrefInfo &info,
                                bool followForward,
                                const llvm::Twine &name);

  const BlockByrefInfo &getBlockByrefInfo(const VarDecl *var);

  QualType BuildFunctionArgList(GlobalDecl GD, FunctionArgList &Args);

  void GenerateCode(GlobalDecl GD, llvm::Function *Fn,
                    const CGFunctionInfo &FnInfo);

  /// Annotate the function with an attribute that disables TSan checking at
  /// runtime.
  void markAsIgnoreThreadCheckingAtRuntime(llvm::Function *Fn);

  /// Emit code for the start of a function.
  /// \param Loc       The location to be associated with the function.
  /// \param StartLoc  The location of the function body.
  void StartFunction(GlobalDecl GD,
                     QualType RetTy,
                     llvm::Function *Fn,
                     const CGFunctionInfo &FnInfo,
                     const FunctionArgList &Args,
                     SourceLocation Loc = SourceLocation(),
                     SourceLocation StartLoc = SourceLocation());

  static bool IsConstructorDelegationValid(const CXXConstructorDecl *Ctor);

  void EmitConstructorBody(FunctionArgList &Args);
  void EmitDestructorBody(FunctionArgList &Args);
  void emitImplicitAssignmentOperatorBody(FunctionArgList &Args);
  void EmitFunctionBody(const Stmt *Body);
  void EmitBlockWithFallThrough(llvm::BasicBlock *BB, const Stmt *S);

  void EmitForwardingCallToLambda(const CXXMethodDecl *LambdaCallOperator,
                                  CallArgList &CallArgs,
                                  const CGFunctionInfo *CallOpFnInfo = nullptr,
                                  llvm::Constant *CallOpFn = nullptr);
  void EmitLambdaBlockInvokeBody();
  void EmitLambdaStaticInvokeBody(const CXXMethodDecl *MD);
  void EmitLambdaDelegatingInvokeBody(const CXXMethodDecl *MD,
                                      CallArgList &CallArgs);
  void EmitLambdaInAllocaImplFn(const CXXMethodDecl *CallOp,
                                const CGFunctionInfo **ImplFnInfo,
                                llvm::Function **ImplFn);
  void EmitLambdaInAllocaCallOpBody(const CXXMethodDecl *MD);
  void EmitLambdaVLACapture(const VariableArrayType *VAT, LValue LV) {
    EmitStoreThroughLValue(RValue::get(VLASizeMap[VAT->getSizeExpr()]), LV);
  }
  void EmitAsanPrologueOrEpilogue(bool Prologue);

  /// Emit the unified return block, trying to avoid its emission when
  /// possible.
  /// \return The debug location of the user written return statement if the
  /// return block is avoided.
  llvm::DebugLoc EmitReturnBlock();

  /// FinishFunction - Complete IR generation of the current function. It is
  /// legal to call this function even if there is no current insertion point.
  void FinishFunction(SourceLocation EndLoc=SourceLocation());

  void StartThunk(llvm::Function *Fn, GlobalDecl GD,
                  const CGFunctionInfo &FnInfo, bool IsUnprototyped);

  void EmitCallAndReturnForThunk(llvm::FunctionCallee Callee,
                                 const ThunkInfo *Thunk, bool IsUnprototyped);

  void FinishThunk();

  /// Emit a musttail call for a thunk with a potentially adjusted this pointer.
  void EmitMustTailThunk(GlobalDecl GD, llvm::Value *AdjustedThisPtr,
                         llvm::FunctionCallee Callee);

  /// Generate a thunk for the given method.
  void generateThunk(llvm::Function *Fn, const CGFunctionInfo &FnInfo,
                     GlobalDecl GD, const ThunkInfo &Thunk,
                     bool IsUnprototyped);

  llvm::Function *GenerateVarArgsThunk(llvm::Function *Fn,
                                       const CGFunctionInfo &FnInfo,
                                       GlobalDecl GD, const ThunkInfo &Thunk);

  void EmitCtorPrologue(const CXXConstructorDecl *CD, CXXCtorType Type,
                        FunctionArgList &Args);

  void EmitInitializerForField(FieldDecl *Field, LValue LHS, Expr *Init);

  /// Struct with all information about dynamic [sub]class needed to set vptr.
  struct VPtr {
    BaseSubobject Base;
    const CXXRecordDecl *NearestVBase;
    CharUnits OffsetFromNearestVBase;
    const CXXRecordDecl *VTableClass;
  };

  /// Initialize the vtable pointer of the given subobject.
  void InitializeVTablePointer(const VPtr &vptr);

  typedef llvm::SmallVector<VPtr, 4> VPtrsVector;

  typedef llvm::SmallPtrSet<const CXXRecordDecl *, 4> VisitedVirtualBasesSetTy;
  VPtrsVector getVTablePointers(const CXXRecordDecl *VTableClass);

  void getVTablePointers(BaseSubobject Base, const CXXRecordDecl *NearestVBase,
                         CharUnits OffsetFromNearestVBase,
                         bool BaseIsNonVirtualPrimaryBase,
                         const CXXRecordDecl *VTableClass,
                         VisitedVirtualBasesSetTy &VBases, VPtrsVector &vptrs);

  void InitializeVTablePointers(const CXXRecordDecl *ClassDecl);

  /// GetVTablePtr - Return the Value of the vtable pointer member pointed
  /// to by This.
  llvm::Value *GetVTablePtr(Address This, llvm::Type *VTableTy,
                            const CXXRecordDecl *VTableClass);

  enum CFITypeCheckKind {
    CFITCK_VCall,
    CFITCK_NVCall,
    CFITCK_DerivedCast,
    CFITCK_UnrelatedCast,
    CFITCK_ICall,
    CFITCK_NVMFCall,
    CFITCK_VMFCall,
  };

  /// Derived is the presumed address of an object of type T after a
  /// cast. If T is a polymorphic class type, emit a check that the virtual
  /// table for Derived belongs to a class derived from T.
  void EmitVTablePtrCheckForCast(QualType T, Address Derived, bool MayBeNull,
                                 CFITypeCheckKind TCK, SourceLocation Loc);

  /// EmitVTablePtrCheckForCall - Virtual method MD is being called via VTable.
  /// If vptr CFI is enabled, emit a check that VTable is valid.
  void EmitVTablePtrCheckForCall(const CXXRecordDecl *RD, llvm::Value *VTable,
                                 CFITypeCheckKind TCK, SourceLocation Loc);

  /// EmitVTablePtrCheck - Emit a check that VTable is a valid virtual table for
  /// RD using llvm.type.test.
  void EmitVTablePtrCheck(const CXXRecordDecl *RD, llvm::Value *VTable,
                          CFITypeCheckKind TCK, SourceLocation Loc);

  /// If whole-program virtual table optimization is enabled, emit an assumption
  /// that VTable is a member of RD's type identifier. Or, if vptr CFI is
  /// enabled, emit a check that VTable is a member of RD's type identifier.
  void EmitTypeMetadataCodeForVCall(const CXXRecordDecl *RD,
                                    llvm::Value *VTable, SourceLocation Loc);

  /// Returns whether we should perform a type checked load when loading a
  /// virtual function for virtual calls to members of RD. This is generally
  /// true when both vcall CFI and whole-program-vtables are enabled.
  bool ShouldEmitVTableTypeCheckedLoad(const CXXRecordDecl *RD);

  /// Emit a type checked load from the given vtable.
  llvm::Value *EmitVTableTypeCheckedLoad(const CXXRecordDecl *RD,
                                         llvm::Value *VTable,
                                         llvm::Type *VTableTy,
                                         uint64_t VTableByteOffset);

  /// EnterDtorCleanups - Enter the cleanups necessary to complete the
  /// given phase of destruction for a destructor.  The end result
  /// should call destructors on members and base classes in reverse
  /// order of their construction.
  void EnterDtorCleanups(const CXXDestructorDecl *Dtor, CXXDtorType Type);

  /// ShouldInstrumentFunction - Return true if the current function should be
  /// instrumented with __cyg_profile_func_* calls
  bool ShouldInstrumentFunction();

  /// ShouldSkipSanitizerInstrumentation - Return true if the current function
  /// should not be instrumented with sanitizers.
  bool ShouldSkipSanitizerInstrumentation();

  /// ShouldXRayInstrument - Return true if the current function should be
  /// instrumented with XRay nop sleds.
  bool ShouldXRayInstrumentFunction() const;

  /// AlwaysEmitXRayCustomEvents - Return true if we must unconditionally emit
  /// XRay custom event handling calls.
  bool AlwaysEmitXRayCustomEvents() const;

  /// AlwaysEmitXRayTypedEvents - Return true if clang must unconditionally emit
  /// XRay typed event handling calls.
  bool AlwaysEmitXRayTypedEvents() const;

  /// Return a type hash constant for a function instrumented by
  /// -fsanitize=function.
  llvm::ConstantInt *getUBSanFunctionTypeHash(QualType T) const;

  /// EmitFunctionProlog - Emit the target specific LLVM code to load the
  /// arguments for the given function. This is also responsible for naming the
  /// LLVM function arguments.
  void EmitFunctionProlog(const CGFunctionInfo &FI,
                          llvm::Function *Fn,
                          const FunctionArgList &Args);

  /// EmitFunctionEpilog - Emit the target specific LLVM code to return the
  /// given temporary.
  void EmitFunctionEpilog(const CGFunctionInfo &FI, bool EmitRetDbgLoc,
                          SourceLocation EndLoc);

  /// Emit a test that checks if the return value \p RV is nonnull.
  void EmitReturnValueCheck(llvm::Value *RV);

  /// EmitStartEHSpec - Emit the start of the exception spec.
  void EmitStartEHSpec(const Decl *D);

  /// EmitEndEHSpec - Emit the end of the exception spec.
  void EmitEndEHSpec(const Decl *D);

  /// getTerminateLandingPad - Return a landing pad that just calls terminate.
  llvm::BasicBlock *getTerminateLandingPad();

  /// getTerminateLandingPad - Return a cleanup funclet that just calls
  /// terminate.
  llvm::BasicBlock *getTerminateFunclet();

  /// getTerminateHandler - Return a handler (not a landing pad, just
  /// a catch handler) that just calls terminate.  This is used when
  /// a terminate scope encloses a try.
  llvm::BasicBlock *getTerminateHandler();

  llvm::Type *ConvertTypeForMem(QualType T);
  llvm::Type *ConvertType(QualType T);
  llvm::Type *ConvertType(const TypeDecl *T) {
    return ConvertType(getContext().getTypeDeclType(T));
  }

  /// LoadObjCSelf - Load the value of self. This function is only valid while
  /// generating code for an Objective-C method.
  llvm::Value *LoadObjCSelf();

  /// TypeOfSelfObject - Return type of object that this self represents.
  QualType TypeOfSelfObject();

  /// getEvaluationKind - Return the TypeEvaluationKind of QualType \c T.
  static TypeEvaluationKind getEvaluationKind(QualType T);

  static bool hasScalarEvaluationKind(QualType T) {
    return getEvaluationKind(T) == TEK_Scalar;
  }

  static bool hasAggregateEvaluationKind(QualType T) {
    return getEvaluationKind(T) == TEK_Aggregate;
  }

  /// createBasicBlock - Create an LLVM basic block.
  llvm::BasicBlock *createBasicBlock(const Twine &name = "",
                                     llvm::Function *parent = nullptr,
                                     llvm::BasicBlock *before = nullptr) {
    return llvm::BasicBlock::Create(getLLVMContext(), name, parent, before);
  }

  /// getBasicBlockForLabel - Return the LLVM basicblock that the specified
  /// label maps to.
  JumpDest getJumpDestForLabel(const LabelDecl *S);

  /// SimplifyForwardingBlocks - If the given basic block is only a branch to
  /// another basic block, simplify it. This assumes that no other code could
  /// potentially reference the basic block.
  void SimplifyForwardingBlocks(llvm::BasicBlock *BB);

  /// EmitBlock - Emit the given block \arg BB and set it as the insert point,
  /// adding a fall-through branch from the current insert block if
  /// necessary. It is legal to call this function even if there is no current
  /// insertion point.
  ///
  /// IsFinished - If true, indicates that the caller has finished emitting
  /// branches to the given block and does not expect to emit code into it. This
  /// means the block can be ignored if it is unreachable.
  void EmitBlock(llvm::BasicBlock *BB, bool IsFinished=false);

  /// EmitBlockAfterUses - Emit the given block somewhere hopefully
  /// near its uses, and leave the insertion point in it.
  void EmitBlockAfterUses(llvm::BasicBlock *BB);

  /// EmitBranch - Emit a branch to the specified basic block from the current
  /// insert block, taking care to avoid creation of branches from dummy
  /// blocks. It is legal to call this function even if there is no current
  /// insertion point.
  ///
  /// This function clears the current insertion point. The caller should follow
  /// calls to this function with calls to Emit*Block prior to generation new
  /// code.
  void EmitBranch(llvm::BasicBlock *Block);

  /// HaveInsertPoint - True if an insertion point is defined. If not, this
  /// indicates that the current code being emitted is unreachable.
  bool HaveInsertPoint() const {
    return Builder.GetInsertBlock() != nullptr;
  }

  /// EnsureInsertPoint - Ensure that an insertion point is defined so that
  /// emitted IR has a place to go. Note that by definition, if this function
  /// creates a block then that block is unreachable; callers may do better to
  /// detect when no insertion point is defined and simply skip IR generation.
  void EnsureInsertPoint() {
    if (!HaveInsertPoint())
      EmitBlock(createBasicBlock());
  }

  /// ErrorUnsupported - Print out an error that codegen doesn't support the
  /// specified stmt yet.
  void ErrorUnsupported(const Stmt *S, const char *Type);

  //===--------------------------------------------------------------------===//
  //                                  Helpers
  //===--------------------------------------------------------------------===//

  Address mergeAddressesInConditionalExpr(Address LHS, Address RHS,
                                          llvm::BasicBlock *LHSBlock,
                                          llvm::BasicBlock *RHSBlock,
                                          llvm::BasicBlock *MergeBlock,
                                          QualType MergedType) {
    Builder.SetInsertPoint(MergeBlock);
    llvm::PHINode *PtrPhi = Builder.CreatePHI(LHS.getType(), 2, "cond");
    PtrPhi->addIncoming(LHS.getBasePointer(), LHSBlock);
    PtrPhi->addIncoming(RHS.getBasePointer(), RHSBlock);
    LHS.replaceBasePointer(PtrPhi);
    LHS.setAlignment(std::min(LHS.getAlignment(), RHS.getAlignment()));
    return LHS;
  }

  /// Construct an address with the natural alignment of T. If a pointer to T
  /// is expected to be signed, the pointer passed to this function must have
  /// been signed, and the returned Address will have the pointer authentication
  /// information needed to authenticate the signed pointer.
  Address makeNaturalAddressForPointer(
      llvm::Value *Ptr, QualType T, CharUnits Alignment = CharUnits::Zero(),
      bool ForPointeeType = false, LValueBaseInfo *BaseInfo = nullptr,
      TBAAAccessInfo *TBAAInfo = nullptr,
      KnownNonNull_t IsKnownNonNull = NotKnownNonNull) {
    if (Alignment.isZero())
      Alignment =
          CGM.getNaturalTypeAlignment(T, BaseInfo, TBAAInfo, ForPointeeType);
    return Address(Ptr, ConvertTypeForMem(T), Alignment, nullptr,
                   IsKnownNonNull);
  }

  LValue MakeAddrLValue(Address Addr, QualType T,
                        AlignmentSource Source = AlignmentSource::Type) {
    return MakeAddrLValue(Addr, T, LValueBaseInfo(Source),
                          CGM.getTBAAAccessInfo(T));
  }

  LValue MakeAddrLValue(Address Addr, QualType T, LValueBaseInfo BaseInfo,
                        TBAAAccessInfo TBAAInfo) {
    return LValue::MakeAddr(Addr, T, getContext(), BaseInfo, TBAAInfo);
  }

  LValue MakeAddrLValue(llvm::Value *V, QualType T, CharUnits Alignment,
                        AlignmentSource Source = AlignmentSource::Type) {
    return MakeAddrLValue(makeNaturalAddressForPointer(V, T, Alignment), T,
                          LValueBaseInfo(Source), CGM.getTBAAAccessInfo(T));
  }

  /// Same as MakeAddrLValue above except that the pointer is known to be
  /// unsigned.
  LValue MakeRawAddrLValue(llvm::Value *V, QualType T, CharUnits Alignment,
                           AlignmentSource Source = AlignmentSource::Type) {
    Address Addr(V, ConvertTypeForMem(T), Alignment);
    return LValue::MakeAddr(Addr, T, getContext(), LValueBaseInfo(Source),
                            CGM.getTBAAAccessInfo(T));
  }

  LValue
  MakeAddrLValueWithoutTBAA(Address Addr, QualType T,
                            AlignmentSource Source = AlignmentSource::Type) {
    return LValue::MakeAddr(Addr, T, getContext(), LValueBaseInfo(Source),
                            TBAAAccessInfo());
  }

  /// Given a value of type T* that may not be to a complete object, construct
  /// an l-value with the natural pointee alignment of T.
  LValue MakeNaturalAlignPointeeAddrLValue(llvm::Value *V, QualType T);

  LValue MakeNaturalAlignAddrLValue(llvm::Value *V, QualType T);

  /// Same as MakeNaturalAlignPointeeAddrLValue except that the pointer is known
  /// to be unsigned.
  LValue MakeNaturalAlignPointeeRawAddrLValue(llvm::Value *V, QualType T);

  LValue MakeNaturalAlignRawAddrLValue(llvm::Value *V, QualType T);

  Address EmitLoadOfReference(LValue RefLVal,
                              LValueBaseInfo *PointeeBaseInfo = nullptr,
                              TBAAAccessInfo *PointeeTBAAInfo = nullptr);
  LValue EmitLoadOfReferenceLValue(LValue RefLVal);
  LValue EmitLoadOfReferenceLValue(Address RefAddr, QualType RefTy,
                                   AlignmentSource Source =
                                       AlignmentSource::Type) {
    LValue RefLVal = MakeAddrLValue(RefAddr, RefTy, LValueBaseInfo(Source),
                                    CGM.getTBAAAccessInfo(RefTy));
    return EmitLoadOfReferenceLValue(RefLVal);
  }

  /// Load a pointer with type \p PtrTy stored at address \p Ptr.
  /// Note that \p PtrTy is the type of the loaded pointer, not the addresses
  /// it is loaded from.
  Address EmitLoadOfPointer(Address Ptr, const PointerType *PtrTy,
                            LValueBaseInfo *BaseInfo = nullptr,
                            TBAAAccessInfo *TBAAInfo = nullptr);
  LValue EmitLoadOfPointerLValue(Address Ptr, const PointerType *PtrTy);

  /// CreateTempAlloca - This creates an alloca and inserts it into the entry
  /// block if \p ArraySize is nullptr, otherwise inserts it at the current
  /// insertion point of the builder. The caller is responsible for setting an
  /// appropriate alignment on
  /// the alloca.
  ///
  /// \p ArraySize is the number of array elements to be allocated if it
  ///    is not nullptr.
  ///
  /// LangAS::Default is the address space of pointers to local variables and
  /// temporaries, as exposed in the source language. In certain
  /// configurations, this is not the same as the alloca address space, and a
  /// cast is needed to lift the pointer from the alloca AS into
  /// LangAS::Default. This can happen when the target uses a restricted
  /// address space for the stack but the source language requires
  /// LangAS::Default to be a generic address space. The latter condition is
  /// common for most programming languages; OpenCL is an exception in that
  /// LangAS::Default is the private address space, which naturally maps
  /// to the stack.
  ///
  /// Because the address of a temporary is often exposed to the program in
  /// various ways, this function will perform the cast. The original alloca
  /// instruction is returned through \p Alloca if it is not nullptr.
  ///
  /// The cast is not performaed in CreateTempAllocaWithoutCast. This is
  /// more efficient if the caller knows that the address will not be exposed.
  llvm::AllocaInst *CreateTempAlloca(llvm::Type *Ty, const Twine &Name = "tmp",
                                     llvm::Value *ArraySize = nullptr);
  RawAddress CreateTempAlloca(llvm::Type *Ty, CharUnits align,
                              const Twine &Name = "tmp",
                              llvm::Value *ArraySize = nullptr,
                              RawAddress *Alloca = nullptr);
  RawAddress CreateTempAllocaWithoutCast(llvm::Type *Ty, CharUnits align,
                                         const Twine &Name = "tmp",
                                         llvm::Value *ArraySize = nullptr);

  /// CreateDefaultAlignedTempAlloca - This creates an alloca with the
  /// default ABI alignment of the given LLVM type.
  ///
  /// IMPORTANT NOTE: This is *not* generally the right alignment for
  /// any given AST type that happens to have been lowered to the
  /// given IR type.  This should only ever be used for function-local,
  /// IR-driven manipulations like saving and restoring a value.  Do
  /// not hand this address off to arbitrary IRGen routines, and especially
  /// do not pass it as an argument to a function that might expect a
  /// properly ABI-aligned value.
  RawAddress CreateDefaultAlignTempAlloca(llvm::Type *Ty,
                                          const Twine &Name = "tmp");

  /// CreateIRTemp - Create a temporary IR object of the given type, with
  /// appropriate alignment. This routine should only be used when an temporary
  /// value needs to be stored into an alloca (for example, to avoid explicit
  /// PHI construction), but the type is the IR type, not the type appropriate
  /// for storing in memory.
  ///
  /// That is, this is exactly equivalent to CreateMemTemp, but calling
  /// ConvertType instead of ConvertTypeForMem.
  RawAddress CreateIRTemp(QualType T, const Twine &Name = "tmp");

  /// CreateMemTemp - Create a temporary memory object of the given type, with
  /// appropriate alignmen and cast it to the default address space. Returns
  /// the original alloca instruction by \p Alloca if it is not nullptr.
  RawAddress CreateMemTemp(QualType T, const Twine &Name = "tmp",
                           RawAddress *Alloca = nullptr);
  RawAddress CreateMemTemp(QualType T, CharUnits Align,
                           const Twine &Name = "tmp",
                           RawAddress *Alloca = nullptr);

  /// CreateMemTemp - Create a temporary memory object of the given type, with
  /// appropriate alignmen without casting it to the default address space.
  RawAddress CreateMemTempWithoutCast(QualType T, const Twine &Name = "tmp");
  RawAddress CreateMemTempWithoutCast(QualType T, CharUnits Align,
                                      const Twine &Name = "tmp");

  /// CreateAggTemp - Create a temporary memory object for the given
  /// aggregate type.
  AggValueSlot CreateAggTemp(QualType T, const Twine &Name = "tmp",
                             RawAddress *Alloca = nullptr) {
    return AggValueSlot::forAddr(
        CreateMemTemp(T, Name, Alloca), T.getQualifiers(),
        AggValueSlot::IsNotDestructed, AggValueSlot::DoesNotNeedGCBarriers,
        AggValueSlot::IsNotAliased, AggValueSlot::DoesNotOverlap);
  }

  /// EvaluateExprAsBool - Perform the usual unary conversions on the specified
  /// expression and compare the result against zero, returning an Int1Ty value.
  llvm::Value *EvaluateExprAsBool(const Expr *E);

  /// EmitIgnoredExpr - Emit an expression in a context which ignores the result.
  void EmitIgnoredExpr(const Expr *E);

  /// EmitAnyExpr - Emit code to compute the specified expression which can have
  /// any type.  The result is returned as an RValue struct.  If this is an
  /// aggregate expression, the aggloc/agglocvolatile arguments indicate where
  /// the result should be returned.
  ///
  /// \param ignoreResult True if the resulting value isn't used.
  RValue EmitAnyExpr(const Expr *E,
                     AggValueSlot aggSlot = AggValueSlot::ignored(),
                     bool ignoreResult = false);

  // EmitVAListRef - Emit a "reference" to a va_list; this is either the address
  // or the value of the expression, depending on how va_list is defined.
  Address EmitVAListRef(const Expr *E);

  /// Emit a "reference" to a __builtin_ms_va_list; this is
  /// always the value of the expression, because a __builtin_ms_va_list is a
  /// pointer to a char.
  Address EmitMSVAListRef(const Expr *E);

  /// EmitAnyExprToTemp - Similarly to EmitAnyExpr(), however, the result will
  /// always be accessible even if no aggregate location is provided.
  RValue EmitAnyExprToTemp(const Expr *E);

  /// EmitAnyExprToMem - Emits the code necessary to evaluate an
  /// arbitrary expression into the given memory location.
  void EmitAnyExprToMem(const Expr *E, Address Location,
                        Qualifiers Quals, bool IsInitializer);

  void EmitAnyExprToExn(const Expr *E, Address Addr);

  /// EmitExprAsInit - Emits the code necessary to initialize a
  /// location in memory with the given initializer.
  void EmitExprAsInit(const Expr *init, const ValueDecl *D, LValue lvalue,
                      bool capturedByInit);

  /// hasVolatileMember - returns true if aggregate type has a volatile
  /// member.
  bool hasVolatileMember(QualType T) {
    if (const RecordType *RT = T->getAs<RecordType>()) {
      const RecordDecl *RD = cast<RecordDecl>(RT->getDecl());
      return RD->hasVolatileMember();
    }
    return false;
  }

  /// Determine whether a return value slot may overlap some other object.
  AggValueSlot::Overlap_t getOverlapForReturnValue() {
    // FIXME: Assuming no overlap here breaks guaranteed copy elision for base
    // class subobjects. These cases may need to be revisited depending on the
    // resolution of the relevant core issue.
    return AggValueSlot::DoesNotOverlap;
  }

  /// Determine whether a field initialization may overlap some other object.
  AggValueSlot::Overlap_t getOverlapForFieldInit(const FieldDecl *FD);

  /// Determine whether a base class initialization may overlap some other
  /// object.
  AggValueSlot::Overlap_t getOverlapForBaseInit(const CXXRecordDecl *RD,
                                                const CXXRecordDecl *BaseRD,
                                                bool IsVirtual);

  /// Emit an aggregate assignment.
  void EmitAggregateAssign(LValue Dest, LValue Src, QualType EltTy) {
    bool IsVolatile = hasVolatileMember(EltTy);
    EmitAggregateCopy(Dest, Src, EltTy, AggValueSlot::MayOverlap, IsVolatile);
  }

  void EmitAggregateCopyCtor(LValue Dest, LValue Src,
                             AggValueSlot::Overlap_t MayOverlap) {
    EmitAggregateCopy(Dest, Src, Src.getType(), MayOverlap);
  }

  /// EmitAggregateCopy - Emit an aggregate copy.
  ///
  /// \param isVolatile \c true iff either the source or the destination is
  ///        volatile.
  /// \param MayOverlap Whether the tail padding of the destination might be
  ///        occupied by some other object. More efficient code can often be
  ///        generated if not.
  void EmitAggregateCopy(LValue Dest, LValue Src, QualType EltTy,
                         AggValueSlot::Overlap_t MayOverlap,
                         bool isVolatile = false);

  bool hasAddrOfLocalVar(const VarDecl *VD) {
    return LocalDeclMap.find(VD) != LocalDeclMap.end();
  }

  /// GetAddrOfLocalVar - Return the address of a local variable.
  Address GetAddrOfLocalVar(const VarDecl *VD) {
    auto it = LocalDeclMap.find(VD);
    assert(it != LocalDeclMap.end() &&
           "Invalid argument to GetAddrOfLocalVar(), no decl!");
    return it->second;
  }

  /// Given an opaque value expression, return its LValue mapping if it exists,
  /// otherwise create one.
  LValue getOrCreateOpaqueLValueMapping(const OpaqueValueExpr *e);

  /// Given an opaque value expression, return its RValue mapping if it exists,
  /// otherwise create one.
  RValue getOrCreateOpaqueRValueMapping(const OpaqueValueExpr *e);

  /// Get the index of the current ArrayInitLoopExpr, if any.
  llvm::Value *getArrayInitIndex() { return ArrayInitIndex; }

  /// getAccessedFieldNo - Given an encoded value and a result number, return
  /// the input field number being accessed.
  static unsigned getAccessedFieldNo(unsigned Idx, const llvm::Constant *Elts);

  llvm::BlockAddress *GetAddrOfLabel(const LabelDecl *L);
  llvm::BasicBlock *GetIndirectGotoBlock();

  /// Check if \p E is a C++ "this" pointer wrapped in value-preserving casts.
  static bool IsWrappedCXXThis(const Expr *E);

  /// EmitNullInitialization - Generate code to set a value of the given type to
  /// null, If the type contains data member pointers, they will be initialized
  /// to -1 in accordance with the Itanium C++ ABI.
  void EmitNullInitialization(Address DestPtr, QualType Ty);

  /// Emits a call to an LLVM variable-argument intrinsic, either
  /// \c llvm.va_start or \c llvm.va_end.
  /// \param ArgValue A reference to the \c va_list as emitted by either
  /// \c EmitVAListRef or \c EmitMSVAListRef.
  /// \param IsStart If \c true, emits a call to \c llvm.va_start; otherwise,
  /// calls \c llvm.va_end.
  llvm::Value *EmitVAStartEnd(llvm::Value *ArgValue, bool IsStart);

  /// Generate code to get an argument from the passed in pointer
  /// and update it accordingly.
  /// \param VE The \c VAArgExpr for which to generate code.
  /// \param VAListAddr Receives a reference to the \c va_list as emitted by
  /// either \c EmitVAListRef or \c EmitMSVAListRef.
  /// \returns A pointer to the argument.
  // FIXME: We should be able to get rid of this method and use the va_arg
  // instruction in LLVM instead once it works well enough.
  Address EmitVAArg(VAArgExpr *VE, Address &VAListAddr);

  /// emitArrayLength - Compute the length of an array, even if it's a
  /// VLA, and drill down to the base element type.
  llvm::Value *emitArrayLength(const ArrayType *arrayType,
                               QualType &baseType,
                               Address &addr);

  /// EmitVLASize - Capture all the sizes for the VLA expressions in
  /// the given variably-modified type and store them in the VLASizeMap.
  ///
  /// This function can be called with a null (unreachable) insert point.
  void EmitVariablyModifiedType(QualType Ty);

  struct VlaSizePair {
    llvm::Value *NumElts;
    QualType Type;

    VlaSizePair(llvm::Value *NE, QualType T) : NumElts(NE), Type(T) {}
  };

  /// Return the number of elements for a single dimension
  /// for the given array type.
  VlaSizePair getVLAElements1D(const VariableArrayType *vla);
  VlaSizePair getVLAElements1D(QualType vla);

  /// Returns an LLVM value that corresponds to the size,
  /// in non-variably-sized elements, of a variable length array type,
  /// plus that largest non-variably-sized element type.  Assumes that
  /// the type has already been emitted with EmitVariablyModifiedType.
  VlaSizePair getVLASize(const VariableArrayType *vla);
  VlaSizePair getVLASize(QualType vla);

  /// LoadCXXThis - Load the value of 'this'. This function is only valid while
  /// generating code for an C++ member function.
  llvm::Value *LoadCXXThis() {
    assert(CXXThisValue && "no 'this' value for this function");
    return CXXThisValue;
  }
  Address LoadCXXThisAddress();

  /// LoadCXXVTT - Load the VTT parameter to base constructors/destructors have
  /// virtual bases.
  // FIXME: Every place that calls LoadCXXVTT is something
  // that needs to be abstracted properly.
  llvm::Value *LoadCXXVTT() {
    assert(CXXStructorImplicitParamValue && "no VTT value for this function");
    return CXXStructorImplicitParamValue;
  }

  /// GetAddressOfBaseOfCompleteClass - Convert the given pointer to a
  /// complete class to the given direct base.
  Address
  GetAddressOfDirectBaseInCompleteClass(Address Value,
                                        const CXXRecordDecl *Derived,
                                        const CXXRecordDecl *Base,
                                        bool BaseIsVirtual);

  static bool ShouldNullCheckClassCastValue(const CastExpr *Cast);

  /// GetAddressOfBaseClass - This function will add the necessary delta to the
  /// load of 'this' and returns address of the base class.
  Address GetAddressOfBaseClass(Address Value,
                                const CXXRecordDecl *Derived,
                                CastExpr::path_const_iterator PathBegin,
                                CastExpr::path_const_iterator PathEnd,
                                bool NullCheckValue, SourceLocation Loc);

  Address GetAddressOfDerivedClass(Address Value,
                                   const CXXRecordDecl *Derived,
                                   CastExpr::path_const_iterator PathBegin,
                                   CastExpr::path_const_iterator PathEnd,
                                   bool NullCheckValue);

  /// GetVTTParameter - Return the VTT parameter that should be passed to a
  /// base constructor/destructor with virtual bases.
  /// FIXME: VTTs are Itanium ABI-specific, so the definition should move
  /// to ItaniumCXXABI.cpp together with all the references to VTT.
  llvm::Value *GetVTTParameter(GlobalDecl GD, bool ForVirtualBase,
                               bool Delegating);

  void EmitDelegateCXXConstructorCall(const CXXConstructorDecl *Ctor,
                                      CXXCtorType CtorType,
                                      const FunctionArgList &Args,
                                      SourceLocation Loc);
  // It's important not to confuse this and the previous function. Delegating
  // constructors are the C++0x feature. The constructor delegate optimization
  // is used to reduce duplication in the base and complete consturctors where
  // they are substantially the same.
  void EmitDelegatingCXXConstructorCall(const CXXConstructorDecl *Ctor,
                                        const FunctionArgList &Args);

  /// Emit a call to an inheriting constructor (that is, one that invokes a
  /// constructor inherited from a base class) by inlining its definition. This
  /// is necessary if the ABI does not support forwarding the arguments to the
  /// base class constructor (because they're variadic or similar).
  void EmitInlinedInheritingCXXConstructorCall(const CXXConstructorDecl *Ctor,
                                               CXXCtorType CtorType,
                                               bool ForVirtualBase,
                                               bool Delegating,
                                               CallArgList &Args);

  /// Emit a call to a constructor inherited from a base class, passing the
  /// current constructor's arguments along unmodified (without even making
  /// a copy).
  void EmitInheritedCXXConstructorCall(const CXXConstructorDecl *D,
                                       bool ForVirtualBase, Address This,
                                       bool InheritedFromVBase,
                                       const CXXInheritedCtorInitExpr *E);

  void EmitCXXConstructorCall(const CXXConstructorDecl *D, CXXCtorType Type,
                              bool ForVirtualBase, bool Delegating,
                              AggValueSlot ThisAVS, const CXXConstructExpr *E);

  void EmitCXXConstructorCall(const CXXConstructorDecl *D, CXXCtorType Type,
                              bool ForVirtualBase, bool Delegating,
                              Address This, CallArgList &Args,
                              AggValueSlot::Overlap_t Overlap,
                              SourceLocation Loc, bool NewPointerIsChecked);

  /// Emit assumption load for all bases. Requires to be called only on
  /// most-derived class and not under construction of the object.
  void EmitVTableAssumptionLoads(const CXXRecordDecl *ClassDecl, Address This);

  /// Emit assumption that vptr load == global vtable.
  void EmitVTableAssumptionLoad(const VPtr &vptr, Address This);

  void EmitSynthesizedCXXCopyCtorCall(const CXXConstructorDecl *D,
                                      Address This, Address Src,
                                      const CXXConstructExpr *E);

  void EmitCXXAggrConstructorCall(const CXXConstructorDecl *D,
                                  const ArrayType *ArrayTy,
                                  Address ArrayPtr,
                                  const CXXConstructExpr *E,
                                  bool NewPointerIsChecked,
                                  bool ZeroInitialization = false);

  void EmitCXXAggrConstructorCall(const CXXConstructorDecl *D,
                                  llvm::Value *NumElements,
                                  Address ArrayPtr,
                                  const CXXConstructExpr *E,
                                  bool NewPointerIsChecked,
                                  bool ZeroInitialization = false);

  static Destroyer destroyCXXObject;

  void EmitCXXDestructorCall(const CXXDestructorDecl *D, CXXDtorType Type,
                             bool ForVirtualBase, bool Delegating, Address This,
                             QualType ThisTy);

  void EmitNewArrayInitializer(const CXXNewExpr *E, QualType elementType,
                               llvm::Type *ElementTy, Address NewPtr,
                               llvm::Value *NumElements,
                               llvm::Value *AllocSizeWithoutCookie);

  void EmitCXXTemporary(const CXXTemporary *Temporary, QualType TempType,
                        Address Ptr);

  void EmitSehCppScopeBegin();
  void EmitSehCppScopeEnd();
  void EmitSehTryScopeBegin();
  void EmitSehTryScopeEnd();

  llvm::Value *EmitLifetimeStart(llvm::TypeSize Size, llvm::Value *Addr);
  void EmitLifetimeEnd(llvm::Value *Size, llvm::Value *Addr);

  llvm::Value *EmitCXXNewExpr(const CXXNewExpr *E);
  void EmitCXXDeleteExpr(const CXXDeleteExpr *E);

  void EmitDeleteCall(const FunctionDecl *DeleteFD, llvm::Value *Ptr,
                      QualType DeleteTy, llvm::Value *NumElements = nullptr,
                      CharUnits CookieSize = CharUnits());

  RValue EmitBuiltinNewDeleteCall(const FunctionProtoType *Type,
                                  const CallExpr *TheCallExpr, bool IsDelete);

  llvm::Value *EmitCXXTypeidExpr(const CXXTypeidExpr *E);
  llvm::Value *EmitDynamicCast(Address V, const CXXDynamicCastExpr *DCE);
  Address EmitCXXUuidofExpr(const CXXUuidofExpr *E);

  /// Situations in which we might emit a check for the suitability of a
  /// pointer or glvalue. Needs to be kept in sync with ubsan_handlers.cpp in
  /// compiler-rt.
  enum TypeCheckKind {
    /// Checking the operand of a load. Must be suitably sized and aligned.
    TCK_Load,
    /// Checking the destination of a store. Must be suitably sized and aligned.
    TCK_Store,
    /// Checking the bound value in a reference binding. Must be suitably sized
    /// and aligned, but is not required to refer to an object (until the
    /// reference is used), per core issue 453.
    TCK_ReferenceBinding,
    /// Checking the object expression in a non-static data member access. Must
    /// be an object within its lifetime.
    TCK_MemberAccess,
    /// Checking the 'this' pointer for a call to a non-static member function.
    /// Must be an object within its lifetime.
    TCK_MemberCall,
    /// Checking the 'this' pointer for a constructor call.
    TCK_ConstructorCall,
    /// Checking the operand of a static_cast to a derived pointer type. Must be
    /// null or an object within its lifetime.
    TCK_DowncastPointer,
    /// Checking the operand of a static_cast to a derived reference type. Must
    /// be an object within its lifetime.
    TCK_DowncastReference,
    /// Checking the operand of a cast to a base object. Must be suitably sized
    /// and aligned.
    TCK_Upcast,
    /// Checking the operand of a cast to a virtual base object. Must be an
    /// object within its lifetime.
    TCK_UpcastToVirtualBase,
    /// Checking the value assigned to a _Nonnull pointer. Must not be null.
    TCK_NonnullAssign,
    /// Checking the operand of a dynamic_cast or a typeid expression.  Must be
    /// null or an object within its lifetime.
    TCK_DynamicOperation
  };

  /// Determine whether the pointer type check \p TCK permits null pointers.
  static bool isNullPointerAllowed(TypeCheckKind TCK);

  /// Determine whether the pointer type check \p TCK requires a vptr check.
  static bool isVptrCheckRequired(TypeCheckKind TCK, QualType Ty);

  /// Whether any type-checking sanitizers are enabled. If \c false,
  /// calls to EmitTypeCheck can be skipped.
  bool sanitizePerformTypeCheck() const;

  void EmitTypeCheck(TypeCheckKind TCK, SourceLocation Loc, LValue LV,
                     QualType Type, SanitizerSet SkippedChecks = SanitizerSet(),
                     llvm::Value *ArraySize = nullptr) {
    if (!sanitizePerformTypeCheck())
      return;
    EmitTypeCheck(TCK, Loc, LV.emitRawPointer(*this), Type, LV.getAlignment(),
                  SkippedChecks, ArraySize);
  }

  void EmitTypeCheck(TypeCheckKind TCK, SourceLocation Loc, Address Addr,
                     QualType Type, CharUnits Alignment = CharUnits::Zero(),
                     SanitizerSet SkippedChecks = SanitizerSet(),
                     llvm::Value *ArraySize = nullptr) {
    if (!sanitizePerformTypeCheck())
      return;
    EmitTypeCheck(TCK, Loc, Addr.emitRawPointer(*this), Type, Alignment,
                  SkippedChecks, ArraySize);
  }

  /// Emit a check that \p V is the address of storage of the
  /// appropriate size and alignment for an object of type \p Type
  /// (or if ArraySize is provided, for an array of that bound).
  void EmitTypeCheck(TypeCheckKind TCK, SourceLocation Loc, llvm::Value *V,
                     QualType Type, CharUnits Alignment = CharUnits::Zero(),
                     SanitizerSet SkippedChecks = SanitizerSet(),
                     llvm::Value *ArraySize = nullptr);

  /// Emit a check that \p Base points into an array object, which
  /// we can access at index \p Index. \p Accessed should be \c false if we
  /// this expression is used as an lvalue, for instance in "&Arr[Idx]".
  void EmitBoundsCheck(const Expr *E, const Expr *Base, llvm::Value *Index,
                       QualType IndexType, bool Accessed);
  void EmitBoundsCheckImpl(const Expr *E, llvm::Value *Bound,
                           llvm::Value *Index, QualType IndexType,
                           QualType IndexedType, bool Accessed);

  // Find a struct's flexible array member. It may be embedded inside multiple
  // sub-structs, but must still be the last field.
  const FieldDecl *FindFlexibleArrayMemberField(ASTContext &Ctx,
                                                const RecordDecl *RD,
                                                StringRef Name,
                                                uint64_t &Offset);

  /// Find the FieldDecl specified in a FAM's "counted_by" attribute. Returns
  /// \p nullptr if either the attribute or the field doesn't exist.
  const FieldDecl *FindCountedByField(const FieldDecl *FD);

  /// Build an expression accessing the "counted_by" field.
  llvm::Value *EmitCountedByFieldExpr(const Expr *Base,
                                      const FieldDecl *FAMDecl,
                                      const FieldDecl *CountDecl);

  llvm::Value *EmitScalarPrePostIncDec(const UnaryOperator *E, LValue LV,
                                       bool isInc, bool isPre);
  ComplexPairTy EmitComplexPrePostIncDec(const UnaryOperator *E, LValue LV,
                                         bool isInc, bool isPre);

  /// Converts Location to a DebugLoc, if debug information is enabled.
  llvm::DebugLoc SourceLocToDebugLoc(SourceLocation Location);

  /// Get the record field index as represented in debug info.
  unsigned getDebugInfoFIndex(const RecordDecl *Rec, unsigned FieldIndex);


  //===--------------------------------------------------------------------===//
  //                            Declaration Emission
  //===--------------------------------------------------------------------===//

  /// EmitDecl - Emit a declaration.
  ///
  /// This function can be called with a null (unreachable) insert point.
  void EmitDecl(const Decl &D);

  /// EmitVarDecl - Emit a local variable declaration.
  ///
  /// This function can be called with a null (unreachable) insert point.
  void EmitVarDecl(const VarDecl &D);

  void EmitScalarInit(const Expr *init, const ValueDecl *D, LValue lvalue,
                      bool capturedByInit);

  typedef void SpecialInitFn(CodeGenFunction &Init, const VarDecl &D,
                             llvm::Value *Address);

  /// Determine whether the given initializer is trivial in the sense
  /// that it requires no code to be generated.
  bool isTrivialInitializer(const Expr *Init);

  /// EmitAutoVarDecl - Emit an auto variable declaration.
  ///
  /// This function can be called with a null (unreachable) insert point.
  void EmitAutoVarDecl(const VarDecl &D);

  class AutoVarEmission {
    friend class CodeGenFunction;

    const VarDecl *Variable;

    /// The address of the alloca for languages with explicit address space
    /// (e.g. OpenCL) or alloca casted to generic pointer for address space
    /// agnostic languages (e.g. C++). Invalid if the variable was emitted
    /// as a global constant.
    Address Addr;

    llvm::Value *NRVOFlag;

    /// True if the variable is a __block variable that is captured by an
    /// escaping block.
    bool IsEscapingByRef;

    /// True if the variable is of aggregate type and has a constant
    /// initializer.
    bool IsConstantAggregate;

    /// Non-null if we should use lifetime annotations.
    llvm::Value *SizeForLifetimeMarkers;

    /// Address with original alloca instruction. Invalid if the variable was
    /// emitted as a global constant.
    RawAddress AllocaAddr;

    struct Invalid {};
    AutoVarEmission(Invalid)
        : Variable(nullptr), Addr(Address::invalid()),
          AllocaAddr(RawAddress::invalid()) {}

    AutoVarEmission(const VarDecl &variable)
        : Variable(&variable), Addr(Address::invalid()), NRVOFlag(nullptr),
          IsEscapingByRef(false), IsConstantAggregate(false),
          SizeForLifetimeMarkers(nullptr), AllocaAddr(RawAddress::invalid()) {}

    bool wasEmittedAsGlobal() const { return !Addr.isValid(); }

  public:
    static AutoVarEmission invalid() { return AutoVarEmission(Invalid()); }

    bool useLifetimeMarkers() const {
      return SizeForLifetimeMarkers != nullptr;
    }
    llvm::Value *getSizeForLifetimeMarkers() const {
      assert(useLifetimeMarkers());
      return SizeForLifetimeMarkers;
    }

    /// Returns the raw, allocated address, which is not necessarily
    /// the address of the object itself. It is casted to default
    /// address space for address space agnostic languages.
    Address getAllocatedAddress() const {
      return Addr;
    }

    /// Returns the address for the original alloca instruction.
    RawAddress getOriginalAllocatedAddress() const { return AllocaAddr; }

    /// Returns the address of the object within this declaration.
    /// Note that this does not chase the forwarding pointer for
    /// __block decls.
    Address getObjectAddress(CodeGenFunction &CGF) const {
      if (!IsEscapingByRef) return Addr;

      return CGF.emitBlockByrefAddress(Addr, Variable, /*forward*/ false);
    }
  };
  AutoVarEmission EmitAutoVarAlloca(const VarDecl &var);
  void EmitAutoVarInit(const AutoVarEmission &emission);
  void EmitAutoVarCleanups(const AutoVarEmission &emission);
  void emitAutoVarTypeCleanup(const AutoVarEmission &emission,
                              QualType::DestructionKind dtorKind);

  /// Emits the alloca and debug information for the size expressions for each
  /// dimension of an array. It registers the association of its (1-dimensional)
  /// QualTypes and size expression's debug node, so that CGDebugInfo can
  /// reference this node when creating the DISubrange object to describe the
  /// array types.
  void EmitAndRegisterVariableArrayDimensions(CGDebugInfo *DI,
                                              const VarDecl &D,
                                              bool EmitDebugInfo);

  void EmitStaticVarDecl(const VarDecl &D,
                         llvm::GlobalValue::LinkageTypes Linkage);

  class ParamValue {
    union {
      Address Addr;
      llvm::Value *Value;
    };

    bool IsIndirect;

    ParamValue(llvm::Value *V) : Value(V), IsIndirect(false) {}
    ParamValue(Address A) : Addr(A), IsIndirect(true) {}

  public:
    static ParamValue forDirect(llvm::Value *value) {
      return ParamValue(value);
    }
    static ParamValue forIndirect(Address addr,
                                  std::optional<Address> DebugAddr = std::nullopt) {
      assert(!addr.getAlignment().isZero());
      return ParamValue(addr);
    }

<<<<<<< HEAD
    bool isIndirect() const { return Alignment != 0; }
    std::optional<Address> DebugAddr;
    llvm::Value *getAnyValue() const { return Value; }
=======
    bool isIndirect() const { return IsIndirect; }
    llvm::Value *getAnyValue() const {
      if (!isIndirect())
        return Value;
      assert(!Addr.hasOffset() && "unexpected offset");
      return Addr.getBasePointer();
    }
>>>>>>> 6b149f70

    llvm::Value *getDirectValue() const {
      assert(!isIndirect());
      return Value;
    }

    Address getIndirectAddress() const {
      assert(isIndirect());
      return Addr;
    }

    std::optional<Address> getDebugAddr() const { return DebugAddr; }
  };

  /// EmitParmDecl - Emit a ParmVarDecl or an ImplicitParamDecl.
  void EmitParmDecl(const VarDecl &D, ParamValue Arg, unsigned ArgNo);

  /// protectFromPeepholes - Protect a value that we're intending to
  /// store to the side, but which will probably be used later, from
  /// aggressive peepholing optimizations that might delete it.
  ///
  /// Pass the result to unprotectFromPeepholes to declare that
  /// protection is no longer required.
  ///
  /// There's no particular reason why this shouldn't apply to
  /// l-values, it's just that no existing peepholes work on pointers.
  PeepholeProtection protectFromPeepholes(RValue rvalue);
  void unprotectFromPeepholes(PeepholeProtection protection);

  void emitAlignmentAssumptionCheck(llvm::Value *Ptr, QualType Ty,
                                    SourceLocation Loc,
                                    SourceLocation AssumptionLoc,
                                    llvm::Value *Alignment,
                                    llvm::Value *OffsetValue,
                                    llvm::Value *TheCheck,
                                    llvm::Instruction *Assumption);

  void emitAlignmentAssumption(llvm::Value *PtrValue, QualType Ty,
                               SourceLocation Loc, SourceLocation AssumptionLoc,
                               llvm::Value *Alignment,
                               llvm::Value *OffsetValue = nullptr);

  void emitAlignmentAssumption(llvm::Value *PtrValue, const Expr *E,
                               SourceLocation AssumptionLoc,
                               llvm::Value *Alignment,
                               llvm::Value *OffsetValue = nullptr);

  //===--------------------------------------------------------------------===//
  //                             Statement Emission
  //===--------------------------------------------------------------------===//

  /// EmitStopPoint - Emit a debug stoppoint if we are emitting debug info.
  void EmitStopPoint(const Stmt *S);

  /// EmitStmt - Emit the code for the statement \arg S. It is legal to call
  /// this function even if there is no current insertion point.
  ///
  /// This function may clear the current insertion point; callers should use
  /// EnsureInsertPoint if they wish to subsequently generate code without first
  /// calling EmitBlock, EmitBranch, or EmitStmt.
  void EmitStmt(const Stmt *S, ArrayRef<const Attr *> Attrs = std::nullopt);

  /// EmitOptKernel - For an OpenMP target directive, emit the optimized
  /// kernel code assuming that related runtime environment variables
  /// can be ignored. This function should be called after ensuring that
  /// legality conditions for a no-loop kernel are met. There are 3 kinds of
  /// optimized kernels that may be generated: No-Loop, Big-Jump-Loop, and Xteam
  /// reduction.
  void EmitOptKernel(const OMPExecutableDirective &D,
                     const ForStmt *CapturedForStmt,
                     llvm::omp::OMPTgtExecModeFlags OptKernelMode,
                     SourceLocation Loc, const FunctionArgList *Args);

  void EmitOptKernelCode(const OMPExecutableDirective &D,
                         const ForStmt *CapturedForStmt,
                         llvm::omp::OMPTgtExecModeFlags OptKernelMode,
                         SourceLocation Loc, const FunctionArgList *Args);

  void EmitNoLoopCode(const OMPExecutableDirective &D,
                      const ForStmt *CapturedForStmt, SourceLocation Loc);

  void EmitBigJumpLoopCode(const OMPExecutableDirective &D,
                           const ForStmt *CapturedForStmt, SourceLocation Loc);

  void EmitXteamRedCode(const OMPExecutableDirective &D,
                        const ForStmt *CapturedForStmt, SourceLocation Loc,
                        const FunctionArgList *Args);

  /// Used in No-Loop and Xteam codegen to emit the loop iteration and the
  /// associated variables. Returns the loop iteration variable and its address.
  std::pair<const VarDecl *, Address> EmitNoLoopIV(const OMPLoopDirective &LD);

  /// Emit updates of the original loop indices. Used by both
  /// BigJumpLoop and Xteam reduction kernel codegen.
  void EmitBigJumpLoopUpdates(const ForStmt &FStmt);

  /// EmitSimpleStmt - Try to emit a "simple" statement which does not
  /// necessarily require an insertion point or debug information; typically
  /// because the statement amounts to a jump or a container of other
  /// statements.
  ///
  /// \return True if the statement was handled.
  bool EmitSimpleStmt(const Stmt *S, ArrayRef<const Attr *> Attrs);

  Address EmitCompoundStmt(const CompoundStmt &S, bool GetLast = false,
                           AggValueSlot AVS = AggValueSlot::ignored());
  Address EmitCompoundStmtWithoutScope(const CompoundStmt &S,
                                       bool GetLast = false,
                                       AggValueSlot AVS =
                                                AggValueSlot::ignored());

  /// EmitLabel - Emit the block for the given label. It is legal to call this
  /// function even if there is no current insertion point.
  void EmitLabel(const LabelDecl *D); // helper for EmitLabelStmt.

  void EmitLabelStmt(const LabelStmt &S);
  void EmitAttributedStmt(const AttributedStmt &S);
  void EmitGotoStmt(const GotoStmt &S);
  void EmitIndirectGotoStmt(const IndirectGotoStmt &S);
  void EmitIfStmt(const IfStmt &S);

  void EmitWhileStmt(const WhileStmt &S,
                     ArrayRef<const Attr *> Attrs = std::nullopt);
  void EmitDoStmt(const DoStmt &S, ArrayRef<const Attr *> Attrs = std::nullopt);
  void EmitForStmt(const ForStmt &S,
                   ArrayRef<const Attr *> Attrs = std::nullopt);
  void EmitReturnStmt(const ReturnStmt &S);
  void EmitDeclStmt(const DeclStmt &S);
  void EmitBreakStmt(const BreakStmt &S);
  void EmitContinueStmt(const ContinueStmt &S);
  void EmitSwitchStmt(const SwitchStmt &S);
  void EmitDefaultStmt(const DefaultStmt &S, ArrayRef<const Attr *> Attrs);
  void EmitCaseStmt(const CaseStmt &S, ArrayRef<const Attr *> Attrs);
  void EmitCaseStmtRange(const CaseStmt &S, ArrayRef<const Attr *> Attrs);
  void EmitAsmStmt(const AsmStmt &S);

  void EmitObjCForCollectionStmt(const ObjCForCollectionStmt &S);
  void EmitObjCAtTryStmt(const ObjCAtTryStmt &S);
  void EmitObjCAtThrowStmt(const ObjCAtThrowStmt &S);
  void EmitObjCAtSynchronizedStmt(const ObjCAtSynchronizedStmt &S);
  void EmitObjCAutoreleasePoolStmt(const ObjCAutoreleasePoolStmt &S);

  void EmitCoroutineBody(const CoroutineBodyStmt &S);
  void EmitCoreturnStmt(const CoreturnStmt &S);
  RValue EmitCoawaitExpr(const CoawaitExpr &E,
                         AggValueSlot aggSlot = AggValueSlot::ignored(),
                         bool ignoreResult = false);
  LValue EmitCoawaitLValue(const CoawaitExpr *E);
  RValue EmitCoyieldExpr(const CoyieldExpr &E,
                         AggValueSlot aggSlot = AggValueSlot::ignored(),
                         bool ignoreResult = false);
  LValue EmitCoyieldLValue(const CoyieldExpr *E);
  RValue EmitCoroutineIntrinsic(const CallExpr *E, unsigned int IID);

  void EnterCXXTryStmt(const CXXTryStmt &S, bool IsFnTryBlock = false);
  void ExitCXXTryStmt(const CXXTryStmt &S, bool IsFnTryBlock = false);

  void EmitCXXTryStmt(const CXXTryStmt &S);
  void EmitSEHTryStmt(const SEHTryStmt &S);
  void EmitSEHLeaveStmt(const SEHLeaveStmt &S);
  void EnterSEHTryStmt(const SEHTryStmt &S);
  void ExitSEHTryStmt(const SEHTryStmt &S);
  void VolatilizeTryBlocks(llvm::BasicBlock *BB,
                           llvm::SmallPtrSet<llvm::BasicBlock *, 10> &V);

  void pushSEHCleanup(CleanupKind kind,
                      llvm::Function *FinallyFunc);
  void startOutlinedSEHHelper(CodeGenFunction &ParentCGF, bool IsFilter,
                              const Stmt *OutlinedStmt);

  llvm::Function *GenerateSEHFilterFunction(CodeGenFunction &ParentCGF,
                                            const SEHExceptStmt &Except);

  llvm::Function *GenerateSEHFinallyFunction(CodeGenFunction &ParentCGF,
                                             const SEHFinallyStmt &Finally);

  void EmitSEHExceptionCodeSave(CodeGenFunction &ParentCGF,
                                llvm::Value *ParentFP,
                                llvm::Value *EntryEBP);
  llvm::Value *EmitSEHExceptionCode();
  llvm::Value *EmitSEHExceptionInfo();
  llvm::Value *EmitSEHAbnormalTermination();

  /// Emit simple code for OpenMP directives in Simd-only mode.
  void EmitSimpleOMPExecutableDirective(const OMPExecutableDirective &D);

  /// Scan the outlined statement for captures from the parent function. For
  /// each capture, mark the capture as escaped and emit a call to
  /// llvm.localrecover. Insert the localrecover result into the LocalDeclMap.
  void EmitCapturedLocals(CodeGenFunction &ParentCGF, const Stmt *OutlinedStmt,
                          bool IsFilter);

  /// Recovers the address of a local in a parent function. ParentVar is the
  /// address of the variable used in the immediate parent function. It can
  /// either be an alloca or a call to llvm.localrecover if there are nested
  /// outlined functions. ParentFP is the frame pointer of the outermost parent
  /// frame.
  Address recoverAddrOfEscapedLocal(CodeGenFunction &ParentCGF,
                                    Address ParentVar,
                                    llvm::Value *ParentFP);

  void EmitCXXForRangeStmt(const CXXForRangeStmt &S,
                           ArrayRef<const Attr *> Attrs = std::nullopt);

  /// Controls insertion of cancellation exit blocks in worksharing constructs.
  class OMPCancelStackRAII {
    CodeGenFunction &CGF;

  public:
    OMPCancelStackRAII(CodeGenFunction &CGF, OpenMPDirectiveKind Kind,
                       bool HasCancel)
        : CGF(CGF) {
      CGF.OMPCancelStack.enter(CGF, Kind, HasCancel);
    }
    ~OMPCancelStackRAII() { CGF.OMPCancelStack.exit(CGF); }
  };

  /// Returns calculated size of the specified type.
  llvm::Value *getTypeSize(QualType Ty);
  LValue InitCapturedStruct(const CapturedStmt &S);
  llvm::Function *EmitCapturedStmt(const CapturedStmt &S, CapturedRegionKind K);
  llvm::Function *GenerateCapturedStmtFunction(const CapturedStmt &S);
  Address GenerateCapturedStmtArgument(const CapturedStmt &S);
  llvm::Function *
  GenerateOpenMPCapturedStmtFunction(const CapturedStmt &S,
                                     const OMPExecutableDirective &D,
                                     SourceLocation Loc);
  void GenerateOpenMPCapturedVars(const CapturedStmt &S,
                                  SmallVectorImpl<llvm::Value *> &CapturedVars,
                                  const Stmt *XteamRedNestKey);
  void
  InitializeXteamRedCapturedVars(SmallVectorImpl<llvm::Value *> &CapturedVars,
                                 QualType RedVarQualType);
  void emitOMPSimpleStore(LValue LVal, RValue RVal, QualType RValTy,
                          SourceLocation Loc);
  /// Perform element by element copying of arrays with type \a
  /// OriginalType from \a SrcAddr to \a DestAddr using copying procedure
  /// generated by \a CopyGen.
  ///
  /// \param DestAddr Address of the destination array.
  /// \param SrcAddr Address of the source array.
  /// \param OriginalType Type of destination and source arrays.
  /// \param CopyGen Copying procedure that copies value of single array element
  /// to another single array element.
  void EmitOMPAggregateAssign(
      Address DestAddr, Address SrcAddr, QualType OriginalType,
      const llvm::function_ref<void(Address, Address)> CopyGen);
  /// Emit proper copying of data from one variable to another.
  ///
  /// \param OriginalType Original type of the copied variables.
  /// \param DestAddr Destination address.
  /// \param SrcAddr Source address.
  /// \param DestVD Destination variable used in \a CopyExpr (for arrays, has
  /// type of the base array element).
  /// \param SrcVD Source variable used in \a CopyExpr (for arrays, has type of
  /// the base array element).
  /// \param Copy Actual copygin expression for copying data from \a SrcVD to \a
  /// DestVD.
  void EmitOMPCopy(QualType OriginalType,
                   Address DestAddr, Address SrcAddr,
                   const VarDecl *DestVD, const VarDecl *SrcVD,
                   const Expr *Copy);
  /// Emit atomic update code for constructs: \a X = \a X \a BO \a E or
  /// \a X = \a E \a BO \a E.
  ///
  /// \param X Value to be updated.
  /// \param E Update value.
  /// \param BO Binary operation for update operation.
  /// \param IsXLHSInRHSPart true if \a X is LHS in RHS part of the update
  /// expression, false otherwise.
  /// \param AO Atomic ordering of the generated atomic instructions.
  /// \param CommonGen Code generator for complex expressions that cannot be
  /// expressed through atomicrmw instruction.
  /// \param Hint OpenMP atomic hint expression
  /// \returns <true, OldAtomicValue> if simple 'atomicrmw' instruction was
  /// generated, <false, RValue::get(nullptr)> otherwise.
  std::pair<bool, RValue> EmitOMPAtomicSimpleUpdateExpr(
      LValue X, RValue E, BinaryOperatorKind BO, bool IsXLHSInRHSPart,
      llvm::AtomicOrdering AO, SourceLocation Loc,
      const llvm::function_ref<RValue(RValue)> CommonGen,
      const Expr *Hint = nullptr);
  bool EmitOMPFirstprivateClause(const OMPExecutableDirective &D,
                                 OMPPrivateScope &PrivateScope);
  void EmitOMPPrivateClause(const OMPExecutableDirective &D,
                            OMPPrivateScope &PrivateScope);
  void EmitOMPUseDevicePtrClause(
      const OMPUseDevicePtrClause &C, OMPPrivateScope &PrivateScope,
      const llvm::DenseMap<const ValueDecl *, llvm::Value *>
          CaptureDeviceAddrMap);
  void EmitOMPUseDeviceAddrClause(
      const OMPUseDeviceAddrClause &C, OMPPrivateScope &PrivateScope,
      const llvm::DenseMap<const ValueDecl *, llvm::Value *>
          CaptureDeviceAddrMap);
  /// Emit code for copyin clause in \a D directive. The next code is
  /// generated at the start of outlined functions for directives:
  /// \code
  /// threadprivate_var1 = master_threadprivate_var1;
  /// operator=(threadprivate_var2, master_threadprivate_var2);
  /// ...
  /// __kmpc_barrier(&loc, global_tid);
  /// \endcode
  ///
  /// \param D OpenMP directive possibly with 'copyin' clause(s).
  /// \returns true if at least one copyin variable is found, false otherwise.
  bool EmitOMPCopyinClause(const OMPExecutableDirective &D);
  /// Emit initial code for lastprivate variables. If some variable is
  /// not also firstprivate, then the default initialization is used. Otherwise
  /// initialization of this variable is performed by EmitOMPFirstprivateClause
  /// method.
  ///
  /// \param D Directive that may have 'lastprivate' directives.
  /// \param PrivateScope Private scope for capturing lastprivate variables for
  /// proper codegen in internal captured statement.
  ///
  /// \returns true if there is at least one lastprivate variable, false
  /// otherwise.
  bool EmitOMPLastprivateClauseInit(const OMPExecutableDirective &D,
                                    OMPPrivateScope &PrivateScope);
  /// Emit final copying of lastprivate values to original variables at
  /// the end of the worksharing or simd directive.
  ///
  /// \param D Directive that has at least one 'lastprivate' directives.
  /// \param IsLastIterCond Boolean condition that must be set to 'i1 true' if
  /// it is the last iteration of the loop code in associated directive, or to
  /// 'i1 false' otherwise. If this item is nullptr, no final check is required.
  void EmitOMPLastprivateClauseFinal(const OMPExecutableDirective &D,
                                     bool NoFinals,
                                     llvm::Value *IsLastIterCond = nullptr);
  /// Emit initial code for linear clauses.
  void EmitOMPLinearClause(const OMPLoopDirective &D,
                           CodeGenFunction::OMPPrivateScope &PrivateScope);
  /// Emit final code for linear clauses.
  /// \param CondGen Optional conditional code for final part of codegen for
  /// linear clause.
  void EmitOMPLinearClauseFinal(
      const OMPLoopDirective &D,
      const llvm::function_ref<llvm::Value *(CodeGenFunction &)> CondGen);
  /// Emit initial code for reduction variables. Creates reduction copies
  /// and initializes them with the values according to OpenMP standard.
  ///
  /// \param D Directive (possibly) with the 'reduction' clause.
  /// \param PrivateScope Private scope for capturing reduction variables for
  /// proper codegen in internal captured statement.
  ///
  void EmitOMPReductionClauseInit(const OMPExecutableDirective &D,
                                  OMPPrivateScope &PrivateScope,
                                  bool ForInscan = false);
  /// Emit final update of reduction values to original variables at
  /// the end of the directive.
  ///
  /// \param D Directive that has at least one 'reduction' directives.
  /// \param ReductionKind The kind of reduction to perform.
  void EmitOMPReductionClauseFinal(const OMPExecutableDirective &D,
                                   const OpenMPDirectiveKind ReductionKind);
  /// Emit initial code for linear variables. Creates private copies
  /// and initializes them with the values according to OpenMP standard.
  ///
  /// \param D Directive (possibly) with the 'linear' clause.
  /// \return true if at least one linear variable is found that should be
  /// initialized with the value of the original variable, false otherwise.
  bool EmitOMPLinearClauseInit(const OMPLoopDirective &D);

  typedef const llvm::function_ref<void(CodeGenFunction & /*CGF*/,
                                        llvm::Function * /*OutlinedFn*/,
                                        const OMPTaskDataTy & /*Data*/)>
      TaskGenTy;
  void EmitOMPTaskBasedDirective(const OMPExecutableDirective &S,
                                 const OpenMPDirectiveKind CapturedRegion,
                                 const RegionCodeGenTy &BodyGen,
                                 const TaskGenTy &TaskGen, OMPTaskDataTy &Data);
  struct OMPTargetDataInfo {
    Address BasePointersArray = Address::invalid();
    Address PointersArray = Address::invalid();
    Address SizesArray = Address::invalid();
    Address MappersArray = Address::invalid();
    unsigned NumberOfTargetItems = 0;
    explicit OMPTargetDataInfo() = default;
    OMPTargetDataInfo(Address BasePointersArray, Address PointersArray,
                      Address SizesArray, Address MappersArray,
                      unsigned NumberOfTargetItems)
        : BasePointersArray(BasePointersArray), PointersArray(PointersArray),
          SizesArray(SizesArray), MappersArray(MappersArray),
          NumberOfTargetItems(NumberOfTargetItems) {}
  };
  void EmitOMPTargetTaskBasedDirective(const OMPExecutableDirective &S,
                                       const RegionCodeGenTy &BodyGen,
                                       OMPTargetDataInfo &InputInfo);
  void processInReduction(const OMPExecutableDirective &S,
                          OMPTaskDataTy &Data,
                          CodeGenFunction &CGF,
                          const CapturedStmt *CS,
                          OMPPrivateScope &Scope);
  void EmitOMPMetaDirective(const OMPMetaDirective &S);
  void EmitOMPParallelDirective(const OMPParallelDirective &S);
  void EmitOMPSimdDirective(const OMPSimdDirective &S);
  void EmitOMPTileDirective(const OMPTileDirective &S);
  void EmitOMPUnrollDirective(const OMPUnrollDirective &S);
  void EmitOMPForDirective(const OMPForDirective &S);
  void EmitOMPForSimdDirective(const OMPForSimdDirective &S);
  void EmitOMPSectionsDirective(const OMPSectionsDirective &S);
  void EmitOMPSectionDirective(const OMPSectionDirective &S);
  void EmitOMPSingleDirective(const OMPSingleDirective &S);
  void EmitOMPMasterDirective(const OMPMasterDirective &S);
  void EmitOMPMaskedDirective(const OMPMaskedDirective &S);
  void EmitOMPCriticalDirective(const OMPCriticalDirective &S);
  void EmitOMPParallelForDirective(const OMPParallelForDirective &S);
  void EmitOMPParallelForSimdDirective(const OMPParallelForSimdDirective &S);
  void EmitOMPParallelSectionsDirective(const OMPParallelSectionsDirective &S);
  void EmitOMPParallelMasterDirective(const OMPParallelMasterDirective &S);
  void EmitOMPTaskDirective(const OMPTaskDirective &S);
  void EmitOMPTaskyieldDirective(const OMPTaskyieldDirective &S);
  void EmitOMPErrorDirective(const OMPErrorDirective &S);
  void EmitOMPBarrierDirective(const OMPBarrierDirective &S);
  void EmitOMPTaskwaitDirective(const OMPTaskwaitDirective &S);
  void EmitOMPTaskgroupDirective(const OMPTaskgroupDirective &S);
  void EmitOMPFlushDirective(const OMPFlushDirective &S);
  void EmitOMPDepobjDirective(const OMPDepobjDirective &S);
  void EmitOMPScanDirective(const OMPScanDirective &S);
  void EmitOMPOrderedDirective(const OMPOrderedDirective &S);
  void EmitOMPAtomicDirective(const OMPAtomicDirective &S);
  void EmitOMPTargetDirective(const OMPTargetDirective &S);
  void EmitOMPTargetDataDirective(const OMPTargetDataDirective &S);
  void EmitOMPTargetEnterDataDirective(const OMPTargetEnterDataDirective &S);
  void EmitOMPTargetExitDataDirective(const OMPTargetExitDataDirective &S);
  void EmitOMPTargetUpdateDirective(const OMPTargetUpdateDirective &S);
  void EmitOMPTargetParallelDirective(const OMPTargetParallelDirective &S);
  void
  EmitOMPTargetParallelForDirective(const OMPTargetParallelForDirective &S);
  void EmitOMPTeamsDirective(const OMPTeamsDirective &S);
  void
  EmitOMPCancellationPointDirective(const OMPCancellationPointDirective &S);
  void EmitOMPCancelDirective(const OMPCancelDirective &S);
  void EmitOMPTaskLoopBasedDirective(const OMPLoopDirective &S);
  void EmitOMPTaskLoopDirective(const OMPTaskLoopDirective &S);
  void EmitOMPTaskLoopSimdDirective(const OMPTaskLoopSimdDirective &S);
  void EmitOMPMasterTaskLoopDirective(const OMPMasterTaskLoopDirective &S);
  void
  EmitOMPMasterTaskLoopSimdDirective(const OMPMasterTaskLoopSimdDirective &S);
  void EmitOMPParallelMasterTaskLoopDirective(
      const OMPParallelMasterTaskLoopDirective &S);
  void EmitOMPParallelMasterTaskLoopSimdDirective(
      const OMPParallelMasterTaskLoopSimdDirective &S);
  void EmitOMPDistributeDirective(const OMPDistributeDirective &S);
  void EmitOMPDistributeParallelForDirective(
      const OMPDistributeParallelForDirective &S);
  void EmitOMPDistributeParallelForSimdDirective(
      const OMPDistributeParallelForSimdDirective &S);
  void EmitOMPDistributeSimdDirective(const OMPDistributeSimdDirective &S);
  void EmitOMPTargetParallelForSimdDirective(
      const OMPTargetParallelForSimdDirective &S);
  void EmitOMPTargetSimdDirective(const OMPTargetSimdDirective &S);
  void EmitOMPTeamsDistributeDirective(const OMPTeamsDistributeDirective &S);
  void
  EmitOMPTeamsDistributeSimdDirective(const OMPTeamsDistributeSimdDirective &S);
  void EmitOMPTeamsDistributeParallelForSimdDirective(
      const OMPTeamsDistributeParallelForSimdDirective &S);
  void EmitOMPTeamsDistributeParallelForDirective(
      const OMPTeamsDistributeParallelForDirective &S);
  void EmitOMPTargetTeamsDirective(const OMPTargetTeamsDirective &S);
  void EmitOMPTargetTeamsDistributeDirective(
      const OMPTargetTeamsDistributeDirective &S);
  void EmitOMPTargetTeamsDistributeParallelForDirective(
      const OMPTargetTeamsDistributeParallelForDirective &S);
  void EmitOMPTargetTeamsDistributeParallelForSimdDirective(
      const OMPTargetTeamsDistributeParallelForSimdDirective &S);
  void EmitOMPTargetTeamsDistributeSimdDirective(
      const OMPTargetTeamsDistributeSimdDirective &S);
  void EmitOMPGenericLoopDirective(const OMPLoopDirective &S);
  void EmitOMPParallelGenericLoopDirective(
      const OMPLoopDirective &S);
  void EmitOMPTargetParallelGenericLoopDirective(
      const OMPTargetParallelGenericLoopDirective &S);
  void EmitOMPTargetTeamsGenericLoopDirective(
      const OMPTargetTeamsGenericLoopDirective &S);
  void EmitOMPTeamsGenericLoopDirective(const OMPTeamsGenericLoopDirective &S);
  void EmitOMPInteropDirective(const OMPInteropDirective &S);
  void EmitOMPParallelMaskedDirective(const OMPParallelMaskedDirective &S);

  /// Emit device code for the target directive.
  static void EmitOMPTargetDeviceFunction(CodeGenModule &CGM,
                                          StringRef ParentName,
                                          const OMPTargetDirective &S);
  static void
  EmitOMPTargetParallelDeviceFunction(CodeGenModule &CGM, StringRef ParentName,
                                      const OMPTargetParallelDirective &S);
  /// Emit device code for the target parallel for directive.
  static void EmitOMPTargetParallelForDeviceFunction(
      CodeGenModule &CGM, StringRef ParentName,
      const OMPTargetParallelForDirective &S);
  /// Emit device code for the target parallel for simd directive.
  static void EmitOMPTargetParallelForSimdDeviceFunction(
      CodeGenModule &CGM, StringRef ParentName,
      const OMPTargetParallelForSimdDirective &S);
  /// Emit device code for the target teams directive.
  static void
  EmitOMPTargetTeamsDeviceFunction(CodeGenModule &CGM, StringRef ParentName,
                                   const OMPTargetTeamsDirective &S);
  /// Emit device code for the target teams distribute directive.
  static void EmitOMPTargetTeamsDistributeDeviceFunction(
      CodeGenModule &CGM, StringRef ParentName,
      const OMPTargetTeamsDistributeDirective &S);
  /// Emit device code for the target teams distribute simd directive.
  static void EmitOMPTargetTeamsDistributeSimdDeviceFunction(
      CodeGenModule &CGM, StringRef ParentName,
      const OMPTargetTeamsDistributeSimdDirective &S);
  /// Emit device code for the target simd directive.
  static void EmitOMPTargetSimdDeviceFunction(CodeGenModule &CGM,
                                              StringRef ParentName,
                                              const OMPTargetSimdDirective &S);
  /// Emit device code for the target teams distribute parallel for simd
  /// directive.
  static void EmitOMPTargetTeamsDistributeParallelForSimdDeviceFunction(
      CodeGenModule &CGM, StringRef ParentName,
      const OMPTargetTeamsDistributeParallelForSimdDirective &S);

  /// Emit device code for the target teams loop directive.
  static void EmitOMPTargetTeamsGenericLoopDeviceFunction(
      CodeGenModule &CGM, StringRef ParentName,
      const OMPTargetTeamsGenericLoopDirective &S);

  /// Emit device code for the target parallel loop directive.
  static void EmitOMPTargetParallelGenericLoopDeviceFunction(
      CodeGenModule &CGM, StringRef ParentName,
      const OMPTargetParallelGenericLoopDirective &S);

  static void EmitOMPTargetTeamsDistributeParallelForDeviceFunction(
      CodeGenModule &CGM, StringRef ParentName,
      const OMPTargetTeamsDistributeParallelForDirective &S);

  /// Emit the Stmt \p S and return its topmost canonical loop, if any.
  /// TODO: The \p Depth paramter is not yet implemented and must be 1. In the
  /// future it is meant to be the number of loops expected in the loop nests
  /// (usually specified by the "collapse" clause) that are collapsed to a
  /// single loop by this function.
  llvm::CanonicalLoopInfo *EmitOMPCollapsedCanonicalLoopNest(const Stmt *S,
                                                             int Depth);

  /// Emit an OMPCanonicalLoop using the OpenMPIRBuilder.
  void EmitOMPCanonicalLoop(const OMPCanonicalLoop *S);

  /// Emit inner loop of the worksharing/simd construct.
  ///
  /// \param S Directive, for which the inner loop must be emitted.
  /// \param RequiresCleanup true, if directive has some associated private
  /// variables.
  /// \param LoopCond Bollean condition for loop continuation.
  /// \param IncExpr Increment expression for loop control variable.
  /// \param BodyGen Generator for the inner body of the inner loop.
  /// \param PostIncGen Genrator for post-increment code (required for ordered
  /// loop directvies).
  void EmitOMPInnerLoop(
      const OMPExecutableDirective &S, bool RequiresCleanup,
      const Expr *LoopCond, const Expr *IncExpr,
      const llvm::function_ref<void(CodeGenFunction &)> BodyGen,
      const llvm::function_ref<void(CodeGenFunction &)> PostIncGen);

  JumpDest getOMPCancelDestination(OpenMPDirectiveKind Kind);
  /// Emit initial code for loop counters of loop-based directives.
  void EmitOMPPrivateLoopCounters(const OMPLoopDirective &S,
                                  OMPPrivateScope &LoopScope);

  /// Helper for the OpenMP loop directives.
  void EmitOMPLoopBody(const OMPLoopDirective &D, JumpDest LoopExit);

  /// Helper for OpenMP NoLoop kernel CodeGen
  void EmitOMPNoLoopBody(const OMPLoopDirective &D);

  /// Emit code for the worksharing loop-based directive.
  /// \return true, if this construct has any lastprivate clause, false -
  /// otherwise.
  bool EmitOMPWorksharingLoop(const OMPLoopDirective &S, Expr *EUB,
                              const CodeGenLoopBoundsTy &CodeGenLoopBounds,
                              const CodeGenDispatchBoundsTy &CGDispatchBounds);

  /// Emit code for the distribute loop-based directive.
  void EmitOMPDistributeLoop(const OMPLoopDirective &S,
                             const CodeGenLoopTy &CodeGenLoop, Expr *IncExpr);

  /// Helpers for the OpenMP loop directives.
  void EmitOMPSimdInit(const OMPLoopDirective &D);
  void EmitOMPSimdFinal(
      const OMPLoopDirective &D,
      const llvm::function_ref<llvm::Value *(CodeGenFunction &)> CondGen);

  /// Emits the lvalue for the expression with possibly captured variable.
  LValue EmitOMPSharedLValue(const Expr *E);

private:
  /// Helpers for blocks.
  llvm::Value *EmitBlockLiteral(const CGBlockInfo &Info);

  /// struct with the values to be passed to the OpenMP loop-related functions
  struct OMPLoopArguments {
    /// loop lower bound
    Address LB = Address::invalid();
    /// loop upper bound
    Address UB = Address::invalid();
    /// loop stride
    Address ST = Address::invalid();
    /// isLastIteration argument for runtime functions
    Address IL = Address::invalid();
    /// Chunk value generated by sema
    llvm::Value *Chunk = nullptr;
    /// EnsureUpperBound
    Expr *EUB = nullptr;
    /// IncrementExpression
    Expr *IncExpr = nullptr;
    /// Loop initialization
    Expr *Init = nullptr;
    /// Loop exit condition
    Expr *Cond = nullptr;
    /// Update of LB after a whole chunk has been executed
    Expr *NextLB = nullptr;
    /// Update of UB after a whole chunk has been executed
    Expr *NextUB = nullptr;
    /// Distinguish between the for distribute and sections
    OpenMPDirectiveKind DKind = llvm::omp::OMPD_unknown;
    OMPLoopArguments() = default;
    OMPLoopArguments(Address LB, Address UB, Address ST, Address IL,
                     llvm::Value *Chunk = nullptr, Expr *EUB = nullptr,
                     Expr *IncExpr = nullptr, Expr *Init = nullptr,
                     Expr *Cond = nullptr, Expr *NextLB = nullptr,
                     Expr *NextUB = nullptr)
        : LB(LB), UB(UB), ST(ST), IL(IL), Chunk(Chunk), EUB(EUB),
          IncExpr(IncExpr), Init(Init), Cond(Cond), NextLB(NextLB),
          NextUB(NextUB) {}
  };
  void EmitOMPOuterLoop(bool DynamicOrOrdered, bool IsMonotonic,
                        const OMPLoopDirective &S, OMPPrivateScope &LoopScope,
                        const OMPLoopArguments &LoopArgs,
                        const CodeGenLoopTy &CodeGenLoop,
                        const CodeGenOrderedTy &CodeGenOrdered);
  void EmitOMPForOuterLoop(const OpenMPScheduleTy &ScheduleKind,
                           bool IsMonotonic, const OMPLoopDirective &S,
                           OMPPrivateScope &LoopScope, bool Ordered,
                           const OMPLoopArguments &LoopArgs,
                           const CodeGenDispatchBoundsTy &CGDispatchBounds);
  void EmitOMPDistributeOuterLoop(OpenMPDistScheduleClauseKind ScheduleKind,
                                  const OMPLoopDirective &S,
                                  OMPPrivateScope &LoopScope,
                                  const OMPLoopArguments &LoopArgs,
                                  const CodeGenLoopTy &CodeGenLoopContent);
  /// Emit code for sections directive.
  void EmitSections(const OMPExecutableDirective &S);

public:
  //===--------------------------------------------------------------------===//
  //                         OpenACC Emission
  //===--------------------------------------------------------------------===//
  void EmitOpenACCComputeConstruct(const OpenACCComputeConstruct &S) {
    // TODO OpenACC: Implement this.  It is currently implemented as a 'no-op',
    // simply emitting its structured block, but in the future we will implement
    // some sort of IR.
    EmitStmt(S.getStructuredBlock());
  }

  //===--------------------------------------------------------------------===//
  //                         LValue Expression Emission
  //===--------------------------------------------------------------------===//

  /// Create a check that a scalar RValue is non-null.
  llvm::Value *EmitNonNullRValueCheck(RValue RV, QualType T);

  /// GetUndefRValue - Get an appropriate 'undef' rvalue for the given type.
  RValue GetUndefRValue(QualType Ty);

  /// EmitUnsupportedRValue - Emit a dummy r-value using the type of E
  /// and issue an ErrorUnsupported style diagnostic (using the
  /// provided Name).
  RValue EmitUnsupportedRValue(const Expr *E,
                               const char *Name);

  /// EmitUnsupportedLValue - Emit a dummy l-value using the type of E and issue
  /// an ErrorUnsupported style diagnostic (using the provided Name).
  LValue EmitUnsupportedLValue(const Expr *E,
                               const char *Name);

  /// EmitLValue - Emit code to compute a designator that specifies the location
  /// of the expression.
  ///
  /// This can return one of two things: a simple address or a bitfield
  /// reference.  In either case, the LLVM Value* in the LValue structure is
  /// guaranteed to be an LLVM pointer type.
  ///
  /// If this returns a bitfield reference, nothing about the pointee type of
  /// the LLVM value is known: For example, it may not be a pointer to an
  /// integer.
  ///
  /// If this returns a normal address, and if the lvalue's C type is fixed
  /// size, this method guarantees that the returned pointer type will point to
  /// an LLVM type of the same size of the lvalue's type.  If the lvalue has a
  /// variable length type, this is not possible.
  ///
  LValue EmitLValue(const Expr *E,
                    KnownNonNull_t IsKnownNonNull = NotKnownNonNull);

private:
  LValue EmitLValueHelper(const Expr *E, KnownNonNull_t IsKnownNonNull);

public:
  /// Same as EmitLValue but additionally we generate checking code to
  /// guard against undefined behavior.  This is only suitable when we know
  /// that the address will be used to access the object.
  LValue EmitCheckedLValue(const Expr *E, TypeCheckKind TCK);

  RValue convertTempToRValue(Address addr, QualType type,
                             SourceLocation Loc);

  void EmitAtomicInit(Expr *E, LValue lvalue);

  bool LValueIsSuitableForInlineAtomic(LValue Src);

  RValue EmitAtomicLoad(LValue LV, SourceLocation SL,
                        AggValueSlot Slot = AggValueSlot::ignored());

  RValue EmitAtomicLoad(LValue lvalue, SourceLocation loc,
                        llvm::AtomicOrdering AO, bool IsVolatile = false,
                        AggValueSlot slot = AggValueSlot::ignored());

  void EmitAtomicStore(RValue rvalue, LValue lvalue, bool isInit);

  void EmitAtomicStore(RValue rvalue, LValue lvalue, llvm::AtomicOrdering AO,
                       bool IsVolatile, bool isInit);

  std::pair<RValue, llvm::Value *> EmitAtomicCompareExchange(
      LValue Obj, RValue Expected, RValue Desired, SourceLocation Loc,
      llvm::AtomicOrdering Success =
          llvm::AtomicOrdering::SequentiallyConsistent,
      llvm::AtomicOrdering Failure =
          llvm::AtomicOrdering::SequentiallyConsistent,
      bool IsWeak = false, AggValueSlot Slot = AggValueSlot::ignored());

  void EmitAtomicUpdate(LValue LVal, llvm::AtomicOrdering AO,
                        const llvm::function_ref<RValue(RValue)> &UpdateOp,
                        bool IsVolatile);

  /// EmitToMemory - Change a scalar value from its value
  /// representation to its in-memory representation.
  llvm::Value *EmitToMemory(llvm::Value *Value, QualType Ty);

  /// EmitFromMemory - Change a scalar value from its memory
  /// representation to its value representation.
  llvm::Value *EmitFromMemory(llvm::Value *Value, QualType Ty);

  /// Check if the scalar \p Value is within the valid range for the given
  /// type \p Ty.
  ///
  /// Returns true if a check is needed (even if the range is unknown).
  bool EmitScalarRangeCheck(llvm::Value *Value, QualType Ty,
                            SourceLocation Loc);

  /// EmitLoadOfScalar - Load a scalar value from an address, taking
  /// care to appropriately convert from the memory representation to
  /// the LLVM value representation.
  llvm::Value *EmitLoadOfScalar(Address Addr, bool Volatile, QualType Ty,
                                SourceLocation Loc,
                                AlignmentSource Source = AlignmentSource::Type,
                                bool isNontemporal = false) {
    return EmitLoadOfScalar(Addr, Volatile, Ty, Loc, LValueBaseInfo(Source),
                            CGM.getTBAAAccessInfo(Ty), isNontemporal);
  }

  llvm::Value *EmitLoadOfScalar(Address Addr, bool Volatile, QualType Ty,
                                SourceLocation Loc, LValueBaseInfo BaseInfo,
                                TBAAAccessInfo TBAAInfo,
                                bool isNontemporal = false);

  /// EmitLoadOfScalar - Load a scalar value from an address, taking
  /// care to appropriately convert from the memory representation to
  /// the LLVM value representation.  The l-value must be a simple
  /// l-value.
  llvm::Value *EmitLoadOfScalar(LValue lvalue, SourceLocation Loc);

  /// EmitStoreOfScalar - Store a scalar value to an address, taking
  /// care to appropriately convert from the memory representation to
  /// the LLVM value representation.
  void EmitStoreOfScalar(llvm::Value *Value, Address Addr,
                         bool Volatile, QualType Ty,
                         AlignmentSource Source = AlignmentSource::Type,
                         bool isInit = false, bool isNontemporal = false) {
    EmitStoreOfScalar(Value, Addr, Volatile, Ty, LValueBaseInfo(Source),
                      CGM.getTBAAAccessInfo(Ty), isInit, isNontemporal);
  }

  void EmitStoreOfScalar(llvm::Value *Value, Address Addr,
                         bool Volatile, QualType Ty,
                         LValueBaseInfo BaseInfo, TBAAAccessInfo TBAAInfo,
                         bool isInit = false, bool isNontemporal = false);

  /// EmitStoreOfScalar - Store a scalar value to an address, taking
  /// care to appropriately convert from the memory representation to
  /// the LLVM value representation.  The l-value must be a simple
  /// l-value.  The isInit flag indicates whether this is an initialization.
  /// If so, atomic qualifiers are ignored and the store is always non-atomic.
  void EmitStoreOfScalar(llvm::Value *value, LValue lvalue, bool isInit=false);

  /// EmitLoadOfLValue - Given an expression that represents a value lvalue,
  /// this method emits the address of the lvalue, then loads the result as an
  /// rvalue, returning the rvalue.
  RValue EmitLoadOfLValue(LValue V, SourceLocation Loc);
  RValue EmitLoadOfExtVectorElementLValue(LValue V);
  RValue EmitLoadOfBitfieldLValue(LValue LV, SourceLocation Loc);
  RValue EmitLoadOfGlobalRegLValue(LValue LV);

  /// EmitStoreThroughLValue - Store the specified rvalue into the specified
  /// lvalue, where both are guaranteed to the have the same type, and that type
  /// is 'Ty'.
  void EmitStoreThroughLValue(RValue Src, LValue Dst, bool isInit = false);
  void EmitStoreThroughExtVectorComponentLValue(RValue Src, LValue Dst);
  void EmitStoreThroughGlobalRegLValue(RValue Src, LValue Dst);

  /// EmitStoreThroughBitfieldLValue - Store Src into Dst with same constraints
  /// as EmitStoreThroughLValue.
  ///
  /// \param Result [out] - If non-null, this will be set to a Value* for the
  /// bit-field contents after the store, appropriate for use as the result of
  /// an assignment to the bit-field.
  void EmitStoreThroughBitfieldLValue(RValue Src, LValue Dst,
                                      llvm::Value **Result=nullptr);

  /// Emit an l-value for an assignment (simple or compound) of complex type.
  LValue EmitComplexAssignmentLValue(const BinaryOperator *E);
  LValue EmitComplexCompoundAssignmentLValue(const CompoundAssignOperator *E);
  LValue EmitScalarCompoundAssignWithComplex(const CompoundAssignOperator *E,
                                             llvm::Value *&Result);

  // Note: only available for agg return types
  LValue EmitBinaryOperatorLValue(const BinaryOperator *E);
  LValue EmitCompoundAssignmentLValue(const CompoundAssignOperator *E);
  // Note: only available for agg return types
  LValue EmitCallExprLValue(const CallExpr *E);
  // Note: only available for agg return types
  LValue EmitVAArgExprLValue(const VAArgExpr *E);
  LValue EmitDeclRefLValue(const DeclRefExpr *E);
  LValue EmitStringLiteralLValue(const StringLiteral *E);
  LValue EmitObjCEncodeExprLValue(const ObjCEncodeExpr *E);
  LValue EmitPredefinedLValue(const PredefinedExpr *E);
  LValue EmitUnaryOpLValue(const UnaryOperator *E);
  LValue EmitArraySubscriptExpr(const ArraySubscriptExpr *E,
                                bool Accessed = false);
  LValue EmitMatrixSubscriptExpr(const MatrixSubscriptExpr *E);
  LValue EmitOMPArraySectionExpr(const OMPArraySectionExpr *E,
                                 bool IsLowerBound = true);
  LValue EmitExtVectorElementExpr(const ExtVectorElementExpr *E);
  LValue EmitMemberExpr(const MemberExpr *E);
  LValue EmitObjCIsaExpr(const ObjCIsaExpr *E);
  LValue EmitCompoundLiteralLValue(const CompoundLiteralExpr *E);
  LValue EmitInitListLValue(const InitListExpr *E);
  void EmitIgnoredConditionalOperator(const AbstractConditionalOperator *E);
  LValue EmitConditionalOperatorLValue(const AbstractConditionalOperator *E);
  LValue EmitCastLValue(const CastExpr *E);
  LValue EmitMaterializeTemporaryExpr(const MaterializeTemporaryExpr *E);
  LValue EmitOpaqueValueLValue(const OpaqueValueExpr *e);

  Address EmitExtVectorElementLValue(LValue V);

  RValue EmitRValueForField(LValue LV, const FieldDecl *FD, SourceLocation Loc);

  Address EmitArrayToPointerDecay(const Expr *Array,
                                  LValueBaseInfo *BaseInfo = nullptr,
                                  TBAAAccessInfo *TBAAInfo = nullptr);

  class ConstantEmission {
    llvm::PointerIntPair<llvm::Constant*, 1, bool> ValueAndIsReference;
    ConstantEmission(llvm::Constant *C, bool isReference)
      : ValueAndIsReference(C, isReference) {}
  public:
    ConstantEmission() {}
    static ConstantEmission forReference(llvm::Constant *C) {
      return ConstantEmission(C, true);
    }
    static ConstantEmission forValue(llvm::Constant *C) {
      return ConstantEmission(C, false);
    }

    explicit operator bool() const {
      return ValueAndIsReference.getOpaqueValue() != nullptr;
    }

    bool isReference() const { return ValueAndIsReference.getInt(); }
    LValue getReferenceLValue(CodeGenFunction &CGF, Expr *refExpr) const {
      assert(isReference());
      return CGF.MakeNaturalAlignAddrLValue(ValueAndIsReference.getPointer(),
                                            refExpr->getType());
    }

    llvm::Constant *getValue() const {
      assert(!isReference());
      return ValueAndIsReference.getPointer();
    }
  };

  ConstantEmission tryEmitAsConstant(DeclRefExpr *refExpr);
  ConstantEmission tryEmitAsConstant(const MemberExpr *ME);
  llvm::Value *emitScalarConstant(const ConstantEmission &Constant, Expr *E);

  RValue EmitPseudoObjectRValue(const PseudoObjectExpr *e,
                                AggValueSlot slot = AggValueSlot::ignored());
  LValue EmitPseudoObjectLValue(const PseudoObjectExpr *e);

  llvm::Value *EmitIvarOffset(const ObjCInterfaceDecl *Interface,
                              const ObjCIvarDecl *Ivar);
  llvm::Value *EmitIvarOffsetAsPointerDiff(const ObjCInterfaceDecl *Interface,
                                           const ObjCIvarDecl *Ivar);
  LValue EmitLValueForField(LValue Base, const FieldDecl* Field);
  LValue EmitLValueForLambdaField(const FieldDecl *Field);
  LValue EmitLValueForLambdaField(const FieldDecl *Field,
                                  llvm::Value *ThisValue);

  /// EmitLValueForFieldInitialization - Like EmitLValueForField, except that
  /// if the Field is a reference, this will return the address of the reference
  /// and not the address of the value stored in the reference.
  LValue EmitLValueForFieldInitialization(LValue Base,
                                          const FieldDecl* Field);

  LValue EmitLValueForIvar(QualType ObjectTy,
                           llvm::Value* Base, const ObjCIvarDecl *Ivar,
                           unsigned CVRQualifiers);

  LValue EmitCXXConstructLValue(const CXXConstructExpr *E);
  LValue EmitCXXBindTemporaryLValue(const CXXBindTemporaryExpr *E);
  LValue EmitCXXTypeidLValue(const CXXTypeidExpr *E);
  LValue EmitCXXUuidofLValue(const CXXUuidofExpr *E);

  LValue EmitObjCMessageExprLValue(const ObjCMessageExpr *E);
  LValue EmitObjCIvarRefLValue(const ObjCIvarRefExpr *E);
  LValue EmitStmtExprLValue(const StmtExpr *E);
  LValue EmitPointerToDataMemberBinaryExpr(const BinaryOperator *E);
  LValue EmitObjCSelectorLValue(const ObjCSelectorExpr *E);
  void   EmitDeclRefExprDbgValue(const DeclRefExpr *E, const APValue &Init);

  //===--------------------------------------------------------------------===//
  //                         Scalar Expression Emission
  //===--------------------------------------------------------------------===//

  /// EmitCall - Generate a call of the given function, expecting the given
  /// result type, and using the given argument list which specifies both the
  /// LLVM arguments and the types they were derived from.
  RValue EmitCall(const CGFunctionInfo &CallInfo, const CGCallee &Callee,
                  ReturnValueSlot ReturnValue, const CallArgList &Args,
                  llvm::CallBase **callOrInvoke, bool IsMustTail,
                  SourceLocation Loc);
  RValue EmitCall(const CGFunctionInfo &CallInfo, const CGCallee &Callee,
                  ReturnValueSlot ReturnValue, const CallArgList &Args,
                  llvm::CallBase **callOrInvoke = nullptr,
                  bool IsMustTail = false) {
    return EmitCall(CallInfo, Callee, ReturnValue, Args, callOrInvoke,
                    IsMustTail, SourceLocation());
  }
  RValue EmitCall(QualType FnType, const CGCallee &Callee, const CallExpr *E,
                  ReturnValueSlot ReturnValue, llvm::Value *Chain = nullptr);
  RValue EmitCallExpr(const CallExpr *E,
                      ReturnValueSlot ReturnValue = ReturnValueSlot());
  RValue EmitSimpleCallExpr(const CallExpr *E, ReturnValueSlot ReturnValue);
  CGCallee EmitCallee(const Expr *E);

  void checkTargetFeatures(const CallExpr *E, const FunctionDecl *TargetDecl);
  void checkTargetFeatures(SourceLocation Loc, const FunctionDecl *TargetDecl);

  llvm::CallInst *EmitRuntimeCall(llvm::FunctionCallee callee,
                                  const Twine &name = "");
  llvm::CallInst *EmitRuntimeCall(llvm::FunctionCallee callee,
                                  ArrayRef<llvm::Value *> args,
                                  const Twine &name = "");
  llvm::CallInst *EmitNounwindRuntimeCall(llvm::FunctionCallee callee,
                                          const Twine &name = "");
  llvm::CallInst *EmitNounwindRuntimeCall(llvm::FunctionCallee callee,
                                          ArrayRef<Address> args,
                                          const Twine &name = "");
  llvm::CallInst *EmitNounwindRuntimeCall(llvm::FunctionCallee callee,
                                          ArrayRef<llvm::Value *> args,
                                          const Twine &name = "");

  SmallVector<llvm::OperandBundleDef, 1>
  getBundlesForFunclet(llvm::Value *Callee);

  llvm::CallBase *EmitCallOrInvoke(llvm::FunctionCallee Callee,
                                   ArrayRef<llvm::Value *> Args,
                                   const Twine &Name = "");
  llvm::CallBase *EmitRuntimeCallOrInvoke(llvm::FunctionCallee callee,
                                          ArrayRef<llvm::Value *> args,
                                          const Twine &name = "");
  llvm::CallBase *EmitRuntimeCallOrInvoke(llvm::FunctionCallee callee,
                                          const Twine &name = "");
  void EmitNoreturnRuntimeCallOrInvoke(llvm::FunctionCallee callee,
                                       ArrayRef<llvm::Value *> args);

  CGCallee BuildAppleKextVirtualCall(const CXXMethodDecl *MD,
                                     NestedNameSpecifier *Qual,
                                     llvm::Type *Ty);

  CGCallee BuildAppleKextVirtualDestructorCall(const CXXDestructorDecl *DD,
                                               CXXDtorType Type,
                                               const CXXRecordDecl *RD);

  llvm::Value *getAsNaturalPointerTo(Address Addr, QualType PointeeType) {
    return Addr.getBasePointer();
  }

  bool isPointerKnownNonNull(const Expr *E);

  // Return the copy constructor name with the prefix "__copy_constructor_"
  // removed.
  static std::string getNonTrivialCopyConstructorStr(QualType QT,
                                                     CharUnits Alignment,
                                                     bool IsVolatile,
                                                     ASTContext &Ctx);

  // Return the destructor name with the prefix "__destructor_" removed.
  static std::string getNonTrivialDestructorStr(QualType QT,
                                                CharUnits Alignment,
                                                bool IsVolatile,
                                                ASTContext &Ctx);

  // These functions emit calls to the special functions of non-trivial C
  // structs.
  void defaultInitNonTrivialCStructVar(LValue Dst);
  void callCStructDefaultConstructor(LValue Dst);
  void callCStructDestructor(LValue Dst);
  void callCStructCopyConstructor(LValue Dst, LValue Src);
  void callCStructMoveConstructor(LValue Dst, LValue Src);
  void callCStructCopyAssignmentOperator(LValue Dst, LValue Src);
  void callCStructMoveAssignmentOperator(LValue Dst, LValue Src);

  RValue
  EmitCXXMemberOrOperatorCall(const CXXMethodDecl *Method,
                              const CGCallee &Callee,
                              ReturnValueSlot ReturnValue, llvm::Value *This,
                              llvm::Value *ImplicitParam,
                              QualType ImplicitParamTy, const CallExpr *E,
                              CallArgList *RtlArgs);
  RValue EmitCXXDestructorCall(GlobalDecl Dtor, const CGCallee &Callee,
                               llvm::Value *This, QualType ThisTy,
                               llvm::Value *ImplicitParam,
                               QualType ImplicitParamTy, const CallExpr *E);
  RValue EmitCXXMemberCallExpr(const CXXMemberCallExpr *E,
                               ReturnValueSlot ReturnValue);
  RValue EmitCXXMemberOrOperatorMemberCallExpr(const CallExpr *CE,
                                               const CXXMethodDecl *MD,
                                               ReturnValueSlot ReturnValue,
                                               bool HasQualifier,
                                               NestedNameSpecifier *Qualifier,
                                               bool IsArrow, const Expr *Base);
  // Compute the object pointer.
  Address EmitCXXMemberDataPointerAddress(const Expr *E, Address base,
                                          llvm::Value *memberPtr,
                                          const MemberPointerType *memberPtrType,
                                          LValueBaseInfo *BaseInfo = nullptr,
                                          TBAAAccessInfo *TBAAInfo = nullptr);
  RValue EmitCXXMemberPointerCallExpr(const CXXMemberCallExpr *E,
                                      ReturnValueSlot ReturnValue);

  RValue EmitCXXOperatorMemberCallExpr(const CXXOperatorCallExpr *E,
                                       const CXXMethodDecl *MD,
                                       ReturnValueSlot ReturnValue);
  RValue EmitCXXPseudoDestructorExpr(const CXXPseudoDestructorExpr *E);

  RValue EmitCUDAKernelCallExpr(const CUDAKernelCallExpr *E,
                                ReturnValueSlot ReturnValue);

  RValue EmitNVPTXDevicePrintfCallExpr(const CallExpr *E,
                                       ReturnValueSlot ReturnValue);
  RValue EmitAMDGPUDevicePrintfCallExpr(const CallExpr *E,
                                        ReturnValueSlot ReturnValue);
  RValue EmitOpenMPDevicePrintfCallExpr(const CallExpr *E);

  std::vector<std::string> HostexecFns{
      "printf",        "fprintf",         "hostexec",
      "hostexec_uint", "hostexec_uint64", "hostexec_int",
      "hostexec_long", "hostexec_float",  "hostexec_double"};
  RValue EmitHostexecAllocAndExecFns(const CallExpr *E,
                                     const char *allocate_name,
                                     const char *execute_name);

  RValue EmitBuiltinExpr(const GlobalDecl GD, unsigned BuiltinID,
                         const CallExpr *E, ReturnValueSlot ReturnValue);

  RValue emitRotate(const CallExpr *E, bool IsRotateRight);

  /// Emit IR for __builtin_os_log_format.
  RValue emitBuiltinOSLogFormat(const CallExpr &E);

  /// Emit IR for __builtin_is_aligned.
  RValue EmitBuiltinIsAligned(const CallExpr *E);
  /// Emit IR for __builtin_align_up/__builtin_align_down.
  RValue EmitBuiltinAlignTo(const CallExpr *E, bool AlignUp);

  llvm::Function *generateBuiltinOSLogHelperFunction(
      const analyze_os_log::OSLogBufferLayout &Layout,
      CharUnits BufferAlignment);

  RValue EmitBlockCallExpr(const CallExpr *E, ReturnValueSlot ReturnValue);

  /// EmitTargetBuiltinExpr - Emit the given builtin call. Returns 0 if the call
  /// is unhandled by the current target.
  llvm::Value *EmitTargetBuiltinExpr(unsigned BuiltinID, const CallExpr *E,
                                     ReturnValueSlot ReturnValue);

  llvm::Value *EmitAArch64CompareBuiltinExpr(llvm::Value *Op, llvm::Type *Ty,
                                             const llvm::CmpInst::Predicate Fp,
                                             const llvm::CmpInst::Predicate Ip,
                                             const llvm::Twine &Name = "");
  llvm::Value *EmitARMBuiltinExpr(unsigned BuiltinID, const CallExpr *E,
                                  ReturnValueSlot ReturnValue,
                                  llvm::Triple::ArchType Arch);
  llvm::Value *EmitARMMVEBuiltinExpr(unsigned BuiltinID, const CallExpr *E,
                                     ReturnValueSlot ReturnValue,
                                     llvm::Triple::ArchType Arch);
  llvm::Value *EmitARMCDEBuiltinExpr(unsigned BuiltinID, const CallExpr *E,
                                     ReturnValueSlot ReturnValue,
                                     llvm::Triple::ArchType Arch);
  llvm::Value *EmitCMSEClearRecord(llvm::Value *V, llvm::IntegerType *ITy,
                                   QualType RTy);
  llvm::Value *EmitCMSEClearRecord(llvm::Value *V, llvm::ArrayType *ATy,
                                   QualType RTy);

  llvm::Value *EmitCommonNeonBuiltinExpr(unsigned BuiltinID,
                                         unsigned LLVMIntrinsic,
                                         unsigned AltLLVMIntrinsic,
                                         const char *NameHint,
                                         unsigned Modifier,
                                         const CallExpr *E,
                                         SmallVectorImpl<llvm::Value *> &Ops,
                                         Address PtrOp0, Address PtrOp1,
                                         llvm::Triple::ArchType Arch);

  llvm::Function *LookupNeonLLVMIntrinsic(unsigned IntrinsicID,
                                          unsigned Modifier, llvm::Type *ArgTy,
                                          const CallExpr *E);
  llvm::Value *EmitNeonCall(llvm::Function *F,
                            SmallVectorImpl<llvm::Value*> &O,
                            const char *name,
                            unsigned shift = 0, bool rightshift = false);
  llvm::Value *EmitNeonSplat(llvm::Value *V, llvm::Constant *Idx,
                             const llvm::ElementCount &Count);
  llvm::Value *EmitNeonSplat(llvm::Value *V, llvm::Constant *Idx);
  llvm::Value *EmitNeonShiftVector(llvm::Value *V, llvm::Type *Ty,
                                   bool negateForRightShift);
  llvm::Value *EmitNeonRShiftImm(llvm::Value *Vec, llvm::Value *Amt,
                                 llvm::Type *Ty, bool usgn, const char *name);
  llvm::Value *vectorWrapScalar16(llvm::Value *Op);
  /// SVEBuiltinMemEltTy - Returns the memory element type for this memory
  /// access builtin.  Only required if it can't be inferred from the base
  /// pointer operand.
  llvm::Type *SVEBuiltinMemEltTy(const SVETypeFlags &TypeFlags);

  SmallVector<llvm::Type *, 2>
  getSVEOverloadTypes(const SVETypeFlags &TypeFlags, llvm::Type *ReturnType,
                      ArrayRef<llvm::Value *> Ops);
  llvm::Type *getEltType(const SVETypeFlags &TypeFlags);
  llvm::ScalableVectorType *getSVEType(const SVETypeFlags &TypeFlags);
  llvm::ScalableVectorType *getSVEPredType(const SVETypeFlags &TypeFlags);
  llvm::Value *EmitSVETupleSetOrGet(const SVETypeFlags &TypeFlags,
                                    llvm::Type *ReturnType,
                                    ArrayRef<llvm::Value *> Ops);
  llvm::Value *EmitSVETupleCreate(const SVETypeFlags &TypeFlags,
                                  llvm::Type *ReturnType,
                                  ArrayRef<llvm::Value *> Ops);
  llvm::Value *EmitSVEAllTruePred(const SVETypeFlags &TypeFlags);
  llvm::Value *EmitSVEDupX(llvm::Value *Scalar);
  llvm::Value *EmitSVEDupX(llvm::Value *Scalar, llvm::Type *Ty);
  llvm::Value *EmitSVEReinterpret(llvm::Value *Val, llvm::Type *Ty);
  llvm::Value *EmitSVEPMull(const SVETypeFlags &TypeFlags,
                            llvm::SmallVectorImpl<llvm::Value *> &Ops,
                            unsigned BuiltinID);
  llvm::Value *EmitSVEMovl(const SVETypeFlags &TypeFlags,
                           llvm::ArrayRef<llvm::Value *> Ops,
                           unsigned BuiltinID);
  llvm::Value *EmitSVEPredicateCast(llvm::Value *Pred,
                                    llvm::ScalableVectorType *VTy);
  llvm::Value *EmitSVEGatherLoad(const SVETypeFlags &TypeFlags,
                                 llvm::SmallVectorImpl<llvm::Value *> &Ops,
                                 unsigned IntID);
  llvm::Value *EmitSVEScatterStore(const SVETypeFlags &TypeFlags,
                                   llvm::SmallVectorImpl<llvm::Value *> &Ops,
                                   unsigned IntID);
  llvm::Value *EmitSVEMaskedLoad(const CallExpr *, llvm::Type *ReturnTy,
                                 SmallVectorImpl<llvm::Value *> &Ops,
                                 unsigned BuiltinID, bool IsZExtReturn);
  llvm::Value *EmitSVEMaskedStore(const CallExpr *,
                                  SmallVectorImpl<llvm::Value *> &Ops,
                                  unsigned BuiltinID);
  llvm::Value *EmitSVEPrefetchLoad(const SVETypeFlags &TypeFlags,
                                   SmallVectorImpl<llvm::Value *> &Ops,
                                   unsigned BuiltinID);
  llvm::Value *EmitSVEGatherPrefetch(const SVETypeFlags &TypeFlags,
                                     SmallVectorImpl<llvm::Value *> &Ops,
                                     unsigned IntID);
  llvm::Value *EmitSVEStructLoad(const SVETypeFlags &TypeFlags,
                                 SmallVectorImpl<llvm::Value *> &Ops,
                                 unsigned IntID);
  llvm::Value *EmitSVEStructStore(const SVETypeFlags &TypeFlags,
                                  SmallVectorImpl<llvm::Value *> &Ops,
                                  unsigned IntID);
  /// FormSVEBuiltinResult - Returns the struct of scalable vectors as a wider
  /// vector. It extracts the scalable vector from the struct and inserts into
  /// the wider vector. This avoids the error when allocating space in llvm
  /// for struct of scalable vectors if a function returns struct.
  llvm::Value *FormSVEBuiltinResult(llvm::Value *Call);

  llvm::Value *EmitAArch64SVEBuiltinExpr(unsigned BuiltinID, const CallExpr *E);

  llvm::Value *EmitSMELd1St1(const SVETypeFlags &TypeFlags,
                             llvm::SmallVectorImpl<llvm::Value *> &Ops,
                             unsigned IntID);
  llvm::Value *EmitSMEReadWrite(const SVETypeFlags &TypeFlags,
                                llvm::SmallVectorImpl<llvm::Value *> &Ops,
                                unsigned IntID);
  llvm::Value *EmitSMEZero(const SVETypeFlags &TypeFlags,
                           llvm::SmallVectorImpl<llvm::Value *> &Ops,
                           unsigned IntID);
  llvm::Value *EmitSMELdrStr(const SVETypeFlags &TypeFlags,
                             llvm::SmallVectorImpl<llvm::Value *> &Ops,
                             unsigned IntID);

  void GetAArch64SVEProcessedOperands(unsigned BuiltinID, const CallExpr *E,
                                      SmallVectorImpl<llvm::Value *> &Ops,
                                      SVETypeFlags TypeFlags);

  llvm::Value *EmitAArch64SMEBuiltinExpr(unsigned BuiltinID, const CallExpr *E);

  llvm::Value *EmitAArch64BuiltinExpr(unsigned BuiltinID, const CallExpr *E,
                                      llvm::Triple::ArchType Arch);
  llvm::Value *EmitBPFBuiltinExpr(unsigned BuiltinID, const CallExpr *E);

  llvm::Value *BuildVector(ArrayRef<llvm::Value*> Ops);
  llvm::Value *EmitX86BuiltinExpr(unsigned BuiltinID, const CallExpr *E);
  llvm::Value *EmitPPCBuiltinExpr(unsigned BuiltinID, const CallExpr *E);
  llvm::Value *EmitAMDGPUBuiltinExpr(unsigned BuiltinID, const CallExpr *E);
  llvm::Value *EmitHLSLBuiltinExpr(unsigned BuiltinID, const CallExpr *E);
  llvm::Value *EmitScalarOrConstFoldImmArg(unsigned ICEArguments, unsigned Idx,
                                           const CallExpr *E);
  llvm::Value *EmitSystemZBuiltinExpr(unsigned BuiltinID, const CallExpr *E);
  llvm::Value *EmitNVPTXBuiltinExpr(unsigned BuiltinID, const CallExpr *E);
  llvm::Value *EmitWebAssemblyBuiltinExpr(unsigned BuiltinID,
                                          const CallExpr *E);
  llvm::Value *EmitHexagonBuiltinExpr(unsigned BuiltinID, const CallExpr *E);
  llvm::Value *EmitRISCVBuiltinExpr(unsigned BuiltinID, const CallExpr *E,
                                    ReturnValueSlot ReturnValue);
  void ProcessOrderScopeAMDGCN(llvm::Value *Order, llvm::Value *Scope,
                               llvm::AtomicOrdering &AO,
                               llvm::SyncScope::ID &SSID);

  enum class MSVCIntrin;
  llvm::Value *EmitMSVCBuiltinExpr(MSVCIntrin BuiltinID, const CallExpr *E);

  llvm::Value *EmitBuiltinAvailable(const VersionTuple &Version);

  llvm::Value *EmitObjCProtocolExpr(const ObjCProtocolExpr *E);
  llvm::Value *EmitObjCStringLiteral(const ObjCStringLiteral *E);
  llvm::Value *EmitObjCBoxedExpr(const ObjCBoxedExpr *E);
  llvm::Value *EmitObjCArrayLiteral(const ObjCArrayLiteral *E);
  llvm::Value *EmitObjCDictionaryLiteral(const ObjCDictionaryLiteral *E);
  llvm::Value *EmitObjCCollectionLiteral(const Expr *E,
                                const ObjCMethodDecl *MethodWithObjects);
  llvm::Value *EmitObjCSelectorExpr(const ObjCSelectorExpr *E);
  RValue EmitObjCMessageExpr(const ObjCMessageExpr *E,
                             ReturnValueSlot Return = ReturnValueSlot());

  /// Retrieves the default cleanup kind for an ARC cleanup.
  /// Except under -fobjc-arc-eh, ARC cleanups are normal-only.
  CleanupKind getARCCleanupKind() {
    return CGM.getCodeGenOpts().ObjCAutoRefCountExceptions
             ? NormalAndEHCleanup : NormalCleanup;
  }

  // ARC primitives.
  void EmitARCInitWeak(Address addr, llvm::Value *value);
  void EmitARCDestroyWeak(Address addr);
  llvm::Value *EmitARCLoadWeak(Address addr);
  llvm::Value *EmitARCLoadWeakRetained(Address addr);
  llvm::Value *EmitARCStoreWeak(Address addr, llvm::Value *value, bool ignored);
  void emitARCCopyAssignWeak(QualType Ty, Address DstAddr, Address SrcAddr);
  void emitARCMoveAssignWeak(QualType Ty, Address DstAddr, Address SrcAddr);
  void EmitARCCopyWeak(Address dst, Address src);
  void EmitARCMoveWeak(Address dst, Address src);
  llvm::Value *EmitARCRetainAutorelease(QualType type, llvm::Value *value);
  llvm::Value *EmitARCRetainAutoreleaseNonBlock(llvm::Value *value);
  llvm::Value *EmitARCStoreStrong(LValue lvalue, llvm::Value *value,
                                  bool resultIgnored);
  llvm::Value *EmitARCStoreStrongCall(Address addr, llvm::Value *value,
                                      bool resultIgnored);
  llvm::Value *EmitARCRetain(QualType type, llvm::Value *value);
  llvm::Value *EmitARCRetainNonBlock(llvm::Value *value);
  llvm::Value *EmitARCRetainBlock(llvm::Value *value, bool mandatory);
  void EmitARCDestroyStrong(Address addr, ARCPreciseLifetime_t precise);
  void EmitARCRelease(llvm::Value *value, ARCPreciseLifetime_t precise);
  llvm::Value *EmitARCAutorelease(llvm::Value *value);
  llvm::Value *EmitARCAutoreleaseReturnValue(llvm::Value *value);
  llvm::Value *EmitARCRetainAutoreleaseReturnValue(llvm::Value *value);
  llvm::Value *EmitARCRetainAutoreleasedReturnValue(llvm::Value *value);
  llvm::Value *EmitARCUnsafeClaimAutoreleasedReturnValue(llvm::Value *value);

  llvm::Value *EmitObjCAutorelease(llvm::Value *value, llvm::Type *returnType);
  llvm::Value *EmitObjCRetainNonBlock(llvm::Value *value,
                                      llvm::Type *returnType);
  void EmitObjCRelease(llvm::Value *value, ARCPreciseLifetime_t precise);

  std::pair<LValue,llvm::Value*>
  EmitARCStoreAutoreleasing(const BinaryOperator *e);
  std::pair<LValue,llvm::Value*>
  EmitARCStoreStrong(const BinaryOperator *e, bool ignored);
  std::pair<LValue,llvm::Value*>
  EmitARCStoreUnsafeUnretained(const BinaryOperator *e, bool ignored);

  llvm::Value *EmitObjCAlloc(llvm::Value *value,
                             llvm::Type *returnType);
  llvm::Value *EmitObjCAllocWithZone(llvm::Value *value,
                                     llvm::Type *returnType);
  llvm::Value *EmitObjCAllocInit(llvm::Value *value, llvm::Type *resultType);

  llvm::Value *EmitObjCThrowOperand(const Expr *expr);
  llvm::Value *EmitObjCConsumeObject(QualType T, llvm::Value *Ptr);
  llvm::Value *EmitObjCExtendObjectLifetime(QualType T, llvm::Value *Ptr);

  llvm::Value *EmitARCExtendBlockObject(const Expr *expr);
  llvm::Value *EmitARCReclaimReturnedObject(const Expr *e,
                                            bool allowUnsafeClaim);
  llvm::Value *EmitARCRetainScalarExpr(const Expr *expr);
  llvm::Value *EmitARCRetainAutoreleaseScalarExpr(const Expr *expr);
  llvm::Value *EmitARCUnsafeUnretainedScalarExpr(const Expr *expr);

  void EmitARCIntrinsicUse(ArrayRef<llvm::Value*> values);

  void EmitARCNoopIntrinsicUse(ArrayRef<llvm::Value *> values);

  static Destroyer destroyARCStrongImprecise;
  static Destroyer destroyARCStrongPrecise;
  static Destroyer destroyARCWeak;
  static Destroyer emitARCIntrinsicUse;
  static Destroyer destroyNonTrivialCStruct;

  void EmitObjCAutoreleasePoolPop(llvm::Value *Ptr);
  llvm::Value *EmitObjCAutoreleasePoolPush();
  llvm::Value *EmitObjCMRRAutoreleasePoolPush();
  void EmitObjCAutoreleasePoolCleanup(llvm::Value *Ptr);
  void EmitObjCMRRAutoreleasePoolPop(llvm::Value *Ptr);

  /// Emits a reference binding to the passed in expression.
  RValue EmitReferenceBindingToExpr(const Expr *E);

  //===--------------------------------------------------------------------===//
  //                           Expression Emission
  //===--------------------------------------------------------------------===//

  // Expressions are broken into three classes: scalar, complex, aggregate.

  /// EmitScalarExpr - Emit the computation of the specified expression of LLVM
  /// scalar type, returning the result.
  llvm::Value *EmitScalarExpr(const Expr *E , bool IgnoreResultAssign = false);

  /// Emit a conversion from the specified type to the specified destination
  /// type, both of which are LLVM scalar types.
  llvm::Value *EmitScalarConversion(llvm::Value *Src, QualType SrcTy,
                                    QualType DstTy, SourceLocation Loc);

  /// Emit a conversion from the specified complex type to the specified
  /// destination type, where the destination type is an LLVM scalar type.
  llvm::Value *EmitComplexToScalarConversion(ComplexPairTy Src, QualType SrcTy,
                                             QualType DstTy,
                                             SourceLocation Loc);

  /// EmitAggExpr - Emit the computation of the specified expression
  /// of aggregate type.  The result is computed into the given slot,
  /// which may be null to indicate that the value is not needed.
  void EmitAggExpr(const Expr *E, AggValueSlot AS);

  /// EmitAggExprToLValue - Emit the computation of the specified expression of
  /// aggregate type into a temporary LValue.
  LValue EmitAggExprToLValue(const Expr *E);

  /// Build all the stores needed to initialize an aggregate at Dest with the
  /// value Val.
  void EmitAggregateStore(llvm::Value *Val, Address Dest, bool DestIsVolatile);

  /// EmitExtendGCLifetime - Given a pointer to an Objective-C object,
  /// make sure it survives garbage collection until this point.
  void EmitExtendGCLifetime(llvm::Value *object);

  /// EmitComplexExpr - Emit the computation of the specified expression of
  /// complex type, returning the result.
  ComplexPairTy EmitComplexExpr(const Expr *E,
                                bool IgnoreReal = false,
                                bool IgnoreImag = false);

  /// EmitComplexExprIntoLValue - Emit the given expression of complex
  /// type and place its result into the specified l-value.
  void EmitComplexExprIntoLValue(const Expr *E, LValue dest, bool isInit);

  /// EmitStoreOfComplex - Store a complex number into the specified l-value.
  void EmitStoreOfComplex(ComplexPairTy V, LValue dest, bool isInit);

  /// EmitLoadOfComplex - Load a complex number from the specified l-value.
  ComplexPairTy EmitLoadOfComplex(LValue src, SourceLocation loc);

  ComplexPairTy EmitPromotedComplexExpr(const Expr *E, QualType PromotionType);
  llvm::Value *EmitPromotedScalarExpr(const Expr *E, QualType PromotionType);
  ComplexPairTy EmitPromotedValue(ComplexPairTy result, QualType PromotionType);
  ComplexPairTy EmitUnPromotedValue(ComplexPairTy result, QualType PromotionType);

  Address emitAddrOfRealComponent(Address complex, QualType complexType);
  Address emitAddrOfImagComponent(Address complex, QualType complexType);

  /// AddInitializerToStaticVarDecl - Add the initializer for 'D' to the
  /// global variable that has already been created for it.  If the initializer
  /// has a different type than GV does, this may free GV and return a different
  /// one.  Otherwise it just returns GV.
  llvm::GlobalVariable *
  AddInitializerToStaticVarDecl(const VarDecl &D,
                                llvm::GlobalVariable *GV);

  // Emit an @llvm.invariant.start call for the given memory region.
  void EmitInvariantStart(llvm::Constant *Addr, CharUnits Size);

  /// EmitCXXGlobalVarDeclInit - Create the initializer for a C++
  /// variable with global storage.
  void EmitCXXGlobalVarDeclInit(const VarDecl &D, llvm::GlobalVariable *GV,
                                bool PerformInit);

  llvm::Function *createAtExitStub(const VarDecl &VD, llvm::FunctionCallee Dtor,
                                   llvm::Constant *Addr);

  llvm::Function *createTLSAtExitStub(const VarDecl &VD,
                                      llvm::FunctionCallee Dtor,
                                      llvm::Constant *Addr,
                                      llvm::FunctionCallee &AtExit);

  /// Call atexit() with a function that passes the given argument to
  /// the given function.
  void registerGlobalDtorWithAtExit(const VarDecl &D, llvm::FunctionCallee fn,
                                    llvm::Constant *addr);

  /// Registers the dtor using 'llvm.global_dtors' for platforms that do not
  /// support an 'atexit()' function.
  void registerGlobalDtorWithLLVM(const VarDecl &D, llvm::FunctionCallee fn,
                                  llvm::Constant *addr);

  /// Call atexit() with function dtorStub.
  void registerGlobalDtorWithAtExit(llvm::Constant *dtorStub);

  /// Call unatexit() with function dtorStub.
  llvm::Value *unregisterGlobalDtorWithUnAtExit(llvm::Constant *dtorStub);

  /// Emit code in this function to perform a guarded variable
  /// initialization.  Guarded initializations are used when it's not
  /// possible to prove that an initialization will be done exactly
  /// once, e.g. with a static local variable or a static data member
  /// of a class template.
  void EmitCXXGuardedInit(const VarDecl &D, llvm::GlobalVariable *DeclPtr,
                          bool PerformInit);

  enum class GuardKind { VariableGuard, TlsGuard };

  /// Emit a branch to select whether or not to perform guarded initialization.
  void EmitCXXGuardedInitBranch(llvm::Value *NeedsInit,
                                llvm::BasicBlock *InitBlock,
                                llvm::BasicBlock *NoInitBlock,
                                GuardKind Kind, const VarDecl *D);

  /// GenerateCXXGlobalInitFunc - Generates code for initializing global
  /// variables.
  void
  GenerateCXXGlobalInitFunc(llvm::Function *Fn,
                            ArrayRef<llvm::Function *> CXXThreadLocals,
                            ConstantAddress Guard = ConstantAddress::invalid());

  /// GenerateCXXGlobalCleanUpFunc - Generates code for cleaning up global
  /// variables.
  void GenerateCXXGlobalCleanUpFunc(
      llvm::Function *Fn,
      ArrayRef<std::tuple<llvm::FunctionType *, llvm::WeakTrackingVH,
                          llvm::Constant *>>
          DtorsOrStermFinalizers);

  void GenerateCXXGlobalVarDeclInitFunc(llvm::Function *Fn,
                                        const VarDecl *D,
                                        llvm::GlobalVariable *Addr,
                                        bool PerformInit);

  void EmitCXXConstructExpr(const CXXConstructExpr *E, AggValueSlot Dest);

  void EmitSynthesizedCXXCopyCtor(Address Dest, Address Src, const Expr *Exp);

  void EmitCXXThrowExpr(const CXXThrowExpr *E, bool KeepInsertionPoint = true);

  RValue EmitAtomicExpr(AtomicExpr *E);

  //===--------------------------------------------------------------------===//
  //                         Annotations Emission
  //===--------------------------------------------------------------------===//

  /// Emit an annotation call (intrinsic).
  llvm::Value *EmitAnnotationCall(llvm::Function *AnnotationFn,
                                  llvm::Value *AnnotatedVal,
                                  StringRef AnnotationStr,
                                  SourceLocation Location,
                                  const AnnotateAttr *Attr);

  /// Emit local annotations for the local variable V, declared by D.
  void EmitVarAnnotations(const VarDecl *D, llvm::Value *V);

  /// Emit field annotations for the given field & value. Returns the
  /// annotation result.
  Address EmitFieldAnnotations(const FieldDecl *D, Address V);

  //===--------------------------------------------------------------------===//
  //                             Internal Helpers
  //===--------------------------------------------------------------------===//

  /// ContainsLabel - Return true if the statement contains a label in it.  If
  /// this statement is not executed normally, it not containing a label means
  /// that we can just remove the code.
  static bool ContainsLabel(const Stmt *S, bool IgnoreCaseStmts = false);

  /// containsBreak - Return true if the statement contains a break out of it.
  /// If the statement (recursively) contains a switch or loop with a break
  /// inside of it, this is fine.
  static bool containsBreak(const Stmt *S);

  /// Determine if the given statement might introduce a declaration into the
  /// current scope, by being a (possibly-labelled) DeclStmt.
  static bool mightAddDeclToScope(const Stmt *S);

  /// ConstantFoldsToSimpleInteger - If the specified expression does not fold
  /// to a constant, or if it does but contains a label, return false.  If it
  /// constant folds return true and set the boolean result in Result.
  bool ConstantFoldsToSimpleInteger(const Expr *Cond, bool &Result,
                                    bool AllowLabels = false);

  /// ConstantFoldsToSimpleInteger - If the specified expression does not fold
  /// to a constant, or if it does but contains a label, return false.  If it
  /// constant folds return true and set the folded value.
  bool ConstantFoldsToSimpleInteger(const Expr *Cond, llvm::APSInt &Result,
                                    bool AllowLabels = false);

  /// Ignore parentheses and logical-NOT to track conditions consistently.
  static const Expr *stripCond(const Expr *C);

  /// isInstrumentedCondition - Determine whether the given condition is an
  /// instrumentable condition (i.e. no "&&" or "||").
  static bool isInstrumentedCondition(const Expr *C);

  /// EmitBranchToCounterBlock - Emit a conditional branch to a new block that
  /// increments a profile counter based on the semantics of the given logical
  /// operator opcode.  This is used to instrument branch condition coverage
  /// for logical operators.
  void EmitBranchToCounterBlock(const Expr *Cond, BinaryOperator::Opcode LOp,
                                llvm::BasicBlock *TrueBlock,
                                llvm::BasicBlock *FalseBlock,
                                uint64_t TrueCount = 0,
                                Stmt::Likelihood LH = Stmt::LH_None,
                                const Expr *CntrIdx = nullptr);

  /// EmitBranchOnBoolExpr - Emit a branch on a boolean condition (e.g. for an
  /// if statement) to the specified blocks.  Based on the condition, this might
  /// try to simplify the codegen of the conditional based on the branch.
  /// TrueCount should be the number of times we expect the condition to
  /// evaluate to true based on PGO data.
  void EmitBranchOnBoolExpr(const Expr *Cond, llvm::BasicBlock *TrueBlock,
                            llvm::BasicBlock *FalseBlock, uint64_t TrueCount,
                            Stmt::Likelihood LH = Stmt::LH_None,
                            const Expr *ConditionalOp = nullptr);

  /// Given an assignment `*LHS = RHS`, emit a test that checks if \p RHS is
  /// nonnull, if \p LHS is marked _Nonnull.
  void EmitNullabilityCheck(LValue LHS, llvm::Value *RHS, SourceLocation Loc);

  /// An enumeration which makes it easier to specify whether or not an
  /// operation is a subtraction.
  enum { NotSubtraction = false, IsSubtraction = true };

  /// Same as IRBuilder::CreateInBoundsGEP, but additionally emits a check to
  /// detect undefined behavior when the pointer overflow sanitizer is enabled.
  /// \p SignedIndices indicates whether any of the GEP indices are signed.
  /// \p IsSubtraction indicates whether the expression used to form the GEP
  /// is a subtraction.
  llvm::Value *EmitCheckedInBoundsGEP(llvm::Type *ElemTy, llvm::Value *Ptr,
                                      ArrayRef<llvm::Value *> IdxList,
                                      bool SignedIndices,
                                      bool IsSubtraction,
                                      SourceLocation Loc,
                                      const Twine &Name = "");

  Address EmitCheckedInBoundsGEP(Address Addr, ArrayRef<llvm::Value *> IdxList,
                                 llvm::Type *elementType, bool SignedIndices,
                                 bool IsSubtraction, SourceLocation Loc,
                                 CharUnits Align, const Twine &Name = "");

  /// Specifies which type of sanitizer check to apply when handling a
  /// particular builtin.
  enum BuiltinCheckKind {
    BCK_CTZPassedZero,
    BCK_CLZPassedZero,
  };

  /// Emits an argument for a call to a builtin. If the builtin sanitizer is
  /// enabled, a runtime check specified by \p Kind is also emitted.
  llvm::Value *EmitCheckedArgForBuiltin(const Expr *E, BuiltinCheckKind Kind);

  /// Emit a description of a type in a format suitable for passing to
  /// a runtime sanitizer handler.
  llvm::Constant *EmitCheckTypeDescriptor(QualType T);

  /// Convert a value into a format suitable for passing to a runtime
  /// sanitizer handler.
  llvm::Value *EmitCheckValue(llvm::Value *V);

  /// Emit a description of a source location in a format suitable for
  /// passing to a runtime sanitizer handler.
  llvm::Constant *EmitCheckSourceLocation(SourceLocation Loc);

  void EmitKCFIOperandBundle(const CGCallee &Callee,
                             SmallVectorImpl<llvm::OperandBundleDef> &Bundles);

  /// Create a basic block that will either trap or call a handler function in
  /// the UBSan runtime with the provided arguments, and create a conditional
  /// branch to it.
  void EmitCheck(ArrayRef<std::pair<llvm::Value *, SanitizerMask>> Checked,
                 SanitizerHandler Check, ArrayRef<llvm::Constant *> StaticArgs,
                 ArrayRef<llvm::Value *> DynamicArgs);

  /// Emit a slow path cross-DSO CFI check which calls __cfi_slowpath
  /// if Cond if false.
  void EmitCfiSlowPathCheck(SanitizerMask Kind, llvm::Value *Cond,
                            llvm::ConstantInt *TypeId, llvm::Value *Ptr,
                            ArrayRef<llvm::Constant *> StaticArgs);

  /// Emit a reached-unreachable diagnostic if \p Loc is valid and runtime
  /// checking is enabled. Otherwise, just emit an unreachable instruction.
  void EmitUnreachable(SourceLocation Loc);

  /// Create a basic block that will call the trap intrinsic, and emit a
  /// conditional branch to it, for the -ftrapv checks.
  void EmitTrapCheck(llvm::Value *Checked, SanitizerHandler CheckHandlerID);

  /// Emit a call to trap or debugtrap and attach function attribute
  /// "trap-func-name" if specified.
  llvm::CallInst *EmitTrapCall(llvm::Intrinsic::ID IntrID);

  /// Emit a stub for the cross-DSO CFI check function.
  void EmitCfiCheckStub();

  /// Emit a cross-DSO CFI failure handling function.
  void EmitCfiCheckFail();

  /// Create a check for a function parameter that may potentially be
  /// declared as non-null.
  void EmitNonNullArgCheck(RValue RV, QualType ArgType, SourceLocation ArgLoc,
                           AbstractCallee AC, unsigned ParmNum);

  void EmitNonNullArgCheck(Address Addr, QualType ArgType,
                           SourceLocation ArgLoc, AbstractCallee AC,
                           unsigned ParmNum);

  /// EmitCallArg - Emit a single call argument.
  void EmitCallArg(CallArgList &args, const Expr *E, QualType ArgType);

  /// EmitDelegateCallArg - We are performing a delegate call; that
  /// is, the current function is delegating to another one.  Produce
  /// a r-value suitable for passing the given parameter.
  void EmitDelegateCallArg(CallArgList &args, const VarDecl *param,
                           SourceLocation loc);

  /// SetFPAccuracy - Set the minimum required accuracy of the given floating
  /// point operation, expressed as the maximum relative error in ulp.
  void SetFPAccuracy(llvm::Value *Val, float Accuracy);

  /// Set the minimum required accuracy of the given sqrt operation
  /// based on CodeGenOpts.
  void SetSqrtFPAccuracy(llvm::Value *Val);

  /// Set the minimum required accuracy of the given sqrt operation based on
  /// CodeGenOpts.
  void SetDivFPAccuracy(llvm::Value *Val);

  /// Set the codegen fast-math flags.
  void SetFastMathFlags(FPOptions FPFeatures);

  // Truncate or extend a boolean vector to the requested number of elements.
  llvm::Value *emitBoolVecConversion(llvm::Value *SrcVec,
                                     unsigned NumElementsDst,
                                     const llvm::Twine &Name = "");
  // Adds a convergence_ctrl token to |Input| and emits the required parent
  // convergence instructions.
  llvm::CallBase *addControlledConvergenceToken(llvm::CallBase *Input);

private:
  // Emits a convergence_loop instruction for the given |BB|, with |ParentToken|
  // as it's parent convergence instr.
  llvm::IntrinsicInst *emitConvergenceLoopToken(llvm::BasicBlock *BB,
                                                llvm::Value *ParentToken);
  // Adds a convergence_ctrl token with |ParentToken| as parent convergence
  // instr to the call |Input|.
  llvm::CallBase *addConvergenceControlToken(llvm::CallBase *Input,
                                             llvm::Value *ParentToken);
  // Find the convergence_entry instruction |F|, or emits ones if none exists.
  // Returns the convergence instruction.
  llvm::IntrinsicInst *getOrEmitConvergenceEntryToken(llvm::Function *F);
  // Find the convergence_loop instruction for the loop defined by |LI|, or
  // emits one if none exists. Returns the convergence instruction.
  llvm::IntrinsicInst *getOrEmitConvergenceLoopToken(const LoopInfo *LI);

private:
  llvm::MDNode *getRangeForLoadFromType(QualType Ty);
  void EmitReturnOfRValue(RValue RV, QualType Ty);

  void deferPlaceholderReplacement(llvm::Instruction *Old, llvm::Value *New);

  llvm::SmallVector<std::pair<llvm::WeakTrackingVH, llvm::Value *>, 4>
      DeferredReplacements;

  /// Set the address of a local variable.
  void setAddrOfLocalVar(const VarDecl *VD, Address Addr) {
    assert(!LocalDeclMap.count(VD) && "Decl already exists in LocalDeclMap!");
    LocalDeclMap.insert({VD, Addr});
  }

  /// ExpandTypeFromArgs - Reconstruct a structure of type \arg Ty
  /// from function arguments into \arg Dst. See ABIArgInfo::Expand.
  ///
  /// \param AI - The first function argument of the expansion.
  void ExpandTypeFromArgs(QualType Ty, LValue Dst,
                          llvm::Function::arg_iterator &AI);

  /// ExpandTypeToArgs - Expand an CallArg \arg Arg, with the LLVM type for \arg
  /// Ty, into individual arguments on the provided vector \arg IRCallArgs,
  /// starting at index \arg IRCallArgPos. See ABIArgInfo::Expand.
  void ExpandTypeToArgs(QualType Ty, CallArg Arg, llvm::FunctionType *IRFuncTy,
                        SmallVectorImpl<llvm::Value *> &IRCallArgs,
                        unsigned &IRCallArgPos);

  std::pair<llvm::Value *, llvm::Type *>
  EmitAsmInput(const TargetInfo::ConstraintInfo &Info, const Expr *InputExpr,
               std::string &ConstraintStr);

  std::pair<llvm::Value *, llvm::Type *>
  EmitAsmInputLValue(const TargetInfo::ConstraintInfo &Info, LValue InputValue,
                     QualType InputType, std::string &ConstraintStr,
                     SourceLocation Loc);

  /// Attempts to statically evaluate the object size of E. If that
  /// fails, emits code to figure the size of E out for us. This is
  /// pass_object_size aware.
  ///
  /// If EmittedExpr is non-null, this will use that instead of re-emitting E.
  llvm::Value *evaluateOrEmitBuiltinObjectSize(const Expr *E, unsigned Type,
                                               llvm::IntegerType *ResType,
                                               llvm::Value *EmittedE,
                                               bool IsDynamic);

  /// Emits the size of E, as required by __builtin_object_size. This
  /// function is aware of pass_object_size parameters, and will act accordingly
  /// if E is a parameter with the pass_object_size attribute.
  llvm::Value *emitBuiltinObjectSize(const Expr *E, unsigned Type,
                                     llvm::IntegerType *ResType,
                                     llvm::Value *EmittedE,
                                     bool IsDynamic);

  llvm::Value *emitFlexibleArrayMemberSize(const Expr *E, unsigned Type,
                                           llvm::IntegerType *ResType);

  void emitZeroOrPatternForAutoVarInit(QualType type, const VarDecl &D,
                                       Address Loc);

public:
  enum class EvaluationOrder {
    ///! No language constraints on evaluation order.
    Default,
    ///! Language semantics require left-to-right evaluation.
    ForceLeftToRight,
    ///! Language semantics require right-to-left evaluation.
    ForceRightToLeft
  };

  // Wrapper for function prototype sources. Wraps either a FunctionProtoType or
  // an ObjCMethodDecl.
  struct PrototypeWrapper {
    llvm::PointerUnion<const FunctionProtoType *, const ObjCMethodDecl *> P;

    PrototypeWrapper(const FunctionProtoType *FT) : P(FT) {}
    PrototypeWrapper(const ObjCMethodDecl *MD) : P(MD) {}
  };

  void EmitCallArgs(CallArgList &Args, PrototypeWrapper Prototype,
                    llvm::iterator_range<CallExpr::const_arg_iterator> ArgRange,
                    AbstractCallee AC = AbstractCallee(),
                    unsigned ParamsToSkip = 0,
                    EvaluationOrder Order = EvaluationOrder::Default);

  /// EmitPointerWithAlignment - Given an expression with a pointer type,
  /// emit the value and compute our best estimate of the alignment of the
  /// pointee.
  ///
  /// \param BaseInfo - If non-null, this will be initialized with
  /// information about the source of the alignment and the may-alias
  /// attribute.  Note that this function will conservatively fall back on
  /// the type when it doesn't recognize the expression and may-alias will
  /// be set to false.
  ///
  /// One reasonable way to use this information is when there's a language
  /// guarantee that the pointer must be aligned to some stricter value, and
  /// we're simply trying to ensure that sufficiently obvious uses of under-
  /// aligned objects don't get miscompiled; for example, a placement new
  /// into the address of a local variable.  In such a case, it's quite
  /// reasonable to just ignore the returned alignment when it isn't from an
  /// explicit source.
  Address
  EmitPointerWithAlignment(const Expr *Addr, LValueBaseInfo *BaseInfo = nullptr,
                           TBAAAccessInfo *TBAAInfo = nullptr,
                           KnownNonNull_t IsKnownNonNull = NotKnownNonNull);

  /// If \p E references a parameter with pass_object_size info or a constant
  /// array size modifier, emit the object size divided by the size of \p EltTy.
  /// Otherwise return null.
  llvm::Value *LoadPassedObjectSize(const Expr *E, QualType EltTy);

  void EmitSanitizerStatReport(llvm::SanitizerStatKind SSK);

  struct MultiVersionResolverOption {
    llvm::Function *Function;
    struct Conds {
      StringRef Architecture;
      llvm::SmallVector<StringRef, 8> Features;

      Conds(StringRef Arch, ArrayRef<StringRef> Feats)
          : Architecture(Arch), Features(Feats.begin(), Feats.end()) {}
    } Conditions;

    MultiVersionResolverOption(llvm::Function *F, StringRef Arch,
                               ArrayRef<StringRef> Feats)
        : Function(F), Conditions(Arch, Feats) {}
  };

  // Emits the body of a multiversion function's resolver. Assumes that the
  // options are already sorted in the proper order, with the 'default' option
  // last (if it exists).
  void EmitMultiVersionResolver(llvm::Function *Resolver,
                                ArrayRef<MultiVersionResolverOption> Options);
  void
  EmitX86MultiVersionResolver(llvm::Function *Resolver,
                              ArrayRef<MultiVersionResolverOption> Options);
  void
  EmitAArch64MultiVersionResolver(llvm::Function *Resolver,
                                  ArrayRef<MultiVersionResolverOption> Options);

private:
  QualType getVarArgType(const Expr *Arg);

  void EmitDeclMetadata();

  BlockByrefHelpers *buildByrefHelpers(llvm::StructType &byrefType,
                                  const AutoVarEmission &emission);

  void AddObjCARCExceptionMetadata(llvm::Instruction *Inst);

  llvm::Value *GetValueForARMHint(unsigned BuiltinID);
  llvm::Value *EmitX86CpuIs(const CallExpr *E);
  llvm::Value *EmitX86CpuIs(StringRef CPUStr);
  llvm::Value *EmitX86CpuSupports(const CallExpr *E);
  llvm::Value *EmitX86CpuSupports(ArrayRef<StringRef> FeatureStrs);
  llvm::Value *EmitX86CpuSupports(std::array<uint32_t, 4> FeatureMask);
  llvm::Value *EmitX86CpuInit();

  llvm::Value *applyNoLoopInc(const Expr *Inc, const VarDecl *IVDecl,
                              llvm::Value *CurrVal);
  /// Emit the starting index of a BigJumpLoop which is used in
  /// BigJumpLoop and Xteam reduction kernels.
  std::pair<const VarDecl *, Address>
  EmitBigJumpLoopStartingIndex(const ForStmt &FStmt);
  /// Emit the increment of a BigJumpLoop which is used in BigJumpLoop
  /// and Xteam reduction kernels.
  void EmitBigJumpLoopInc(const ForStmt &FStmt, const VarDecl *LoopVar,
                          const Address &NoLoopIvAddr);
  void EmitXteamLocalAggregator(const ForStmt *FStmt);
  void EmitXteamRedSum(const ForStmt *FStmt, const FunctionArgList &Args,
                       int BlockSize);
  bool EmitXteamRedStmt(const Stmt *S);

  llvm::Value *FormX86ResolverCondition(const MultiVersionResolverOption &RO);
  llvm::Value *EmitAArch64CpuInit();
  llvm::Value *
  FormAArch64ResolverCondition(const MultiVersionResolverOption &RO);
  llvm::Value *EmitAArch64CpuSupports(const CallExpr *E);
  llvm::Value *EmitAArch64CpuSupports(ArrayRef<StringRef> FeatureStrs);
};

inline DominatingLLVMValue::saved_type
DominatingLLVMValue::save(CodeGenFunction &CGF, llvm::Value *value) {
  if (!needsSaving(value)) return saved_type(value, false);

  // Otherwise, we need an alloca.
  auto align = CharUnits::fromQuantity(
      CGF.CGM.getDataLayout().getPrefTypeAlign(value->getType()));
  Address alloca =
      CGF.CreateTempAlloca(value->getType(), align, "cond-cleanup.save");
  CGF.Builder.CreateStore(value, alloca);

  return saved_type(alloca.emitRawPointer(CGF), true);
}

inline llvm::Value *DominatingLLVMValue::restore(CodeGenFunction &CGF,
                                                 saved_type value) {
  // If the value says it wasn't saved, trust that it's still dominating.
  if (!value.getInt()) return value.getPointer();

  // Otherwise, it should be an alloca instruction, as set up in save().
  auto alloca = cast<llvm::AllocaInst>(value.getPointer());
  return CGF.Builder.CreateAlignedLoad(alloca->getAllocatedType(), alloca,
                                       alloca->getAlign());
}

}  // end namespace CodeGen

// Map the LangOption for floating point exception behavior into
// the corresponding enum in the IR.
llvm::fp::ExceptionBehavior
ToConstrainedExceptMD(LangOptions::FPExceptionModeKind Kind);
}  // end namespace clang

#endif<|MERGE_RESOLUTION|>--- conflicted
+++ resolved
@@ -1070,16 +1070,12 @@
       QualType VarTy = LocalVD->getType();
       if (VarTy->isReferenceType()) {
         Address Temp = CGF.CreateMemTemp(VarTy);
-<<<<<<< HEAD
-        if (Temp.getElementType() != TempAddr.getPointer()->getType())
+        if (Temp.getElementType() != TempAddr.emitRawPointer(CGF)->getType())
           Temp = Address(CGF.Builder.CreatePointerBitCastOrAddrSpaceCast(
-                             Temp.getPointer(),
-                             TempAddr.getPointer()->getType()->getPointerTo()),
+                             Temp.emitRawPointer(CGF),
+                             TempAddr.emitRawPointer(CGF)->getType()->getPointerTo()),
                          CGF.Int8Ty, TempAddr.getAlignment());
-        CGF.Builder.CreateStore(TempAddr.getPointer(), Temp);
-=======
         CGF.Builder.CreateStore(TempAddr.emitRawPointer(CGF), Temp);
->>>>>>> 6b149f70
         TempAddr = Temp;
       }
       SavedTempAddresses.try_emplace(LocalVD, TempAddr);
@@ -3368,11 +3364,7 @@
       return ParamValue(addr);
     }
 
-<<<<<<< HEAD
-    bool isIndirect() const { return Alignment != 0; }
     std::optional<Address> DebugAddr;
-    llvm::Value *getAnyValue() const { return Value; }
-=======
     bool isIndirect() const { return IsIndirect; }
     llvm::Value *getAnyValue() const {
       if (!isIndirect())
@@ -3380,7 +3372,6 @@
       assert(!Addr.hasOffset() && "unexpected offset");
       return Addr.getBasePointer();
     }
->>>>>>> 6b149f70
 
     llvm::Value *getDirectValue() const {
       assert(!isIndirect());
