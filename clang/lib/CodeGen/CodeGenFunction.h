//===-- CodeGenFunction.h - Per-Function state for LLVM CodeGen -*- C++ -*-===//
//
// Part of the LLVM Project, under the Apache License v2.0 with LLVM Exceptions.
// See https://llvm.org/LICENSE.txt for license information.
// SPDX-License-Identifier: Apache-2.0 WITH LLVM-exception
//
//===----------------------------------------------------------------------===//
//
// This is the internal per-function state used for llvm translation.
//
//===----------------------------------------------------------------------===//

#ifndef LLVM_CLANG_LIB_CODEGEN_CODEGENFUNCTION_H
#define LLVM_CLANG_LIB_CODEGEN_CODEGENFUNCTION_H

#include "CGBuilder.h"
#include "CGDebugInfo.h"
#include "CGLoopInfo.h"
#include "CGValue.h"
#include "CodeGenModule.h"
#include "CodeGenPGO.h"
#include "EHScopeStack.h"
#include "VarBypassDetector.h"
#include "clang/AST/CharUnits.h"
#include "clang/AST/CurrentSourceLocExprScope.h"
#include "clang/AST/ExprCXX.h"
#include "clang/AST/ExprObjC.h"
#include "clang/AST/ExprOpenMP.h"
#include "clang/AST/StmtOpenMP.h"
#include "clang/AST/Type.h"
#include "clang/Basic/ABI.h"
#include "clang/Basic/CapturedStmt.h"
#include "clang/Basic/CodeGenOptions.h"
#include "clang/Basic/OpenMPKinds.h"
#include "clang/Basic/TargetInfo.h"
#include "llvm/ADT/ArrayRef.h"
#include "llvm/ADT/DenseMap.h"
#include "llvm/ADT/MapVector.h"
#include "llvm/ADT/SmallVector.h"
#include "llvm/Frontend/OpenMP/OMPIRBuilder.h"
#include "llvm/IR/ValueHandle.h"
#include "llvm/Support/Debug.h"
#include "llvm/Transforms/Utils/SanitizerStats.h"
#include <optional>

namespace llvm {
class BasicBlock;
class LLVMContext;
class MDNode;
class SwitchInst;
class Twine;
class Value;
class CanonicalLoopInfo;
}

namespace clang {
class ASTContext;
class CXXDestructorDecl;
class CXXForRangeStmt;
class CXXTryStmt;
class Decl;
class LabelDecl;
class FunctionDecl;
class FunctionProtoType;
class LabelStmt;
class ObjCContainerDecl;
class ObjCInterfaceDecl;
class ObjCIvarDecl;
class ObjCMethodDecl;
class ObjCImplementationDecl;
class ObjCPropertyImplDecl;
class TargetInfo;
class VarDecl;
class ObjCForCollectionStmt;
class ObjCAtTryStmt;
class ObjCAtThrowStmt;
class ObjCAtSynchronizedStmt;
class ObjCAutoreleasePoolStmt;
class OMPUseDevicePtrClause;
class OMPUseDeviceAddrClause;
class SVETypeFlags;
class OMPExecutableDirective;

namespace analyze_os_log {
class OSLogBufferLayout;
}

namespace CodeGen {
class CodeGenTypes;
class CGCallee;
class CGFunctionInfo;
class CGBlockInfo;
class CGCXXABI;
class BlockByrefHelpers;
class BlockByrefInfo;
class BlockFieldFlags;
class RegionCodeGenTy;
class TargetCodeGenInfo;
struct OMPTaskDataTy;
struct CGCoroData;

/// The kind of evaluation to perform on values of a particular
/// type.  Basically, is the code in CGExprScalar, CGExprComplex, or
/// CGExprAgg?
///
/// TODO: should vectors maybe be split out into their own thing?
enum TypeEvaluationKind {
  TEK_Scalar,
  TEK_Complex,
  TEK_Aggregate
};

#define LIST_SANITIZER_CHECKS                                                  \
  SANITIZER_CHECK(AddOverflow, add_overflow, 0)                                \
  SANITIZER_CHECK(BuiltinUnreachable, builtin_unreachable, 0)                  \
  SANITIZER_CHECK(CFICheckFail, cfi_check_fail, 0)                             \
  SANITIZER_CHECK(DivremOverflow, divrem_overflow, 0)                          \
  SANITIZER_CHECK(DynamicTypeCacheMiss, dynamic_type_cache_miss, 0)            \
  SANITIZER_CHECK(FloatCastOverflow, float_cast_overflow, 0)                   \
  SANITIZER_CHECK(FunctionTypeMismatch, function_type_mismatch, 1)             \
  SANITIZER_CHECK(ImplicitConversion, implicit_conversion, 0)                  \
  SANITIZER_CHECK(InvalidBuiltin, invalid_builtin, 0)                          \
  SANITIZER_CHECK(InvalidObjCCast, invalid_objc_cast, 0)                       \
  SANITIZER_CHECK(LoadInvalidValue, load_invalid_value, 0)                     \
  SANITIZER_CHECK(MissingReturn, missing_return, 0)                            \
  SANITIZER_CHECK(MulOverflow, mul_overflow, 0)                                \
  SANITIZER_CHECK(NegateOverflow, negate_overflow, 0)                          \
  SANITIZER_CHECK(NullabilityArg, nullability_arg, 0)                          \
  SANITIZER_CHECK(NullabilityReturn, nullability_return, 1)                    \
  SANITIZER_CHECK(NonnullArg, nonnull_arg, 0)                                  \
  SANITIZER_CHECK(NonnullReturn, nonnull_return, 1)                            \
  SANITIZER_CHECK(OutOfBounds, out_of_bounds, 0)                               \
  SANITIZER_CHECK(PointerOverflow, pointer_overflow, 0)                        \
  SANITIZER_CHECK(ShiftOutOfBounds, shift_out_of_bounds, 0)                    \
  SANITIZER_CHECK(SubOverflow, sub_overflow, 0)                                \
  SANITIZER_CHECK(TypeMismatch, type_mismatch, 1)                              \
  SANITIZER_CHECK(AlignmentAssumption, alignment_assumption, 0)                \
  SANITIZER_CHECK(VLABoundNotPositive, vla_bound_not_positive, 0)

enum SanitizerHandler {
#define SANITIZER_CHECK(Enum, Name, Version) Enum,
  LIST_SANITIZER_CHECKS
#undef SANITIZER_CHECK
};

/// Helper class with most of the code for saving a value for a
/// conditional expression cleanup.
struct DominatingLLVMValue {
  typedef llvm::PointerIntPair<llvm::Value*, 1, bool> saved_type;

  /// Answer whether the given value needs extra work to be saved.
  static bool needsSaving(llvm::Value *value) {
    // If it's not an instruction, we don't need to save.
    if (!isa<llvm::Instruction>(value)) return false;

    // If it's an instruction in the entry block, we don't need to save.
    llvm::BasicBlock *block = cast<llvm::Instruction>(value)->getParent();
    return (block != &block->getParent()->getEntryBlock());
  }

  static saved_type save(CodeGenFunction &CGF, llvm::Value *value);
  static llvm::Value *restore(CodeGenFunction &CGF, saved_type value);
};

/// A partial specialization of DominatingValue for llvm::Values that
/// might be llvm::Instructions.
template <class T> struct DominatingPointer<T,true> : DominatingLLVMValue {
  typedef T *type;
  static type restore(CodeGenFunction &CGF, saved_type value) {
    return static_cast<T*>(DominatingLLVMValue::restore(CGF, value));
  }
};

/// A specialization of DominatingValue for Address.
template <> struct DominatingValue<Address> {
  typedef Address type;

  struct saved_type {
    DominatingLLVMValue::saved_type SavedValue;
    llvm::Type *ElementType;
    CharUnits Alignment;
  };

  static bool needsSaving(type value) {
    return DominatingLLVMValue::needsSaving(value.getPointer());
  }
  static saved_type save(CodeGenFunction &CGF, type value) {
    return { DominatingLLVMValue::save(CGF, value.getPointer()),
             value.getElementType(), value.getAlignment() };
  }
  static type restore(CodeGenFunction &CGF, saved_type value) {
    return Address(DominatingLLVMValue::restore(CGF, value.SavedValue),
                   value.ElementType, value.Alignment);
  }
};

/// A specialization of DominatingValue for RValue.
template <> struct DominatingValue<RValue> {
  typedef RValue type;
  class saved_type {
    enum Kind { ScalarLiteral, ScalarAddress, AggregateLiteral,
                AggregateAddress, ComplexAddress };

    llvm::Value *Value;
    llvm::Type *ElementType;
    unsigned K : 3;
    unsigned Align : 29;
    saved_type(llvm::Value *v, llvm::Type *e, Kind k, unsigned a = 0)
      : Value(v), ElementType(e), K(k), Align(a) {}

  public:
    static bool needsSaving(RValue value);
    static saved_type save(CodeGenFunction &CGF, RValue value);
    RValue restore(CodeGenFunction &CGF);

    // implementations in CGCleanup.cpp
  };

  static bool needsSaving(type value) {
    return saved_type::needsSaving(value);
  }
  static saved_type save(CodeGenFunction &CGF, type value) {
    return saved_type::save(CGF, value);
  }
  static type restore(CodeGenFunction &CGF, saved_type value) {
    return value.restore(CGF);
  }
};

/// CodeGenFunction - This class organizes the per-function state that is used
/// while generating LLVM code.
class CodeGenFunction : public CodeGenTypeCache {
  CodeGenFunction(const CodeGenFunction &) = delete;
  void operator=(const CodeGenFunction &) = delete;

  friend class CGCXXABI;
public:
  /// A jump destination is an abstract label, branching to which may
  /// require a jump out through normal cleanups.
  struct JumpDest {
    JumpDest() : Block(nullptr), Index(0) {}
    JumpDest(llvm::BasicBlock *Block, EHScopeStack::stable_iterator Depth,
             unsigned Index)
        : Block(Block), ScopeDepth(Depth), Index(Index) {}

    bool isValid() const { return Block != nullptr; }
    llvm::BasicBlock *getBlock() const { return Block; }
    EHScopeStack::stable_iterator getScopeDepth() const { return ScopeDepth; }
    unsigned getDestIndex() const { return Index; }

    // This should be used cautiously.
    void setScopeDepth(EHScopeStack::stable_iterator depth) {
      ScopeDepth = depth;
    }

  private:
    llvm::BasicBlock *Block;
    EHScopeStack::stable_iterator ScopeDepth;
    unsigned Index;
  };

  CodeGenModule &CGM;  // Per-module state.
  const TargetInfo &Target;

  // For EH/SEH outlined funclets, this field points to parent's CGF
  CodeGenFunction *ParentCGF = nullptr;

  typedef std::pair<llvm::Value *, llvm::Value *> ComplexPairTy;
  LoopInfoStack LoopStack;
  CGBuilderTy Builder;

  // Stores variables for which we can't generate correct lifetime markers
  // because of jumps.
  VarBypassDetector Bypasses;

  /// List of recently emitted OMPCanonicalLoops.
  ///
  /// Since OMPCanonicalLoops are nested inside other statements (in particular
  /// CapturedStmt generated by OMPExecutableDirective and non-perfectly nested
  /// loops), we cannot directly call OMPEmitOMPCanonicalLoop and receive its
  /// llvm::CanonicalLoopInfo. Instead, we call EmitStmt and any
  /// OMPEmitOMPCanonicalLoop called by it will add its CanonicalLoopInfo to
  /// this stack when done. Entering a new loop requires clearing this list; it
  /// either means we start parsing a new loop nest (in which case the previous
  /// loop nest goes out of scope) or a second loop in the same level in which
  /// case it would be ambiguous into which of the two (or more) loops the loop
  /// nest would extend.
  SmallVector<llvm::CanonicalLoopInfo *, 4> OMPLoopNestStack;

  /// Number of nested loop to be consumed by the last surrounding
  /// loop-associated directive.
  int ExpectedOMPLoopDepth = 0;

  // CodeGen lambda for loops and support for ordered clause
  typedef llvm::function_ref<void(CodeGenFunction &, const OMPLoopDirective &,
                                  JumpDest)>
      CodeGenLoopTy;
  typedef llvm::function_ref<void(CodeGenFunction &, SourceLocation,
                                  const unsigned, const bool)>
      CodeGenOrderedTy;

  // Codegen lambda for loop bounds in worksharing loop constructs
  typedef llvm::function_ref<std::pair<LValue, LValue>(
      CodeGenFunction &, const OMPExecutableDirective &S)>
      CodeGenLoopBoundsTy;

  // Codegen lambda for loop bounds in dispatch-based loop implementation
  typedef llvm::function_ref<std::pair<llvm::Value *, llvm::Value *>(
      CodeGenFunction &, const OMPExecutableDirective &S, Address LB,
      Address UB)>
      CodeGenDispatchBoundsTy;

  /// CGBuilder insert helper. This function is called after an
  /// instruction is created using Builder.
  void InsertHelper(llvm::Instruction *I, const llvm::Twine &Name,
                    llvm::BasicBlock *BB,
                    llvm::BasicBlock::iterator InsertPt) const;

  /// CurFuncDecl - Holds the Decl for the current outermost
  /// non-closure context.
  const Decl *CurFuncDecl;
  /// CurCodeDecl - This is the inner-most code context, which includes blocks.
  const Decl *CurCodeDecl;
  const CGFunctionInfo *CurFnInfo;
  QualType FnRetTy;
  llvm::Function *CurFn = nullptr;

  /// Save Parameter Decl for coroutine.
  llvm::SmallVector<const ParmVarDecl *, 4> FnArgs;

  // Holds coroutine data if the current function is a coroutine. We use a
  // wrapper to manage its lifetime, so that we don't have to define CGCoroData
  // in this header.
  struct CGCoroInfo {
    std::unique_ptr<CGCoroData> Data;
    bool InSuspendBlock = false;
    CGCoroInfo();
    ~CGCoroInfo();
  };
  CGCoroInfo CurCoro;

  bool isCoroutine() const {
    return CurCoro.Data != nullptr;
  }

  bool inSuspendBlock() const {
    return isCoroutine() && CurCoro.InSuspendBlock;
  }

  /// CurGD - The GlobalDecl for the current function being compiled.
  GlobalDecl CurGD;

  /// PrologueCleanupDepth - The cleanup depth enclosing all the
  /// cleanups associated with the parameters.
  EHScopeStack::stable_iterator PrologueCleanupDepth;

  /// ReturnBlock - Unified return block.
  JumpDest ReturnBlock;

  /// ReturnValue - The temporary alloca to hold the return
  /// value. This is invalid iff the function has no return value.
  Address ReturnValue = Address::invalid();

  /// ReturnValuePointer - The temporary alloca to hold a pointer to sret.
  /// This is invalid if sret is not in use.
  Address ReturnValuePointer = Address::invalid();

  /// If a return statement is being visited, this holds the return statment's
  /// result expression.
  const Expr *RetExpr = nullptr;

  /// Return true if a label was seen in the current scope.
  bool hasLabelBeenSeenInCurrentScope() const {
    if (CurLexicalScope)
      return CurLexicalScope->hasLabels();
    return !LabelMap.empty();
  }

  /// AllocaInsertPoint - This is an instruction in the entry block before which
  /// we prefer to insert allocas.
  llvm::AssertingVH<llvm::Instruction> AllocaInsertPt;

private:
  /// PostAllocaInsertPt - This is a place in the prologue where code can be
  /// inserted that will be dominated by all the static allocas. This helps
  /// achieve two things:
  ///   1. Contiguity of all static allocas (within the prologue) is maintained.
  ///   2. All other prologue code (which are dominated by static allocas) do
  ///      appear in the source order immediately after all static allocas.
  ///
  /// PostAllocaInsertPt will be lazily created when it is *really* required.
  llvm::AssertingVH<llvm::Instruction> PostAllocaInsertPt = nullptr;

public:
  /// Return PostAllocaInsertPt. If it is not yet created, then insert it
  /// immediately after AllocaInsertPt.
  llvm::Instruction *getPostAllocaInsertPoint() {
    if (!PostAllocaInsertPt) {
      assert(AllocaInsertPt &&
             "Expected static alloca insertion point at function prologue");
      assert(AllocaInsertPt->getParent()->isEntryBlock() &&
             "EBB should be entry block of the current code gen function");
      PostAllocaInsertPt = AllocaInsertPt->clone();
      PostAllocaInsertPt->setName("postallocapt");
      PostAllocaInsertPt->insertAfter(AllocaInsertPt);
    }

    return PostAllocaInsertPt;
  }

  /// API for captured statement code generation.
  class CGCapturedStmtInfo {
  public:
    explicit CGCapturedStmtInfo(CapturedRegionKind K = CR_Default)
        : Kind(K), ThisValue(nullptr), CXXThisFieldDecl(nullptr) {}
    explicit CGCapturedStmtInfo(const CapturedStmt &S,
                                CapturedRegionKind K = CR_Default)
      : Kind(K), ThisValue(nullptr), CXXThisFieldDecl(nullptr) {

      RecordDecl::field_iterator Field =
        S.getCapturedRecordDecl()->field_begin();
      for (CapturedStmt::const_capture_iterator I = S.capture_begin(),
                                                E = S.capture_end();
           I != E; ++I, ++Field) {
        if (I->capturesThis())
          CXXThisFieldDecl = *Field;
        else if (I->capturesVariable())
          CaptureFields[I->getCapturedVar()->getCanonicalDecl()] = *Field;
        else if (I->capturesVariableByCopy())
          CaptureFields[I->getCapturedVar()->getCanonicalDecl()] = *Field;
      }
    }

    virtual ~CGCapturedStmtInfo();

    CapturedRegionKind getKind() const { return Kind; }

    virtual void setContextValue(llvm::Value *V) { ThisValue = V; }
    // Retrieve the value of the context parameter.
    virtual llvm::Value *getContextValue() const { return ThisValue; }

    /// Lookup the captured field decl for a variable.
    virtual const FieldDecl *lookup(const VarDecl *VD) const {
      return CaptureFields.lookup(VD->getCanonicalDecl());
    }

    bool isCXXThisExprCaptured() const { return getThisFieldDecl() != nullptr; }
    virtual FieldDecl *getThisFieldDecl() const { return CXXThisFieldDecl; }

    static bool classof(const CGCapturedStmtInfo *) {
      return true;
    }

    /// Emit the captured statement body.
    virtual void EmitBody(CodeGenFunction &CGF, const Stmt *S) {
      CGF.incrementProfileCounter(S);
      CGF.EmitStmt(S);
    }

    /// Get the name of the capture helper.
    virtual StringRef getHelperName() const { return "__captured_stmt"; }

    /// Get the CaptureFields
    llvm::SmallDenseMap<const VarDecl *, FieldDecl *> getCaptureFields() {
      return CaptureFields;
    }

  private:
    /// The kind of captured statement being generated.
    CapturedRegionKind Kind;

    /// Keep the map between VarDecl and FieldDecl.
    llvm::SmallDenseMap<const VarDecl *, FieldDecl *> CaptureFields;

    /// The base address of the captured record, passed in as the first
    /// argument of the parallel region function.
    llvm::Value *ThisValue;

    /// Captured 'this' type.
    FieldDecl *CXXThisFieldDecl;
  };
  CGCapturedStmtInfo *CapturedStmtInfo = nullptr;

  /// RAII for correct setting/restoring of CapturedStmtInfo.
  class CGCapturedStmtRAII {
  private:
    CodeGenFunction &CGF;
    CGCapturedStmtInfo *PrevCapturedStmtInfo;
  public:
    CGCapturedStmtRAII(CodeGenFunction &CGF,
                       CGCapturedStmtInfo *NewCapturedStmtInfo)
        : CGF(CGF), PrevCapturedStmtInfo(CGF.CapturedStmtInfo) {
      CGF.CapturedStmtInfo = NewCapturedStmtInfo;
    }
    ~CGCapturedStmtRAII() { CGF.CapturedStmtInfo = PrevCapturedStmtInfo; }
  };

  /// An abstract representation of regular/ObjC call/message targets.
  class AbstractCallee {
    /// The function declaration of the callee.
    const Decl *CalleeDecl;

  public:
    AbstractCallee() : CalleeDecl(nullptr) {}
    AbstractCallee(const FunctionDecl *FD) : CalleeDecl(FD) {}
    AbstractCallee(const ObjCMethodDecl *OMD) : CalleeDecl(OMD) {}
    bool hasFunctionDecl() const {
      return isa_and_nonnull<FunctionDecl>(CalleeDecl);
    }
    const Decl *getDecl() const { return CalleeDecl; }
    unsigned getNumParams() const {
      if (const auto *FD = dyn_cast<FunctionDecl>(CalleeDecl))
        return FD->getNumParams();
      return cast<ObjCMethodDecl>(CalleeDecl)->param_size();
    }
    const ParmVarDecl *getParamDecl(unsigned I) const {
      if (const auto *FD = dyn_cast<FunctionDecl>(CalleeDecl))
        return FD->getParamDecl(I);
      return *(cast<ObjCMethodDecl>(CalleeDecl)->param_begin() + I);
    }
  };

  /// Sanitizers enabled for this function.
  SanitizerSet SanOpts;

  /// True if CodeGen currently emits code implementing sanitizer checks.
  bool IsSanitizerScope = false;

  /// RAII object to set/unset CodeGenFunction::IsSanitizerScope.
  class SanitizerScope {
    CodeGenFunction *CGF;
  public:
    SanitizerScope(CodeGenFunction *CGF);
    ~SanitizerScope();
  };

  /// In C++, whether we are code generating a thunk.  This controls whether we
  /// should emit cleanups.
  bool CurFuncIsThunk = false;

  /// In ARC, whether we should autorelease the return value.
  bool AutoreleaseResult = false;

  /// Whether we processed a Microsoft-style asm block during CodeGen. These can
  /// potentially set the return value.
  bool SawAsmBlock = false;

  GlobalDecl CurSEHParent;

  /// True if the current function is an outlined SEH helper. This can be a
  /// finally block or filter expression.
  bool IsOutlinedSEHHelper = false;

  /// True if CodeGen currently emits code inside presereved access index
  /// region.
  bool IsInPreservedAIRegion = false;

  /// True if the current statement has nomerge attribute.
  bool InNoMergeAttributedStmt = false;

  /// True if the current statement has noinline attribute.
  bool InNoInlineAttributedStmt = false;

  /// True if the current statement has always_inline attribute.
  bool InAlwaysInlineAttributedStmt = false;

  // The CallExpr within the current statement that the musttail attribute
  // applies to.  nullptr if there is no 'musttail' on the current statement.
  const CallExpr *MustTailCall = nullptr;

  /// Returns true if a function must make progress, which means the
  /// mustprogress attribute can be added.
  bool checkIfFunctionMustProgress() {
    if (CGM.getCodeGenOpts().getFiniteLoops() ==
        CodeGenOptions::FiniteLoopsKind::Never)
      return false;

    // C++11 and later guarantees that a thread eventually will do one of the
    // following (C++11 [intro.multithread]p24 and C++17 [intro.progress]p1):
    // - terminate,
    //  - make a call to a library I/O function,
    //  - perform an access through a volatile glvalue, or
    //  - perform a synchronization operation or an atomic operation.
    //
    // Hence each function is 'mustprogress' in C++11 or later.
    return getLangOpts().CPlusPlus11;
  }

  /// Returns true if a loop must make progress, which means the mustprogress
  /// attribute can be added. \p HasConstantCond indicates whether the branch
  /// condition is a known constant.
  bool checkIfLoopMustProgress(bool HasConstantCond) {
    if (CGM.getCodeGenOpts().getFiniteLoops() ==
        CodeGenOptions::FiniteLoopsKind::Always)
      return true;
    if (CGM.getCodeGenOpts().getFiniteLoops() ==
        CodeGenOptions::FiniteLoopsKind::Never)
      return false;

    // If the containing function must make progress, loops also must make
    // progress (as in C++11 and later).
    if (checkIfFunctionMustProgress())
      return true;

    // Now apply rules for plain C (see  6.8.5.6 in C11).
    // Loops with constant conditions do not have to make progress in any C
    // version.
    if (HasConstantCond)
      return false;

    // Loops with non-constant conditions must make progress in C11 and later.
    return getLangOpts().C11;
  }

  const CodeGen::CGBlockInfo *BlockInfo = nullptr;
  llvm::Value *BlockPointer = nullptr;

  llvm::DenseMap<const ValueDecl *, FieldDecl *> LambdaCaptureFields;
  FieldDecl *LambdaThisCaptureField = nullptr;

  /// A mapping from NRVO variables to the flags used to indicate
  /// when the NRVO has been applied to this variable.
  llvm::DenseMap<const VarDecl *, llvm::Value *> NRVOFlags;

  EHScopeStack EHStack;
  llvm::SmallVector<char, 256> LifetimeExtendedCleanupStack;
  llvm::SmallVector<const JumpDest *, 2> SEHTryEpilogueStack;

  llvm::Instruction *CurrentFuncletPad = nullptr;

  class CallLifetimeEnd final : public EHScopeStack::Cleanup {
    bool isRedundantBeforeReturn() override { return true; }

    llvm::Value *Addr;
    llvm::Value *Size;

  public:
    CallLifetimeEnd(Address addr, llvm::Value *size)
        : Addr(addr.getPointer()), Size(size) {}

    void Emit(CodeGenFunction &CGF, Flags flags) override {
      CGF.EmitLifetimeEnd(Size, Addr);
    }
  };

  /// Header for data within LifetimeExtendedCleanupStack.
  struct LifetimeExtendedCleanupHeader {
    /// The size of the following cleanup object.
    unsigned Size;
    /// The kind of cleanup to push: a value from the CleanupKind enumeration.
    unsigned Kind : 31;
    /// Whether this is a conditional cleanup.
    unsigned IsConditional : 1;

    size_t getSize() const { return Size; }
    CleanupKind getKind() const { return (CleanupKind)Kind; }
    bool isConditional() const { return IsConditional; }
  };

  /// i32s containing the indexes of the cleanup destinations.
  Address NormalCleanupDest = Address::invalid();

  unsigned NextCleanupDestIndex = 1;

  /// EHResumeBlock - Unified block containing a call to llvm.eh.resume.
  llvm::BasicBlock *EHResumeBlock = nullptr;

  /// The exception slot.  All landing pads write the current exception pointer
  /// into this alloca.
  llvm::Value *ExceptionSlot = nullptr;

  /// The selector slot.  Under the MandatoryCleanup model, all landing pads
  /// write the current selector value into this alloca.
  llvm::AllocaInst *EHSelectorSlot = nullptr;

  /// A stack of exception code slots. Entering an __except block pushes a slot
  /// on the stack and leaving pops one. The __exception_code() intrinsic loads
  /// a value from the top of the stack.
  SmallVector<Address, 1> SEHCodeSlotStack;

  /// Value returned by __exception_info intrinsic.
  llvm::Value *SEHInfo = nullptr;

  /// Emits a landing pad for the current EH stack.
  llvm::BasicBlock *EmitLandingPad();

  llvm::BasicBlock *getInvokeDestImpl();

  /// Parent loop-based directive for scan directive.
  const OMPExecutableDirective *OMPParentLoopDirectiveForScan = nullptr;
  llvm::BasicBlock *OMPBeforeScanBlock = nullptr;
  llvm::BasicBlock *OMPAfterScanBlock = nullptr;
  llvm::BasicBlock *OMPScanExitBlock = nullptr;
  llvm::BasicBlock *OMPScanDispatch = nullptr;
  bool OMPFirstScanLoop = false;

  /// Manages parent directive for scan directives.
  class ParentLoopDirectiveForScanRegion {
    CodeGenFunction &CGF;
    const OMPExecutableDirective *ParentLoopDirectiveForScan;

  public:
    ParentLoopDirectiveForScanRegion(
        CodeGenFunction &CGF,
        const OMPExecutableDirective &ParentLoopDirectiveForScan)
        : CGF(CGF),
          ParentLoopDirectiveForScan(CGF.OMPParentLoopDirectiveForScan) {
      CGF.OMPParentLoopDirectiveForScan = &ParentLoopDirectiveForScan;
    }
    ~ParentLoopDirectiveForScanRegion() {
      CGF.OMPParentLoopDirectiveForScan = ParentLoopDirectiveForScan;
    }
  };

  template <class T>
  typename DominatingValue<T>::saved_type saveValueInCond(T value) {
    return DominatingValue<T>::save(*this, value);
  }

  class CGFPOptionsRAII {
  public:
    CGFPOptionsRAII(CodeGenFunction &CGF, FPOptions FPFeatures);
    CGFPOptionsRAII(CodeGenFunction &CGF, const Expr *E);
    ~CGFPOptionsRAII();

  private:
    void ConstructorHelper(FPOptions FPFeatures);
    CodeGenFunction &CGF;
    FPOptions OldFPFeatures;
    llvm::fp::ExceptionBehavior OldExcept;
    llvm::RoundingMode OldRounding;
    std::optional<CGBuilderTy::FastMathFlagGuard> FMFGuard;
  };
  FPOptions CurFPFeatures;

public:
  /// ObjCEHValueStack - Stack of Objective-C exception values, used for
  /// rethrows.
  SmallVector<llvm::Value*, 8> ObjCEHValueStack;

  /// A class controlling the emission of a finally block.
  class FinallyInfo {
    /// Where the catchall's edge through the cleanup should go.
    JumpDest RethrowDest;

    /// A function to call to enter the catch.
    llvm::FunctionCallee BeginCatchFn;

    /// An i1 variable indicating whether or not the @finally is
    /// running for an exception.
    llvm::AllocaInst *ForEHVar;

    /// An i8* variable into which the exception pointer to rethrow
    /// has been saved.
    llvm::AllocaInst *SavedExnVar;

  public:
    void enter(CodeGenFunction &CGF, const Stmt *Finally,
               llvm::FunctionCallee beginCatchFn,
               llvm::FunctionCallee endCatchFn, llvm::FunctionCallee rethrowFn);
    void exit(CodeGenFunction &CGF);
  };

  /// Returns true inside SEH __try blocks.
  bool isSEHTryScope() const { return !SEHTryEpilogueStack.empty(); }

  /// Returns true while emitting a cleanuppad.
  bool isCleanupPadScope() const {
    return CurrentFuncletPad && isa<llvm::CleanupPadInst>(CurrentFuncletPad);
  }

  /// pushFullExprCleanup - Push a cleanup to be run at the end of the
  /// current full-expression.  Safe against the possibility that
  /// we're currently inside a conditionally-evaluated expression.
  template <class T, class... As>
  void pushFullExprCleanup(CleanupKind kind, As... A) {
    // If we're not in a conditional branch, or if none of the
    // arguments requires saving, then use the unconditional cleanup.
    if (!isInConditionalBranch())
      return EHStack.pushCleanup<T>(kind, A...);

    // Stash values in a tuple so we can guarantee the order of saves.
    typedef std::tuple<typename DominatingValue<As>::saved_type...> SavedTuple;
    SavedTuple Saved{saveValueInCond(A)...};

    typedef EHScopeStack::ConditionalCleanup<T, As...> CleanupType;
    EHStack.pushCleanupTuple<CleanupType>(kind, Saved);
    initFullExprCleanup();
  }

  /// Queue a cleanup to be pushed after finishing the current full-expression,
  /// potentially with an active flag.
  template <class T, class... As>
  void pushCleanupAfterFullExpr(CleanupKind Kind, As... A) {
    if (!isInConditionalBranch())
      return pushCleanupAfterFullExprWithActiveFlag<T>(Kind, Address::invalid(),
                                                       A...);

    Address ActiveFlag = createCleanupActiveFlag();
    assert(!DominatingValue<Address>::needsSaving(ActiveFlag) &&
           "cleanup active flag should never need saving");

    typedef std::tuple<typename DominatingValue<As>::saved_type...> SavedTuple;
    SavedTuple Saved{saveValueInCond(A)...};

    typedef EHScopeStack::ConditionalCleanup<T, As...> CleanupType;
    pushCleanupAfterFullExprWithActiveFlag<CleanupType>(Kind, ActiveFlag, Saved);
  }

  template <class T, class... As>
  void pushCleanupAfterFullExprWithActiveFlag(CleanupKind Kind,
                                              Address ActiveFlag, As... A) {
    LifetimeExtendedCleanupHeader Header = {sizeof(T), Kind,
                                            ActiveFlag.isValid()};

    size_t OldSize = LifetimeExtendedCleanupStack.size();
    LifetimeExtendedCleanupStack.resize(
        LifetimeExtendedCleanupStack.size() + sizeof(Header) + Header.Size +
        (Header.IsConditional ? sizeof(ActiveFlag) : 0));

    static_assert(sizeof(Header) % alignof(T) == 0,
                  "Cleanup will be allocated on misaligned address");
    char *Buffer = &LifetimeExtendedCleanupStack[OldSize];
    new (Buffer) LifetimeExtendedCleanupHeader(Header);
    new (Buffer + sizeof(Header)) T(A...);
    if (Header.IsConditional)
      new (Buffer + sizeof(Header) + sizeof(T)) Address(ActiveFlag);
  }

  /// Set up the last cleanup that was pushed as a conditional
  /// full-expression cleanup.
  void initFullExprCleanup() {
    initFullExprCleanupWithFlag(createCleanupActiveFlag());
  }

  void initFullExprCleanupWithFlag(Address ActiveFlag);
  Address createCleanupActiveFlag();

  /// PushDestructorCleanup - Push a cleanup to call the
  /// complete-object destructor of an object of the given type at the
  /// given address.  Does nothing if T is not a C++ class type with a
  /// non-trivial destructor.
  void PushDestructorCleanup(QualType T, Address Addr);

  /// PushDestructorCleanup - Push a cleanup to call the
  /// complete-object variant of the given destructor on the object at
  /// the given address.
  void PushDestructorCleanup(const CXXDestructorDecl *Dtor, QualType T,
                             Address Addr);

  /// PopCleanupBlock - Will pop the cleanup entry on the stack and
  /// process all branch fixups.
  void PopCleanupBlock(bool FallThroughIsBranchThrough = false);

  /// DeactivateCleanupBlock - Deactivates the given cleanup block.
  /// The block cannot be reactivated.  Pops it if it's the top of the
  /// stack.
  ///
  /// \param DominatingIP - An instruction which is known to
  ///   dominate the current IP (if set) and which lies along
  ///   all paths of execution between the current IP and the
  ///   the point at which the cleanup comes into scope.
  void DeactivateCleanupBlock(EHScopeStack::stable_iterator Cleanup,
                              llvm::Instruction *DominatingIP);

  /// ActivateCleanupBlock - Activates an initially-inactive cleanup.
  /// Cannot be used to resurrect a deactivated cleanup.
  ///
  /// \param DominatingIP - An instruction which is known to
  ///   dominate the current IP (if set) and which lies along
  ///   all paths of execution between the current IP and the
  ///   the point at which the cleanup comes into scope.
  void ActivateCleanupBlock(EHScopeStack::stable_iterator Cleanup,
                            llvm::Instruction *DominatingIP);

  /// Enters a new scope for capturing cleanups, all of which
  /// will be executed once the scope is exited.
  class RunCleanupsScope {
    EHScopeStack::stable_iterator CleanupStackDepth, OldCleanupScopeDepth;
    size_t LifetimeExtendedCleanupStackSize;
    bool OldDidCallStackSave;
  protected:
    bool PerformCleanup;
  private:

    RunCleanupsScope(const RunCleanupsScope &) = delete;
    void operator=(const RunCleanupsScope &) = delete;

  protected:
    CodeGenFunction& CGF;

  public:
    /// Enter a new cleanup scope.
    explicit RunCleanupsScope(CodeGenFunction &CGF)
      : PerformCleanup(true), CGF(CGF)
    {
      CleanupStackDepth = CGF.EHStack.stable_begin();
      LifetimeExtendedCleanupStackSize =
          CGF.LifetimeExtendedCleanupStack.size();
      OldDidCallStackSave = CGF.DidCallStackSave;
      CGF.DidCallStackSave = false;
      OldCleanupScopeDepth = CGF.CurrentCleanupScopeDepth;
      CGF.CurrentCleanupScopeDepth = CleanupStackDepth;
    }

    /// Exit this cleanup scope, emitting any accumulated cleanups.
    ~RunCleanupsScope() {
      if (PerformCleanup)
        ForceCleanup();
    }

    /// Determine whether this scope requires any cleanups.
    bool requiresCleanups() const {
      return CGF.EHStack.stable_begin() != CleanupStackDepth;
    }

    /// Force the emission of cleanups now, instead of waiting
    /// until this object is destroyed.
    /// \param ValuesToReload - A list of values that need to be available at
    /// the insertion point after cleanup emission. If cleanup emission created
    /// a shared cleanup block, these value pointers will be rewritten.
    /// Otherwise, they not will be modified.
    void ForceCleanup(std::initializer_list<llvm::Value**> ValuesToReload = {}) {
      assert(PerformCleanup && "Already forced cleanup");
      CGF.DidCallStackSave = OldDidCallStackSave;
      CGF.PopCleanupBlocks(CleanupStackDepth, LifetimeExtendedCleanupStackSize,
                           ValuesToReload);
      PerformCleanup = false;
      CGF.CurrentCleanupScopeDepth = OldCleanupScopeDepth;
    }
  };

  // Cleanup stack depth of the RunCleanupsScope that was pushed most recently.
  EHScopeStack::stable_iterator CurrentCleanupScopeDepth =
      EHScopeStack::stable_end();

  class LexicalScope : public RunCleanupsScope {
    SourceRange Range;
    SmallVector<const LabelDecl*, 4> Labels;
    LexicalScope *ParentScope;

    LexicalScope(const LexicalScope &) = delete;
    void operator=(const LexicalScope &) = delete;

  public:
    /// Enter a new cleanup scope.
    explicit LexicalScope(CodeGenFunction &CGF, SourceRange Range)
      : RunCleanupsScope(CGF), Range(Range), ParentScope(CGF.CurLexicalScope) {
      CGF.CurLexicalScope = this;
      if (CGDebugInfo *DI = CGF.getDebugInfo())
        DI->EmitLexicalBlockStart(CGF.Builder, Range.getBegin());
    }

    void addLabel(const LabelDecl *label) {
      assert(PerformCleanup && "adding label to dead scope?");
      Labels.push_back(label);
    }

    /// Exit this cleanup scope, emitting any accumulated
    /// cleanups.
    ~LexicalScope() {
      if (CGDebugInfo *DI = CGF.getDebugInfo())
        DI->EmitLexicalBlockEnd(CGF.Builder, Range.getEnd());

      // If we should perform a cleanup, force them now.  Note that
      // this ends the cleanup scope before rescoping any labels.
      if (PerformCleanup) {
        ApplyDebugLocation DL(CGF, Range.getEnd());
        ForceCleanup();
      }
    }

    /// Force the emission of cleanups now, instead of waiting
    /// until this object is destroyed.
    void ForceCleanup() {
      CGF.CurLexicalScope = ParentScope;
      RunCleanupsScope::ForceCleanup();

      if (!Labels.empty())
        rescopeLabels();
    }

    bool hasLabels() const {
      return !Labels.empty();
    }

    void rescopeLabels();
  };

  typedef llvm::DenseMap<const Decl *, Address> DeclMapTy;

  /// The class used to assign some variables some temporarily addresses.
  class OMPMapVars {
    DeclMapTy SavedLocals;
    DeclMapTy SavedTempAddresses;
    OMPMapVars(const OMPMapVars &) = delete;
    void operator=(const OMPMapVars &) = delete;

  public:
    explicit OMPMapVars() = default;
    ~OMPMapVars() {
      assert(SavedLocals.empty() && "Did not restored original addresses.");
    };

    /// Sets the address of the variable \p LocalVD to be \p TempAddr in
    /// function \p CGF.
    /// \return true if at least one variable was set already, false otherwise.
    bool setVarAddr(CodeGenFunction &CGF, const VarDecl *LocalVD,
                    Address TempAddr) {
      LocalVD = LocalVD->getCanonicalDecl();
      // Only save it once.
      if (SavedLocals.count(LocalVD)) return false;

      // Copy the existing local entry to SavedLocals.
      auto it = CGF.LocalDeclMap.find(LocalVD);
      if (it != CGF.LocalDeclMap.end())
        SavedLocals.try_emplace(LocalVD, it->second);
      else
        SavedLocals.try_emplace(LocalVD, Address::invalid());

      // Generate the private entry.
      QualType VarTy = LocalVD->getType();
      if (VarTy->isReferenceType()) {
        Address Temp = CGF.CreateMemTemp(VarTy);
        if (Temp.getElementType() != TempAddr.getPointer()->getType())
          Temp = Address(CGF.Builder.CreatePointerBitCastOrAddrSpaceCast(
                             Temp.getPointer(),
                             TempAddr.getPointer()->getType()->getPointerTo()),
                         CGF.Int8Ty, TempAddr.getAlignment());
        CGF.Builder.CreateStore(TempAddr.getPointer(), Temp);
        TempAddr = Temp;
      }
      SavedTempAddresses.try_emplace(LocalVD, TempAddr);

      return true;
    }

    /// Applies new addresses to the list of the variables.
    /// \return true if at least one variable is using new address, false
    /// otherwise.
    bool apply(CodeGenFunction &CGF) {
      copyInto(SavedTempAddresses, CGF.LocalDeclMap);
      SavedTempAddresses.clear();
      return !SavedLocals.empty();
    }

    /// Restores original addresses of the variables.
    void restore(CodeGenFunction &CGF) {
      if (!SavedLocals.empty()) {
        copyInto(SavedLocals, CGF.LocalDeclMap);
        SavedLocals.clear();
      }
    }

  private:
    /// Copy all the entries in the source map over the corresponding
    /// entries in the destination, which must exist.
    static void copyInto(const DeclMapTy &Src, DeclMapTy &Dest) {
      for (auto &Pair : Src) {
        if (!Pair.second.isValid()) {
          Dest.erase(Pair.first);
          continue;
        }

        auto I = Dest.find(Pair.first);
        if (I != Dest.end())
          I->second = Pair.second;
        else
          Dest.insert(Pair);
      }
    }
  };

  /// The scope used to remap some variables as private in the OpenMP loop body
  /// (or other captured region emitted without outlining), and to restore old
  /// vars back on exit.
  class OMPPrivateScope : public RunCleanupsScope {
    OMPMapVars MappedVars;
    OMPPrivateScope(const OMPPrivateScope &) = delete;
    void operator=(const OMPPrivateScope &) = delete;

  public:
    /// Enter a new OpenMP private scope.
    explicit OMPPrivateScope(CodeGenFunction &CGF) : RunCleanupsScope(CGF) {}

    /// Registers \p LocalVD variable as a private with \p Addr as the address
    /// of the corresponding private variable. \p
    /// PrivateGen is the address of the generated private variable.
    /// \return true if the variable is registered as private, false if it has
    /// been privatized already.
    bool addPrivate(const VarDecl *LocalVD, Address Addr) {
      assert(PerformCleanup && "adding private to dead scope");
      return MappedVars.setVarAddr(CGF, LocalVD, Addr);
    }

    /// Privatizes local variables previously registered as private.
    /// Registration is separate from the actual privatization to allow
    /// initializers use values of the original variables, not the private one.
    /// This is important, for example, if the private variable is a class
    /// variable initialized by a constructor that references other private
    /// variables. But at initialization original variables must be used, not
    /// private copies.
    /// \return true if at least one variable was privatized, false otherwise.
    bool Privatize() { return MappedVars.apply(CGF); }

    void ForceCleanup() {
      RunCleanupsScope::ForceCleanup();
      restoreMap();
    }

    /// Exit scope - all the mapped variables are restored.
    ~OMPPrivateScope() {
      if (PerformCleanup)
        ForceCleanup();
    }

    /// Checks if the global variable is captured in current function.
    bool isGlobalVarCaptured(const VarDecl *VD) const {
      VD = VD->getCanonicalDecl();
      return !VD->isLocalVarDeclOrParm() && CGF.LocalDeclMap.count(VD) > 0;
    }

    /// Restore all mapped variables w/o clean up. This is usefully when we want
    /// to reference the original variables but don't want the clean up because
    /// that could emit lifetime end too early, causing backend issue #56913.
    void restoreMap() { MappedVars.restore(CGF); }
  };

  /// Save/restore original map of previously emitted local vars in case when we
  /// need to duplicate emission of the same code several times in the same
  /// function for OpenMP code.
  class OMPLocalDeclMapRAII {
    CodeGenFunction &CGF;
    DeclMapTy SavedMap;

  public:
    OMPLocalDeclMapRAII(CodeGenFunction &CGF)
        : CGF(CGF), SavedMap(CGF.LocalDeclMap) {}
    ~OMPLocalDeclMapRAII() { SavedMap.swap(CGF.LocalDeclMap); }
  };

  /// Takes the old cleanup stack size and emits the cleanup blocks
  /// that have been added.
  void
  PopCleanupBlocks(EHScopeStack::stable_iterator OldCleanupStackSize,
                   std::initializer_list<llvm::Value **> ValuesToReload = {});

  /// Takes the old cleanup stack size and emits the cleanup blocks
  /// that have been added, then adds all lifetime-extended cleanups from
  /// the given position to the stack.
  void
  PopCleanupBlocks(EHScopeStack::stable_iterator OldCleanupStackSize,
                   size_t OldLifetimeExtendedStackSize,
                   std::initializer_list<llvm::Value **> ValuesToReload = {});

  void ResolveBranchFixups(llvm::BasicBlock *Target);

  /// The given basic block lies in the current EH scope, but may be a
  /// target of a potentially scope-crossing jump; get a stable handle
  /// to which we can perform this jump later.
  JumpDest getJumpDestInCurrentScope(llvm::BasicBlock *Target) {
    return JumpDest(Target,
                    EHStack.getInnermostNormalCleanup(),
                    NextCleanupDestIndex++);
  }

  /// The given basic block lies in the current EH scope, but may be a
  /// target of a potentially scope-crossing jump; get a stable handle
  /// to which we can perform this jump later.
  JumpDest getJumpDestInCurrentScope(StringRef Name = StringRef()) {
    return getJumpDestInCurrentScope(createBasicBlock(Name));
  }

  /// EmitBranchThroughCleanup - Emit a branch from the current insert
  /// block through the normal cleanup handling code (if any) and then
  /// on to \arg Dest.
  void EmitBranchThroughCleanup(JumpDest Dest);

  /// isObviouslyBranchWithoutCleanups - Return true if a branch to the
  /// specified destination obviously has no cleanups to run.  'false' is always
  /// a conservatively correct answer for this method.
  bool isObviouslyBranchWithoutCleanups(JumpDest Dest) const;

  /// popCatchScope - Pops the catch scope at the top of the EHScope
  /// stack, emitting any required code (other than the catch handlers
  /// themselves).
  void popCatchScope();

  llvm::BasicBlock *getEHResumeBlock(bool isCleanup);
  llvm::BasicBlock *getEHDispatchBlock(EHScopeStack::stable_iterator scope);
  llvm::BasicBlock *
  getFuncletEHDispatchBlock(EHScopeStack::stable_iterator scope);

  /// An object to manage conditionally-evaluated expressions.
  class ConditionalEvaluation {
    llvm::BasicBlock *StartBB;

  public:
    ConditionalEvaluation(CodeGenFunction &CGF)
      : StartBB(CGF.Builder.GetInsertBlock()) {}

    void begin(CodeGenFunction &CGF) {
      assert(CGF.OutermostConditional != this);
      if (!CGF.OutermostConditional)
        CGF.OutermostConditional = this;
    }

    void end(CodeGenFunction &CGF) {
      assert(CGF.OutermostConditional != nullptr);
      if (CGF.OutermostConditional == this)
        CGF.OutermostConditional = nullptr;
    }

    /// Returns a block which will be executed prior to each
    /// evaluation of the conditional code.
    llvm::BasicBlock *getStartingBlock() const {
      return StartBB;
    }
  };

  /// isInConditionalBranch - Return true if we're currently emitting
  /// one branch or the other of a conditional expression.
  bool isInConditionalBranch() const { return OutermostConditional != nullptr; }

  void setBeforeOutermostConditional(llvm::Value *value, Address addr) {
    assert(isInConditionalBranch());
    llvm::BasicBlock *block = OutermostConditional->getStartingBlock();
    auto store = new llvm::StoreInst(value, addr.getPointer(), &block->back());
    store->setAlignment(addr.getAlignment().getAsAlign());
  }

  /// An RAII object to record that we're evaluating a statement
  /// expression.
  class StmtExprEvaluation {
    CodeGenFunction &CGF;

    /// We have to save the outermost conditional: cleanups in a
    /// statement expression aren't conditional just because the
    /// StmtExpr is.
    ConditionalEvaluation *SavedOutermostConditional;

  public:
    StmtExprEvaluation(CodeGenFunction &CGF)
      : CGF(CGF), SavedOutermostConditional(CGF.OutermostConditional) {
      CGF.OutermostConditional = nullptr;
    }

    ~StmtExprEvaluation() {
      CGF.OutermostConditional = SavedOutermostConditional;
      CGF.EnsureInsertPoint();
    }
  };

  /// An object which temporarily prevents a value from being
  /// destroyed by aggressive peephole optimizations that assume that
  /// all uses of a value have been realized in the IR.
  class PeepholeProtection {
    llvm::Instruction *Inst;
    friend class CodeGenFunction;

  public:
    PeepholeProtection() : Inst(nullptr) {}
  };

  /// A non-RAII class containing all the information about a bound
  /// opaque value.  OpaqueValueMapping, below, is a RAII wrapper for
  /// this which makes individual mappings very simple; using this
  /// class directly is useful when you have a variable number of
  /// opaque values or don't want the RAII functionality for some
  /// reason.
  class OpaqueValueMappingData {
    const OpaqueValueExpr *OpaqueValue;
    bool BoundLValue;
    CodeGenFunction::PeepholeProtection Protection;

    OpaqueValueMappingData(const OpaqueValueExpr *ov,
                           bool boundLValue)
      : OpaqueValue(ov), BoundLValue(boundLValue) {}
  public:
    OpaqueValueMappingData() : OpaqueValue(nullptr) {}

    static bool shouldBindAsLValue(const Expr *expr) {
      // gl-values should be bound as l-values for obvious reasons.
      // Records should be bound as l-values because IR generation
      // always keeps them in memory.  Expressions of function type
      // act exactly like l-values but are formally required to be
      // r-values in C.
      return expr->isGLValue() ||
             expr->getType()->isFunctionType() ||
             hasAggregateEvaluationKind(expr->getType());
    }

    static OpaqueValueMappingData bind(CodeGenFunction &CGF,
                                       const OpaqueValueExpr *ov,
                                       const Expr *e) {
      if (shouldBindAsLValue(ov))
        return bind(CGF, ov, CGF.EmitLValue(e));
      return bind(CGF, ov, CGF.EmitAnyExpr(e));
    }

    static OpaqueValueMappingData bind(CodeGenFunction &CGF,
                                       const OpaqueValueExpr *ov,
                                       const LValue &lv) {
      assert(shouldBindAsLValue(ov));
      CGF.OpaqueLValues.insert(std::make_pair(ov, lv));
      return OpaqueValueMappingData(ov, true);
    }

    static OpaqueValueMappingData bind(CodeGenFunction &CGF,
                                       const OpaqueValueExpr *ov,
                                       const RValue &rv) {
      assert(!shouldBindAsLValue(ov));
      CGF.OpaqueRValues.insert(std::make_pair(ov, rv));

      OpaqueValueMappingData data(ov, false);

      // Work around an extremely aggressive peephole optimization in
      // EmitScalarConversion which assumes that all other uses of a
      // value are extant.
      data.Protection = CGF.protectFromPeepholes(rv);

      return data;
    }

    bool isValid() const { return OpaqueValue != nullptr; }
    void clear() { OpaqueValue = nullptr; }

    void unbind(CodeGenFunction &CGF) {
      assert(OpaqueValue && "no data to unbind!");

      if (BoundLValue) {
        CGF.OpaqueLValues.erase(OpaqueValue);
      } else {
        CGF.OpaqueRValues.erase(OpaqueValue);
        CGF.unprotectFromPeepholes(Protection);
      }
    }
  };

  /// An RAII object to set (and then clear) a mapping for an OpaqueValueExpr.
  class OpaqueValueMapping {
    CodeGenFunction &CGF;
    OpaqueValueMappingData Data;

  public:
    static bool shouldBindAsLValue(const Expr *expr) {
      return OpaqueValueMappingData::shouldBindAsLValue(expr);
    }

    /// Build the opaque value mapping for the given conditional
    /// operator if it's the GNU ?: extension.  This is a common
    /// enough pattern that the convenience operator is really
    /// helpful.
    ///
    OpaqueValueMapping(CodeGenFunction &CGF,
                       const AbstractConditionalOperator *op) : CGF(CGF) {
      if (isa<ConditionalOperator>(op))
        // Leave Data empty.
        return;

      const BinaryConditionalOperator *e = cast<BinaryConditionalOperator>(op);
      Data = OpaqueValueMappingData::bind(CGF, e->getOpaqueValue(),
                                          e->getCommon());
    }

    /// Build the opaque value mapping for an OpaqueValueExpr whose source
    /// expression is set to the expression the OVE represents.
    OpaqueValueMapping(CodeGenFunction &CGF, const OpaqueValueExpr *OV)
        : CGF(CGF) {
      if (OV) {
        assert(OV->getSourceExpr() && "wrong form of OpaqueValueMapping used "
                                      "for OVE with no source expression");
        Data = OpaqueValueMappingData::bind(CGF, OV, OV->getSourceExpr());
      }
    }

    OpaqueValueMapping(CodeGenFunction &CGF,
                       const OpaqueValueExpr *opaqueValue,
                       LValue lvalue)
      : CGF(CGF), Data(OpaqueValueMappingData::bind(CGF, opaqueValue, lvalue)) {
    }

    OpaqueValueMapping(CodeGenFunction &CGF,
                       const OpaqueValueExpr *opaqueValue,
                       RValue rvalue)
      : CGF(CGF), Data(OpaqueValueMappingData::bind(CGF, opaqueValue, rvalue)) {
    }

    void pop() {
      Data.unbind(CGF);
      Data.clear();
    }

    ~OpaqueValueMapping() {
      if (Data.isValid()) Data.unbind(CGF);
    }
  };

private:
  CGDebugInfo *DebugInfo;
  /// Used to create unique names for artificial VLA size debug info variables.
  unsigned VLAExprCounter = 0;
  bool DisableDebugInfo = false;

  /// DidCallStackSave - Whether llvm.stacksave has been called. Used to avoid
  /// calling llvm.stacksave for multiple VLAs in the same scope.
  bool DidCallStackSave = false;

  /// IndirectBranch - The first time an indirect goto is seen we create a block
  /// with an indirect branch.  Every time we see the address of a label taken,
  /// we add the label to the indirect goto.  Every subsequent indirect goto is
  /// codegen'd as a jump to the IndirectBranch's basic block.
  llvm::IndirectBrInst *IndirectBranch = nullptr;

  /// LocalDeclMap - This keeps track of the LLVM allocas or globals for local C
  /// decls.
  DeclMapTy LocalDeclMap;

  // Keep track of the cleanups for callee-destructed parameters pushed to the
  // cleanup stack so that they can be deactivated later.
  llvm::DenseMap<const ParmVarDecl *, EHScopeStack::stable_iterator>
      CalleeDestructedParamCleanups;

  /// SizeArguments - If a ParmVarDecl had the pass_object_size attribute, this
  /// will contain a mapping from said ParmVarDecl to its implicit "object_size"
  /// parameter.
  llvm::SmallDenseMap<const ParmVarDecl *, const ImplicitParamDecl *, 2>
      SizeArguments;

  /// Track escaped local variables with auto storage. Used during SEH
  /// outlining to produce a call to llvm.localescape.
  llvm::DenseMap<llvm::AllocaInst *, int> EscapedLocals;

  /// LabelMap - This keeps track of the LLVM basic block for each C label.
  llvm::DenseMap<const LabelDecl*, JumpDest> LabelMap;

  // BreakContinueStack - This keeps track of where break and continue
  // statements should jump to.
  struct BreakContinue {
    BreakContinue(JumpDest Break, JumpDest Continue)
      : BreakBlock(Break), ContinueBlock(Continue) {}

    JumpDest BreakBlock;
    JumpDest ContinueBlock;
  };
  SmallVector<BreakContinue, 8> BreakContinueStack;

  /// Handles cancellation exit points in OpenMP-related constructs.
  class OpenMPCancelExitStack {
    /// Tracks cancellation exit point and join point for cancel-related exit
    /// and normal exit.
    struct CancelExit {
      CancelExit() = default;
      CancelExit(OpenMPDirectiveKind Kind, JumpDest ExitBlock,
                 JumpDest ContBlock)
          : Kind(Kind), ExitBlock(ExitBlock), ContBlock(ContBlock) {}
      OpenMPDirectiveKind Kind = llvm::omp::OMPD_unknown;
      /// true if the exit block has been emitted already by the special
      /// emitExit() call, false if the default codegen is used.
      bool HasBeenEmitted = false;
      JumpDest ExitBlock;
      JumpDest ContBlock;
    };

    SmallVector<CancelExit, 8> Stack;

  public:
    OpenMPCancelExitStack() : Stack(1) {}
    ~OpenMPCancelExitStack() = default;
    /// Fetches the exit block for the current OpenMP construct.
    JumpDest getExitBlock() const { return Stack.back().ExitBlock; }
    /// Emits exit block with special codegen procedure specific for the related
    /// OpenMP construct + emits code for normal construct cleanup.
    void emitExit(CodeGenFunction &CGF, OpenMPDirectiveKind Kind,
                  const llvm::function_ref<void(CodeGenFunction &)> CodeGen) {
      if (Stack.back().Kind == Kind && getExitBlock().isValid()) {
        assert(CGF.getOMPCancelDestination(Kind).isValid());
        assert(CGF.HaveInsertPoint());
        assert(!Stack.back().HasBeenEmitted);
        auto IP = CGF.Builder.saveAndClearIP();
        CGF.EmitBlock(Stack.back().ExitBlock.getBlock());
        CodeGen(CGF);
        CGF.EmitBranch(Stack.back().ContBlock.getBlock());
        CGF.Builder.restoreIP(IP);
        Stack.back().HasBeenEmitted = true;
      }
      CodeGen(CGF);
    }
    /// Enter the cancel supporting \a Kind construct.
    /// \param Kind OpenMP directive that supports cancel constructs.
    /// \param HasCancel true, if the construct has inner cancel directive,
    /// false otherwise.
    void enter(CodeGenFunction &CGF, OpenMPDirectiveKind Kind, bool HasCancel) {
      Stack.push_back({Kind,
                       HasCancel ? CGF.getJumpDestInCurrentScope("cancel.exit")
                                 : JumpDest(),
                       HasCancel ? CGF.getJumpDestInCurrentScope("cancel.cont")
                                 : JumpDest()});
    }
    /// Emits default exit point for the cancel construct (if the special one
    /// has not be used) + join point for cancel/normal exits.
    void exit(CodeGenFunction &CGF) {
      if (getExitBlock().isValid()) {
        assert(CGF.getOMPCancelDestination(Stack.back().Kind).isValid());
        bool HaveIP = CGF.HaveInsertPoint();
        if (!Stack.back().HasBeenEmitted) {
          if (HaveIP)
            CGF.EmitBranchThroughCleanup(Stack.back().ContBlock);
          CGF.EmitBlock(Stack.back().ExitBlock.getBlock());
          CGF.EmitBranchThroughCleanup(Stack.back().ContBlock);
        }
        CGF.EmitBlock(Stack.back().ContBlock.getBlock());
        if (!HaveIP) {
          CGF.Builder.CreateUnreachable();
          CGF.Builder.ClearInsertionPoint();
        }
      }
      Stack.pop_back();
    }
  };
  OpenMPCancelExitStack OMPCancelStack;

  /// Lower the Likelihood knowledge about the \p Cond via llvm.expect intrin.
  llvm::Value *emitCondLikelihoodViaExpectIntrinsic(llvm::Value *Cond,
                                                    Stmt::Likelihood LH);

  CodeGenPGO PGO;

  /// Calculate branch weights appropriate for PGO data
  llvm::MDNode *createProfileWeights(uint64_t TrueCount,
                                     uint64_t FalseCount) const;
  llvm::MDNode *createProfileWeights(ArrayRef<uint64_t> Weights) const;
  llvm::MDNode *createProfileWeightsForLoop(const Stmt *Cond,
                                            uint64_t LoopCount) const;

public:
  /// Increment the profiler's counter for the given statement by \p StepV.
  /// If \p StepV is null, the default increment is 1.
  void incrementProfileCounter(const Stmt *S, llvm::Value *StepV = nullptr) {
    if (CGM.getCodeGenOpts().hasProfileClangInstr() &&
        !CurFn->hasFnAttribute(llvm::Attribute::NoProfile) &&
        !CurFn->hasFnAttribute(llvm::Attribute::SkipProfile))
      PGO.emitCounterIncrement(Builder, S, StepV);
    PGO.setCurrentStmt(S);
  }

  /// Get the profiler's count for the given statement.
  uint64_t getProfileCount(const Stmt *S) {
    return PGO.getStmtCount(S).value_or(0);
  }

  /// Set the profiler's current count.
  void setCurrentProfileCount(uint64_t Count) {
    PGO.setCurrentRegionCount(Count);
  }

  /// Get the profiler's current count. This is generally the count for the most
  /// recently incremented counter.
  uint64_t getCurrentProfileCount() {
    return PGO.getCurrentRegionCount();
  }

private:

  /// SwitchInsn - This is nearest current switch instruction. It is null if
  /// current context is not in a switch.
  llvm::SwitchInst *SwitchInsn = nullptr;
  /// The branch weights of SwitchInsn when doing instrumentation based PGO.
  SmallVector<uint64_t, 16> *SwitchWeights = nullptr;

  /// The likelihood attributes of the SwitchCase.
  SmallVector<Stmt::Likelihood, 16> *SwitchLikelihood = nullptr;

  /// CaseRangeBlock - This block holds if condition check for last case
  /// statement range in current switch instruction.
  llvm::BasicBlock *CaseRangeBlock = nullptr;

  /// OpaqueLValues - Keeps track of the current set of opaque value
  /// expressions.
  llvm::DenseMap<const OpaqueValueExpr *, LValue> OpaqueLValues;
  llvm::DenseMap<const OpaqueValueExpr *, RValue> OpaqueRValues;

  // VLASizeMap - This keeps track of the associated size for each VLA type.
  // We track this by the size expression rather than the type itself because
  // in certain situations, like a const qualifier applied to an VLA typedef,
  // multiple VLA types can share the same size expression.
  // FIXME: Maybe this could be a stack of maps that is pushed/popped as we
  // enter/leave scopes.
  llvm::DenseMap<const Expr*, llvm::Value*> VLASizeMap;

  /// A block containing a single 'unreachable' instruction.  Created
  /// lazily by getUnreachableBlock().
  llvm::BasicBlock *UnreachableBlock = nullptr;

  /// Counts of the number return expressions in the function.
  unsigned NumReturnExprs = 0;

  /// Count the number of simple (constant) return expressions in the function.
  unsigned NumSimpleReturnExprs = 0;

  /// The last regular (non-return) debug location (breakpoint) in the function.
  SourceLocation LastStopPoint;

public:
  /// Source location information about the default argument or member
  /// initializer expression we're evaluating, if any.
  CurrentSourceLocExprScope CurSourceLocExprScope;
  using SourceLocExprScopeGuard =
      CurrentSourceLocExprScope::SourceLocExprScopeGuard;

  /// A scope within which we are constructing the fields of an object which
  /// might use a CXXDefaultInitExpr. This stashes away a 'this' value to use
  /// if we need to evaluate a CXXDefaultInitExpr within the evaluation.
  class FieldConstructionScope {
  public:
    FieldConstructionScope(CodeGenFunction &CGF, Address This)
        : CGF(CGF), OldCXXDefaultInitExprThis(CGF.CXXDefaultInitExprThis) {
      CGF.CXXDefaultInitExprThis = This;
    }
    ~FieldConstructionScope() {
      CGF.CXXDefaultInitExprThis = OldCXXDefaultInitExprThis;
    }

  private:
    CodeGenFunction &CGF;
    Address OldCXXDefaultInitExprThis;
  };

  /// The scope of a CXXDefaultInitExpr. Within this scope, the value of 'this'
  /// is overridden to be the object under construction.
  class CXXDefaultInitExprScope  {
  public:
    CXXDefaultInitExprScope(CodeGenFunction &CGF, const CXXDefaultInitExpr *E)
        : CGF(CGF), OldCXXThisValue(CGF.CXXThisValue),
          OldCXXThisAlignment(CGF.CXXThisAlignment),
          SourceLocScope(E, CGF.CurSourceLocExprScope) {
      CGF.CXXThisValue = CGF.CXXDefaultInitExprThis.getPointer();
      CGF.CXXThisAlignment = CGF.CXXDefaultInitExprThis.getAlignment();
    }
    ~CXXDefaultInitExprScope() {
      CGF.CXXThisValue = OldCXXThisValue;
      CGF.CXXThisAlignment = OldCXXThisAlignment;
    }

  public:
    CodeGenFunction &CGF;
    llvm::Value *OldCXXThisValue;
    CharUnits OldCXXThisAlignment;
    SourceLocExprScopeGuard SourceLocScope;
  };

  struct CXXDefaultArgExprScope : SourceLocExprScopeGuard {
    CXXDefaultArgExprScope(CodeGenFunction &CGF, const CXXDefaultArgExpr *E)
        : SourceLocExprScopeGuard(E, CGF.CurSourceLocExprScope) {}
  };

  /// The scope of an ArrayInitLoopExpr. Within this scope, the value of the
  /// current loop index is overridden.
  class ArrayInitLoopExprScope {
  public:
    ArrayInitLoopExprScope(CodeGenFunction &CGF, llvm::Value *Index)
      : CGF(CGF), OldArrayInitIndex(CGF.ArrayInitIndex) {
      CGF.ArrayInitIndex = Index;
    }
    ~ArrayInitLoopExprScope() {
      CGF.ArrayInitIndex = OldArrayInitIndex;
    }

  private:
    CodeGenFunction &CGF;
    llvm::Value *OldArrayInitIndex;
  };

  class InlinedInheritingConstructorScope {
  public:
    InlinedInheritingConstructorScope(CodeGenFunction &CGF, GlobalDecl GD)
        : CGF(CGF), OldCurGD(CGF.CurGD), OldCurFuncDecl(CGF.CurFuncDecl),
          OldCurCodeDecl(CGF.CurCodeDecl),
          OldCXXABIThisDecl(CGF.CXXABIThisDecl),
          OldCXXABIThisValue(CGF.CXXABIThisValue),
          OldCXXThisValue(CGF.CXXThisValue),
          OldCXXABIThisAlignment(CGF.CXXABIThisAlignment),
          OldCXXThisAlignment(CGF.CXXThisAlignment),
          OldReturnValue(CGF.ReturnValue), OldFnRetTy(CGF.FnRetTy),
          OldCXXInheritedCtorInitExprArgs(
              std::move(CGF.CXXInheritedCtorInitExprArgs)) {
      CGF.CurGD = GD;
      CGF.CurFuncDecl = CGF.CurCodeDecl =
          cast<CXXConstructorDecl>(GD.getDecl());
      CGF.CXXABIThisDecl = nullptr;
      CGF.CXXABIThisValue = nullptr;
      CGF.CXXThisValue = nullptr;
      CGF.CXXABIThisAlignment = CharUnits();
      CGF.CXXThisAlignment = CharUnits();
      CGF.ReturnValue = Address::invalid();
      CGF.FnRetTy = QualType();
      CGF.CXXInheritedCtorInitExprArgs.clear();
    }
    ~InlinedInheritingConstructorScope() {
      CGF.CurGD = OldCurGD;
      CGF.CurFuncDecl = OldCurFuncDecl;
      CGF.CurCodeDecl = OldCurCodeDecl;
      CGF.CXXABIThisDecl = OldCXXABIThisDecl;
      CGF.CXXABIThisValue = OldCXXABIThisValue;
      CGF.CXXThisValue = OldCXXThisValue;
      CGF.CXXABIThisAlignment = OldCXXABIThisAlignment;
      CGF.CXXThisAlignment = OldCXXThisAlignment;
      CGF.ReturnValue = OldReturnValue;
      CGF.FnRetTy = OldFnRetTy;
      CGF.CXXInheritedCtorInitExprArgs =
          std::move(OldCXXInheritedCtorInitExprArgs);
    }

  private:
    CodeGenFunction &CGF;
    GlobalDecl OldCurGD;
    const Decl *OldCurFuncDecl;
    const Decl *OldCurCodeDecl;
    ImplicitParamDecl *OldCXXABIThisDecl;
    llvm::Value *OldCXXABIThisValue;
    llvm::Value *OldCXXThisValue;
    CharUnits OldCXXABIThisAlignment;
    CharUnits OldCXXThisAlignment;
    Address OldReturnValue;
    QualType OldFnRetTy;
    CallArgList OldCXXInheritedCtorInitExprArgs;
  };

  // Helper class for the OpenMP IR Builder. Allows reusability of code used for
  // region body, and finalization codegen callbacks. This will class will also
  // contain privatization functions used by the privatization call backs
  //
  // TODO: this is temporary class for things that are being moved out of
  // CGOpenMPRuntime, new versions of current CodeGenFunction methods, or
  // utility function for use with the OMPBuilder. Once that move to use the
  // OMPBuilder is done, everything here will either become part of CodeGenFunc.
  // directly, or a new helper class that will contain functions used by both
  // this and the OMPBuilder

  struct OMPBuilderCBHelpers {

    OMPBuilderCBHelpers() = delete;
    OMPBuilderCBHelpers(const OMPBuilderCBHelpers &) = delete;
    OMPBuilderCBHelpers &operator=(const OMPBuilderCBHelpers &) = delete;

    using InsertPointTy = llvm::OpenMPIRBuilder::InsertPointTy;

    /// Cleanup action for allocate support.
    class OMPAllocateCleanupTy final : public EHScopeStack::Cleanup {

    private:
      llvm::CallInst *RTLFnCI;

    public:
      OMPAllocateCleanupTy(llvm::CallInst *RLFnCI) : RTLFnCI(RLFnCI) {
        RLFnCI->removeFromParent();
      }

      void Emit(CodeGenFunction &CGF, Flags /*flags*/) override {
        if (!CGF.HaveInsertPoint())
          return;
        CGF.Builder.Insert(RTLFnCI);
      }
    };

    /// Returns address of the threadprivate variable for the current
    /// thread. This Also create any necessary OMP runtime calls.
    ///
    /// \param VD VarDecl for Threadprivate variable.
    /// \param VDAddr Address of the Vardecl
    /// \param Loc  The location where the barrier directive was encountered
    static Address getAddrOfThreadPrivate(CodeGenFunction &CGF,
                                          const VarDecl *VD, Address VDAddr,
                                          SourceLocation Loc);

    /// Gets the OpenMP-specific address of the local variable /p VD.
    static Address getAddressOfLocalVariable(CodeGenFunction &CGF,
                                             const VarDecl *VD);
    /// Get the platform-specific name separator.
    /// \param Parts different parts of the final name that needs separation
    /// \param FirstSeparator First separator used between the initial two
    ///        parts of the name.
    /// \param Separator separator used between all of the rest consecutinve
    ///        parts of the name
    static std::string getNameWithSeparators(ArrayRef<StringRef> Parts,
                                             StringRef FirstSeparator = ".",
                                             StringRef Separator = ".");
    /// Emit the Finalization for an OMP region
    /// \param CGF	The Codegen function this belongs to
    /// \param IP	Insertion point for generating the finalization code.
    static void FinalizeOMPRegion(CodeGenFunction &CGF, InsertPointTy IP) {
      CGBuilderTy::InsertPointGuard IPG(CGF.Builder);
      assert(IP.getBlock()->end() != IP.getPoint() &&
             "OpenMP IR Builder should cause terminated block!");

      llvm::BasicBlock *IPBB = IP.getBlock();
      llvm::BasicBlock *DestBB = IPBB->getUniqueSuccessor();
      assert(DestBB && "Finalization block should have one successor!");

      // erase and replace with cleanup branch.
      IPBB->getTerminator()->eraseFromParent();
      CGF.Builder.SetInsertPoint(IPBB);
      CodeGenFunction::JumpDest Dest = CGF.getJumpDestInCurrentScope(DestBB);
      CGF.EmitBranchThroughCleanup(Dest);
    }

    /// Emit the body of an OMP region
    /// \param CGF	          The Codegen function this belongs to
    /// \param RegionBodyStmt The body statement for the OpenMP region being
    ///                       generated
    /// \param AllocaIP       Where to insert alloca instructions
    /// \param CodeGenIP      Where to insert the region code
    /// \param RegionName     Name to be used for new blocks
    static void EmitOMPInlinedRegionBody(CodeGenFunction &CGF,
                                         const Stmt *RegionBodyStmt,
                                         InsertPointTy AllocaIP,
                                         InsertPointTy CodeGenIP,
                                         Twine RegionName);

    static void EmitCaptureStmt(CodeGenFunction &CGF, InsertPointTy CodeGenIP,
                                llvm::BasicBlock &FiniBB, llvm::Function *Fn,
                                ArrayRef<llvm::Value *> Args) {
      llvm::BasicBlock *CodeGenIPBB = CodeGenIP.getBlock();
      if (llvm::Instruction *CodeGenIPBBTI = CodeGenIPBB->getTerminator())
        CodeGenIPBBTI->eraseFromParent();

      CGF.Builder.SetInsertPoint(CodeGenIPBB);

      if (Fn->doesNotThrow())
        CGF.EmitNounwindRuntimeCall(Fn, Args);
      else
        CGF.EmitRuntimeCall(Fn, Args);

      if (CGF.Builder.saveIP().isSet())
        CGF.Builder.CreateBr(&FiniBB);
    }

    /// Emit the body of an OMP region that will be outlined in
    /// OpenMPIRBuilder::finalize().
    /// \param CGF	          The Codegen function this belongs to
    /// \param RegionBodyStmt The body statement for the OpenMP region being
    ///                       generated
    /// \param AllocaIP       Where to insert alloca instructions
    /// \param CodeGenIP      Where to insert the region code
    /// \param RegionName     Name to be used for new blocks
    static void EmitOMPOutlinedRegionBody(CodeGenFunction &CGF,
                                          const Stmt *RegionBodyStmt,
                                          InsertPointTy AllocaIP,
                                          InsertPointTy CodeGenIP,
                                          Twine RegionName);

    /// RAII for preserving necessary info during Outlined region body codegen.
    class OutlinedRegionBodyRAII {

      llvm::AssertingVH<llvm::Instruction> OldAllocaIP;
      CodeGenFunction::JumpDest OldReturnBlock;
      CodeGenFunction &CGF;

    public:
      OutlinedRegionBodyRAII(CodeGenFunction &cgf, InsertPointTy &AllocaIP,
                             llvm::BasicBlock &RetBB)
          : CGF(cgf) {
        assert(AllocaIP.isSet() &&
               "Must specify Insertion point for allocas of outlined function");
        OldAllocaIP = CGF.AllocaInsertPt;
        CGF.AllocaInsertPt = &*AllocaIP.getPoint();

        OldReturnBlock = CGF.ReturnBlock;
        CGF.ReturnBlock = CGF.getJumpDestInCurrentScope(&RetBB);
      }

      ~OutlinedRegionBodyRAII() {
        CGF.AllocaInsertPt = OldAllocaIP;
        CGF.ReturnBlock = OldReturnBlock;
      }
    };

    /// RAII for preserving necessary info during inlined region body codegen.
    class InlinedRegionBodyRAII {

      llvm::AssertingVH<llvm::Instruction> OldAllocaIP;
      CodeGenFunction &CGF;

    public:
      InlinedRegionBodyRAII(CodeGenFunction &cgf, InsertPointTy &AllocaIP,
                            llvm::BasicBlock &FiniBB)
          : CGF(cgf) {
        // Alloca insertion block should be in the entry block of the containing
        // function so it expects an empty AllocaIP in which case will reuse the
        // old alloca insertion point, or a new AllocaIP in the same block as
        // the old one
        assert((!AllocaIP.isSet() ||
                CGF.AllocaInsertPt->getParent() == AllocaIP.getBlock()) &&
               "Insertion point should be in the entry block of containing "
               "function!");
        OldAllocaIP = CGF.AllocaInsertPt;
        if (AllocaIP.isSet())
          CGF.AllocaInsertPt = &*AllocaIP.getPoint();

        // TODO: Remove the call, after making sure the counter is not used by
        //       the EHStack.
        // Since this is an inlined region, it should not modify the
        // ReturnBlock, and should reuse the one for the enclosing outlined
        // region. So, the JumpDest being return by the function is discarded
        (void)CGF.getJumpDestInCurrentScope(&FiniBB);
      }

      ~InlinedRegionBodyRAII() { CGF.AllocaInsertPt = OldAllocaIP; }
    };
  };

private:
  /// CXXThisDecl - When generating code for a C++ member function,
  /// this will hold the implicit 'this' declaration.
  ImplicitParamDecl *CXXABIThisDecl = nullptr;
  llvm::Value *CXXABIThisValue = nullptr;
  llvm::Value *CXXThisValue = nullptr;
  CharUnits CXXABIThisAlignment;
  CharUnits CXXThisAlignment;

  /// The value of 'this' to use when evaluating CXXDefaultInitExprs within
  /// this expression.
  Address CXXDefaultInitExprThis = Address::invalid();

  /// The current array initialization index when evaluating an
  /// ArrayInitIndexExpr within an ArrayInitLoopExpr.
  llvm::Value *ArrayInitIndex = nullptr;

  /// The values of function arguments to use when evaluating
  /// CXXInheritedCtorInitExprs within this context.
  CallArgList CXXInheritedCtorInitExprArgs;

  /// CXXStructorImplicitParamDecl - When generating code for a constructor or
  /// destructor, this will hold the implicit argument (e.g. VTT).
  ImplicitParamDecl *CXXStructorImplicitParamDecl = nullptr;
  llvm::Value *CXXStructorImplicitParamValue = nullptr;

  /// OutermostConditional - Points to the outermost active
  /// conditional control.  This is used so that we know if a
  /// temporary should be destroyed conditionally.
  ConditionalEvaluation *OutermostConditional = nullptr;

  /// The current lexical scope.
  LexicalScope *CurLexicalScope = nullptr;

  /// The current source location that should be used for exception
  /// handling code.
  SourceLocation CurEHLocation;

  /// BlockByrefInfos - For each __block variable, contains
  /// information about the layout of the variable.
  llvm::DenseMap<const ValueDecl *, BlockByrefInfo> BlockByrefInfos;

  /// Used by -fsanitize=nullability-return to determine whether the return
  /// value can be checked.
  llvm::Value *RetValNullabilityPrecondition = nullptr;

  /// Check if -fsanitize=nullability-return instrumentation is required for
  /// this function.
  bool requiresReturnValueNullabilityCheck() const {
    return RetValNullabilityPrecondition;
  }

  /// Used to store precise source locations for return statements by the
  /// runtime return value checks.
  Address ReturnLocation = Address::invalid();

  /// Check if the return value of this function requires sanitization.
  bool requiresReturnValueCheck() const;

  llvm::BasicBlock *TerminateLandingPad = nullptr;
  llvm::BasicBlock *TerminateHandler = nullptr;
  llvm::SmallVector<llvm::BasicBlock *, 2> TrapBBs;

  /// Terminate funclets keyed by parent funclet pad.
  llvm::MapVector<llvm::Value *, llvm::BasicBlock *> TerminateFunclets;

  /// Largest vector width used in ths function. Will be used to create a
  /// function attribute.
  unsigned LargestVectorWidth = 0;

  /// True if we need emit the life-time markers. This is initially set in
  /// the constructor, but could be overwritten to true if this is a coroutine.
  bool ShouldEmitLifetimeMarkers;

  /// Add OpenCL kernel arg metadata and the kernel attribute metadata to
  /// the function metadata.
  void EmitKernelMetadata(const FunctionDecl *FD, llvm::Function *Fn);

public:
  CodeGenFunction(CodeGenModule &cgm, bool suppressNewContext=false);
  ~CodeGenFunction();

  CodeGenTypes &getTypes() const { return CGM.getTypes(); }
  ASTContext &getContext() const { return CGM.getContext(); }
  CGDebugInfo *getDebugInfo() {
    if (DisableDebugInfo)
      return nullptr;
    return DebugInfo;
  }
  void disableDebugInfo() { DisableDebugInfo = true; }
  void enableDebugInfo() { DisableDebugInfo = false; }

  bool shouldUseFusedARCCalls() {
    return CGM.getCodeGenOpts().OptimizationLevel == 0;
  }

  const LangOptions &getLangOpts() const { return CGM.getLangOpts(); }

  /// Returns a pointer to the function's exception object and selector slot,
  /// which is assigned in every landing pad.
  Address getExceptionSlot();
  Address getEHSelectorSlot();

  /// Returns the contents of the function's exception object and selector
  /// slots.
  llvm::Value *getExceptionFromSlot();
  llvm::Value *getSelectorFromSlot();

  Address getNormalCleanupDestSlot();

  llvm::BasicBlock *getUnreachableBlock() {
    if (!UnreachableBlock) {
      UnreachableBlock = createBasicBlock("unreachable");
      new llvm::UnreachableInst(getLLVMContext(), UnreachableBlock);
    }
    return UnreachableBlock;
  }

  llvm::BasicBlock *getInvokeDest() {
    if (!EHStack.requiresLandingPad()) return nullptr;
    return getInvokeDestImpl();
  }

  bool currentFunctionUsesSEHTry() const { return !!CurSEHParent; }

  const TargetInfo &getTarget() const { return Target; }
  llvm::LLVMContext &getLLVMContext() { return CGM.getLLVMContext(); }
  const TargetCodeGenInfo &getTargetHooks() const {
    return CGM.getTargetCodeGenInfo();
  }

  //===--------------------------------------------------------------------===//
  //                                  Cleanups
  //===--------------------------------------------------------------------===//

  typedef void Destroyer(CodeGenFunction &CGF, Address addr, QualType ty);

  void pushIrregularPartialArrayCleanup(llvm::Value *arrayBegin,
                                        Address arrayEndPointer,
                                        QualType elementType,
                                        CharUnits elementAlignment,
                                        Destroyer *destroyer);
  void pushRegularPartialArrayCleanup(llvm::Value *arrayBegin,
                                      llvm::Value *arrayEnd,
                                      QualType elementType,
                                      CharUnits elementAlignment,
                                      Destroyer *destroyer);

  void pushDestroy(QualType::DestructionKind dtorKind,
                   Address addr, QualType type);
  void pushEHDestroy(QualType::DestructionKind dtorKind,
                     Address addr, QualType type);
  void pushDestroy(CleanupKind kind, Address addr, QualType type,
                   Destroyer *destroyer, bool useEHCleanupForArray);
  void pushLifetimeExtendedDestroy(CleanupKind kind, Address addr,
                                   QualType type, Destroyer *destroyer,
                                   bool useEHCleanupForArray);
  void pushCallObjectDeleteCleanup(const FunctionDecl *OperatorDelete,
                                   llvm::Value *CompletePtr,
                                   QualType ElementType);
  void pushStackRestore(CleanupKind kind, Address SPMem);
  void emitDestroy(Address addr, QualType type, Destroyer *destroyer,
                   bool useEHCleanupForArray);
  llvm::Function *generateDestroyHelper(Address addr, QualType type,
                                        Destroyer *destroyer,
                                        bool useEHCleanupForArray,
                                        const VarDecl *VD);
  void emitArrayDestroy(llvm::Value *begin, llvm::Value *end,
                        QualType elementType, CharUnits elementAlign,
                        Destroyer *destroyer,
                        bool checkZeroLength, bool useEHCleanup);

  Destroyer *getDestroyer(QualType::DestructionKind destructionKind);

  /// Determines whether an EH cleanup is required to destroy a type
  /// with the given destruction kind.
  bool needsEHCleanup(QualType::DestructionKind kind) {
    switch (kind) {
    case QualType::DK_none:
      return false;
    case QualType::DK_cxx_destructor:
    case QualType::DK_objc_weak_lifetime:
    case QualType::DK_nontrivial_c_struct:
      return getLangOpts().Exceptions;
    case QualType::DK_objc_strong_lifetime:
      return getLangOpts().Exceptions &&
             CGM.getCodeGenOpts().ObjCAutoRefCountExceptions;
    }
    llvm_unreachable("bad destruction kind");
  }

  CleanupKind getCleanupKind(QualType::DestructionKind kind) {
    return (needsEHCleanup(kind) ? NormalAndEHCleanup : NormalCleanup);
  }

  //===--------------------------------------------------------------------===//
  //                                  Objective-C
  //===--------------------------------------------------------------------===//

  void GenerateObjCMethod(const ObjCMethodDecl *OMD);

  void StartObjCMethod(const ObjCMethodDecl *MD, const ObjCContainerDecl *CD);

  /// GenerateObjCGetter - Synthesize an Objective-C property getter function.
  void GenerateObjCGetter(ObjCImplementationDecl *IMP,
                          const ObjCPropertyImplDecl *PID);
  void generateObjCGetterBody(const ObjCImplementationDecl *classImpl,
                              const ObjCPropertyImplDecl *propImpl,
                              const ObjCMethodDecl *GetterMothodDecl,
                              llvm::Constant *AtomicHelperFn);

  void GenerateObjCCtorDtorMethod(ObjCImplementationDecl *IMP,
                                  ObjCMethodDecl *MD, bool ctor);

  /// GenerateObjCSetter - Synthesize an Objective-C property setter function
  /// for the given property.
  void GenerateObjCSetter(ObjCImplementationDecl *IMP,
                          const ObjCPropertyImplDecl *PID);
  void generateObjCSetterBody(const ObjCImplementationDecl *classImpl,
                              const ObjCPropertyImplDecl *propImpl,
                              llvm::Constant *AtomicHelperFn);

  //===--------------------------------------------------------------------===//
  //                                  Block Bits
  //===--------------------------------------------------------------------===//

  /// Emit block literal.
  /// \return an LLVM value which is a pointer to a struct which contains
  /// information about the block, including the block invoke function, the
  /// captured variables, etc.
  llvm::Value *EmitBlockLiteral(const BlockExpr *);

  llvm::Function *GenerateBlockFunction(GlobalDecl GD,
                                        const CGBlockInfo &Info,
                                        const DeclMapTy &ldm,
                                        bool IsLambdaConversionToBlock,
                                        bool BuildGlobalBlock);

  /// Check if \p T is a C++ class that has a destructor that can throw.
  static bool cxxDestructorCanThrow(QualType T);

  llvm::Constant *GenerateCopyHelperFunction(const CGBlockInfo &blockInfo);
  llvm::Constant *GenerateDestroyHelperFunction(const CGBlockInfo &blockInfo);
  llvm::Constant *GenerateObjCAtomicSetterCopyHelperFunction(
                                             const ObjCPropertyImplDecl *PID);
  llvm::Constant *GenerateObjCAtomicGetterCopyHelperFunction(
                                             const ObjCPropertyImplDecl *PID);
  llvm::Value *EmitBlockCopyAndAutorelease(llvm::Value *Block, QualType Ty);

  void BuildBlockRelease(llvm::Value *DeclPtr, BlockFieldFlags flags,
                         bool CanThrow);

  class AutoVarEmission;

  void emitByrefStructureInit(const AutoVarEmission &emission);

  /// Enter a cleanup to destroy a __block variable.  Note that this
  /// cleanup should be a no-op if the variable hasn't left the stack
  /// yet; if a cleanup is required for the variable itself, that needs
  /// to be done externally.
  ///
  /// \param Kind Cleanup kind.
  ///
  /// \param Addr When \p LoadBlockVarAddr is false, the address of the __block
  /// structure that will be passed to _Block_object_dispose. When
  /// \p LoadBlockVarAddr is true, the address of the field of the block
  /// structure that holds the address of the __block structure.
  ///
  /// \param Flags The flag that will be passed to _Block_object_dispose.
  ///
  /// \param LoadBlockVarAddr Indicates whether we need to emit a load from
  /// \p Addr to get the address of the __block structure.
  void enterByrefCleanup(CleanupKind Kind, Address Addr, BlockFieldFlags Flags,
                         bool LoadBlockVarAddr, bool CanThrow);

  void setBlockContextParameter(const ImplicitParamDecl *D, unsigned argNum,
                                llvm::Value *ptr);

  Address LoadBlockStruct();
  Address GetAddrOfBlockDecl(const VarDecl *var);

  /// BuildBlockByrefAddress - Computes the location of the
  /// data in a variable which is declared as __block.
  Address emitBlockByrefAddress(Address baseAddr, const VarDecl *V,
                                bool followForward = true);
  Address emitBlockByrefAddress(Address baseAddr,
                                const BlockByrefInfo &info,
                                bool followForward,
                                const llvm::Twine &name);

  const BlockByrefInfo &getBlockByrefInfo(const VarDecl *var);

  QualType BuildFunctionArgList(GlobalDecl GD, FunctionArgList &Args);

  void GenerateCode(GlobalDecl GD, llvm::Function *Fn,
                    const CGFunctionInfo &FnInfo);

  /// Annotate the function with an attribute that disables TSan checking at
  /// runtime.
  void markAsIgnoreThreadCheckingAtRuntime(llvm::Function *Fn);

  /// Emit code for the start of a function.
  /// \param Loc       The location to be associated with the function.
  /// \param StartLoc  The location of the function body.
  void StartFunction(GlobalDecl GD,
                     QualType RetTy,
                     llvm::Function *Fn,
                     const CGFunctionInfo &FnInfo,
                     const FunctionArgList &Args,
                     SourceLocation Loc = SourceLocation(),
                     SourceLocation StartLoc = SourceLocation());

  static bool IsConstructorDelegationValid(const CXXConstructorDecl *Ctor);

  void EmitConstructorBody(FunctionArgList &Args);
  void EmitDestructorBody(FunctionArgList &Args);
  void emitImplicitAssignmentOperatorBody(FunctionArgList &Args);
  void EmitFunctionBody(const Stmt *Body);
  void EmitBlockWithFallThrough(llvm::BasicBlock *BB, const Stmt *S);

  void EmitForwardingCallToLambda(const CXXMethodDecl *LambdaCallOperator,
                                  CallArgList &CallArgs);
  void EmitLambdaBlockInvokeBody();
  void EmitLambdaDelegatingInvokeBody(const CXXMethodDecl *MD);
  void EmitLambdaStaticInvokeBody(const CXXMethodDecl *MD);
  void EmitLambdaVLACapture(const VariableArrayType *VAT, LValue LV) {
    EmitStoreThroughLValue(RValue::get(VLASizeMap[VAT->getSizeExpr()]), LV);
  }
  void EmitAsanPrologueOrEpilogue(bool Prologue);

  /// Emit the unified return block, trying to avoid its emission when
  /// possible.
  /// \return The debug location of the user written return statement if the
  /// return block is avoided.
  llvm::DebugLoc EmitReturnBlock();

  /// FinishFunction - Complete IR generation of the current function. It is
  /// legal to call this function even if there is no current insertion point.
  void FinishFunction(SourceLocation EndLoc=SourceLocation());

  void StartThunk(llvm::Function *Fn, GlobalDecl GD,
                  const CGFunctionInfo &FnInfo, bool IsUnprototyped);

  void EmitCallAndReturnForThunk(llvm::FunctionCallee Callee,
                                 const ThunkInfo *Thunk, bool IsUnprototyped);

  void FinishThunk();

  /// Emit a musttail call for a thunk with a potentially adjusted this pointer.
  void EmitMustTailThunk(GlobalDecl GD, llvm::Value *AdjustedThisPtr,
                         llvm::FunctionCallee Callee);

  /// Generate a thunk for the given method.
  void generateThunk(llvm::Function *Fn, const CGFunctionInfo &FnInfo,
                     GlobalDecl GD, const ThunkInfo &Thunk,
                     bool IsUnprototyped);

  llvm::Function *GenerateVarArgsThunk(llvm::Function *Fn,
                                       const CGFunctionInfo &FnInfo,
                                       GlobalDecl GD, const ThunkInfo &Thunk);

  void EmitCtorPrologue(const CXXConstructorDecl *CD, CXXCtorType Type,
                        FunctionArgList &Args);

  void EmitInitializerForField(FieldDecl *Field, LValue LHS, Expr *Init);

  /// Struct with all information about dynamic [sub]class needed to set vptr.
  struct VPtr {
    BaseSubobject Base;
    const CXXRecordDecl *NearestVBase;
    CharUnits OffsetFromNearestVBase;
    const CXXRecordDecl *VTableClass;
  };

  /// Initialize the vtable pointer of the given subobject.
  void InitializeVTablePointer(const VPtr &vptr);

  typedef llvm::SmallVector<VPtr, 4> VPtrsVector;

  typedef llvm::SmallPtrSet<const CXXRecordDecl *, 4> VisitedVirtualBasesSetTy;
  VPtrsVector getVTablePointers(const CXXRecordDecl *VTableClass);

  void getVTablePointers(BaseSubobject Base, const CXXRecordDecl *NearestVBase,
                         CharUnits OffsetFromNearestVBase,
                         bool BaseIsNonVirtualPrimaryBase,
                         const CXXRecordDecl *VTableClass,
                         VisitedVirtualBasesSetTy &VBases, VPtrsVector &vptrs);

  void InitializeVTablePointers(const CXXRecordDecl *ClassDecl);

  /// GetVTablePtr - Return the Value of the vtable pointer member pointed
  /// to by This.
  llvm::Value *GetVTablePtr(Address This, llvm::Type *VTableTy,
                            const CXXRecordDecl *VTableClass);

  enum CFITypeCheckKind {
    CFITCK_VCall,
    CFITCK_NVCall,
    CFITCK_DerivedCast,
    CFITCK_UnrelatedCast,
    CFITCK_ICall,
    CFITCK_NVMFCall,
    CFITCK_VMFCall,
  };

  /// Derived is the presumed address of an object of type T after a
  /// cast. If T is a polymorphic class type, emit a check that the virtual
  /// table for Derived belongs to a class derived from T.
  void EmitVTablePtrCheckForCast(QualType T, Address Derived, bool MayBeNull,
                                 CFITypeCheckKind TCK, SourceLocation Loc);

  /// EmitVTablePtrCheckForCall - Virtual method MD is being called via VTable.
  /// If vptr CFI is enabled, emit a check that VTable is valid.
  void EmitVTablePtrCheckForCall(const CXXRecordDecl *RD, llvm::Value *VTable,
                                 CFITypeCheckKind TCK, SourceLocation Loc);

  /// EmitVTablePtrCheck - Emit a check that VTable is a valid virtual table for
  /// RD using llvm.type.test.
  void EmitVTablePtrCheck(const CXXRecordDecl *RD, llvm::Value *VTable,
                          CFITypeCheckKind TCK, SourceLocation Loc);

  /// If whole-program virtual table optimization is enabled, emit an assumption
  /// that VTable is a member of RD's type identifier. Or, if vptr CFI is
  /// enabled, emit a check that VTable is a member of RD's type identifier.
  void EmitTypeMetadataCodeForVCall(const CXXRecordDecl *RD,
                                    llvm::Value *VTable, SourceLocation Loc);

  /// Returns whether we should perform a type checked load when loading a
  /// virtual function for virtual calls to members of RD. This is generally
  /// true when both vcall CFI and whole-program-vtables are enabled.
  bool ShouldEmitVTableTypeCheckedLoad(const CXXRecordDecl *RD);

  /// Emit a type checked load from the given vtable.
  llvm::Value *EmitVTableTypeCheckedLoad(const CXXRecordDecl *RD,
                                         llvm::Value *VTable,
                                         llvm::Type *VTableTy,
                                         uint64_t VTableByteOffset);

  /// EnterDtorCleanups - Enter the cleanups necessary to complete the
  /// given phase of destruction for a destructor.  The end result
  /// should call destructors on members and base classes in reverse
  /// order of their construction.
  void EnterDtorCleanups(const CXXDestructorDecl *Dtor, CXXDtorType Type);

  /// ShouldInstrumentFunction - Return true if the current function should be
  /// instrumented with __cyg_profile_func_* calls
  bool ShouldInstrumentFunction();

  /// ShouldSkipSanitizerInstrumentation - Return true if the current function
  /// should not be instrumented with sanitizers.
  bool ShouldSkipSanitizerInstrumentation();

  /// ShouldXRayInstrument - Return true if the current function should be
  /// instrumented with XRay nop sleds.
  bool ShouldXRayInstrumentFunction() const;

  /// AlwaysEmitXRayCustomEvents - Return true if we must unconditionally emit
  /// XRay custom event handling calls.
  bool AlwaysEmitXRayCustomEvents() const;

  /// AlwaysEmitXRayTypedEvents - Return true if clang must unconditionally emit
  /// XRay typed event handling calls.
  bool AlwaysEmitXRayTypedEvents() const;

  /// Decode an address used in a function prologue, encoded by \c
  /// EncodeAddrForUseInPrologue.
  llvm::Value *DecodeAddrUsedInPrologue(llvm::Value *F,
                                        llvm::Value *EncodedAddr);

  /// EmitFunctionProlog - Emit the target specific LLVM code to load the
  /// arguments for the given function. This is also responsible for naming the
  /// LLVM function arguments.
  void EmitFunctionProlog(const CGFunctionInfo &FI,
                          llvm::Function *Fn,
                          const FunctionArgList &Args);

  /// EmitFunctionEpilog - Emit the target specific LLVM code to return the
  /// given temporary.
  void EmitFunctionEpilog(const CGFunctionInfo &FI, bool EmitRetDbgLoc,
                          SourceLocation EndLoc);

  /// Emit a test that checks if the return value \p RV is nonnull.
  void EmitReturnValueCheck(llvm::Value *RV);

  /// EmitStartEHSpec - Emit the start of the exception spec.
  void EmitStartEHSpec(const Decl *D);

  /// EmitEndEHSpec - Emit the end of the exception spec.
  void EmitEndEHSpec(const Decl *D);

  /// getTerminateLandingPad - Return a landing pad that just calls terminate.
  llvm::BasicBlock *getTerminateLandingPad();

  /// getTerminateLandingPad - Return a cleanup funclet that just calls
  /// terminate.
  llvm::BasicBlock *getTerminateFunclet();

  /// getTerminateHandler - Return a handler (not a landing pad, just
  /// a catch handler) that just calls terminate.  This is used when
  /// a terminate scope encloses a try.
  llvm::BasicBlock *getTerminateHandler();

  llvm::Type *ConvertTypeForMem(QualType T);
  llvm::Type *ConvertType(QualType T);
  llvm::Type *ConvertType(const TypeDecl *T) {
    return ConvertType(getContext().getTypeDeclType(T));
  }

  /// LoadObjCSelf - Load the value of self. This function is only valid while
  /// generating code for an Objective-C method.
  llvm::Value *LoadObjCSelf();

  /// TypeOfSelfObject - Return type of object that this self represents.
  QualType TypeOfSelfObject();

  /// getEvaluationKind - Return the TypeEvaluationKind of QualType \c T.
  static TypeEvaluationKind getEvaluationKind(QualType T);

  static bool hasScalarEvaluationKind(QualType T) {
    return getEvaluationKind(T) == TEK_Scalar;
  }

  static bool hasAggregateEvaluationKind(QualType T) {
    return getEvaluationKind(T) == TEK_Aggregate;
  }

  /// createBasicBlock - Create an LLVM basic block.
  llvm::BasicBlock *createBasicBlock(const Twine &name = "",
                                     llvm::Function *parent = nullptr,
                                     llvm::BasicBlock *before = nullptr) {
    return llvm::BasicBlock::Create(getLLVMContext(), name, parent, before);
  }

  /// getBasicBlockForLabel - Return the LLVM basicblock that the specified
  /// label maps to.
  JumpDest getJumpDestForLabel(const LabelDecl *S);

  /// SimplifyForwardingBlocks - If the given basic block is only a branch to
  /// another basic block, simplify it. This assumes that no other code could
  /// potentially reference the basic block.
  void SimplifyForwardingBlocks(llvm::BasicBlock *BB);

  /// EmitBlock - Emit the given block \arg BB and set it as the insert point,
  /// adding a fall-through branch from the current insert block if
  /// necessary. It is legal to call this function even if there is no current
  /// insertion point.
  ///
  /// IsFinished - If true, indicates that the caller has finished emitting
  /// branches to the given block and does not expect to emit code into it. This
  /// means the block can be ignored if it is unreachable.
  void EmitBlock(llvm::BasicBlock *BB, bool IsFinished=false);

  /// EmitBlockAfterUses - Emit the given block somewhere hopefully
  /// near its uses, and leave the insertion point in it.
  void EmitBlockAfterUses(llvm::BasicBlock *BB);

  /// EmitBranch - Emit a branch to the specified basic block from the current
  /// insert block, taking care to avoid creation of branches from dummy
  /// blocks. It is legal to call this function even if there is no current
  /// insertion point.
  ///
  /// This function clears the current insertion point. The caller should follow
  /// calls to this function with calls to Emit*Block prior to generation new
  /// code.
  void EmitBranch(llvm::BasicBlock *Block);

  /// HaveInsertPoint - True if an insertion point is defined. If not, this
  /// indicates that the current code being emitted is unreachable.
  bool HaveInsertPoint() const {
    return Builder.GetInsertBlock() != nullptr;
  }

  /// EnsureInsertPoint - Ensure that an insertion point is defined so that
  /// emitted IR has a place to go. Note that by definition, if this function
  /// creates a block then that block is unreachable; callers may do better to
  /// detect when no insertion point is defined and simply skip IR generation.
  void EnsureInsertPoint() {
    if (!HaveInsertPoint())
      EmitBlock(createBasicBlock());
  }

  /// ErrorUnsupported - Print out an error that codegen doesn't support the
  /// specified stmt yet.
  void ErrorUnsupported(const Stmt *S, const char *Type);

  //===--------------------------------------------------------------------===//
  //                                  Helpers
  //===--------------------------------------------------------------------===//

  LValue MakeAddrLValue(Address Addr, QualType T,
                        AlignmentSource Source = AlignmentSource::Type) {
    return LValue::MakeAddr(Addr, T, getContext(), LValueBaseInfo(Source),
                            CGM.getTBAAAccessInfo(T));
  }

  LValue MakeAddrLValue(Address Addr, QualType T, LValueBaseInfo BaseInfo,
                        TBAAAccessInfo TBAAInfo) {
    return LValue::MakeAddr(Addr, T, getContext(), BaseInfo, TBAAInfo);
  }

  LValue MakeAddrLValue(llvm::Value *V, QualType T, CharUnits Alignment,
                        AlignmentSource Source = AlignmentSource::Type) {
    Address Addr(V, ConvertTypeForMem(T), Alignment);
    return LValue::MakeAddr(Addr, T, getContext(), LValueBaseInfo(Source),
                            CGM.getTBAAAccessInfo(T));
  }

  LValue
  MakeAddrLValueWithoutTBAA(Address Addr, QualType T,
                            AlignmentSource Source = AlignmentSource::Type) {
    return LValue::MakeAddr(Addr, T, getContext(), LValueBaseInfo(Source),
                            TBAAAccessInfo());
  }

  LValue MakeNaturalAlignPointeeAddrLValue(llvm::Value *V, QualType T);
  LValue MakeNaturalAlignAddrLValue(llvm::Value *V, QualType T);

  Address EmitLoadOfReference(LValue RefLVal,
                              LValueBaseInfo *PointeeBaseInfo = nullptr,
                              TBAAAccessInfo *PointeeTBAAInfo = nullptr);
  LValue EmitLoadOfReferenceLValue(LValue RefLVal);
  LValue EmitLoadOfReferenceLValue(Address RefAddr, QualType RefTy,
                                   AlignmentSource Source =
                                       AlignmentSource::Type) {
    LValue RefLVal = MakeAddrLValue(RefAddr, RefTy, LValueBaseInfo(Source),
                                    CGM.getTBAAAccessInfo(RefTy));
    return EmitLoadOfReferenceLValue(RefLVal);
  }

  /// Load a pointer with type \p PtrTy stored at address \p Ptr.
  /// Note that \p PtrTy is the type of the loaded pointer, not the addresses
  /// it is loaded from.
  Address EmitLoadOfPointer(Address Ptr, const PointerType *PtrTy,
                            LValueBaseInfo *BaseInfo = nullptr,
                            TBAAAccessInfo *TBAAInfo = nullptr);
  LValue EmitLoadOfPointerLValue(Address Ptr, const PointerType *PtrTy);

  /// CreateTempAlloca - This creates an alloca and inserts it into the entry
  /// block if \p ArraySize is nullptr, otherwise inserts it at the current
  /// insertion point of the builder. The caller is responsible for setting an
  /// appropriate alignment on
  /// the alloca.
  ///
  /// \p ArraySize is the number of array elements to be allocated if it
  ///    is not nullptr.
  ///
  /// LangAS::Default is the address space of pointers to local variables and
  /// temporaries, as exposed in the source language. In certain
  /// configurations, this is not the same as the alloca address space, and a
  /// cast is needed to lift the pointer from the alloca AS into
  /// LangAS::Default. This can happen when the target uses a restricted
  /// address space for the stack but the source language requires
  /// LangAS::Default to be a generic address space. The latter condition is
  /// common for most programming languages; OpenCL is an exception in that
  /// LangAS::Default is the private address space, which naturally maps
  /// to the stack.
  ///
  /// Because the address of a temporary is often exposed to the program in
  /// various ways, this function will perform the cast. The original alloca
  /// instruction is returned through \p Alloca if it is not nullptr.
  ///
  /// The cast is not performaed in CreateTempAllocaWithoutCast. This is
  /// more efficient if the caller knows that the address will not be exposed.
  llvm::AllocaInst *CreateTempAlloca(llvm::Type *Ty, const Twine &Name = "tmp",
                                     llvm::Value *ArraySize = nullptr);
  Address CreateTempAlloca(llvm::Type *Ty, CharUnits align,
                           const Twine &Name = "tmp",
                           llvm::Value *ArraySize = nullptr,
                           Address *Alloca = nullptr);
  Address CreateTempAllocaWithoutCast(llvm::Type *Ty, CharUnits align,
                                      const Twine &Name = "tmp",
                                      llvm::Value *ArraySize = nullptr);

  /// CreateDefaultAlignedTempAlloca - This creates an alloca with the
  /// default ABI alignment of the given LLVM type.
  ///
  /// IMPORTANT NOTE: This is *not* generally the right alignment for
  /// any given AST type that happens to have been lowered to the
  /// given IR type.  This should only ever be used for function-local,
  /// IR-driven manipulations like saving and restoring a value.  Do
  /// not hand this address off to arbitrary IRGen routines, and especially
  /// do not pass it as an argument to a function that might expect a
  /// properly ABI-aligned value.
  Address CreateDefaultAlignTempAlloca(llvm::Type *Ty,
                                       const Twine &Name = "tmp");

  /// CreateIRTemp - Create a temporary IR object of the given type, with
  /// appropriate alignment. This routine should only be used when an temporary
  /// value needs to be stored into an alloca (for example, to avoid explicit
  /// PHI construction), but the type is the IR type, not the type appropriate
  /// for storing in memory.
  ///
  /// That is, this is exactly equivalent to CreateMemTemp, but calling
  /// ConvertType instead of ConvertTypeForMem.
  Address CreateIRTemp(QualType T, const Twine &Name = "tmp");

  /// CreateMemTemp - Create a temporary memory object of the given type, with
  /// appropriate alignmen and cast it to the default address space. Returns
  /// the original alloca instruction by \p Alloca if it is not nullptr.
  Address CreateMemTemp(QualType T, const Twine &Name = "tmp",
                        Address *Alloca = nullptr);
  Address CreateMemTemp(QualType T, CharUnits Align, const Twine &Name = "tmp",
                        Address *Alloca = nullptr);

  /// CreateMemTemp - Create a temporary memory object of the given type, with
  /// appropriate alignmen without casting it to the default address space.
  Address CreateMemTempWithoutCast(QualType T, const Twine &Name = "tmp");
  Address CreateMemTempWithoutCast(QualType T, CharUnits Align,
                                   const Twine &Name = "tmp");

  /// CreateAggTemp - Create a temporary memory object for the given
  /// aggregate type.
  AggValueSlot CreateAggTemp(QualType T, const Twine &Name = "tmp",
                             Address *Alloca = nullptr) {
    return AggValueSlot::forAddr(CreateMemTemp(T, Name, Alloca),
                                 T.getQualifiers(),
                                 AggValueSlot::IsNotDestructed,
                                 AggValueSlot::DoesNotNeedGCBarriers,
                                 AggValueSlot::IsNotAliased,
                                 AggValueSlot::DoesNotOverlap);
  }

  /// Emit a cast to void* in the appropriate address space.
  llvm::Value *EmitCastToVoidPtr(llvm::Value *value);

  /// EvaluateExprAsBool - Perform the usual unary conversions on the specified
  /// expression and compare the result against zero, returning an Int1Ty value.
  llvm::Value *EvaluateExprAsBool(const Expr *E);

  /// EmitIgnoredExpr - Emit an expression in a context which ignores the result.
  void EmitIgnoredExpr(const Expr *E);

  /// EmitAnyExpr - Emit code to compute the specified expression which can have
  /// any type.  The result is returned as an RValue struct.  If this is an
  /// aggregate expression, the aggloc/agglocvolatile arguments indicate where
  /// the result should be returned.
  ///
  /// \param ignoreResult True if the resulting value isn't used.
  RValue EmitAnyExpr(const Expr *E,
                     AggValueSlot aggSlot = AggValueSlot::ignored(),
                     bool ignoreResult = false);

  // EmitVAListRef - Emit a "reference" to a va_list; this is either the address
  // or the value of the expression, depending on how va_list is defined.
  Address EmitVAListRef(const Expr *E);

  /// Emit a "reference" to a __builtin_ms_va_list; this is
  /// always the value of the expression, because a __builtin_ms_va_list is a
  /// pointer to a char.
  Address EmitMSVAListRef(const Expr *E);

  /// EmitAnyExprToTemp - Similarly to EmitAnyExpr(), however, the result will
  /// always be accessible even if no aggregate location is provided.
  RValue EmitAnyExprToTemp(const Expr *E);

  /// EmitAnyExprToMem - Emits the code necessary to evaluate an
  /// arbitrary expression into the given memory location.
  void EmitAnyExprToMem(const Expr *E, Address Location,
                        Qualifiers Quals, bool IsInitializer);

  void EmitAnyExprToExn(const Expr *E, Address Addr);

  /// EmitExprAsInit - Emits the code necessary to initialize a
  /// location in memory with the given initializer.
  void EmitExprAsInit(const Expr *init, const ValueDecl *D, LValue lvalue,
                      bool capturedByInit);

  /// hasVolatileMember - returns true if aggregate type has a volatile
  /// member.
  bool hasVolatileMember(QualType T) {
    if (const RecordType *RT = T->getAs<RecordType>()) {
      const RecordDecl *RD = cast<RecordDecl>(RT->getDecl());
      return RD->hasVolatileMember();
    }
    return false;
  }

  /// Determine whether a return value slot may overlap some other object.
  AggValueSlot::Overlap_t getOverlapForReturnValue() {
    // FIXME: Assuming no overlap here breaks guaranteed copy elision for base
    // class subobjects. These cases may need to be revisited depending on the
    // resolution of the relevant core issue.
    return AggValueSlot::DoesNotOverlap;
  }

  /// Determine whether a field initialization may overlap some other object.
  AggValueSlot::Overlap_t getOverlapForFieldInit(const FieldDecl *FD);

  /// Determine whether a base class initialization may overlap some other
  /// object.
  AggValueSlot::Overlap_t getOverlapForBaseInit(const CXXRecordDecl *RD,
                                                const CXXRecordDecl *BaseRD,
                                                bool IsVirtual);

  /// Emit an aggregate assignment.
  void EmitAggregateAssign(LValue Dest, LValue Src, QualType EltTy) {
    bool IsVolatile = hasVolatileMember(EltTy);
    EmitAggregateCopy(Dest, Src, EltTy, AggValueSlot::MayOverlap, IsVolatile);
  }

  void EmitAggregateCopyCtor(LValue Dest, LValue Src,
                             AggValueSlot::Overlap_t MayOverlap) {
    EmitAggregateCopy(Dest, Src, Src.getType(), MayOverlap);
  }

  /// EmitAggregateCopy - Emit an aggregate copy.
  ///
  /// \param isVolatile \c true iff either the source or the destination is
  ///        volatile.
  /// \param MayOverlap Whether the tail padding of the destination might be
  ///        occupied by some other object. More efficient code can often be
  ///        generated if not.
  void EmitAggregateCopy(LValue Dest, LValue Src, QualType EltTy,
                         AggValueSlot::Overlap_t MayOverlap,
                         bool isVolatile = false);

  bool hasAddrOfLocalVar(const VarDecl *VD) {
    return LocalDeclMap.find(VD) != LocalDeclMap.end();
  }

  /// GetAddrOfLocalVar - Return the address of a local variable.
  Address GetAddrOfLocalVar(const VarDecl *VD) {
    auto it = LocalDeclMap.find(VD);
    assert(it != LocalDeclMap.end() &&
           "Invalid argument to GetAddrOfLocalVar(), no decl!");
    return it->second;
  }

  /// Given an opaque value expression, return its LValue mapping if it exists,
  /// otherwise create one.
  LValue getOrCreateOpaqueLValueMapping(const OpaqueValueExpr *e);

  /// Given an opaque value expression, return its RValue mapping if it exists,
  /// otherwise create one.
  RValue getOrCreateOpaqueRValueMapping(const OpaqueValueExpr *e);

  /// Get the index of the current ArrayInitLoopExpr, if any.
  llvm::Value *getArrayInitIndex() { return ArrayInitIndex; }

  /// getAccessedFieldNo - Given an encoded value and a result number, return
  /// the input field number being accessed.
  static unsigned getAccessedFieldNo(unsigned Idx, const llvm::Constant *Elts);

  llvm::BlockAddress *GetAddrOfLabel(const LabelDecl *L);
  llvm::BasicBlock *GetIndirectGotoBlock();

  /// Check if \p E is a C++ "this" pointer wrapped in value-preserving casts.
  static bool IsWrappedCXXThis(const Expr *E);

  /// EmitNullInitialization - Generate code to set a value of the given type to
  /// null, If the type contains data member pointers, they will be initialized
  /// to -1 in accordance with the Itanium C++ ABI.
  void EmitNullInitialization(Address DestPtr, QualType Ty);

  /// Emits a call to an LLVM variable-argument intrinsic, either
  /// \c llvm.va_start or \c llvm.va_end.
  /// \param ArgValue A reference to the \c va_list as emitted by either
  /// \c EmitVAListRef or \c EmitMSVAListRef.
  /// \param IsStart If \c true, emits a call to \c llvm.va_start; otherwise,
  /// calls \c llvm.va_end.
  llvm::Value *EmitVAStartEnd(llvm::Value *ArgValue, bool IsStart);

  /// Generate code to get an argument from the passed in pointer
  /// and update it accordingly.
  /// \param VE The \c VAArgExpr for which to generate code.
  /// \param VAListAddr Receives a reference to the \c va_list as emitted by
  /// either \c EmitVAListRef or \c EmitMSVAListRef.
  /// \returns A pointer to the argument.
  // FIXME: We should be able to get rid of this method and use the va_arg
  // instruction in LLVM instead once it works well enough.
  Address EmitVAArg(VAArgExpr *VE, Address &VAListAddr);

  /// emitArrayLength - Compute the length of an array, even if it's a
  /// VLA, and drill down to the base element type.
  llvm::Value *emitArrayLength(const ArrayType *arrayType,
                               QualType &baseType,
                               Address &addr);

  /// EmitVLASize - Capture all the sizes for the VLA expressions in
  /// the given variably-modified type and store them in the VLASizeMap.
  ///
  /// This function can be called with a null (unreachable) insert point.
  void EmitVariablyModifiedType(QualType Ty);

  struct VlaSizePair {
    llvm::Value *NumElts;
    QualType Type;

    VlaSizePair(llvm::Value *NE, QualType T) : NumElts(NE), Type(T) {}
  };

  /// Return the number of elements for a single dimension
  /// for the given array type.
  VlaSizePair getVLAElements1D(const VariableArrayType *vla);
  VlaSizePair getVLAElements1D(QualType vla);

  /// Returns an LLVM value that corresponds to the size,
  /// in non-variably-sized elements, of a variable length array type,
  /// plus that largest non-variably-sized element type.  Assumes that
  /// the type has already been emitted with EmitVariablyModifiedType.
  VlaSizePair getVLASize(const VariableArrayType *vla);
  VlaSizePair getVLASize(QualType vla);

  /// LoadCXXThis - Load the value of 'this'. This function is only valid while
  /// generating code for an C++ member function.
  llvm::Value *LoadCXXThis() {
    assert(CXXThisValue && "no 'this' value for this function");
    return CXXThisValue;
  }
  Address LoadCXXThisAddress();

  /// LoadCXXVTT - Load the VTT parameter to base constructors/destructors have
  /// virtual bases.
  // FIXME: Every place that calls LoadCXXVTT is something
  // that needs to be abstracted properly.
  llvm::Value *LoadCXXVTT() {
    assert(CXXStructorImplicitParamValue && "no VTT value for this function");
    return CXXStructorImplicitParamValue;
  }

  /// GetAddressOfBaseOfCompleteClass - Convert the given pointer to a
  /// complete class to the given direct base.
  Address
  GetAddressOfDirectBaseInCompleteClass(Address Value,
                                        const CXXRecordDecl *Derived,
                                        const CXXRecordDecl *Base,
                                        bool BaseIsVirtual);

  static bool ShouldNullCheckClassCastValue(const CastExpr *Cast);

  /// GetAddressOfBaseClass - This function will add the necessary delta to the
  /// load of 'this' and returns address of the base class.
  Address GetAddressOfBaseClass(Address Value,
                                const CXXRecordDecl *Derived,
                                CastExpr::path_const_iterator PathBegin,
                                CastExpr::path_const_iterator PathEnd,
                                bool NullCheckValue, SourceLocation Loc);

  Address GetAddressOfDerivedClass(Address Value,
                                   const CXXRecordDecl *Derived,
                                   CastExpr::path_const_iterator PathBegin,
                                   CastExpr::path_const_iterator PathEnd,
                                   bool NullCheckValue);

  /// GetVTTParameter - Return the VTT parameter that should be passed to a
  /// base constructor/destructor with virtual bases.
  /// FIXME: VTTs are Itanium ABI-specific, so the definition should move
  /// to ItaniumCXXABI.cpp together with all the references to VTT.
  llvm::Value *GetVTTParameter(GlobalDecl GD, bool ForVirtualBase,
                               bool Delegating);

  void EmitDelegateCXXConstructorCall(const CXXConstructorDecl *Ctor,
                                      CXXCtorType CtorType,
                                      const FunctionArgList &Args,
                                      SourceLocation Loc);
  // It's important not to confuse this and the previous function. Delegating
  // constructors are the C++0x feature. The constructor delegate optimization
  // is used to reduce duplication in the base and complete consturctors where
  // they are substantially the same.
  void EmitDelegatingCXXConstructorCall(const CXXConstructorDecl *Ctor,
                                        const FunctionArgList &Args);

  /// Emit a call to an inheriting constructor (that is, one that invokes a
  /// constructor inherited from a base class) by inlining its definition. This
  /// is necessary if the ABI does not support forwarding the arguments to the
  /// base class constructor (because they're variadic or similar).
  void EmitInlinedInheritingCXXConstructorCall(const CXXConstructorDecl *Ctor,
                                               CXXCtorType CtorType,
                                               bool ForVirtualBase,
                                               bool Delegating,
                                               CallArgList &Args);

  /// Emit a call to a constructor inherited from a base class, passing the
  /// current constructor's arguments along unmodified (without even making
  /// a copy).
  void EmitInheritedCXXConstructorCall(const CXXConstructorDecl *D,
                                       bool ForVirtualBase, Address This,
                                       bool InheritedFromVBase,
                                       const CXXInheritedCtorInitExpr *E);

  void EmitCXXConstructorCall(const CXXConstructorDecl *D, CXXCtorType Type,
                              bool ForVirtualBase, bool Delegating,
                              AggValueSlot ThisAVS, const CXXConstructExpr *E);

  void EmitCXXConstructorCall(const CXXConstructorDecl *D, CXXCtorType Type,
                              bool ForVirtualBase, bool Delegating,
                              Address This, CallArgList &Args,
                              AggValueSlot::Overlap_t Overlap,
                              SourceLocation Loc, bool NewPointerIsChecked);

  /// Emit assumption load for all bases. Requires to be called only on
  /// most-derived class and not under construction of the object.
  void EmitVTableAssumptionLoads(const CXXRecordDecl *ClassDecl, Address This);

  /// Emit assumption that vptr load == global vtable.
  void EmitVTableAssumptionLoad(const VPtr &vptr, Address This);

  void EmitSynthesizedCXXCopyCtorCall(const CXXConstructorDecl *D,
                                      Address This, Address Src,
                                      const CXXConstructExpr *E);

  void EmitCXXAggrConstructorCall(const CXXConstructorDecl *D,
                                  const ArrayType *ArrayTy,
                                  Address ArrayPtr,
                                  const CXXConstructExpr *E,
                                  bool NewPointerIsChecked,
                                  bool ZeroInitialization = false);

  void EmitCXXAggrConstructorCall(const CXXConstructorDecl *D,
                                  llvm::Value *NumElements,
                                  Address ArrayPtr,
                                  const CXXConstructExpr *E,
                                  bool NewPointerIsChecked,
                                  bool ZeroInitialization = false);

  static Destroyer destroyCXXObject;

  void EmitCXXDestructorCall(const CXXDestructorDecl *D, CXXDtorType Type,
                             bool ForVirtualBase, bool Delegating, Address This,
                             QualType ThisTy);

  void EmitNewArrayInitializer(const CXXNewExpr *E, QualType elementType,
                               llvm::Type *ElementTy, Address NewPtr,
                               llvm::Value *NumElements,
                               llvm::Value *AllocSizeWithoutCookie);

  void EmitCXXTemporary(const CXXTemporary *Temporary, QualType TempType,
                        Address Ptr);

  void EmitSehCppScopeBegin();
  void EmitSehCppScopeEnd();
  void EmitSehTryScopeBegin();
  void EmitSehTryScopeEnd();

  llvm::Value *EmitLifetimeStart(llvm::TypeSize Size, llvm::Value *Addr);
  void EmitLifetimeEnd(llvm::Value *Size, llvm::Value *Addr);

  llvm::Value *EmitCXXNewExpr(const CXXNewExpr *E);
  void EmitCXXDeleteExpr(const CXXDeleteExpr *E);

  void EmitDeleteCall(const FunctionDecl *DeleteFD, llvm::Value *Ptr,
                      QualType DeleteTy, llvm::Value *NumElements = nullptr,
                      CharUnits CookieSize = CharUnits());

  RValue EmitBuiltinNewDeleteCall(const FunctionProtoType *Type,
                                  const CallExpr *TheCallExpr, bool IsDelete);

  llvm::Value *EmitCXXTypeidExpr(const CXXTypeidExpr *E);
  llvm::Value *EmitDynamicCast(Address V, const CXXDynamicCastExpr *DCE);
  Address EmitCXXUuidofExpr(const CXXUuidofExpr *E);

  /// Situations in which we might emit a check for the suitability of a
  /// pointer or glvalue. Needs to be kept in sync with ubsan_handlers.cpp in
  /// compiler-rt.
  enum TypeCheckKind {
    /// Checking the operand of a load. Must be suitably sized and aligned.
    TCK_Load,
    /// Checking the destination of a store. Must be suitably sized and aligned.
    TCK_Store,
    /// Checking the bound value in a reference binding. Must be suitably sized
    /// and aligned, but is not required to refer to an object (until the
    /// reference is used), per core issue 453.
    TCK_ReferenceBinding,
    /// Checking the object expression in a non-static data member access. Must
    /// be an object within its lifetime.
    TCK_MemberAccess,
    /// Checking the 'this' pointer for a call to a non-static member function.
    /// Must be an object within its lifetime.
    TCK_MemberCall,
    /// Checking the 'this' pointer for a constructor call.
    TCK_ConstructorCall,
    /// Checking the operand of a static_cast to a derived pointer type. Must be
    /// null or an object within its lifetime.
    TCK_DowncastPointer,
    /// Checking the operand of a static_cast to a derived reference type. Must
    /// be an object within its lifetime.
    TCK_DowncastReference,
    /// Checking the operand of a cast to a base object. Must be suitably sized
    /// and aligned.
    TCK_Upcast,
    /// Checking the operand of a cast to a virtual base object. Must be an
    /// object within its lifetime.
    TCK_UpcastToVirtualBase,
    /// Checking the value assigned to a _Nonnull pointer. Must not be null.
    TCK_NonnullAssign,
    /// Checking the operand of a dynamic_cast or a typeid expression.  Must be
    /// null or an object within its lifetime.
    TCK_DynamicOperation
  };

  /// Determine whether the pointer type check \p TCK permits null pointers.
  static bool isNullPointerAllowed(TypeCheckKind TCK);

  /// Determine whether the pointer type check \p TCK requires a vptr check.
  static bool isVptrCheckRequired(TypeCheckKind TCK, QualType Ty);

  /// Whether any type-checking sanitizers are enabled. If \c false,
  /// calls to EmitTypeCheck can be skipped.
  bool sanitizePerformTypeCheck() const;

  /// Emit a check that \p V is the address of storage of the
  /// appropriate size and alignment for an object of type \p Type
  /// (or if ArraySize is provided, for an array of that bound).
  void EmitTypeCheck(TypeCheckKind TCK, SourceLocation Loc, llvm::Value *V,
                     QualType Type, CharUnits Alignment = CharUnits::Zero(),
                     SanitizerSet SkippedChecks = SanitizerSet(),
                     llvm::Value *ArraySize = nullptr);

  /// Emit a check that \p Base points into an array object, which
  /// we can access at index \p Index. \p Accessed should be \c false if we
  /// this expression is used as an lvalue, for instance in "&Arr[Idx]".
  void EmitBoundsCheck(const Expr *E, const Expr *Base, llvm::Value *Index,
                       QualType IndexType, bool Accessed);

  llvm::Value *EmitScalarPrePostIncDec(const UnaryOperator *E, LValue LV,
                                       bool isInc, bool isPre);
  ComplexPairTy EmitComplexPrePostIncDec(const UnaryOperator *E, LValue LV,
                                         bool isInc, bool isPre);

  /// Converts Location to a DebugLoc, if debug information is enabled.
  llvm::DebugLoc SourceLocToDebugLoc(SourceLocation Location);

  /// Get the record field index as represented in debug info.
  unsigned getDebugInfoFIndex(const RecordDecl *Rec, unsigned FieldIndex);


  //===--------------------------------------------------------------------===//
  //                            Declaration Emission
  //===--------------------------------------------------------------------===//

  /// EmitDecl - Emit a declaration.
  ///
  /// This function can be called with a null (unreachable) insert point.
  void EmitDecl(const Decl &D);

  /// EmitVarDecl - Emit a local variable declaration.
  ///
  /// This function can be called with a null (unreachable) insert point.
  void EmitVarDecl(const VarDecl &D);

  void EmitScalarInit(const Expr *init, const ValueDecl *D, LValue lvalue,
                      bool capturedByInit);

  typedef void SpecialInitFn(CodeGenFunction &Init, const VarDecl &D,
                             llvm::Value *Address);

  /// Determine whether the given initializer is trivial in the sense
  /// that it requires no code to be generated.
  bool isTrivialInitializer(const Expr *Init);

  /// EmitAutoVarDecl - Emit an auto variable declaration.
  ///
  /// This function can be called with a null (unreachable) insert point.
  void EmitAutoVarDecl(const VarDecl &D);

  class AutoVarEmission {
    friend class CodeGenFunction;

    const VarDecl *Variable;

    /// The address of the alloca for languages with explicit address space
    /// (e.g. OpenCL) or alloca casted to generic pointer for address space
    /// agnostic languages (e.g. C++). Invalid if the variable was emitted
    /// as a global constant.
    Address Addr;

    llvm::Value *NRVOFlag;

    /// True if the variable is a __block variable that is captured by an
    /// escaping block.
    bool IsEscapingByRef;

    /// True if the variable is of aggregate type and has a constant
    /// initializer.
    bool IsConstantAggregate;

    /// Non-null if we should use lifetime annotations.
    llvm::Value *SizeForLifetimeMarkers;

    /// Address with original alloca instruction. Invalid if the variable was
    /// emitted as a global constant.
    Address AllocaAddr;

    struct Invalid {};
    AutoVarEmission(Invalid)
        : Variable(nullptr), Addr(Address::invalid()),
          AllocaAddr(Address::invalid()) {}

    AutoVarEmission(const VarDecl &variable)
        : Variable(&variable), Addr(Address::invalid()), NRVOFlag(nullptr),
          IsEscapingByRef(false), IsConstantAggregate(false),
          SizeForLifetimeMarkers(nullptr), AllocaAddr(Address::invalid()) {}

    bool wasEmittedAsGlobal() const { return !Addr.isValid(); }

  public:
    static AutoVarEmission invalid() { return AutoVarEmission(Invalid()); }

    bool useLifetimeMarkers() const {
      return SizeForLifetimeMarkers != nullptr;
    }
    llvm::Value *getSizeForLifetimeMarkers() const {
      assert(useLifetimeMarkers());
      return SizeForLifetimeMarkers;
    }

    /// Returns the raw, allocated address, which is not necessarily
    /// the address of the object itself. It is casted to default
    /// address space for address space agnostic languages.
    Address getAllocatedAddress() const {
      return Addr;
    }

    /// Returns the address for the original alloca instruction.
    Address getOriginalAllocatedAddress() const { return AllocaAddr; }

    /// Returns the address of the object within this declaration.
    /// Note that this does not chase the forwarding pointer for
    /// __block decls.
    Address getObjectAddress(CodeGenFunction &CGF) const {
      if (!IsEscapingByRef) return Addr;

      return CGF.emitBlockByrefAddress(Addr, Variable, /*forward*/ false);
    }
  };
  AutoVarEmission EmitAutoVarAlloca(const VarDecl &var);
  void EmitAutoVarInit(const AutoVarEmission &emission);
  void EmitAutoVarCleanups(const AutoVarEmission &emission);
  void emitAutoVarTypeCleanup(const AutoVarEmission &emission,
                              QualType::DestructionKind dtorKind);

  /// Emits the alloca and debug information for the size expressions for each
  /// dimension of an array. It registers the association of its (1-dimensional)
  /// QualTypes and size expression's debug node, so that CGDebugInfo can
  /// reference this node when creating the DISubrange object to describe the
  /// array types.
  void EmitAndRegisterVariableArrayDimensions(CGDebugInfo *DI,
                                              const VarDecl &D,
                                              bool EmitDebugInfo);

  void EmitStaticVarDecl(const VarDecl &D,
                         llvm::GlobalValue::LinkageTypes Linkage);

  class ParamValue {
    llvm::Value *Value;
    llvm::Type *ElementType;
    unsigned Alignment;
    std::optional<Address> DebugAddr;
    ParamValue(llvm::Value *V, llvm::Type *T, unsigned A,
               std::optional<Address> DebugAddr)
        : Value(V), ElementType(T), Alignment(A), DebugAddr(DebugAddr) {}

  public:
    static ParamValue forDirect(llvm::Value *value) {
      return ParamValue(value, nullptr, 0, std::nullopt);
    }
    static ParamValue forIndirect(Address addr,
                                  std::optional<Address> DebugAddr = std::nullopt) {
      assert(!addr.getAlignment().isZero());
      return ParamValue(addr.getPointer(), addr.getElementType(),
                        addr.getAlignment().getQuantity(), DebugAddr);
    }

    bool isIndirect() const { return Alignment != 0; }
    llvm::Value *getAnyValue() const { return Value; }

    llvm::Value *getDirectValue() const {
      assert(!isIndirect());
      return Value;
    }

    Address getIndirectAddress() const {
      assert(isIndirect());
      return Address(Value, ElementType, CharUnits::fromQuantity(Alignment),
                     KnownNonNull);
    }

    std::optional<Address> getDebugAddr() const { return DebugAddr; }
  };

  /// EmitParmDecl - Emit a ParmVarDecl or an ImplicitParamDecl.
  void EmitParmDecl(const VarDecl &D, ParamValue Arg, unsigned ArgNo);

  /// protectFromPeepholes - Protect a value that we're intending to
  /// store to the side, but which will probably be used later, from
  /// aggressive peepholing optimizations that might delete it.
  ///
  /// Pass the result to unprotectFromPeepholes to declare that
  /// protection is no longer required.
  ///
  /// There's no particular reason why this shouldn't apply to
  /// l-values, it's just that no existing peepholes work on pointers.
  PeepholeProtection protectFromPeepholes(RValue rvalue);
  void unprotectFromPeepholes(PeepholeProtection protection);

  void emitAlignmentAssumptionCheck(llvm::Value *Ptr, QualType Ty,
                                    SourceLocation Loc,
                                    SourceLocation AssumptionLoc,
                                    llvm::Value *Alignment,
                                    llvm::Value *OffsetValue,
                                    llvm::Value *TheCheck,
                                    llvm::Instruction *Assumption);

  void emitAlignmentAssumption(llvm::Value *PtrValue, QualType Ty,
                               SourceLocation Loc, SourceLocation AssumptionLoc,
                               llvm::Value *Alignment,
                               llvm::Value *OffsetValue = nullptr);

  void emitAlignmentAssumption(llvm::Value *PtrValue, const Expr *E,
                               SourceLocation AssumptionLoc,
                               llvm::Value *Alignment,
                               llvm::Value *OffsetValue = nullptr);

  //===--------------------------------------------------------------------===//
  //                             Statement Emission
  //===--------------------------------------------------------------------===//

  /// EmitStopPoint - Emit a debug stoppoint if we are emitting debug info.
  void EmitStopPoint(const Stmt *S);

  /// EmitStmt - Emit the code for the statement \arg S. It is legal to call
  /// this function even if there is no current insertion point.
  ///
  /// This function may clear the current insertion point; callers should use
  /// EnsureInsertPoint if they wish to subsequently generate code without first
  /// calling EmitBlock, EmitBranch, or EmitStmt.
  void EmitStmt(const Stmt *S, ArrayRef<const Attr *> Attrs = std::nullopt);

  /// EmitOptKernel - For an OpenMP target directive, emit the optimized
  /// kernel code assuming that related runtime environment variables
  /// can be ignored. This function should be called after ensuring that
  /// legality conditions for a no-loop kernel are met. There are 3 kinds of
  /// optimized kernels that may be generated: No-Loop, Big-Jump-Loop, and Xteam
  /// reduction.
  void EmitOptKernel(const OMPExecutableDirective &D,
                     const ForStmt *CapturedForStmt,
                     llvm::omp::OMPTgtExecModeFlags OptKernelMode,
                     SourceLocation Loc, const FunctionArgList *Args);

  void EmitOptKernelCode(const OMPExecutableDirective &D,
                         const ForStmt *CapturedForStmt,
                         llvm::omp::OMPTgtExecModeFlags OptKernelMode,
                         SourceLocation Loc, const FunctionArgList *Args);

  void EmitNoLoopCode(const OMPExecutableDirective &D,
                      const ForStmt *CapturedForStmt, SourceLocation Loc);

  void EmitBigJumpLoopCode(const OMPExecutableDirective &D,
                           const ForStmt *CapturedForStmt, SourceLocation Loc);

  void EmitXteamRedCode(const OMPExecutableDirective &D,
                        const ForStmt *CapturedForStmt, SourceLocation Loc,
                        const FunctionArgList *Args);

  /// Used in No-Loop and Xteam codegen to emit the loop iteration and the
  /// associated variables. Returns the loop iteration variable and its address.
  std::pair<const VarDecl *, Address> EmitNoLoopIV(const OMPLoopDirective &LD);

  /// Emit updates of the original loop indices. Used by both
  /// BigJumpLoop and Xteam reduction kernel codegen.
  void EmitBigJumpLoopUpdates(const ForStmt &FStmt);

  /// EmitSimpleStmt - Try to emit a "simple" statement which does not
  /// necessarily require an insertion point or debug information; typically
  /// because the statement amounts to a jump or a container of other
  /// statements.
  ///
  /// \return True if the statement was handled.
  bool EmitSimpleStmt(const Stmt *S, ArrayRef<const Attr *> Attrs);

  Address EmitCompoundStmt(const CompoundStmt &S, bool GetLast = false,
                           AggValueSlot AVS = AggValueSlot::ignored());
  Address EmitCompoundStmtWithoutScope(const CompoundStmt &S,
                                       bool GetLast = false,
                                       AggValueSlot AVS =
                                                AggValueSlot::ignored());

  /// EmitLabel - Emit the block for the given label. It is legal to call this
  /// function even if there is no current insertion point.
  void EmitLabel(const LabelDecl *D); // helper for EmitLabelStmt.

  void EmitLabelStmt(const LabelStmt &S);
  void EmitAttributedStmt(const AttributedStmt &S);
  void EmitGotoStmt(const GotoStmt &S);
  void EmitIndirectGotoStmt(const IndirectGotoStmt &S);
  void EmitIfStmt(const IfStmt &S);

  void EmitWhileStmt(const WhileStmt &S,
                     ArrayRef<const Attr *> Attrs = std::nullopt);
  void EmitDoStmt(const DoStmt &S, ArrayRef<const Attr *> Attrs = std::nullopt);
  void EmitForStmt(const ForStmt &S,
                   ArrayRef<const Attr *> Attrs = std::nullopt);
  void EmitReturnStmt(const ReturnStmt &S);
  void EmitDeclStmt(const DeclStmt &S);
  void EmitBreakStmt(const BreakStmt &S);
  void EmitContinueStmt(const ContinueStmt &S);
  void EmitSwitchStmt(const SwitchStmt &S);
  void EmitDefaultStmt(const DefaultStmt &S, ArrayRef<const Attr *> Attrs);
  void EmitCaseStmt(const CaseStmt &S, ArrayRef<const Attr *> Attrs);
  void EmitCaseStmtRange(const CaseStmt &S, ArrayRef<const Attr *> Attrs);
  void EmitAsmStmt(const AsmStmt &S);

  void EmitObjCForCollectionStmt(const ObjCForCollectionStmt &S);
  void EmitObjCAtTryStmt(const ObjCAtTryStmt &S);
  void EmitObjCAtThrowStmt(const ObjCAtThrowStmt &S);
  void EmitObjCAtSynchronizedStmt(const ObjCAtSynchronizedStmt &S);
  void EmitObjCAutoreleasePoolStmt(const ObjCAutoreleasePoolStmt &S);

  void EmitCoroutineBody(const CoroutineBodyStmt &S);
  void EmitCoreturnStmt(const CoreturnStmt &S);
  RValue EmitCoawaitExpr(const CoawaitExpr &E,
                         AggValueSlot aggSlot = AggValueSlot::ignored(),
                         bool ignoreResult = false);
  LValue EmitCoawaitLValue(const CoawaitExpr *E);
  RValue EmitCoyieldExpr(const CoyieldExpr &E,
                         AggValueSlot aggSlot = AggValueSlot::ignored(),
                         bool ignoreResult = false);
  LValue EmitCoyieldLValue(const CoyieldExpr *E);
  RValue EmitCoroutineIntrinsic(const CallExpr *E, unsigned int IID);

  void EnterCXXTryStmt(const CXXTryStmt &S, bool IsFnTryBlock = false);
  void ExitCXXTryStmt(const CXXTryStmt &S, bool IsFnTryBlock = false);

  void EmitCXXTryStmt(const CXXTryStmt &S);
  void EmitSEHTryStmt(const SEHTryStmt &S);
  void EmitSEHLeaveStmt(const SEHLeaveStmt &S);
  void EnterSEHTryStmt(const SEHTryStmt &S);
  void ExitSEHTryStmt(const SEHTryStmt &S);
  void VolatilizeTryBlocks(llvm::BasicBlock *BB,
                           llvm::SmallPtrSet<llvm::BasicBlock *, 10> &V);

  void pushSEHCleanup(CleanupKind kind,
                      llvm::Function *FinallyFunc);
  void startOutlinedSEHHelper(CodeGenFunction &ParentCGF, bool IsFilter,
                              const Stmt *OutlinedStmt);

  llvm::Function *GenerateSEHFilterFunction(CodeGenFunction &ParentCGF,
                                            const SEHExceptStmt &Except);

  llvm::Function *GenerateSEHFinallyFunction(CodeGenFunction &ParentCGF,
                                             const SEHFinallyStmt &Finally);

  void EmitSEHExceptionCodeSave(CodeGenFunction &ParentCGF,
                                llvm::Value *ParentFP,
                                llvm::Value *EntryEBP);
  llvm::Value *EmitSEHExceptionCode();
  llvm::Value *EmitSEHExceptionInfo();
  llvm::Value *EmitSEHAbnormalTermination();

  /// Emit simple code for OpenMP directives in Simd-only mode.
  void EmitSimpleOMPExecutableDirective(const OMPExecutableDirective &D);

  /// Scan the outlined statement for captures from the parent function. For
  /// each capture, mark the capture as escaped and emit a call to
  /// llvm.localrecover. Insert the localrecover result into the LocalDeclMap.
  void EmitCapturedLocals(CodeGenFunction &ParentCGF, const Stmt *OutlinedStmt,
                          bool IsFilter);

  /// Recovers the address of a local in a parent function. ParentVar is the
  /// address of the variable used in the immediate parent function. It can
  /// either be an alloca or a call to llvm.localrecover if there are nested
  /// outlined functions. ParentFP is the frame pointer of the outermost parent
  /// frame.
  Address recoverAddrOfEscapedLocal(CodeGenFunction &ParentCGF,
                                    Address ParentVar,
                                    llvm::Value *ParentFP);

  void EmitCXXForRangeStmt(const CXXForRangeStmt &S,
                           ArrayRef<const Attr *> Attrs = std::nullopt);

  /// Controls insertion of cancellation exit blocks in worksharing constructs.
  class OMPCancelStackRAII {
    CodeGenFunction &CGF;

  public:
    OMPCancelStackRAII(CodeGenFunction &CGF, OpenMPDirectiveKind Kind,
                       bool HasCancel)
        : CGF(CGF) {
      CGF.OMPCancelStack.enter(CGF, Kind, HasCancel);
    }
    ~OMPCancelStackRAII() { CGF.OMPCancelStack.exit(CGF); }
  };

  /// Returns calculated size of the specified type.
  llvm::Value *getTypeSize(QualType Ty);
  LValue InitCapturedStruct(const CapturedStmt &S);
  llvm::Function *EmitCapturedStmt(const CapturedStmt &S, CapturedRegionKind K);
  llvm::Function *GenerateCapturedStmtFunction(const CapturedStmt &S);
  Address GenerateCapturedStmtArgument(const CapturedStmt &S);
  llvm::Function *
  GenerateOpenMPCapturedStmtFunction(const CapturedStmt &S,
                                     const OMPExecutableDirective &D,
                                     SourceLocation Loc);
  void GenerateOpenMPCapturedVars(const CapturedStmt &S,
                                  SmallVectorImpl<llvm::Value *> &CapturedVars,
                                  const Stmt *XteamRedNestKey,
                                  bool GenXteamAllocation = false);
  void
  GenerateXteamRedCapturedVars(SmallVectorImpl<llvm::Value *> &CapturedVars,
                               QualType RedVarQualType,
                               bool GenXteamAllocation);
  void emitOMPSimpleStore(LValue LVal, RValue RVal, QualType RValTy,
                          SourceLocation Loc);
  /// Perform element by element copying of arrays with type \a
  /// OriginalType from \a SrcAddr to \a DestAddr using copying procedure
  /// generated by \a CopyGen.
  ///
  /// \param DestAddr Address of the destination array.
  /// \param SrcAddr Address of the source array.
  /// \param OriginalType Type of destination and source arrays.
  /// \param CopyGen Copying procedure that copies value of single array element
  /// to another single array element.
  void EmitOMPAggregateAssign(
      Address DestAddr, Address SrcAddr, QualType OriginalType,
      const llvm::function_ref<void(Address, Address)> CopyGen);
  /// Emit proper copying of data from one variable to another.
  ///
  /// \param OriginalType Original type of the copied variables.
  /// \param DestAddr Destination address.
  /// \param SrcAddr Source address.
  /// \param DestVD Destination variable used in \a CopyExpr (for arrays, has
  /// type of the base array element).
  /// \param SrcVD Source variable used in \a CopyExpr (for arrays, has type of
  /// the base array element).
  /// \param Copy Actual copygin expression for copying data from \a SrcVD to \a
  /// DestVD.
  void EmitOMPCopy(QualType OriginalType,
                   Address DestAddr, Address SrcAddr,
                   const VarDecl *DestVD, const VarDecl *SrcVD,
                   const Expr *Copy);
  /// Emit atomic update code for constructs: \a X = \a X \a BO \a E or
  /// \a X = \a E \a BO \a E.
  ///
  /// \param X Value to be updated.
  /// \param E Update value.
  /// \param BO Binary operation for update operation.
  /// \param IsXLHSInRHSPart true if \a X is LHS in RHS part of the update
  /// expression, false otherwise.
  /// \param AO Atomic ordering of the generated atomic instructions.
  /// \param CommonGen Code generator for complex expressions that cannot be
  /// expressed through atomicrmw instruction.
  /// \param Hint OpenMP atomic hint expression
  /// \returns <true, OldAtomicValue> if simple 'atomicrmw' instruction was
  /// generated, <false, RValue::get(nullptr)> otherwise.
  std::pair<bool, RValue> EmitOMPAtomicSimpleUpdateExpr(
      LValue X, RValue E, BinaryOperatorKind BO, bool IsXLHSInRHSPart,
      llvm::AtomicOrdering AO, SourceLocation Loc,
      const llvm::function_ref<RValue(RValue)> CommonGen,
      const Expr *Hint = nullptr);
  bool EmitOMPFirstprivateClause(const OMPExecutableDirective &D,
                                 OMPPrivateScope &PrivateScope);
  void EmitOMPPrivateClause(const OMPExecutableDirective &D,
                            OMPPrivateScope &PrivateScope);
  void EmitOMPUseDevicePtrClause(
      const OMPUseDevicePtrClause &C, OMPPrivateScope &PrivateScope,
      const llvm::DenseMap<const ValueDecl *, Address> &CaptureDeviceAddrMap);
  void EmitOMPUseDeviceAddrClause(
      const OMPUseDeviceAddrClause &C, OMPPrivateScope &PrivateScope,
      const llvm::DenseMap<const ValueDecl *, Address> &CaptureDeviceAddrMap);
  /// Emit code for copyin clause in \a D directive. The next code is
  /// generated at the start of outlined functions for directives:
  /// \code
  /// threadprivate_var1 = master_threadprivate_var1;
  /// operator=(threadprivate_var2, master_threadprivate_var2);
  /// ...
  /// __kmpc_barrier(&loc, global_tid);
  /// \endcode
  ///
  /// \param D OpenMP directive possibly with 'copyin' clause(s).
  /// \returns true if at least one copyin variable is found, false otherwise.
  bool EmitOMPCopyinClause(const OMPExecutableDirective &D);
  /// Emit initial code for lastprivate variables. If some variable is
  /// not also firstprivate, then the default initialization is used. Otherwise
  /// initialization of this variable is performed by EmitOMPFirstprivateClause
  /// method.
  ///
  /// \param D Directive that may have 'lastprivate' directives.
  /// \param PrivateScope Private scope for capturing lastprivate variables for
  /// proper codegen in internal captured statement.
  ///
  /// \returns true if there is at least one lastprivate variable, false
  /// otherwise.
  bool EmitOMPLastprivateClauseInit(const OMPExecutableDirective &D,
                                    OMPPrivateScope &PrivateScope);
  /// Emit final copying of lastprivate values to original variables at
  /// the end of the worksharing or simd directive.
  ///
  /// \param D Directive that has at least one 'lastprivate' directives.
  /// \param IsLastIterCond Boolean condition that must be set to 'i1 true' if
  /// it is the last iteration of the loop code in associated directive, or to
  /// 'i1 false' otherwise. If this item is nullptr, no final check is required.
  void EmitOMPLastprivateClauseFinal(const OMPExecutableDirective &D,
                                     bool NoFinals,
                                     llvm::Value *IsLastIterCond = nullptr);
  /// Emit initial code for linear clauses.
  void EmitOMPLinearClause(const OMPLoopDirective &D,
                           CodeGenFunction::OMPPrivateScope &PrivateScope);
  /// Emit final code for linear clauses.
  /// \param CondGen Optional conditional code for final part of codegen for
  /// linear clause.
  void EmitOMPLinearClauseFinal(
      const OMPLoopDirective &D,
      const llvm::function_ref<llvm::Value *(CodeGenFunction &)> CondGen);
  /// Emit initial code for reduction variables. Creates reduction copies
  /// and initializes them with the values according to OpenMP standard.
  ///
  /// \param D Directive (possibly) with the 'reduction' clause.
  /// \param PrivateScope Private scope for capturing reduction variables for
  /// proper codegen in internal captured statement.
  ///
  void EmitOMPReductionClauseInit(const OMPExecutableDirective &D,
                                  OMPPrivateScope &PrivateScope,
                                  bool ForInscan = false);
  /// Emit final update of reduction values to original variables at
  /// the end of the directive.
  ///
  /// \param D Directive that has at least one 'reduction' directives.
  /// \param ReductionKind The kind of reduction to perform.
  void EmitOMPReductionClauseFinal(const OMPExecutableDirective &D,
                                   const OpenMPDirectiveKind ReductionKind);
  /// Emit initial code for linear variables. Creates private copies
  /// and initializes them with the values according to OpenMP standard.
  ///
  /// \param D Directive (possibly) with the 'linear' clause.
  /// \return true if at least one linear variable is found that should be
  /// initialized with the value of the original variable, false otherwise.
  bool EmitOMPLinearClauseInit(const OMPLoopDirective &D);

  typedef const llvm::function_ref<void(CodeGenFunction & /*CGF*/,
                                        llvm::Function * /*OutlinedFn*/,
                                        const OMPTaskDataTy & /*Data*/)>
      TaskGenTy;
  void EmitOMPTaskBasedDirective(const OMPExecutableDirective &S,
                                 const OpenMPDirectiveKind CapturedRegion,
                                 const RegionCodeGenTy &BodyGen,
                                 const TaskGenTy &TaskGen, OMPTaskDataTy &Data);
  struct OMPTargetDataInfo {
    Address BasePointersArray = Address::invalid();
    Address PointersArray = Address::invalid();
    Address SizesArray = Address::invalid();
    Address MappersArray = Address::invalid();
    unsigned NumberOfTargetItems = 0;
    explicit OMPTargetDataInfo() = default;
    OMPTargetDataInfo(Address BasePointersArray, Address PointersArray,
                      Address SizesArray, Address MappersArray,
                      unsigned NumberOfTargetItems)
        : BasePointersArray(BasePointersArray), PointersArray(PointersArray),
          SizesArray(SizesArray), MappersArray(MappersArray),
          NumberOfTargetItems(NumberOfTargetItems) {}
  };
  void EmitOMPTargetTaskBasedDirective(const OMPExecutableDirective &S,
                                       const RegionCodeGenTy &BodyGen,
                                       OMPTargetDataInfo &InputInfo);
  void processInReduction(const OMPExecutableDirective &S,
                          OMPTaskDataTy &Data,
                          CodeGenFunction &CGF,
                          const CapturedStmt *CS,
                          OMPPrivateScope &Scope);
  void EmitOMPMetaDirective(const OMPMetaDirective &S);
  void EmitOMPParallelDirective(const OMPParallelDirective &S);
  void EmitOMPSimdDirective(const OMPSimdDirective &S);
  void EmitOMPTileDirective(const OMPTileDirective &S);
  void EmitOMPUnrollDirective(const OMPUnrollDirective &S);
  void EmitOMPForDirective(const OMPForDirective &S);
  void EmitOMPForSimdDirective(const OMPForSimdDirective &S);
  void EmitOMPSectionsDirective(const OMPSectionsDirective &S);
  void EmitOMPSectionDirective(const OMPSectionDirective &S);
  void EmitOMPSingleDirective(const OMPSingleDirective &S);
  void EmitOMPMasterDirective(const OMPMasterDirective &S);
  void EmitOMPMaskedDirective(const OMPMaskedDirective &S);
  void EmitOMPCriticalDirective(const OMPCriticalDirective &S);
  void EmitOMPParallelForDirective(const OMPParallelForDirective &S);
  void EmitOMPParallelForSimdDirective(const OMPParallelForSimdDirective &S);
  void EmitOMPParallelSectionsDirective(const OMPParallelSectionsDirective &S);
  void EmitOMPParallelMasterDirective(const OMPParallelMasterDirective &S);
  void EmitOMPTaskDirective(const OMPTaskDirective &S);
  void EmitOMPTaskyieldDirective(const OMPTaskyieldDirective &S);
  void EmitOMPErrorDirective(const OMPErrorDirective &S);
  void EmitOMPBarrierDirective(const OMPBarrierDirective &S);
  void EmitOMPTaskwaitDirective(const OMPTaskwaitDirective &S);
  void EmitOMPTaskgroupDirective(const OMPTaskgroupDirective &S);
  void EmitOMPFlushDirective(const OMPFlushDirective &S);
  void EmitOMPDepobjDirective(const OMPDepobjDirective &S);
  void EmitOMPScanDirective(const OMPScanDirective &S);
  void EmitOMPOrderedDirective(const OMPOrderedDirective &S);
  void EmitOMPAtomicDirective(const OMPAtomicDirective &S);
  void EmitOMPTargetDirective(const OMPTargetDirective &S);
  void EmitOMPTargetDataDirective(const OMPTargetDataDirective &S);
  void EmitOMPTargetEnterDataDirective(const OMPTargetEnterDataDirective &S);
  void EmitOMPTargetExitDataDirective(const OMPTargetExitDataDirective &S);
  void EmitOMPTargetUpdateDirective(const OMPTargetUpdateDirective &S);
  void EmitOMPTargetParallelDirective(const OMPTargetParallelDirective &S);
  void
  EmitOMPTargetParallelForDirective(const OMPTargetParallelForDirective &S);
  void EmitOMPTeamsDirective(const OMPTeamsDirective &S);
  void
  EmitOMPCancellationPointDirective(const OMPCancellationPointDirective &S);
  void EmitOMPCancelDirective(const OMPCancelDirective &S);
  void EmitOMPTaskLoopBasedDirective(const OMPLoopDirective &S);
  void EmitOMPTaskLoopDirective(const OMPTaskLoopDirective &S);
  void EmitOMPTaskLoopSimdDirective(const OMPTaskLoopSimdDirective &S);
  void EmitOMPMasterTaskLoopDirective(const OMPMasterTaskLoopDirective &S);
  void
  EmitOMPMasterTaskLoopSimdDirective(const OMPMasterTaskLoopSimdDirective &S);
  void EmitOMPParallelMasterTaskLoopDirective(
      const OMPParallelMasterTaskLoopDirective &S);
  void EmitOMPParallelMasterTaskLoopSimdDirective(
      const OMPParallelMasterTaskLoopSimdDirective &S);
  void EmitOMPDistributeDirective(const OMPDistributeDirective &S);
  void EmitOMPDistributeParallelForDirective(
      const OMPDistributeParallelForDirective &S);
  void EmitOMPDistributeParallelForSimdDirective(
      const OMPDistributeParallelForSimdDirective &S);
  void EmitOMPDistributeSimdDirective(const OMPDistributeSimdDirective &S);
  void EmitOMPTargetParallelForSimdDirective(
      const OMPTargetParallelForSimdDirective &S);
  void EmitOMPTargetSimdDirective(const OMPTargetSimdDirective &S);
  void EmitOMPTeamsDistributeDirective(const OMPTeamsDistributeDirective &S);
  void
  EmitOMPTeamsDistributeSimdDirective(const OMPTeamsDistributeSimdDirective &S);
  void EmitOMPTeamsDistributeParallelForSimdDirective(
      const OMPTeamsDistributeParallelForSimdDirective &S);
  void EmitOMPTeamsDistributeParallelForDirective(
      const OMPTeamsDistributeParallelForDirective &S);
  void EmitOMPTargetTeamsDirective(const OMPTargetTeamsDirective &S);
  void EmitOMPTargetTeamsDistributeDirective(
      const OMPTargetTeamsDistributeDirective &S);
  void EmitOMPTargetTeamsDistributeParallelForDirective(
      const OMPTargetTeamsDistributeParallelForDirective &S);
  void EmitOMPTargetTeamsDistributeParallelForSimdDirective(
      const OMPTargetTeamsDistributeParallelForSimdDirective &S);
  void EmitOMPTargetTeamsDistributeSimdDirective(
      const OMPTargetTeamsDistributeSimdDirective &S);
  void EmitOMPGenericLoopDirective(const OMPLoopDirective &S);
  void EmitOMPParallelGenericLoopDirective(
      const OMPLoopDirective &S);
  void EmitOMPTargetParallelGenericLoopDirective(
      const OMPTargetParallelGenericLoopDirective &S);
  void EmitOMPTargetTeamsGenericLoopDirective(
      const OMPTargetTeamsGenericLoopDirective &S);
  void EmitOMPInteropDirective(const OMPInteropDirective &S);
<<<<<<< HEAD
  void EmitOMPTeamsGenericLoopDirective(const OMPTeamsGenericLoopDirective &S);
=======
  void EmitOMPParallelMaskedDirective(const OMPParallelMaskedDirective &S);
>>>>>>> 65f37941

  /// Emit device code for the target directive.
  static void EmitOMPTargetDeviceFunction(CodeGenModule &CGM,
                                          StringRef ParentName,
                                          const OMPTargetDirective &S);
  static void
  EmitOMPTargetParallelDeviceFunction(CodeGenModule &CGM, StringRef ParentName,
                                      const OMPTargetParallelDirective &S);
  /// Emit device code for the target parallel for directive.
  static void EmitOMPTargetParallelForDeviceFunction(
      CodeGenModule &CGM, StringRef ParentName,
      const OMPTargetParallelForDirective &S);
  /// Emit device code for the target parallel for simd directive.
  static void EmitOMPTargetParallelForSimdDeviceFunction(
      CodeGenModule &CGM, StringRef ParentName,
      const OMPTargetParallelForSimdDirective &S);
  /// Emit device code for the target teams directive.
  static void
  EmitOMPTargetTeamsDeviceFunction(CodeGenModule &CGM, StringRef ParentName,
                                   const OMPTargetTeamsDirective &S);
  /// Emit device code for the target teams distribute directive.
  static void EmitOMPTargetTeamsDistributeDeviceFunction(
      CodeGenModule &CGM, StringRef ParentName,
      const OMPTargetTeamsDistributeDirective &S);
  /// Emit device code for the target teams distribute simd directive.
  static void EmitOMPTargetTeamsDistributeSimdDeviceFunction(
      CodeGenModule &CGM, StringRef ParentName,
      const OMPTargetTeamsDistributeSimdDirective &S);
  /// Emit device code for the target simd directive.
  static void EmitOMPTargetSimdDeviceFunction(CodeGenModule &CGM,
                                              StringRef ParentName,
                                              const OMPTargetSimdDirective &S);
  /// Emit device code for the target teams distribute parallel for simd
  /// directive.
  static void EmitOMPTargetTeamsDistributeParallelForSimdDeviceFunction(
      CodeGenModule &CGM, StringRef ParentName,
      const OMPTargetTeamsDistributeParallelForSimdDirective &S);

  static void EmitOMPTargetTeamsDistributeParallelForDeviceFunction(
      CodeGenModule &CGM, StringRef ParentName,
      const OMPTargetTeamsDistributeParallelForDirective &S);

  /// Emit device code for the target teams loop directive.
  static void EmitOMPTargetTeamsGenericLoopDeviceFunction(CodeGenModule &CGM,
      StringRef ParentName, const OMPTargetTeamsGenericLoopDirective &S);

  /// Emit device code for the target parallel loop directive.
  static void EmitOMPTargetParallelGenericLoopDeviceFunction(
      CodeGenModule &CGM, StringRef ParentName,
      const OMPTargetParallelGenericLoopDirective &S);

  /// Emit the Stmt \p S and return its topmost canonical loop, if any.
  /// TODO: The \p Depth paramter is not yet implemented and must be 1. In the
  /// future it is meant to be the number of loops expected in the loop nests
  /// (usually specified by the "collapse" clause) that are collapsed to a
  /// single loop by this function.
  llvm::CanonicalLoopInfo *EmitOMPCollapsedCanonicalLoopNest(const Stmt *S,
                                                             int Depth);

  /// Emit an OMPCanonicalLoop using the OpenMPIRBuilder.
  void EmitOMPCanonicalLoop(const OMPCanonicalLoop *S);

  /// Emit inner loop of the worksharing/simd construct.
  ///
  /// \param S Directive, for which the inner loop must be emitted.
  /// \param RequiresCleanup true, if directive has some associated private
  /// variables.
  /// \param LoopCond Bollean condition for loop continuation.
  /// \param IncExpr Increment expression for loop control variable.
  /// \param BodyGen Generator for the inner body of the inner loop.
  /// \param PostIncGen Genrator for post-increment code (required for ordered
  /// loop directvies).
  void EmitOMPInnerLoop(
      const OMPExecutableDirective &S, bool RequiresCleanup,
      const Expr *LoopCond, const Expr *IncExpr,
      const llvm::function_ref<void(CodeGenFunction &)> BodyGen,
      const llvm::function_ref<void(CodeGenFunction &)> PostIncGen);

  JumpDest getOMPCancelDestination(OpenMPDirectiveKind Kind);
  /// Emit initial code for loop counters of loop-based directives.
  void EmitOMPPrivateLoopCounters(const OMPLoopDirective &S,
                                  OMPPrivateScope &LoopScope);

  /// Helper for the OpenMP loop directives.
  void EmitOMPLoopBody(const OMPLoopDirective &D, JumpDest LoopExit);

  /// Helper for OpenMP NoLoop kernel CodeGen
  void EmitOMPNoLoopBody(const OMPLoopDirective &D);

  /// Emit code for the worksharing loop-based directive.
  /// \return true, if this construct has any lastprivate clause, false -
  /// otherwise.
  bool EmitOMPWorksharingLoop(const OMPLoopDirective &S, Expr *EUB,
                              const CodeGenLoopBoundsTy &CodeGenLoopBounds,
                              const CodeGenDispatchBoundsTy &CGDispatchBounds);

  /// Emit code for the distribute loop-based directive.
  void EmitOMPDistributeLoop(const OMPLoopDirective &S,
                             const CodeGenLoopTy &CodeGenLoop, Expr *IncExpr);

  /// Helpers for the OpenMP loop directives.
  void EmitOMPSimdInit(const OMPLoopDirective &D);
  void EmitOMPSimdFinal(
      const OMPLoopDirective &D,
      const llvm::function_ref<llvm::Value *(CodeGenFunction &)> CondGen);

  /// Emits the lvalue for the expression with possibly captured variable.
  LValue EmitOMPSharedLValue(const Expr *E);

private:
  /// Helpers for blocks.
  llvm::Value *EmitBlockLiteral(const CGBlockInfo &Info);

  /// struct with the values to be passed to the OpenMP loop-related functions
  struct OMPLoopArguments {
    /// loop lower bound
    Address LB = Address::invalid();
    /// loop upper bound
    Address UB = Address::invalid();
    /// loop stride
    Address ST = Address::invalid();
    /// isLastIteration argument for runtime functions
    Address IL = Address::invalid();
    /// Chunk value generated by sema
    llvm::Value *Chunk = nullptr;
    /// EnsureUpperBound
    Expr *EUB = nullptr;
    /// IncrementExpression
    Expr *IncExpr = nullptr;
    /// Loop initialization
    Expr *Init = nullptr;
    /// Loop exit condition
    Expr *Cond = nullptr;
    /// Update of LB after a whole chunk has been executed
    Expr *NextLB = nullptr;
    /// Update of UB after a whole chunk has been executed
    Expr *NextUB = nullptr;
    OMPLoopArguments() = default;
    OMPLoopArguments(Address LB, Address UB, Address ST, Address IL,
                     llvm::Value *Chunk = nullptr, Expr *EUB = nullptr,
                     Expr *IncExpr = nullptr, Expr *Init = nullptr,
                     Expr *Cond = nullptr, Expr *NextLB = nullptr,
                     Expr *NextUB = nullptr)
        : LB(LB), UB(UB), ST(ST), IL(IL), Chunk(Chunk), EUB(EUB),
          IncExpr(IncExpr), Init(Init), Cond(Cond), NextLB(NextLB),
          NextUB(NextUB) {}
  };
  void EmitOMPOuterLoop(bool DynamicOrOrdered, bool IsMonotonic,
                        const OMPLoopDirective &S, OMPPrivateScope &LoopScope,
                        const OMPLoopArguments &LoopArgs,
                        const CodeGenLoopTy &CodeGenLoop,
                        const CodeGenOrderedTy &CodeGenOrdered);
  void EmitOMPForOuterLoop(const OpenMPScheduleTy &ScheduleKind,
                           bool IsMonotonic, const OMPLoopDirective &S,
                           OMPPrivateScope &LoopScope, bool Ordered,
                           const OMPLoopArguments &LoopArgs,
                           const CodeGenDispatchBoundsTy &CGDispatchBounds);
  void EmitOMPDistributeOuterLoop(OpenMPDistScheduleClauseKind ScheduleKind,
                                  const OMPLoopDirective &S,
                                  OMPPrivateScope &LoopScope,
                                  const OMPLoopArguments &LoopArgs,
                                  const CodeGenLoopTy &CodeGenLoopContent);
  /// Emit code for sections directive.
  void EmitSections(const OMPExecutableDirective &S);

public:

  //===--------------------------------------------------------------------===//
  //                         LValue Expression Emission
  //===--------------------------------------------------------------------===//

  /// Create a check that a scalar RValue is non-null.
  llvm::Value *EmitNonNullRValueCheck(RValue RV, QualType T);

  /// GetUndefRValue - Get an appropriate 'undef' rvalue for the given type.
  RValue GetUndefRValue(QualType Ty);

  /// EmitUnsupportedRValue - Emit a dummy r-value using the type of E
  /// and issue an ErrorUnsupported style diagnostic (using the
  /// provided Name).
  RValue EmitUnsupportedRValue(const Expr *E,
                               const char *Name);

  /// EmitUnsupportedLValue - Emit a dummy l-value using the type of E and issue
  /// an ErrorUnsupported style diagnostic (using the provided Name).
  LValue EmitUnsupportedLValue(const Expr *E,
                               const char *Name);

  /// EmitLValue - Emit code to compute a designator that specifies the location
  /// of the expression.
  ///
  /// This can return one of two things: a simple address or a bitfield
  /// reference.  In either case, the LLVM Value* in the LValue structure is
  /// guaranteed to be an LLVM pointer type.
  ///
  /// If this returns a bitfield reference, nothing about the pointee type of
  /// the LLVM value is known: For example, it may not be a pointer to an
  /// integer.
  ///
  /// If this returns a normal address, and if the lvalue's C type is fixed
  /// size, this method guarantees that the returned pointer type will point to
  /// an LLVM type of the same size of the lvalue's type.  If the lvalue has a
  /// variable length type, this is not possible.
  ///
  LValue EmitLValue(const Expr *E,
                    KnownNonNull_t IsKnownNonNull = NotKnownNonNull);

private:
  LValue EmitLValueHelper(const Expr *E, KnownNonNull_t IsKnownNonNull);

public:
  /// Same as EmitLValue but additionally we generate checking code to
  /// guard against undefined behavior.  This is only suitable when we know
  /// that the address will be used to access the object.
  LValue EmitCheckedLValue(const Expr *E, TypeCheckKind TCK);

  RValue convertTempToRValue(Address addr, QualType type,
                             SourceLocation Loc);

  void EmitAtomicInit(Expr *E, LValue lvalue);

  bool LValueIsSuitableForInlineAtomic(LValue Src);

  RValue EmitAtomicLoad(LValue LV, SourceLocation SL,
                        AggValueSlot Slot = AggValueSlot::ignored());

  RValue EmitAtomicLoad(LValue lvalue, SourceLocation loc,
                        llvm::AtomicOrdering AO, bool IsVolatile = false,
                        AggValueSlot slot = AggValueSlot::ignored());

  void EmitAtomicStore(RValue rvalue, LValue lvalue, bool isInit);

  void EmitAtomicStore(RValue rvalue, LValue lvalue, llvm::AtomicOrdering AO,
                       bool IsVolatile, bool isInit);

  std::pair<RValue, llvm::Value *> EmitAtomicCompareExchange(
      LValue Obj, RValue Expected, RValue Desired, SourceLocation Loc,
      llvm::AtomicOrdering Success =
          llvm::AtomicOrdering::SequentiallyConsistent,
      llvm::AtomicOrdering Failure =
          llvm::AtomicOrdering::SequentiallyConsistent,
      bool IsWeak = false, AggValueSlot Slot = AggValueSlot::ignored());

  void EmitAtomicUpdate(LValue LVal, llvm::AtomicOrdering AO,
                        const llvm::function_ref<RValue(RValue)> &UpdateOp,
                        bool IsVolatile);

  /// EmitToMemory - Change a scalar value from its value
  /// representation to its in-memory representation.
  llvm::Value *EmitToMemory(llvm::Value *Value, QualType Ty);

  /// EmitFromMemory - Change a scalar value from its memory
  /// representation to its value representation.
  llvm::Value *EmitFromMemory(llvm::Value *Value, QualType Ty);

  /// Check if the scalar \p Value is within the valid range for the given
  /// type \p Ty.
  ///
  /// Returns true if a check is needed (even if the range is unknown).
  bool EmitScalarRangeCheck(llvm::Value *Value, QualType Ty,
                            SourceLocation Loc);

  /// EmitLoadOfScalar - Load a scalar value from an address, taking
  /// care to appropriately convert from the memory representation to
  /// the LLVM value representation.
  llvm::Value *EmitLoadOfScalar(Address Addr, bool Volatile, QualType Ty,
                                SourceLocation Loc,
                                AlignmentSource Source = AlignmentSource::Type,
                                bool isNontemporal = false) {
    return EmitLoadOfScalar(Addr, Volatile, Ty, Loc, LValueBaseInfo(Source),
                            CGM.getTBAAAccessInfo(Ty), isNontemporal);
  }

  llvm::Value *EmitLoadOfScalar(Address Addr, bool Volatile, QualType Ty,
                                SourceLocation Loc, LValueBaseInfo BaseInfo,
                                TBAAAccessInfo TBAAInfo,
                                bool isNontemporal = false);

  /// EmitLoadOfScalar - Load a scalar value from an address, taking
  /// care to appropriately convert from the memory representation to
  /// the LLVM value representation.  The l-value must be a simple
  /// l-value.
  llvm::Value *EmitLoadOfScalar(LValue lvalue, SourceLocation Loc);

  /// EmitStoreOfScalar - Store a scalar value to an address, taking
  /// care to appropriately convert from the memory representation to
  /// the LLVM value representation.
  void EmitStoreOfScalar(llvm::Value *Value, Address Addr,
                         bool Volatile, QualType Ty,
                         AlignmentSource Source = AlignmentSource::Type,
                         bool isInit = false, bool isNontemporal = false) {
    EmitStoreOfScalar(Value, Addr, Volatile, Ty, LValueBaseInfo(Source),
                      CGM.getTBAAAccessInfo(Ty), isInit, isNontemporal);
  }

  void EmitStoreOfScalar(llvm::Value *Value, Address Addr,
                         bool Volatile, QualType Ty,
                         LValueBaseInfo BaseInfo, TBAAAccessInfo TBAAInfo,
                         bool isInit = false, bool isNontemporal = false);

  /// EmitStoreOfScalar - Store a scalar value to an address, taking
  /// care to appropriately convert from the memory representation to
  /// the LLVM value representation.  The l-value must be a simple
  /// l-value.  The isInit flag indicates whether this is an initialization.
  /// If so, atomic qualifiers are ignored and the store is always non-atomic.
  void EmitStoreOfScalar(llvm::Value *value, LValue lvalue, bool isInit=false);

  /// EmitLoadOfLValue - Given an expression that represents a value lvalue,
  /// this method emits the address of the lvalue, then loads the result as an
  /// rvalue, returning the rvalue.
  RValue EmitLoadOfLValue(LValue V, SourceLocation Loc);
  RValue EmitLoadOfExtVectorElementLValue(LValue V);
  RValue EmitLoadOfBitfieldLValue(LValue LV, SourceLocation Loc);
  RValue EmitLoadOfGlobalRegLValue(LValue LV);

  /// EmitStoreThroughLValue - Store the specified rvalue into the specified
  /// lvalue, where both are guaranteed to the have the same type, and that type
  /// is 'Ty'.
  void EmitStoreThroughLValue(RValue Src, LValue Dst, bool isInit = false);
  void EmitStoreThroughExtVectorComponentLValue(RValue Src, LValue Dst);
  void EmitStoreThroughGlobalRegLValue(RValue Src, LValue Dst);

  /// EmitStoreThroughBitfieldLValue - Store Src into Dst with same constraints
  /// as EmitStoreThroughLValue.
  ///
  /// \param Result [out] - If non-null, this will be set to a Value* for the
  /// bit-field contents after the store, appropriate for use as the result of
  /// an assignment to the bit-field.
  void EmitStoreThroughBitfieldLValue(RValue Src, LValue Dst,
                                      llvm::Value **Result=nullptr);

  /// Emit an l-value for an assignment (simple or compound) of complex type.
  LValue EmitComplexAssignmentLValue(const BinaryOperator *E);
  LValue EmitComplexCompoundAssignmentLValue(const CompoundAssignOperator *E);
  LValue EmitScalarCompoundAssignWithComplex(const CompoundAssignOperator *E,
                                             llvm::Value *&Result);

  // Note: only available for agg return types
  LValue EmitBinaryOperatorLValue(const BinaryOperator *E);
  LValue EmitCompoundAssignmentLValue(const CompoundAssignOperator *E);
  // Note: only available for agg return types
  LValue EmitCallExprLValue(const CallExpr *E);
  // Note: only available for agg return types
  LValue EmitVAArgExprLValue(const VAArgExpr *E);
  LValue EmitDeclRefLValue(const DeclRefExpr *E);
  LValue EmitStringLiteralLValue(const StringLiteral *E);
  LValue EmitObjCEncodeExprLValue(const ObjCEncodeExpr *E);
  LValue EmitPredefinedLValue(const PredefinedExpr *E);
  LValue EmitUnaryOpLValue(const UnaryOperator *E);
  LValue EmitArraySubscriptExpr(const ArraySubscriptExpr *E,
                                bool Accessed = false);
  LValue EmitMatrixSubscriptExpr(const MatrixSubscriptExpr *E);
  LValue EmitOMPArraySectionExpr(const OMPArraySectionExpr *E,
                                 bool IsLowerBound = true);
  LValue EmitExtVectorElementExpr(const ExtVectorElementExpr *E);
  LValue EmitMemberExpr(const MemberExpr *E);
  LValue EmitObjCIsaExpr(const ObjCIsaExpr *E);
  LValue EmitCompoundLiteralLValue(const CompoundLiteralExpr *E);
  LValue EmitInitListLValue(const InitListExpr *E);
  void EmitIgnoredConditionalOperator(const AbstractConditionalOperator *E);
  LValue EmitConditionalOperatorLValue(const AbstractConditionalOperator *E);
  LValue EmitCastLValue(const CastExpr *E);
  LValue EmitMaterializeTemporaryExpr(const MaterializeTemporaryExpr *E);
  LValue EmitOpaqueValueLValue(const OpaqueValueExpr *e);

  Address EmitExtVectorElementLValue(LValue V);

  RValue EmitRValueForField(LValue LV, const FieldDecl *FD, SourceLocation Loc);

  Address EmitArrayToPointerDecay(const Expr *Array,
                                  LValueBaseInfo *BaseInfo = nullptr,
                                  TBAAAccessInfo *TBAAInfo = nullptr);

  class ConstantEmission {
    llvm::PointerIntPair<llvm::Constant*, 1, bool> ValueAndIsReference;
    ConstantEmission(llvm::Constant *C, bool isReference)
      : ValueAndIsReference(C, isReference) {}
  public:
    ConstantEmission() {}
    static ConstantEmission forReference(llvm::Constant *C) {
      return ConstantEmission(C, true);
    }
    static ConstantEmission forValue(llvm::Constant *C) {
      return ConstantEmission(C, false);
    }

    explicit operator bool() const {
      return ValueAndIsReference.getOpaqueValue() != nullptr;
    }

    bool isReference() const { return ValueAndIsReference.getInt(); }
    LValue getReferenceLValue(CodeGenFunction &CGF, Expr *refExpr) const {
      assert(isReference());
      return CGF.MakeNaturalAlignAddrLValue(ValueAndIsReference.getPointer(),
                                            refExpr->getType());
    }

    llvm::Constant *getValue() const {
      assert(!isReference());
      return ValueAndIsReference.getPointer();
    }
  };

  ConstantEmission tryEmitAsConstant(DeclRefExpr *refExpr);
  ConstantEmission tryEmitAsConstant(const MemberExpr *ME);
  llvm::Value *emitScalarConstant(const ConstantEmission &Constant, Expr *E);

  RValue EmitPseudoObjectRValue(const PseudoObjectExpr *e,
                                AggValueSlot slot = AggValueSlot::ignored());
  LValue EmitPseudoObjectLValue(const PseudoObjectExpr *e);

  llvm::Value *EmitIvarOffset(const ObjCInterfaceDecl *Interface,
                              const ObjCIvarDecl *Ivar);
  llvm::Value *EmitIvarOffsetAsPointerDiff(const ObjCInterfaceDecl *Interface,
                                           const ObjCIvarDecl *Ivar);
  LValue EmitLValueForField(LValue Base, const FieldDecl* Field);
  LValue EmitLValueForLambdaField(const FieldDecl *Field);

  /// EmitLValueForFieldInitialization - Like EmitLValueForField, except that
  /// if the Field is a reference, this will return the address of the reference
  /// and not the address of the value stored in the reference.
  LValue EmitLValueForFieldInitialization(LValue Base,
                                          const FieldDecl* Field);

  LValue EmitLValueForIvar(QualType ObjectTy,
                           llvm::Value* Base, const ObjCIvarDecl *Ivar,
                           unsigned CVRQualifiers);

  LValue EmitCXXConstructLValue(const CXXConstructExpr *E);
  LValue EmitCXXBindTemporaryLValue(const CXXBindTemporaryExpr *E);
  LValue EmitCXXTypeidLValue(const CXXTypeidExpr *E);
  LValue EmitCXXUuidofLValue(const CXXUuidofExpr *E);

  LValue EmitObjCMessageExprLValue(const ObjCMessageExpr *E);
  LValue EmitObjCIvarRefLValue(const ObjCIvarRefExpr *E);
  LValue EmitStmtExprLValue(const StmtExpr *E);
  LValue EmitPointerToDataMemberBinaryExpr(const BinaryOperator *E);
  LValue EmitObjCSelectorLValue(const ObjCSelectorExpr *E);
  void   EmitDeclRefExprDbgValue(const DeclRefExpr *E, const APValue &Init);

  //===--------------------------------------------------------------------===//
  //                         Scalar Expression Emission
  //===--------------------------------------------------------------------===//

  /// EmitCall - Generate a call of the given function, expecting the given
  /// result type, and using the given argument list which specifies both the
  /// LLVM arguments and the types they were derived from.
  RValue EmitCall(const CGFunctionInfo &CallInfo, const CGCallee &Callee,
                  ReturnValueSlot ReturnValue, const CallArgList &Args,
                  llvm::CallBase **callOrInvoke, bool IsMustTail,
                  SourceLocation Loc);
  RValue EmitCall(const CGFunctionInfo &CallInfo, const CGCallee &Callee,
                  ReturnValueSlot ReturnValue, const CallArgList &Args,
                  llvm::CallBase **callOrInvoke = nullptr,
                  bool IsMustTail = false) {
    return EmitCall(CallInfo, Callee, ReturnValue, Args, callOrInvoke,
                    IsMustTail, SourceLocation());
  }
  RValue EmitCall(QualType FnType, const CGCallee &Callee, const CallExpr *E,
                  ReturnValueSlot ReturnValue, llvm::Value *Chain = nullptr);
  RValue EmitCallExpr(const CallExpr *E,
                      ReturnValueSlot ReturnValue = ReturnValueSlot());
  RValue EmitSimpleCallExpr(const CallExpr *E, ReturnValueSlot ReturnValue);
  CGCallee EmitCallee(const Expr *E);

  void checkTargetFeatures(const CallExpr *E, const FunctionDecl *TargetDecl);
  void checkTargetFeatures(SourceLocation Loc, const FunctionDecl *TargetDecl);

  llvm::CallInst *EmitRuntimeCall(llvm::FunctionCallee callee,
                                  const Twine &name = "");
  llvm::CallInst *EmitRuntimeCall(llvm::FunctionCallee callee,
                                  ArrayRef<llvm::Value *> args,
                                  const Twine &name = "");
  llvm::CallInst *EmitNounwindRuntimeCall(llvm::FunctionCallee callee,
                                          const Twine &name = "");
  llvm::CallInst *EmitNounwindRuntimeCall(llvm::FunctionCallee callee,
                                          ArrayRef<llvm::Value *> args,
                                          const Twine &name = "");

  SmallVector<llvm::OperandBundleDef, 1>
  getBundlesForFunclet(llvm::Value *Callee);

  llvm::CallBase *EmitCallOrInvoke(llvm::FunctionCallee Callee,
                                   ArrayRef<llvm::Value *> Args,
                                   const Twine &Name = "");
  llvm::CallBase *EmitRuntimeCallOrInvoke(llvm::FunctionCallee callee,
                                          ArrayRef<llvm::Value *> args,
                                          const Twine &name = "");
  llvm::CallBase *EmitRuntimeCallOrInvoke(llvm::FunctionCallee callee,
                                          const Twine &name = "");
  void EmitNoreturnRuntimeCallOrInvoke(llvm::FunctionCallee callee,
                                       ArrayRef<llvm::Value *> args);

  CGCallee BuildAppleKextVirtualCall(const CXXMethodDecl *MD,
                                     NestedNameSpecifier *Qual,
                                     llvm::Type *Ty);

  CGCallee BuildAppleKextVirtualDestructorCall(const CXXDestructorDecl *DD,
                                               CXXDtorType Type,
                                               const CXXRecordDecl *RD);

  // Return the copy constructor name with the prefix "__copy_constructor_"
  // removed.
  static std::string getNonTrivialCopyConstructorStr(QualType QT,
                                                     CharUnits Alignment,
                                                     bool IsVolatile,
                                                     ASTContext &Ctx);

  // Return the destructor name with the prefix "__destructor_" removed.
  static std::string getNonTrivialDestructorStr(QualType QT,
                                                CharUnits Alignment,
                                                bool IsVolatile,
                                                ASTContext &Ctx);

  // These functions emit calls to the special functions of non-trivial C
  // structs.
  void defaultInitNonTrivialCStructVar(LValue Dst);
  void callCStructDefaultConstructor(LValue Dst);
  void callCStructDestructor(LValue Dst);
  void callCStructCopyConstructor(LValue Dst, LValue Src);
  void callCStructMoveConstructor(LValue Dst, LValue Src);
  void callCStructCopyAssignmentOperator(LValue Dst, LValue Src);
  void callCStructMoveAssignmentOperator(LValue Dst, LValue Src);

  RValue
  EmitCXXMemberOrOperatorCall(const CXXMethodDecl *Method,
                              const CGCallee &Callee,
                              ReturnValueSlot ReturnValue, llvm::Value *This,
                              llvm::Value *ImplicitParam,
                              QualType ImplicitParamTy, const CallExpr *E,
                              CallArgList *RtlArgs);
  RValue EmitCXXDestructorCall(GlobalDecl Dtor, const CGCallee &Callee,
                               llvm::Value *This, QualType ThisTy,
                               llvm::Value *ImplicitParam,
                               QualType ImplicitParamTy, const CallExpr *E);
  RValue EmitCXXMemberCallExpr(const CXXMemberCallExpr *E,
                               ReturnValueSlot ReturnValue);
  RValue EmitCXXMemberOrOperatorMemberCallExpr(const CallExpr *CE,
                                               const CXXMethodDecl *MD,
                                               ReturnValueSlot ReturnValue,
                                               bool HasQualifier,
                                               NestedNameSpecifier *Qualifier,
                                               bool IsArrow, const Expr *Base);
  // Compute the object pointer.
  Address EmitCXXMemberDataPointerAddress(const Expr *E, Address base,
                                          llvm::Value *memberPtr,
                                          const MemberPointerType *memberPtrType,
                                          LValueBaseInfo *BaseInfo = nullptr,
                                          TBAAAccessInfo *TBAAInfo = nullptr);
  RValue EmitCXXMemberPointerCallExpr(const CXXMemberCallExpr *E,
                                      ReturnValueSlot ReturnValue);

  RValue EmitCXXOperatorMemberCallExpr(const CXXOperatorCallExpr *E,
                                       const CXXMethodDecl *MD,
                                       ReturnValueSlot ReturnValue);
  RValue EmitCXXPseudoDestructorExpr(const CXXPseudoDestructorExpr *E);

  RValue EmitCUDAKernelCallExpr(const CUDAKernelCallExpr *E,
                                ReturnValueSlot ReturnValue);

  RValue EmitNVPTXDevicePrintfCallExpr(const CallExpr *E,
                                       ReturnValueSlot ReturnValue);
  RValue EmitAMDGPUDevicePrintfCallExpr(const CallExpr *E,
                                        ReturnValueSlot ReturnValue);

  RValue EmitHostrpcVargsFn(const CallExpr *E, const char *allocate_name,
                            const char *execute_name,
                            ReturnValueSlot ReturnValue);

  RValue EmitBuiltinExpr(const GlobalDecl GD, unsigned BuiltinID,
                         const CallExpr *E, ReturnValueSlot ReturnValue);

  RValue emitRotate(const CallExpr *E, bool IsRotateRight);

  /// Emit IR for __builtin_os_log_format.
  RValue emitBuiltinOSLogFormat(const CallExpr &E);

  /// Emit IR for __builtin_is_aligned.
  RValue EmitBuiltinIsAligned(const CallExpr *E);
  /// Emit IR for __builtin_align_up/__builtin_align_down.
  RValue EmitBuiltinAlignTo(const CallExpr *E, bool AlignUp);

  llvm::Function *generateBuiltinOSLogHelperFunction(
      const analyze_os_log::OSLogBufferLayout &Layout,
      CharUnits BufferAlignment);

  RValue EmitBlockCallExpr(const CallExpr *E, ReturnValueSlot ReturnValue);

  /// EmitTargetBuiltinExpr - Emit the given builtin call. Returns 0 if the call
  /// is unhandled by the current target.
  llvm::Value *EmitTargetBuiltinExpr(unsigned BuiltinID, const CallExpr *E,
                                     ReturnValueSlot ReturnValue);

  llvm::Value *EmitAArch64CompareBuiltinExpr(llvm::Value *Op, llvm::Type *Ty,
                                             const llvm::CmpInst::Predicate Fp,
                                             const llvm::CmpInst::Predicate Ip,
                                             const llvm::Twine &Name = "");
  llvm::Value *EmitARMBuiltinExpr(unsigned BuiltinID, const CallExpr *E,
                                  ReturnValueSlot ReturnValue,
                                  llvm::Triple::ArchType Arch);
  llvm::Value *EmitARMMVEBuiltinExpr(unsigned BuiltinID, const CallExpr *E,
                                     ReturnValueSlot ReturnValue,
                                     llvm::Triple::ArchType Arch);
  llvm::Value *EmitARMCDEBuiltinExpr(unsigned BuiltinID, const CallExpr *E,
                                     ReturnValueSlot ReturnValue,
                                     llvm::Triple::ArchType Arch);
  llvm::Value *EmitCMSEClearRecord(llvm::Value *V, llvm::IntegerType *ITy,
                                   QualType RTy);
  llvm::Value *EmitCMSEClearRecord(llvm::Value *V, llvm::ArrayType *ATy,
                                   QualType RTy);

  llvm::Value *EmitCommonNeonBuiltinExpr(unsigned BuiltinID,
                                         unsigned LLVMIntrinsic,
                                         unsigned AltLLVMIntrinsic,
                                         const char *NameHint,
                                         unsigned Modifier,
                                         const CallExpr *E,
                                         SmallVectorImpl<llvm::Value *> &Ops,
                                         Address PtrOp0, Address PtrOp1,
                                         llvm::Triple::ArchType Arch);

  llvm::Function *LookupNeonLLVMIntrinsic(unsigned IntrinsicID,
                                          unsigned Modifier, llvm::Type *ArgTy,
                                          const CallExpr *E);
  llvm::Value *EmitNeonCall(llvm::Function *F,
                            SmallVectorImpl<llvm::Value*> &O,
                            const char *name,
                            unsigned shift = 0, bool rightshift = false);
  llvm::Value *EmitNeonSplat(llvm::Value *V, llvm::Constant *Idx,
                             const llvm::ElementCount &Count);
  llvm::Value *EmitNeonSplat(llvm::Value *V, llvm::Constant *Idx);
  llvm::Value *EmitNeonShiftVector(llvm::Value *V, llvm::Type *Ty,
                                   bool negateForRightShift);
  llvm::Value *EmitNeonRShiftImm(llvm::Value *Vec, llvm::Value *Amt,
                                 llvm::Type *Ty, bool usgn, const char *name);
  llvm::Value *vectorWrapScalar16(llvm::Value *Op);
  /// SVEBuiltinMemEltTy - Returns the memory element type for this memory
  /// access builtin.  Only required if it can't be inferred from the base
  /// pointer operand.
  llvm::Type *SVEBuiltinMemEltTy(const SVETypeFlags &TypeFlags);

  SmallVector<llvm::Type *, 2>
  getSVEOverloadTypes(const SVETypeFlags &TypeFlags, llvm::Type *ReturnType,
                      ArrayRef<llvm::Value *> Ops);
  llvm::Type *getEltType(const SVETypeFlags &TypeFlags);
  llvm::ScalableVectorType *getSVEType(const SVETypeFlags &TypeFlags);
  llvm::ScalableVectorType *getSVEPredType(const SVETypeFlags &TypeFlags);
  llvm::Value *EmitSVETupleSetOrGet(const SVETypeFlags &TypeFlags,
                                    llvm::Type *ReturnType,
                                    ArrayRef<llvm::Value *> Ops);
  llvm::Value *EmitSVETupleCreate(const SVETypeFlags &TypeFlags,
                                  llvm::Type *ReturnType,
                                  ArrayRef<llvm::Value *> Ops);
  llvm::Value *EmitSVEAllTruePred(const SVETypeFlags &TypeFlags);
  llvm::Value *EmitSVEDupX(llvm::Value *Scalar);
  llvm::Value *EmitSVEDupX(llvm::Value *Scalar, llvm::Type *Ty);
  llvm::Value *EmitSVEReinterpret(llvm::Value *Val, llvm::Type *Ty);
  llvm::Value *EmitSVEPMull(const SVETypeFlags &TypeFlags,
                            llvm::SmallVectorImpl<llvm::Value *> &Ops,
                            unsigned BuiltinID);
  llvm::Value *EmitSVEMovl(const SVETypeFlags &TypeFlags,
                           llvm::ArrayRef<llvm::Value *> Ops,
                           unsigned BuiltinID);
  llvm::Value *EmitSVEPredicateCast(llvm::Value *Pred,
                                    llvm::ScalableVectorType *VTy);
  llvm::Value *EmitSVEGatherLoad(const SVETypeFlags &TypeFlags,
                                 llvm::SmallVectorImpl<llvm::Value *> &Ops,
                                 unsigned IntID);
  llvm::Value *EmitSVEScatterStore(const SVETypeFlags &TypeFlags,
                                   llvm::SmallVectorImpl<llvm::Value *> &Ops,
                                   unsigned IntID);
  llvm::Value *EmitSVEMaskedLoad(const CallExpr *, llvm::Type *ReturnTy,
                                 SmallVectorImpl<llvm::Value *> &Ops,
                                 unsigned BuiltinID, bool IsZExtReturn);
  llvm::Value *EmitSVEMaskedStore(const CallExpr *,
                                  SmallVectorImpl<llvm::Value *> &Ops,
                                  unsigned BuiltinID);
  llvm::Value *EmitSVEPrefetchLoad(const SVETypeFlags &TypeFlags,
                                   SmallVectorImpl<llvm::Value *> &Ops,
                                   unsigned BuiltinID);
  llvm::Value *EmitSVEGatherPrefetch(const SVETypeFlags &TypeFlags,
                                     SmallVectorImpl<llvm::Value *> &Ops,
                                     unsigned IntID);
  llvm::Value *EmitSVEStructLoad(const SVETypeFlags &TypeFlags,
                                 SmallVectorImpl<llvm::Value *> &Ops,
                                 unsigned IntID);
  llvm::Value *EmitSVEStructStore(const SVETypeFlags &TypeFlags,
                                  SmallVectorImpl<llvm::Value *> &Ops,
                                  unsigned IntID);
  llvm::Value *EmitAArch64SVEBuiltinExpr(unsigned BuiltinID, const CallExpr *E);

  llvm::Value *EmitAArch64BuiltinExpr(unsigned BuiltinID, const CallExpr *E,
                                      llvm::Triple::ArchType Arch);
  llvm::Value *EmitBPFBuiltinExpr(unsigned BuiltinID, const CallExpr *E);

  llvm::Value *BuildVector(ArrayRef<llvm::Value*> Ops);
  llvm::Value *EmitX86BuiltinExpr(unsigned BuiltinID, const CallExpr *E);
  llvm::Value *EmitPPCBuiltinExpr(unsigned BuiltinID, const CallExpr *E);
  llvm::Value *EmitAMDGPUBuiltinExpr(unsigned BuiltinID, const CallExpr *E);
  llvm::Value *EmitSystemZBuiltinExpr(unsigned BuiltinID, const CallExpr *E);
  llvm::Value *EmitNVPTXBuiltinExpr(unsigned BuiltinID, const CallExpr *E);
  llvm::Value *EmitWebAssemblyBuiltinExpr(unsigned BuiltinID,
                                          const CallExpr *E);
  llvm::Value *EmitHexagonBuiltinExpr(unsigned BuiltinID, const CallExpr *E);
  llvm::Value *EmitRISCVBuiltinExpr(unsigned BuiltinID, const CallExpr *E,
                                    ReturnValueSlot ReturnValue);
  llvm::Value *EmitLoongArchBuiltinExpr(unsigned BuiltinID, const CallExpr *E);
  void ProcessOrderScopeAMDGCN(llvm::Value *Order, llvm::Value *Scope,
                               llvm::AtomicOrdering &AO,
                               llvm::SyncScope::ID &SSID);

  enum class MSVCIntrin;
  llvm::Value *EmitMSVCBuiltinExpr(MSVCIntrin BuiltinID, const CallExpr *E);

  llvm::Value *EmitBuiltinAvailable(const VersionTuple &Version);

  llvm::Value *EmitObjCProtocolExpr(const ObjCProtocolExpr *E);
  llvm::Value *EmitObjCStringLiteral(const ObjCStringLiteral *E);
  llvm::Value *EmitObjCBoxedExpr(const ObjCBoxedExpr *E);
  llvm::Value *EmitObjCArrayLiteral(const ObjCArrayLiteral *E);
  llvm::Value *EmitObjCDictionaryLiteral(const ObjCDictionaryLiteral *E);
  llvm::Value *EmitObjCCollectionLiteral(const Expr *E,
                                const ObjCMethodDecl *MethodWithObjects);
  llvm::Value *EmitObjCSelectorExpr(const ObjCSelectorExpr *E);
  RValue EmitObjCMessageExpr(const ObjCMessageExpr *E,
                             ReturnValueSlot Return = ReturnValueSlot());

  /// Retrieves the default cleanup kind for an ARC cleanup.
  /// Except under -fobjc-arc-eh, ARC cleanups are normal-only.
  CleanupKind getARCCleanupKind() {
    return CGM.getCodeGenOpts().ObjCAutoRefCountExceptions
             ? NormalAndEHCleanup : NormalCleanup;
  }

  // ARC primitives.
  void EmitARCInitWeak(Address addr, llvm::Value *value);
  void EmitARCDestroyWeak(Address addr);
  llvm::Value *EmitARCLoadWeak(Address addr);
  llvm::Value *EmitARCLoadWeakRetained(Address addr);
  llvm::Value *EmitARCStoreWeak(Address addr, llvm::Value *value, bool ignored);
  void emitARCCopyAssignWeak(QualType Ty, Address DstAddr, Address SrcAddr);
  void emitARCMoveAssignWeak(QualType Ty, Address DstAddr, Address SrcAddr);
  void EmitARCCopyWeak(Address dst, Address src);
  void EmitARCMoveWeak(Address dst, Address src);
  llvm::Value *EmitARCRetainAutorelease(QualType type, llvm::Value *value);
  llvm::Value *EmitARCRetainAutoreleaseNonBlock(llvm::Value *value);
  llvm::Value *EmitARCStoreStrong(LValue lvalue, llvm::Value *value,
                                  bool resultIgnored);
  llvm::Value *EmitARCStoreStrongCall(Address addr, llvm::Value *value,
                                      bool resultIgnored);
  llvm::Value *EmitARCRetain(QualType type, llvm::Value *value);
  llvm::Value *EmitARCRetainNonBlock(llvm::Value *value);
  llvm::Value *EmitARCRetainBlock(llvm::Value *value, bool mandatory);
  void EmitARCDestroyStrong(Address addr, ARCPreciseLifetime_t precise);
  void EmitARCRelease(llvm::Value *value, ARCPreciseLifetime_t precise);
  llvm::Value *EmitARCAutorelease(llvm::Value *value);
  llvm::Value *EmitARCAutoreleaseReturnValue(llvm::Value *value);
  llvm::Value *EmitARCRetainAutoreleaseReturnValue(llvm::Value *value);
  llvm::Value *EmitARCRetainAutoreleasedReturnValue(llvm::Value *value);
  llvm::Value *EmitARCUnsafeClaimAutoreleasedReturnValue(llvm::Value *value);

  llvm::Value *EmitObjCAutorelease(llvm::Value *value, llvm::Type *returnType);
  llvm::Value *EmitObjCRetainNonBlock(llvm::Value *value,
                                      llvm::Type *returnType);
  void EmitObjCRelease(llvm::Value *value, ARCPreciseLifetime_t precise);

  std::pair<LValue,llvm::Value*>
  EmitARCStoreAutoreleasing(const BinaryOperator *e);
  std::pair<LValue,llvm::Value*>
  EmitARCStoreStrong(const BinaryOperator *e, bool ignored);
  std::pair<LValue,llvm::Value*>
  EmitARCStoreUnsafeUnretained(const BinaryOperator *e, bool ignored);

  llvm::Value *EmitObjCAlloc(llvm::Value *value,
                             llvm::Type *returnType);
  llvm::Value *EmitObjCAllocWithZone(llvm::Value *value,
                                     llvm::Type *returnType);
  llvm::Value *EmitObjCAllocInit(llvm::Value *value, llvm::Type *resultType);

  llvm::Value *EmitObjCThrowOperand(const Expr *expr);
  llvm::Value *EmitObjCConsumeObject(QualType T, llvm::Value *Ptr);
  llvm::Value *EmitObjCExtendObjectLifetime(QualType T, llvm::Value *Ptr);

  llvm::Value *EmitARCExtendBlockObject(const Expr *expr);
  llvm::Value *EmitARCReclaimReturnedObject(const Expr *e,
                                            bool allowUnsafeClaim);
  llvm::Value *EmitARCRetainScalarExpr(const Expr *expr);
  llvm::Value *EmitARCRetainAutoreleaseScalarExpr(const Expr *expr);
  llvm::Value *EmitARCUnsafeUnretainedScalarExpr(const Expr *expr);

  void EmitARCIntrinsicUse(ArrayRef<llvm::Value*> values);

  void EmitARCNoopIntrinsicUse(ArrayRef<llvm::Value *> values);

  static Destroyer destroyARCStrongImprecise;
  static Destroyer destroyARCStrongPrecise;
  static Destroyer destroyARCWeak;
  static Destroyer emitARCIntrinsicUse;
  static Destroyer destroyNonTrivialCStruct;

  void EmitObjCAutoreleasePoolPop(llvm::Value *Ptr);
  llvm::Value *EmitObjCAutoreleasePoolPush();
  llvm::Value *EmitObjCMRRAutoreleasePoolPush();
  void EmitObjCAutoreleasePoolCleanup(llvm::Value *Ptr);
  void EmitObjCMRRAutoreleasePoolPop(llvm::Value *Ptr);

  /// Emits a reference binding to the passed in expression.
  RValue EmitReferenceBindingToExpr(const Expr *E);

  //===--------------------------------------------------------------------===//
  //                           Expression Emission
  //===--------------------------------------------------------------------===//

  // Expressions are broken into three classes: scalar, complex, aggregate.

  /// EmitScalarExpr - Emit the computation of the specified expression of LLVM
  /// scalar type, returning the result.
  llvm::Value *EmitScalarExpr(const Expr *E , bool IgnoreResultAssign = false);

  /// Emit a conversion from the specified type to the specified destination
  /// type, both of which are LLVM scalar types.
  llvm::Value *EmitScalarConversion(llvm::Value *Src, QualType SrcTy,
                                    QualType DstTy, SourceLocation Loc);

  /// Emit a conversion from the specified complex type to the specified
  /// destination type, where the destination type is an LLVM scalar type.
  llvm::Value *EmitComplexToScalarConversion(ComplexPairTy Src, QualType SrcTy,
                                             QualType DstTy,
                                             SourceLocation Loc);

  /// EmitAggExpr - Emit the computation of the specified expression
  /// of aggregate type.  The result is computed into the given slot,
  /// which may be null to indicate that the value is not needed.
  void EmitAggExpr(const Expr *E, AggValueSlot AS);

  /// EmitAggExprToLValue - Emit the computation of the specified expression of
  /// aggregate type into a temporary LValue.
  LValue EmitAggExprToLValue(const Expr *E);

  /// Build all the stores needed to initialize an aggregate at Dest with the
  /// value Val.
  void EmitAggregateStore(llvm::Value *Val, Address Dest, bool DestIsVolatile);

  /// EmitExtendGCLifetime - Given a pointer to an Objective-C object,
  /// make sure it survives garbage collection until this point.
  void EmitExtendGCLifetime(llvm::Value *object);

  /// EmitComplexExpr - Emit the computation of the specified expression of
  /// complex type, returning the result.
  ComplexPairTy EmitComplexExpr(const Expr *E,
                                bool IgnoreReal = false,
                                bool IgnoreImag = false);

  /// EmitComplexExprIntoLValue - Emit the given expression of complex
  /// type and place its result into the specified l-value.
  void EmitComplexExprIntoLValue(const Expr *E, LValue dest, bool isInit);

  /// EmitStoreOfComplex - Store a complex number into the specified l-value.
  void EmitStoreOfComplex(ComplexPairTy V, LValue dest, bool isInit);

  /// EmitLoadOfComplex - Load a complex number from the specified l-value.
  ComplexPairTy EmitLoadOfComplex(LValue src, SourceLocation loc);

  ComplexPairTy EmitPromotedComplexExpr(const Expr *E, QualType PromotionType);
  llvm::Value *EmitPromotedScalarExpr(const Expr *E, QualType PromotionType);
  ComplexPairTy EmitPromotedValue(ComplexPairTy result, QualType PromotionType);
  ComplexPairTy EmitUnPromotedValue(ComplexPairTy result, QualType PromotionType);

  Address emitAddrOfRealComponent(Address complex, QualType complexType);
  Address emitAddrOfImagComponent(Address complex, QualType complexType);

  /// AddInitializerToStaticVarDecl - Add the initializer for 'D' to the
  /// global variable that has already been created for it.  If the initializer
  /// has a different type than GV does, this may free GV and return a different
  /// one.  Otherwise it just returns GV.
  llvm::GlobalVariable *
  AddInitializerToStaticVarDecl(const VarDecl &D,
                                llvm::GlobalVariable *GV);

  // Emit an @llvm.invariant.start call for the given memory region.
  void EmitInvariantStart(llvm::Constant *Addr, CharUnits Size);

  /// EmitCXXGlobalVarDeclInit - Create the initializer for a C++
  /// variable with global storage.
  void EmitCXXGlobalVarDeclInit(const VarDecl &D, llvm::GlobalVariable *GV,
                                bool PerformInit);

  llvm::Function *createAtExitStub(const VarDecl &VD, llvm::FunctionCallee Dtor,
                                   llvm::Constant *Addr);

  llvm::Function *createTLSAtExitStub(const VarDecl &VD,
                                      llvm::FunctionCallee Dtor,
                                      llvm::Constant *Addr,
                                      llvm::FunctionCallee &AtExit);

  /// Call atexit() with a function that passes the given argument to
  /// the given function.
  void registerGlobalDtorWithAtExit(const VarDecl &D, llvm::FunctionCallee fn,
                                    llvm::Constant *addr);

  /// Call atexit() with function dtorStub.
  void registerGlobalDtorWithAtExit(llvm::Constant *dtorStub);

  /// Call unatexit() with function dtorStub.
  llvm::Value *unregisterGlobalDtorWithUnAtExit(llvm::Constant *dtorStub);

  /// Emit code in this function to perform a guarded variable
  /// initialization.  Guarded initializations are used when it's not
  /// possible to prove that an initialization will be done exactly
  /// once, e.g. with a static local variable or a static data member
  /// of a class template.
  void EmitCXXGuardedInit(const VarDecl &D, llvm::GlobalVariable *DeclPtr,
                          bool PerformInit);

  enum class GuardKind { VariableGuard, TlsGuard };

  /// Emit a branch to select whether or not to perform guarded initialization.
  void EmitCXXGuardedInitBranch(llvm::Value *NeedsInit,
                                llvm::BasicBlock *InitBlock,
                                llvm::BasicBlock *NoInitBlock,
                                GuardKind Kind, const VarDecl *D);

  /// GenerateCXXGlobalInitFunc - Generates code for initializing global
  /// variables.
  void
  GenerateCXXGlobalInitFunc(llvm::Function *Fn,
                            ArrayRef<llvm::Function *> CXXThreadLocals,
                            ConstantAddress Guard = ConstantAddress::invalid());

  /// GenerateCXXGlobalCleanUpFunc - Generates code for cleaning up global
  /// variables.
  void GenerateCXXGlobalCleanUpFunc(
      llvm::Function *Fn,
      ArrayRef<std::tuple<llvm::FunctionType *, llvm::WeakTrackingVH,
                          llvm::Constant *>>
          DtorsOrStermFinalizers);

  void GenerateCXXGlobalVarDeclInitFunc(llvm::Function *Fn,
                                        const VarDecl *D,
                                        llvm::GlobalVariable *Addr,
                                        bool PerformInit);

  void EmitCXXConstructExpr(const CXXConstructExpr *E, AggValueSlot Dest);

  void EmitSynthesizedCXXCopyCtor(Address Dest, Address Src, const Expr *Exp);

  void EmitCXXThrowExpr(const CXXThrowExpr *E, bool KeepInsertionPoint = true);

  RValue EmitAtomicExpr(AtomicExpr *E);

  //===--------------------------------------------------------------------===//
  //                         Annotations Emission
  //===--------------------------------------------------------------------===//

  /// Emit an annotation call (intrinsic).
  llvm::Value *EmitAnnotationCall(llvm::Function *AnnotationFn,
                                  llvm::Value *AnnotatedVal,
                                  StringRef AnnotationStr,
                                  SourceLocation Location,
                                  const AnnotateAttr *Attr);

  /// Emit local annotations for the local variable V, declared by D.
  void EmitVarAnnotations(const VarDecl *D, llvm::Value *V);

  /// Emit field annotations for the given field & value. Returns the
  /// annotation result.
  Address EmitFieldAnnotations(const FieldDecl *D, Address V);

  //===--------------------------------------------------------------------===//
  //                             Internal Helpers
  //===--------------------------------------------------------------------===//

  /// ContainsLabel - Return true if the statement contains a label in it.  If
  /// this statement is not executed normally, it not containing a label means
  /// that we can just remove the code.
  static bool ContainsLabel(const Stmt *S, bool IgnoreCaseStmts = false);

  /// containsBreak - Return true if the statement contains a break out of it.
  /// If the statement (recursively) contains a switch or loop with a break
  /// inside of it, this is fine.
  static bool containsBreak(const Stmt *S);

  /// Determine if the given statement might introduce a declaration into the
  /// current scope, by being a (possibly-labelled) DeclStmt.
  static bool mightAddDeclToScope(const Stmt *S);

  /// ConstantFoldsToSimpleInteger - If the specified expression does not fold
  /// to a constant, or if it does but contains a label, return false.  If it
  /// constant folds return true and set the boolean result in Result.
  bool ConstantFoldsToSimpleInteger(const Expr *Cond, bool &Result,
                                    bool AllowLabels = false);

  /// ConstantFoldsToSimpleInteger - If the specified expression does not fold
  /// to a constant, or if it does but contains a label, return false.  If it
  /// constant folds return true and set the folded value.
  bool ConstantFoldsToSimpleInteger(const Expr *Cond, llvm::APSInt &Result,
                                    bool AllowLabels = false);

  /// isInstrumentedCondition - Determine whether the given condition is an
  /// instrumentable condition (i.e. no "&&" or "||").
  static bool isInstrumentedCondition(const Expr *C);

  /// EmitBranchToCounterBlock - Emit a conditional branch to a new block that
  /// increments a profile counter based on the semantics of the given logical
  /// operator opcode.  This is used to instrument branch condition coverage
  /// for logical operators.
  void EmitBranchToCounterBlock(const Expr *Cond, BinaryOperator::Opcode LOp,
                                llvm::BasicBlock *TrueBlock,
                                llvm::BasicBlock *FalseBlock,
                                uint64_t TrueCount = 0,
                                Stmt::Likelihood LH = Stmt::LH_None,
                                const Expr *CntrIdx = nullptr);

  /// EmitBranchOnBoolExpr - Emit a branch on a boolean condition (e.g. for an
  /// if statement) to the specified blocks.  Based on the condition, this might
  /// try to simplify the codegen of the conditional based on the branch.
  /// TrueCount should be the number of times we expect the condition to
  /// evaluate to true based on PGO data.
  void EmitBranchOnBoolExpr(const Expr *Cond, llvm::BasicBlock *TrueBlock,
                            llvm::BasicBlock *FalseBlock, uint64_t TrueCount,
                            Stmt::Likelihood LH = Stmt::LH_None);

  /// Given an assignment `*LHS = RHS`, emit a test that checks if \p RHS is
  /// nonnull, if \p LHS is marked _Nonnull.
  void EmitNullabilityCheck(LValue LHS, llvm::Value *RHS, SourceLocation Loc);

  /// An enumeration which makes it easier to specify whether or not an
  /// operation is a subtraction.
  enum { NotSubtraction = false, IsSubtraction = true };

  /// Same as IRBuilder::CreateInBoundsGEP, but additionally emits a check to
  /// detect undefined behavior when the pointer overflow sanitizer is enabled.
  /// \p SignedIndices indicates whether any of the GEP indices are signed.
  /// \p IsSubtraction indicates whether the expression used to form the GEP
  /// is a subtraction.
  llvm::Value *EmitCheckedInBoundsGEP(llvm::Type *ElemTy, llvm::Value *Ptr,
                                      ArrayRef<llvm::Value *> IdxList,
                                      bool SignedIndices,
                                      bool IsSubtraction,
                                      SourceLocation Loc,
                                      const Twine &Name = "");

  /// Specifies which type of sanitizer check to apply when handling a
  /// particular builtin.
  enum BuiltinCheckKind {
    BCK_CTZPassedZero,
    BCK_CLZPassedZero,
  };

  /// Emits an argument for a call to a builtin. If the builtin sanitizer is
  /// enabled, a runtime check specified by \p Kind is also emitted.
  llvm::Value *EmitCheckedArgForBuiltin(const Expr *E, BuiltinCheckKind Kind);

  /// Emit a description of a type in a format suitable for passing to
  /// a runtime sanitizer handler.
  llvm::Constant *EmitCheckTypeDescriptor(QualType T);

  /// Convert a value into a format suitable for passing to a runtime
  /// sanitizer handler.
  llvm::Value *EmitCheckValue(llvm::Value *V);

  /// Emit a description of a source location in a format suitable for
  /// passing to a runtime sanitizer handler.
  llvm::Constant *EmitCheckSourceLocation(SourceLocation Loc);

  void EmitKCFIOperandBundle(const CGCallee &Callee,
                             SmallVectorImpl<llvm::OperandBundleDef> &Bundles);

  /// Create a basic block that will either trap or call a handler function in
  /// the UBSan runtime with the provided arguments, and create a conditional
  /// branch to it.
  void EmitCheck(ArrayRef<std::pair<llvm::Value *, SanitizerMask>> Checked,
                 SanitizerHandler Check, ArrayRef<llvm::Constant *> StaticArgs,
                 ArrayRef<llvm::Value *> DynamicArgs);

  /// Emit a slow path cross-DSO CFI check which calls __cfi_slowpath
  /// if Cond if false.
  void EmitCfiSlowPathCheck(SanitizerMask Kind, llvm::Value *Cond,
                            llvm::ConstantInt *TypeId, llvm::Value *Ptr,
                            ArrayRef<llvm::Constant *> StaticArgs);

  /// Emit a reached-unreachable diagnostic if \p Loc is valid and runtime
  /// checking is enabled. Otherwise, just emit an unreachable instruction.
  void EmitUnreachable(SourceLocation Loc);

  /// Create a basic block that will call the trap intrinsic, and emit a
  /// conditional branch to it, for the -ftrapv checks.
  void EmitTrapCheck(llvm::Value *Checked, SanitizerHandler CheckHandlerID);

  /// Emit a call to trap or debugtrap and attach function attribute
  /// "trap-func-name" if specified.
  llvm::CallInst *EmitTrapCall(llvm::Intrinsic::ID IntrID);

  /// Emit a stub for the cross-DSO CFI check function.
  void EmitCfiCheckStub();

  /// Emit a cross-DSO CFI failure handling function.
  void EmitCfiCheckFail();

  /// Create a check for a function parameter that may potentially be
  /// declared as non-null.
  void EmitNonNullArgCheck(RValue RV, QualType ArgType, SourceLocation ArgLoc,
                           AbstractCallee AC, unsigned ParmNum);

  /// EmitCallArg - Emit a single call argument.
  void EmitCallArg(CallArgList &args, const Expr *E, QualType ArgType);

  /// EmitDelegateCallArg - We are performing a delegate call; that
  /// is, the current function is delegating to another one.  Produce
  /// a r-value suitable for passing the given parameter.
  void EmitDelegateCallArg(CallArgList &args, const VarDecl *param,
                           SourceLocation loc);

  /// SetFPAccuracy - Set the minimum required accuracy of the given floating
  /// point operation, expressed as the maximum relative error in ulp.
  void SetFPAccuracy(llvm::Value *Val, float Accuracy);

  /// Set the codegen fast-math flags.
  void SetFastMathFlags(FPOptions FPFeatures);

  // Truncate or extend a boolean vector to the requested number of elements.
  llvm::Value *emitBoolVecConversion(llvm::Value *SrcVec,
                                     unsigned NumElementsDst,
                                     const llvm::Twine &Name = "");

private:
  llvm::MDNode *getRangeForLoadFromType(QualType Ty);
  void EmitReturnOfRValue(RValue RV, QualType Ty);

  void deferPlaceholderReplacement(llvm::Instruction *Old, llvm::Value *New);

  llvm::SmallVector<std::pair<llvm::WeakTrackingVH, llvm::Value *>, 4>
      DeferredReplacements;

  /// Set the address of a local variable.
  void setAddrOfLocalVar(const VarDecl *VD, Address Addr) {
    assert(!LocalDeclMap.count(VD) && "Decl already exists in LocalDeclMap!");
    LocalDeclMap.insert({VD, Addr});
  }

  /// ExpandTypeFromArgs - Reconstruct a structure of type \arg Ty
  /// from function arguments into \arg Dst. See ABIArgInfo::Expand.
  ///
  /// \param AI - The first function argument of the expansion.
  void ExpandTypeFromArgs(QualType Ty, LValue Dst,
                          llvm::Function::arg_iterator &AI);

  /// ExpandTypeToArgs - Expand an CallArg \arg Arg, with the LLVM type for \arg
  /// Ty, into individual arguments on the provided vector \arg IRCallArgs,
  /// starting at index \arg IRCallArgPos. See ABIArgInfo::Expand.
  void ExpandTypeToArgs(QualType Ty, CallArg Arg, llvm::FunctionType *IRFuncTy,
                        SmallVectorImpl<llvm::Value *> &IRCallArgs,
                        unsigned &IRCallArgPos);

  std::pair<llvm::Value *, llvm::Type *>
  EmitAsmInput(const TargetInfo::ConstraintInfo &Info, const Expr *InputExpr,
               std::string &ConstraintStr);

  std::pair<llvm::Value *, llvm::Type *>
  EmitAsmInputLValue(const TargetInfo::ConstraintInfo &Info, LValue InputValue,
                     QualType InputType, std::string &ConstraintStr,
                     SourceLocation Loc);

  /// Attempts to statically evaluate the object size of E. If that
  /// fails, emits code to figure the size of E out for us. This is
  /// pass_object_size aware.
  ///
  /// If EmittedExpr is non-null, this will use that instead of re-emitting E.
  llvm::Value *evaluateOrEmitBuiltinObjectSize(const Expr *E, unsigned Type,
                                               llvm::IntegerType *ResType,
                                               llvm::Value *EmittedE,
                                               bool IsDynamic);

  /// Emits the size of E, as required by __builtin_object_size. This
  /// function is aware of pass_object_size parameters, and will act accordingly
  /// if E is a parameter with the pass_object_size attribute.
  llvm::Value *emitBuiltinObjectSize(const Expr *E, unsigned Type,
                                     llvm::IntegerType *ResType,
                                     llvm::Value *EmittedE,
                                     bool IsDynamic);

  void emitZeroOrPatternForAutoVarInit(QualType type, const VarDecl &D,
                                       Address Loc);

public:
  enum class EvaluationOrder {
    ///! No language constraints on evaluation order.
    Default,
    ///! Language semantics require left-to-right evaluation.
    ForceLeftToRight,
    ///! Language semantics require right-to-left evaluation.
    ForceRightToLeft
  };

  // Wrapper for function prototype sources. Wraps either a FunctionProtoType or
  // an ObjCMethodDecl.
  struct PrototypeWrapper {
    llvm::PointerUnion<const FunctionProtoType *, const ObjCMethodDecl *> P;

    PrototypeWrapper(const FunctionProtoType *FT) : P(FT) {}
    PrototypeWrapper(const ObjCMethodDecl *MD) : P(MD) {}
  };

  void EmitCallArgs(CallArgList &Args, PrototypeWrapper Prototype,
                    llvm::iterator_range<CallExpr::const_arg_iterator> ArgRange,
                    AbstractCallee AC = AbstractCallee(),
                    unsigned ParamsToSkip = 0,
                    EvaluationOrder Order = EvaluationOrder::Default);

  /// EmitPointerWithAlignment - Given an expression with a pointer type,
  /// emit the value and compute our best estimate of the alignment of the
  /// pointee.
  ///
  /// \param BaseInfo - If non-null, this will be initialized with
  /// information about the source of the alignment and the may-alias
  /// attribute.  Note that this function will conservatively fall back on
  /// the type when it doesn't recognize the expression and may-alias will
  /// be set to false.
  ///
  /// One reasonable way to use this information is when there's a language
  /// guarantee that the pointer must be aligned to some stricter value, and
  /// we're simply trying to ensure that sufficiently obvious uses of under-
  /// aligned objects don't get miscompiled; for example, a placement new
  /// into the address of a local variable.  In such a case, it's quite
  /// reasonable to just ignore the returned alignment when it isn't from an
  /// explicit source.
  Address
  EmitPointerWithAlignment(const Expr *Addr, LValueBaseInfo *BaseInfo = nullptr,
                           TBAAAccessInfo *TBAAInfo = nullptr,
                           KnownNonNull_t IsKnownNonNull = NotKnownNonNull);

  /// If \p E references a parameter with pass_object_size info or a constant
  /// array size modifier, emit the object size divided by the size of \p EltTy.
  /// Otherwise return null.
  llvm::Value *LoadPassedObjectSize(const Expr *E, QualType EltTy);

  void EmitSanitizerStatReport(llvm::SanitizerStatKind SSK);

  struct MultiVersionResolverOption {
    llvm::Function *Function;
    struct Conds {
      StringRef Architecture;
      llvm::SmallVector<StringRef, 8> Features;

      Conds(StringRef Arch, ArrayRef<StringRef> Feats)
          : Architecture(Arch), Features(Feats.begin(), Feats.end()) {}
    } Conditions;

    MultiVersionResolverOption(llvm::Function *F, StringRef Arch,
                               ArrayRef<StringRef> Feats)
        : Function(F), Conditions(Arch, Feats) {}
  };

  // Emits the body of a multiversion function's resolver. Assumes that the
  // options are already sorted in the proper order, with the 'default' option
  // last (if it exists).
  void EmitMultiVersionResolver(llvm::Function *Resolver,
                                ArrayRef<MultiVersionResolverOption> Options);
  void
  EmitX86MultiVersionResolver(llvm::Function *Resolver,
                              ArrayRef<MultiVersionResolverOption> Options);
  void
  EmitAArch64MultiVersionResolver(llvm::Function *Resolver,
                                  ArrayRef<MultiVersionResolverOption> Options);

private:
  QualType getVarArgType(const Expr *Arg);

  void EmitDeclMetadata();

  BlockByrefHelpers *buildByrefHelpers(llvm::StructType &byrefType,
                                  const AutoVarEmission &emission);

  void AddObjCARCExceptionMetadata(llvm::Instruction *Inst);

  llvm::Value *GetValueForARMHint(unsigned BuiltinID);
  llvm::Value *EmitX86CpuIs(const CallExpr *E);
  llvm::Value *EmitX86CpuIs(StringRef CPUStr);
  llvm::Value *EmitX86CpuSupports(const CallExpr *E);
  llvm::Value *EmitX86CpuSupports(ArrayRef<StringRef> FeatureStrs);
  llvm::Value *EmitX86CpuSupports(uint64_t Mask);
  llvm::Value *EmitX86CpuInit();

  llvm::Value *applyNoLoopInc(const Expr *Inc, const VarDecl *IVDecl,
                              llvm::Value *CurrVal);
  /// Emit the starting index of a BigJumpLoop which is used in
  /// BigJumpLoop and Xteam reduction kernels.
  std::pair<const VarDecl *, Address>
  EmitBigJumpLoopStartingIndex(const ForStmt &FStmt);
  /// Emit the increment of a BigJumpLoop which is used in BigJumpLoop
  /// and Xteam reduction kernels.
  void EmitBigJumpLoopInc(const ForStmt &FStmt, const VarDecl *LoopVar,
                          const Address &NoLoopIvAddr);
  void EmitXteamLocalAggregator(const ForStmt *FStmt);
  void EmitXteamRedSum(const ForStmt *FStmt, const FunctionArgList &Args,
                       int BlockSize);
  bool EmitXteamRedStmt(const Stmt *S);

  llvm::Value *FormX86ResolverCondition(const MultiVersionResolverOption &RO);
  llvm::Value *EmitAArch64CpuInit();
  llvm::Value *
  FormAArch64ResolverCondition(const MultiVersionResolverOption &RO);
  llvm::Value *EmitAArch64CpuSupports(ArrayRef<StringRef> FeatureStrs);
};


inline DominatingLLVMValue::saved_type
DominatingLLVMValue::save(CodeGenFunction &CGF, llvm::Value *value) {
  if (!needsSaving(value)) return saved_type(value, false);

  // Otherwise, we need an alloca.
  auto align = CharUnits::fromQuantity(
      CGF.CGM.getDataLayout().getPrefTypeAlign(value->getType()));
  Address alloca =
      CGF.CreateTempAlloca(value->getType(), align, "cond-cleanup.save");
  CGF.Builder.CreateStore(value, alloca);

  return saved_type(alloca.getPointer(), true);
}

inline llvm::Value *DominatingLLVMValue::restore(CodeGenFunction &CGF,
                                                 saved_type value) {
  // If the value says it wasn't saved, trust that it's still dominating.
  if (!value.getInt()) return value.getPointer();

  // Otherwise, it should be an alloca instruction, as set up in save().
  auto alloca = cast<llvm::AllocaInst>(value.getPointer());
  return CGF.Builder.CreateAlignedLoad(alloca->getAllocatedType(), alloca,
                                       alloca->getAlign());
}

}  // end namespace CodeGen

// Map the LangOption for floating point exception behavior into
// the corresponding enum in the IR.
llvm::fp::ExceptionBehavior
ToConstrainedExceptMD(LangOptions::FPExceptionModeKind Kind);
}  // end namespace clang

#endif<|MERGE_RESOLUTION|>--- conflicted
+++ resolved
@@ -3650,11 +3650,8 @@
   void EmitOMPTargetTeamsGenericLoopDirective(
       const OMPTargetTeamsGenericLoopDirective &S);
   void EmitOMPInteropDirective(const OMPInteropDirective &S);
-<<<<<<< HEAD
   void EmitOMPTeamsGenericLoopDirective(const OMPTeamsGenericLoopDirective &S);
-=======
   void EmitOMPParallelMaskedDirective(const OMPParallelMaskedDirective &S);
->>>>>>> 65f37941
 
   /// Emit device code for the target directive.
   static void EmitOMPTargetDeviceFunction(CodeGenModule &CGM,
