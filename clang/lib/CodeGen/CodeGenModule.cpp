--- conflicted
+++ resolved
@@ -1424,14 +1424,9 @@
   // Make unique name for device side static file-scope variable for HIP.
   if (CGM.getContext().shouldExternalize(ND) &&
       CGM.getLangOpts().GPURelocatableDeviceCode &&
-<<<<<<< HEAD
-      CGM.getLangOpts().CUDAIsDevice && !CGM.getLangOpts().CUID.empty())
-    CGM.printPostfixForExternalizedDecl(Out, ND);
-=======
       CGM.getLangOpts().CUDAIsDevice)
     CGM.printPostfixForExternalizedDecl(Out, ND);
 
->>>>>>> 34b6327a
   return std::string(Out.str());
 }
 
@@ -6861,16 +6856,6 @@
 
 void CodeGenModule::printPostfixForExternalizedDecl(llvm::raw_ostream &OS,
                                                     const Decl *D) const {
-<<<<<<< HEAD
-  StringRef Tag;
-  // ptxas does not allow '.' in symbol names. On the other hand, HIP prefers
-  // postfix beginning with '.' since the symbol name can be demangled.
-  if (LangOpts.HIP)
-    Tag = (isa<VarDecl>(D) ? ".static." : ".intern.");
-  else
-    Tag = (isa<VarDecl>(D) ? "__static__" : "__intern__");
-  OS << Tag << getContext().getCUIDHash();
-=======
   // ptxas does not allow '.' in symbol names. On the other hand, HIP prefers
   // postfix beginning with '.' since the symbol name can be demangled.
   if (LangOpts.HIP)
@@ -6905,7 +6890,6 @@
   } else {
     OS << getContext().getCUIDHash();
   }
->>>>>>> 34b6327a
 }
 
 namespace {
