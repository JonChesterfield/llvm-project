//===--- CodeGenTypes.cpp - Type translation for LLVM CodeGen -------------===//
//
//                     The LLVM Compiler Infrastructure
//
// This file is distributed under the University of Illinois Open Source
// License. See LICENSE.TXT for details.
//
//===----------------------------------------------------------------------===//
//
// This is the code that handles AST -> LLVM type lowering.
//
//===----------------------------------------------------------------------===//

#include "CodeGenTypes.h"
#include "CGCXXABI.h"
#include "CGCall.h"
#include "CGOpenCLRuntime.h"
#include "CGRecordLayout.h"
#include "TargetInfo.h"
#include "clang/AST/ASTContext.h"
#include "clang/AST/DeclCXX.h"
#include "clang/AST/DeclObjC.h"
#include "clang/AST/Expr.h"
#include "clang/AST/RecordLayout.h"
#include "clang/CodeGen/CGFunctionInfo.h"
#include "llvm/IR/DataLayout.h"
#include "llvm/IR/DerivedTypes.h"
#include "llvm/IR/Module.h"
using namespace clang;
using namespace CodeGen;

CodeGenTypes::CodeGenTypes(CodeGenModule &cgm)
  : CGM(cgm), Context(cgm.getContext()), TheModule(cgm.getModule()),
    Target(cgm.getTarget()), TheCXXABI(cgm.getCXXABI()),
    TheABIInfo(cgm.getTargetCodeGenInfo().getABIInfo()) {
  SkippedLayout = false;
}

CodeGenTypes::~CodeGenTypes() {
  llvm::DeleteContainerSeconds(CGRecordLayouts);

  for (llvm::FoldingSet<CGFunctionInfo>::iterator
       I = FunctionInfos.begin(), E = FunctionInfos.end(); I != E; )
    delete &*I++;
}

void CodeGenTypes::addRecordTypeName(const RecordDecl *RD,
                                     llvm::StructType *Ty,
                                     StringRef suffix) {
  SmallString<256> TypeName;
  llvm::raw_svector_ostream OS(TypeName);
  OS << RD->getKindName() << '.';
  
  // Name the codegen type after the typedef name
  // if there is no tag type name available
  if (RD->getIdentifier()) {
    // FIXME: We should not have to check for a null decl context here.
    // Right now we do it because the implicit Obj-C decls don't have one.
    if (RD->getDeclContext())
      RD->printQualifiedName(OS);
    else
      RD->printName(OS);
  } else if (const TypedefNameDecl *TDD = RD->getTypedefNameForAnonDecl()) {
    // FIXME: We should not have to check for a null decl context here.
    // Right now we do it because the implicit Obj-C decls don't have one.
    if (TDD->getDeclContext())
      TDD->printQualifiedName(OS);
    else
      TDD->printName(OS);
  } else
    OS << "anon";

  if (!suffix.empty())
    OS << suffix;

  Ty->setName(OS.str());
}

/// ConvertTypeForMem - Convert type T into a llvm::Type.  This differs from
/// ConvertType in that it is used to convert to the memory representation for
/// a type.  For example, the scalar representation for _Bool is i1, but the
/// memory representation is usually i8 or i32, depending on the target.
llvm::Type *CodeGenTypes::ConvertTypeForMem(QualType T) {
  llvm::Type *R = ConvertType(T);

  // If this is a non-bool type, don't map it.
  if (!R->isIntegerTy(1))
    return R;

  // Otherwise, return an integer of the target-specified size.
  return llvm::IntegerType::get(getLLVMContext(),
                                (unsigned)Context.getTypeSize(T));
}


/// isRecordLayoutComplete - Return true if the specified type is already
/// completely laid out.
bool CodeGenTypes::isRecordLayoutComplete(const Type *Ty) const {
  llvm::DenseMap<const Type*, llvm::StructType *>::const_iterator I = 
  RecordDeclTypes.find(Ty);
  return I != RecordDeclTypes.end() && !I->second->isOpaque();
}

static bool
isSafeToConvert(QualType T, CodeGenTypes &CGT,
                llvm::SmallPtrSet<const RecordDecl*, 16> &AlreadyChecked);


/// isSafeToConvert - Return true if it is safe to convert the specified record
/// decl to IR and lay it out, false if doing so would cause us to get into a
/// recursive compilation mess.
static bool 
isSafeToConvert(const RecordDecl *RD, CodeGenTypes &CGT,
                llvm::SmallPtrSet<const RecordDecl*, 16> &AlreadyChecked) {
  // If we have already checked this type (maybe the same type is used by-value
  // multiple times in multiple structure fields, don't check again.
  if (!AlreadyChecked.insert(RD).second)
    return true;

  const Type *Key = CGT.getContext().getTagDeclType(RD).getTypePtr();
  
  // If this type is already laid out, converting it is a noop.
  if (CGT.isRecordLayoutComplete(Key)) return true;
  
  // If this type is currently being laid out, we can't recursively compile it.
  if (CGT.isRecordBeingLaidOut(Key))
    return false;
  
  // If this type would require laying out bases that are currently being laid
  // out, don't do it.  This includes virtual base classes which get laid out
  // when a class is translated, even though they aren't embedded by-value into
  // the class.
  if (const CXXRecordDecl *CRD = dyn_cast<CXXRecordDecl>(RD)) {
    for (const auto &I : CRD->bases())
      if (!isSafeToConvert(I.getType()->getAs<RecordType>()->getDecl(),
                           CGT, AlreadyChecked))
        return false;
  }
  
  // If this type would require laying out members that are currently being laid
  // out, don't do it.
  for (const auto *I : RD->fields())
    if (!isSafeToConvert(I->getType(), CGT, AlreadyChecked))
      return false;
  
  // If there are no problems, lets do it.
  return true;
}

/// isSafeToConvert - Return true if it is safe to convert this field type,
/// which requires the structure elements contained by-value to all be
/// recursively safe to convert.
static bool
isSafeToConvert(QualType T, CodeGenTypes &CGT,
                llvm::SmallPtrSet<const RecordDecl*, 16> &AlreadyChecked) {
  // Strip off atomic type sugar.
  if (const auto *AT = T->getAs<AtomicType>())
    T = AT->getValueType();

  // If this is a record, check it.
  if (const auto *RT = T->getAs<RecordType>())
    return isSafeToConvert(RT->getDecl(), CGT, AlreadyChecked);

  // If this is an array, check the elements, which are embedded inline.
  if (const auto *AT = CGT.getContext().getAsArrayType(T))
    return isSafeToConvert(AT->getElementType(), CGT, AlreadyChecked);

  // Otherwise, there is no concern about transforming this.  We only care about
  // things that are contained by-value in a structure that can have another 
  // structure as a member.
  return true;
}


/// isSafeToConvert - Return true if it is safe to convert the specified record
/// decl to IR and lay it out, false if doing so would cause us to get into a
/// recursive compilation mess.
static bool isSafeToConvert(const RecordDecl *RD, CodeGenTypes &CGT) {
  // If no structs are being laid out, we can certainly do this one.
  if (CGT.noRecordsBeingLaidOut()) return true;
  
  llvm::SmallPtrSet<const RecordDecl*, 16> AlreadyChecked;
  return isSafeToConvert(RD, CGT, AlreadyChecked);
}

/// isFuncParamTypeConvertible - Return true if the specified type in a
/// function parameter or result position can be converted to an IR type at this
/// point.  This boils down to being whether it is complete, as well as whether
/// we've temporarily deferred expanding the type because we're in a recursive
/// context.
bool CodeGenTypes::isFuncParamTypeConvertible(QualType Ty) {
  // Some ABIs cannot have their member pointers represented in IR unless
  // certain circumstances have been reached.
  if (const auto *MPT = Ty->getAs<MemberPointerType>())
    return getCXXABI().isMemberPointerConvertible(MPT);

  // If this isn't a tagged type, we can convert it!
  const TagType *TT = Ty->getAs<TagType>();
  if (!TT) return true;

  // Incomplete types cannot be converted.
  if (TT->isIncompleteType())
    return false;

  // If this is an enum, then it is always safe to convert.
  const RecordType *RT = dyn_cast<RecordType>(TT);
  if (!RT) return true;

  // Otherwise, we have to be careful.  If it is a struct that we're in the
  // process of expanding, then we can't convert the function type.  That's ok
  // though because we must be in a pointer context under the struct, so we can
  // just convert it to a dummy type.
  //
  // We decide this by checking whether ConvertRecordDeclType returns us an
  // opaque type for a struct that we know is defined.
  return isSafeToConvert(RT->getDecl(), *this);
}


/// Code to verify a given function type is complete, i.e. the return type
/// and all of the parameter types are complete.  Also check to see if we are in
/// a RS_StructPointer context, and if so whether any struct types have been
/// pended.  If so, we don't want to ask the ABI lowering code to handle a type
/// that cannot be converted to an IR type.
bool CodeGenTypes::isFuncTypeConvertible(const FunctionType *FT) {
  if (!isFuncParamTypeConvertible(FT->getReturnType()))
    return false;
  
  if (const FunctionProtoType *FPT = dyn_cast<FunctionProtoType>(FT))
    for (unsigned i = 0, e = FPT->getNumParams(); i != e; i++)
      if (!isFuncParamTypeConvertible(FPT->getParamType(i)))
        return false;

  return true;
}

/// UpdateCompletedType - When we find the full definition for a TagDecl,
/// replace the 'opaque' type we previously made for it if applicable.
void CodeGenTypes::UpdateCompletedType(const TagDecl *TD) {
  // If this is an enum being completed, then we flush all non-struct types from
  // the cache.  This allows function types and other things that may be derived
  // from the enum to be recomputed.
  if (const EnumDecl *ED = dyn_cast<EnumDecl>(TD)) {
    // Only flush the cache if we've actually already converted this type.
    if (TypeCache.count(ED->getTypeForDecl())) {
      // Okay, we formed some types based on this.  We speculated that the enum
      // would be lowered to i32, so we only need to flush the cache if this
      // didn't happen.
      if (!ConvertType(ED->getIntegerType())->isIntegerTy(32))
        TypeCache.clear();
    }
    // If necessary, provide the full definition of a type only used with a
    // declaration so far.
    if (CGDebugInfo *DI = CGM.getModuleDebugInfo())
      DI->completeType(ED);
    return;
  }
  
  // If we completed a RecordDecl that we previously used and converted to an
  // anonymous type, then go ahead and complete it now.
  const RecordDecl *RD = cast<RecordDecl>(TD);
  if (RD->isDependentType()) return;

  // Only complete it if we converted it already.  If we haven't converted it
  // yet, we'll just do it lazily.
  if (RecordDeclTypes.count(Context.getTagDeclType(RD).getTypePtr()))
    ConvertRecordDeclType(RD);

  // If necessary, provide the full definition of a type only used with a
  // declaration so far.
  if (CGDebugInfo *DI = CGM.getModuleDebugInfo())
    DI->completeType(RD);
}

void CodeGenTypes::RefreshTypeCacheForClass(const CXXRecordDecl *RD) {
  QualType T = Context.getRecordType(RD);
  T = Context.getCanonicalType(T);

  const Type *Ty = T.getTypePtr();
  if (RecordsWithOpaqueMemberPointers.count(Ty)) {
    TypeCache.clear();
    RecordsWithOpaqueMemberPointers.clear();
  }
}

static llvm::Type *getTypeForFormat(llvm::LLVMContext &VMContext,
                                    const llvm::fltSemantics &format,
                                    bool UseNativeHalf = false) {
  if (&format == &llvm::APFloat::IEEEhalf) {
    if (UseNativeHalf)
      return llvm::Type::getHalfTy(VMContext);
    else
      return llvm::Type::getInt16Ty(VMContext);
  }
  if (&format == &llvm::APFloat::IEEEsingle)
    return llvm::Type::getFloatTy(VMContext);
  if (&format == &llvm::APFloat::IEEEdouble)
    return llvm::Type::getDoubleTy(VMContext);
  if (&format == &llvm::APFloat::IEEEquad)
    return llvm::Type::getFP128Ty(VMContext);
  if (&format == &llvm::APFloat::PPCDoubleDouble)
    return llvm::Type::getPPC_FP128Ty(VMContext);
  if (&format == &llvm::APFloat::x87DoubleExtended)
    return llvm::Type::getX86_FP80Ty(VMContext);
  llvm_unreachable("Unknown float format!");
}

llvm::Type *CodeGenTypes::ConvertFunctionType(QualType QFT,
                                              const FunctionDecl *FD) {
  assert(QFT.isCanonical());
  const Type *Ty = QFT.getTypePtr();
  const FunctionType *FT = cast<FunctionType>(QFT.getTypePtr());
  // First, check whether we can build the full function type.  If the
  // function type depends on an incomplete type (e.g. a struct or enum), we
  // cannot lower the function type.
  if (!isFuncTypeConvertible(FT)) {
    // This function's type depends on an incomplete tag type.

    // Force conversion of all the relevant record types, to make sure
    // we re-convert the FunctionType when appropriate.
    if (const RecordType *RT = FT->getReturnType()->getAs<RecordType>())
      ConvertRecordDeclType(RT->getDecl());
    if (const FunctionProtoType *FPT = dyn_cast<FunctionProtoType>(FT))
      for (unsigned i = 0, e = FPT->getNumParams(); i != e; i++)
        if (const RecordType *RT = FPT->getParamType(i)->getAs<RecordType>())
          ConvertRecordDeclType(RT->getDecl());

    SkippedLayout = true;

    // Return a placeholder type.
    return llvm::StructType::get(getLLVMContext());
  }

  // While we're converting the parameter types for a function, we don't want
  // to recursively convert any pointed-to structs.  Converting directly-used
  // structs is ok though.
  if (!RecordsBeingLaidOut.insert(Ty).second) {
    SkippedLayout = true;
    return llvm::StructType::get(getLLVMContext());
  }

  // The function type can be built; call the appropriate routines to
  // build it.
  const CGFunctionInfo *FI;
  if (const FunctionProtoType *FPT = dyn_cast<FunctionProtoType>(FT)) {
    FI = &arrangeFreeFunctionType(
        CanQual<FunctionProtoType>::CreateUnsafe(QualType(FPT, 0)), FD);
  } else {
    const FunctionNoProtoType *FNPT = cast<FunctionNoProtoType>(FT);
    FI = &arrangeFreeFunctionType(
        CanQual<FunctionNoProtoType>::CreateUnsafe(QualType(FNPT, 0)));
  }

  llvm::Type *ResultType = nullptr;
  // If there is something higher level prodding our CGFunctionInfo, then
  // don't recurse into it again.
  if (FunctionsBeingProcessed.count(FI)) {

    ResultType = llvm::StructType::get(getLLVMContext());
    SkippedLayout = true;
  } else {

    // Otherwise, we're good to go, go ahead and convert it.
    ResultType = GetFunctionType(*FI);
  }

  RecordsBeingLaidOut.erase(Ty);

  if (SkippedLayout)
    TypeCache.clear();

  if (RecordsBeingLaidOut.empty())
    while (!DeferredRecords.empty())
      ConvertRecordDeclType(DeferredRecords.pop_back_val());
  return ResultType;
}

/// ConvertType - Convert the specified type to its LLVM form.
llvm::Type *CodeGenTypes::ConvertType(QualType T) {
  T = Context.getCanonicalType(T);

  const Type *Ty = T.getTypePtr();

  // RecordTypes are cached and processed specially.
  if (const RecordType *RT = dyn_cast<RecordType>(Ty))
    return ConvertRecordDeclType(RT->getDecl());
  
  // See if type is already cached.
  llvm::DenseMap<const Type *, llvm::Type *>::iterator TCI = TypeCache.find(Ty);
  // If type is found in map then use it. Otherwise, convert type T.
  if (TCI != TypeCache.end())
    return TCI->second;

  // If we don't have it in the cache, convert it now.
  llvm::Type *ResultType = nullptr;
  switch (Ty->getTypeClass()) {
  case Type::Record: // Handled above.
#define TYPE(Class, Base)
#define ABSTRACT_TYPE(Class, Base)
#define NON_CANONICAL_TYPE(Class, Base) case Type::Class:
#define DEPENDENT_TYPE(Class, Base) case Type::Class:
#define NON_CANONICAL_UNLESS_DEPENDENT_TYPE(Class, Base) case Type::Class:
#include "clang/AST/TypeNodes.def"
    llvm_unreachable("Non-canonical or dependent types aren't possible.");

  case Type::Builtin: {
    switch (cast<BuiltinType>(Ty)->getKind()) {
    case BuiltinType::Void:
    case BuiltinType::ObjCId:
    case BuiltinType::ObjCClass:
    case BuiltinType::ObjCSel:
      // LLVM void type can only be used as the result of a function call.  Just
      // map to the same as char.
      ResultType = llvm::Type::getInt8Ty(getLLVMContext());
      break;

    case BuiltinType::Bool:
      // Note that we always return bool as i1 for use as a scalar type.
      ResultType = llvm::Type::getInt1Ty(getLLVMContext());
      break;

    case BuiltinType::Char_S:
    case BuiltinType::Char_U:
    case BuiltinType::SChar:
    case BuiltinType::UChar:
    case BuiltinType::Short:
    case BuiltinType::UShort:
    case BuiltinType::Int:
    case BuiltinType::UInt:
    case BuiltinType::Long:
    case BuiltinType::ULong:
    case BuiltinType::LongLong:
    case BuiltinType::ULongLong:
    case BuiltinType::WChar_S:
    case BuiltinType::WChar_U:
    case BuiltinType::Char16:
    case BuiltinType::Char32:
      ResultType = llvm::IntegerType::get(getLLVMContext(),
                                 static_cast<unsigned>(Context.getTypeSize(T)));
      break;

    case BuiltinType::Half:
      // Half FP can either be storage-only (lowered to i16) or native.
      ResultType =
          getTypeForFormat(getLLVMContext(), Context.getFloatTypeSemantics(T),
                           Context.getLangOpts().NativeHalfType ||
                               Context.getLangOpts().HalfArgsAndReturns);
      break;
    case BuiltinType::Float:
    case BuiltinType::Double:
    case BuiltinType::LongDouble:
    case BuiltinType::Float128:
      ResultType = getTypeForFormat(getLLVMContext(),
                                    Context.getFloatTypeSemantics(T),
                                    /* UseNativeHalf = */ false);
      break;

    case BuiltinType::NullPtr:
      // Model std::nullptr_t as i8*
      ResultType = llvm::Type::getInt8PtrTy(getLLVMContext());
      break;
        
    case BuiltinType::UInt128:
    case BuiltinType::Int128:
      ResultType = llvm::IntegerType::get(getLLVMContext(), 128);
      break;

#define IMAGE_TYPE(ImgType, Id, SingletonId, Access, Suffix) \
    case BuiltinType::Id:
#include "clang/Basic/OpenCLImageTypes.def"
    case BuiltinType::OCLSampler:
    case BuiltinType::OCLEvent:
    case BuiltinType::OCLClkEvent:
    case BuiltinType::OCLQueue:
    case BuiltinType::OCLNDRange:
    case BuiltinType::OCLReserveID:
      ResultType = CGM.getOpenCLRuntime().convertOpenCLSpecificType(Ty);
      break;
    
    case BuiltinType::Dependent:
#define BUILTIN_TYPE(Id, SingletonId)
#define PLACEHOLDER_TYPE(Id, SingletonId) \
    case BuiltinType::Id:
#include "clang/AST/BuiltinTypes.def"
      llvm_unreachable("Unexpected placeholder builtin type!");
    }
    break;
  }
  case Type::Auto:
    llvm_unreachable("Unexpected undeduced auto type!");
  case Type::Complex: {
    llvm::Type *EltTy = ConvertType(cast<ComplexType>(Ty)->getElementType());
    ResultType = llvm::StructType::get(EltTy, EltTy, nullptr);
    break;
  }
  case Type::LValueReference:
  case Type::RValueReference: {
    const ReferenceType *RTy = cast<ReferenceType>(Ty);
    QualType ETy = RTy->getPointeeType();
    llvm::Type *PointeeType = ConvertTypeForMem(ETy);
    unsigned AS = Context.getTargetAddressSpace(ETy);
    ResultType = llvm::PointerType::get(PointeeType, AS);
    break;
  }
  case Type::Pointer: {
    const PointerType *PTy = cast<PointerType>(Ty);
    QualType ETy = PTy->getPointeeType();
    llvm::Type *PointeeType = ConvertTypeForMem(ETy);
    if (PointeeType->isVoidTy())
      PointeeType = llvm::Type::getInt8Ty(getLLVMContext());
    unsigned AS = Context.getTargetAddressSpace(ETy);
    ResultType = llvm::PointerType::get(PointeeType, AS);
    break;
  }

  case Type::VariableArray: {
    const VariableArrayType *A = cast<VariableArrayType>(Ty);
    assert(A->getIndexTypeCVRQualifiers() == 0 &&
           "FIXME: We only handle trivial array types so far!");
    // VLAs resolve to the innermost element type; this matches
    // the return of alloca, and there isn't any obviously better choice.
    ResultType = ConvertTypeForMem(A->getElementType());
    break;
  }
  case Type::IncompleteArray: {
    const IncompleteArrayType *A = cast<IncompleteArrayType>(Ty);
    assert(A->getIndexTypeCVRQualifiers() == 0 &&
           "FIXME: We only handle trivial array types so far!");
    // int X[] -> [0 x int], unless the element type is not sized.  If it is
    // unsized (e.g. an incomplete struct) just use [0 x i8].
    ResultType = ConvertTypeForMem(A->getElementType());
    if (!ResultType->isSized()) {
      SkippedLayout = true;
      ResultType = llvm::Type::getInt8Ty(getLLVMContext());
    }
    ResultType = llvm::ArrayType::get(ResultType, 0);
    break;
  }
  case Type::ConstantArray: {
    const ConstantArrayType *A = cast<ConstantArrayType>(Ty);
    llvm::Type *EltTy = ConvertTypeForMem(A->getElementType());
    
    // Lower arrays of undefined struct type to arrays of i8 just to have a 
    // concrete type.
    if (!EltTy->isSized()) {
      SkippedLayout = true;
      EltTy = llvm::Type::getInt8Ty(getLLVMContext());
    }

    ResultType = llvm::ArrayType::get(EltTy, A->getSize().getZExtValue());
    break;
  }
  case Type::ExtVector:
  case Type::Vector: {
    const VectorType *VT = cast<VectorType>(Ty);
    ResultType = llvm::VectorType::get(ConvertType(VT->getElementType()),
                                       VT->getNumElements());
    break;
  }
  case Type::FunctionNoProto:
  case Type::FunctionProto:
    ResultType = ConvertFunctionType(T);
    break;
  case Type::ObjCObject:
    ResultType = ConvertType(cast<ObjCObjectType>(Ty)->getBaseType());
    break;

  case Type::ObjCInterface: {
    // Objective-C interfaces are always opaque (outside of the
    // runtime, which can do whatever it likes); we never refine
    // these.
    llvm::Type *&T = InterfaceTypes[cast<ObjCInterfaceType>(Ty)];
    if (!T)
      T = llvm::StructType::create(getLLVMContext());
    ResultType = T;
    break;
  }

  case Type::ObjCObjectPointer: {
    // Protocol qualifications do not influence the LLVM type, we just return a
    // pointer to the underlying interface type. We don't need to worry about
    // recursive conversion.
    llvm::Type *T =
      ConvertTypeForMem(cast<ObjCObjectPointerType>(Ty)->getPointeeType());
    ResultType = T->getPointerTo();
    break;
  }

  case Type::Enum: {
    const EnumDecl *ED = cast<EnumType>(Ty)->getDecl();
    if (ED->isCompleteDefinition() || ED->isFixed())
      return ConvertType(ED->getIntegerType());
    // Return a placeholder 'i32' type.  This can be changed later when the
    // type is defined (see UpdateCompletedType), but is likely to be the
    // "right" answer.
    ResultType = llvm::Type::getInt32Ty(getLLVMContext());
    break;
  }

  case Type::BlockPointer: {
    const QualType FTy = cast<BlockPointerType>(Ty)->getPointeeType();
    llvm::Type *PointeeType = ConvertTypeForMem(FTy);
    unsigned AS = Context.getTargetAddressSpace(FTy);
    ResultType = llvm::PointerType::get(PointeeType, AS);
    break;
  }

  case Type::MemberPointer: {
    auto *MPTy = cast<MemberPointerType>(Ty);
    if (!getCXXABI().isMemberPointerConvertible(MPTy)) {
      RecordsWithOpaqueMemberPointers.insert(MPTy->getClass());
      ResultType = llvm::StructType::create(getLLVMContext());
    } else {
      ResultType = getCXXABI().ConvertMemberPointerType(MPTy);
    }
    break;
  }

  case Type::Atomic: {
    QualType valueType = cast<AtomicType>(Ty)->getValueType();
    ResultType = ConvertTypeForMem(valueType);

    // Pad out to the inflated size if necessary.
    uint64_t valueSize = Context.getTypeSize(valueType);
    uint64_t atomicSize = Context.getTypeSize(Ty);
    if (valueSize != atomicSize) {
      assert(valueSize < atomicSize);
      llvm::Type *elts[] = {
        ResultType,
        llvm::ArrayType::get(CGM.Int8Ty, (atomicSize - valueSize) / 8)
      };
      ResultType = llvm::StructType::get(getLLVMContext(),
                                         llvm::makeArrayRef(elts));
    }
    break;
  }
  case Type::Pipe: {
    ResultType = CGM.getOpenCLRuntime().getPipeType();
    break;
  }
  }
  
  assert(ResultType && "Didn't convert a type?");
  
  TypeCache[Ty] = ResultType;
  return ResultType;
}

bool CodeGenModule::isPaddedAtomicType(QualType type) {
  return isPaddedAtomicType(type->castAs<AtomicType>());
}

bool CodeGenModule::isPaddedAtomicType(const AtomicType *type) {
  return Context.getTypeSize(type) != Context.getTypeSize(type->getValueType());
}

/// ConvertRecordDeclType - Lay out a tagged decl type like struct or union.
llvm::StructType *CodeGenTypes::ConvertRecordDeclType(const RecordDecl *RD) {
  // TagDecl's are not necessarily unique, instead use the (clang)
  // type connected to the decl.
  const Type *Key = Context.getTagDeclType(RD).getTypePtr();

  llvm::StructType *&Entry = RecordDeclTypes[Key];

  // If we don't have a StructType at all yet, create the forward declaration.
  if (!Entry) {
    Entry = llvm::StructType::create(getLLVMContext());
    addRecordTypeName(RD, Entry, "");
  }
  llvm::StructType *Ty = Entry;

  // If this is still a forward declaration, or the LLVM type is already
  // complete, there's nothing more to do.
  RD = RD->getDefinition();
  if (!RD || !RD->isCompleteDefinition() || !Ty->isOpaque())
    return Ty;
  
  // If converting this type would cause us to infinitely loop, don't do it!
  if (!isSafeToConvert(RD, *this)) {
    DeferredRecords.push_back(RD);
    return Ty;
  }

  // Okay, this is a definition of a type.  Compile the implementation now.
  bool InsertResult = RecordsBeingLaidOut.insert(Key).second;
  (void)InsertResult;
  assert(InsertResult && "Recursively compiling a struct?");
  
  // Force conversion of non-virtual base classes recursively.
  if (const CXXRecordDecl *CRD = dyn_cast<CXXRecordDecl>(RD)) {
    for (const auto &I : CRD->bases()) {
      if (I.isVirtual()) continue;
      
      ConvertRecordDeclType(I.getType()->getAs<RecordType>()->getDecl());
    }
  }

  // Layout fields.
  CGRecordLayout *Layout = ComputeRecordLayout(RD, Ty);
  CGRecordLayouts[Key] = Layout;

  // We're done laying out this struct.
  bool EraseResult = RecordsBeingLaidOut.erase(Key); (void)EraseResult;
  assert(EraseResult && "struct not in RecordsBeingLaidOut set?");
   
  // If this struct blocked a FunctionType conversion, then recompute whatever
  // was derived from that.
  // FIXME: This is hugely overconservative.
  if (SkippedLayout)
    TypeCache.clear();
    
  // If we're done converting the outer-most record, then convert any deferred
  // structs as well.
  if (RecordsBeingLaidOut.empty())
    while (!DeferredRecords.empty())
      ConvertRecordDeclType(DeferredRecords.pop_back_val());

  return Ty;
}

/// getCGRecordLayout - Return record layout info for the given record decl.
const CGRecordLayout &
CodeGenTypes::getCGRecordLayout(const RecordDecl *RD) {
  const Type *Key = Context.getTagDeclType(RD).getTypePtr();

  const CGRecordLayout *Layout = CGRecordLayouts.lookup(Key);
  if (!Layout) {
    // Compute the type information.
    ConvertRecordDeclType(RD);

    // Now try again.
    Layout = CGRecordLayouts.lookup(Key);
  }

  assert(Layout && "Unable to find record layout information for type");
  return *Layout;
}

bool CodeGenTypes::isPointerZeroInitializable(QualType T) {
  assert (T->getAs<PointerType>() && "Invalid type");
  return isZeroInitializable(T);
}

bool CodeGenTypes::isZeroInitializable(QualType T) {
<<<<<<< HEAD
  if (auto PT = T->getAs<PointerType>())
    return Context.getTargetNullPtrValue(T) == 0;
=======
  if (T->getAs<PointerType>())
    return Context.getTargetNullPointerValue(T) == 0;
>>>>>>> 410306bf

  if (const auto *AT = Context.getAsArrayType(T)) {
    if (isa<IncompleteArrayType>(AT))
      return true;
    if (const auto *CAT = dyn_cast<ConstantArrayType>(AT))
      if (Context.getConstantArrayElementCount(CAT) == 0)
        return true;
    T = Context.getBaseElementType(T);
  }

  // Records are non-zero-initializable if they contain any
  // non-zero-initializable subobjects.
  if (const RecordType *RT = T->getAs<RecordType>()) {
    auto RD = cast<RecordDecl>(RT->getDecl());
    return isZeroInitializable(RD);
  }

  // We have to ask the ABI about member pointers.
  if (const MemberPointerType *MPT = T->getAs<MemberPointerType>())
    return getCXXABI().isZeroInitializable(MPT);
  
  // Everything else is okay.
  return true;
}

bool CodeGenTypes::isZeroInitializable(const RecordDecl *RD) {
  return getCGRecordLayout(RD).isZeroInitializable();
}<|MERGE_RESOLUTION|>--- conflicted
+++ resolved
@@ -742,13 +742,8 @@
 }
 
 bool CodeGenTypes::isZeroInitializable(QualType T) {
-<<<<<<< HEAD
-  if (auto PT = T->getAs<PointerType>())
-    return Context.getTargetNullPtrValue(T) == 0;
-=======
   if (T->getAs<PointerType>())
     return Context.getTargetNullPointerValue(T) == 0;
->>>>>>> 410306bf
 
   if (const auto *AT = Context.getAsArrayType(T)) {
     if (isa<IncompleteArrayType>(AT))
