//===- Compilation.cpp - Compilation Task Implementation ------------------===//
//
// Part of the LLVM Project, under the Apache License v2.0 with LLVM Exceptions.
// See https://llvm.org/LICENSE.txt for license information.
// SPDX-License-Identifier: Apache-2.0 WITH LLVM-exception
//
//===----------------------------------------------------------------------===//

#include "clang/Driver/Compilation.h"
#include "clang/Basic/LLVM.h"
#include "clang/Driver/Action.h"
#include "clang/Driver/Driver.h"
#include "clang/Driver/DriverDiagnostic.h"
#include "clang/Driver/Job.h"
#include "clang/Driver/Options.h"
#include "clang/Driver/ToolChain.h"
#include "clang/Driver/Util.h"
#include "llvm/ADT/DenseMap.h"
#include "llvm/ADT/None.h"
#include "llvm/ADT/STLExtras.h"
#include "llvm/ADT/SmallVector.h"
#include "llvm/ADT/Triple.h"
#include "llvm/Option/ArgList.h"
#include "llvm/Option/OptSpecifier.h"
#include "llvm/Option/Option.h"
#include "llvm/Support/FileSystem.h"
#include "llvm/Support/raw_ostream.h"
#include <cassert>
#include <functional>
#include <mutex>
#include <string>
#include <system_error>
#include <thread>
#include <utility>

using namespace clang;
using namespace driver;
using namespace llvm::opt;

Compilation::Compilation(const Driver &D, const ToolChain &_DefaultToolChain,
                         InputArgList *_Args, DerivedArgList *_TranslatedArgs,
                         bool ContainsError)
    : TheDriver(D), DefaultToolChain(_DefaultToolChain), Args(_Args),
      TranslatedArgs(_TranslatedArgs), ContainsError(ContainsError) {
  // The offloading host toolchain is the default toolchain.
  OrderedOffloadingToolchains.insert(
      std::make_pair(Action::OFK_Host, &DefaultToolChain));
}

Compilation::~Compilation() {
  // Remove temporary files. This must be done before arguments are freed, as
  // the file names might be derived from the input arguments.
  if (!TheDriver.isSaveTempsEnabled() && !ForceKeepTempFiles)
    CleanupFileList(TempFiles);

  delete TranslatedArgs;
  delete Args;

  // Free any derived arg lists.
  for (auto Arg : TCArgs)
    if (Arg.second != TranslatedArgs)
      delete Arg.second;
}

const DerivedArgList &
Compilation::getArgsForToolChain(const ToolChain *TC, StringRef BoundArch,
                                 Action::OffloadKind DeviceOffloadKind) {
  if (!TC)
    TC = &DefaultToolChain;

  DerivedArgList *&Entry = TCArgs[{TC, BoundArch, DeviceOffloadKind}];
  if (!Entry) {
    SmallVector<Arg *, 4> AllocatedArgs;
    DerivedArgList *OpenMPArgs = nullptr;
    // Translate OpenMP toolchain arguments provided via the -Xopenmp-target flags.
    if (DeviceOffloadKind == Action::OFK_OpenMP) {
      const ToolChain *HostTC = getSingleOffloadToolChain<Action::OFK_Host>();
      bool SameTripleAsHost = (TC->getTriple() == HostTC->getTriple());
      OpenMPArgs = TC->TranslateOpenMPTargetArgs(
          *TranslatedArgs, SameTripleAsHost, AllocatedArgs);
    }

    DerivedArgList *NewDAL = nullptr;
    if (!OpenMPArgs) {
      NewDAL = TC->TranslateXarchArgs(*TranslatedArgs, BoundArch,
                                      DeviceOffloadKind, &AllocatedArgs);
    } else {
      NewDAL = TC->TranslateXarchArgs(*OpenMPArgs, BoundArch, DeviceOffloadKind,
                                      &AllocatedArgs);
      if (!NewDAL)
        NewDAL = OpenMPArgs;
      else
        delete OpenMPArgs;
    }

    if (!NewDAL) {
      Entry = TC->TranslateArgs(*TranslatedArgs, BoundArch, DeviceOffloadKind);
      if (!Entry)
        Entry = TranslatedArgs;
    } else {
      Entry = TC->TranslateArgs(*NewDAL, BoundArch, DeviceOffloadKind);
      if (!Entry)
        Entry = NewDAL;
      else
        delete NewDAL;
    }

    // Add allocated arguments to the final DAL.
    for (auto ArgPtr : AllocatedArgs)
      Entry->AddSynthesizedArg(ArgPtr);
  }

  return *Entry;
}

bool Compilation::CleanupFile(const char *File, bool IssueErrors) const {
  // FIXME: Why are we trying to remove files that we have not created? For
  // example we should only try to remove a temporary assembly file if
  // "clang -cc1" succeed in writing it. Was this a workaround for when
  // clang was writing directly to a .s file and sometimes leaving it behind
  // during a failure?

  // FIXME: If this is necessary, we can still try to split
  // llvm::sys::fs::remove into a removeFile and a removeDir and avoid the
  // duplicated stat from is_regular_file.

  // Don't try to remove files which we don't have write access to (but may be
  // able to remove), or non-regular files. Underlying tools may have
  // intentionally not overwritten them.
  if (!llvm::sys::fs::can_write(File) || !llvm::sys::fs::is_regular_file(File))
    return true;

  if (std::error_code EC = llvm::sys::fs::remove(File)) {
    // Failure is only failure if the file exists and is "regular". We checked
    // for it being regular before, and llvm::sys::fs::remove ignores ENOENT,
    // so we don't need to check again.

    if (IssueErrors)
      getDriver().Diag(diag::err_drv_unable_to_remove_file)
        << EC.message();
    return false;
  }
  return true;
}

bool Compilation::CleanupFileList(const llvm::opt::ArgStringList &Files,
                                  bool IssueErrors) const {
  bool Success = true;
  for (const auto &File: Files)
    Success &= CleanupFile(File, IssueErrors);
  return Success;
}

bool Compilation::CleanupFileMap(const ArgStringMap &Files,
                                 const JobAction *JA,
                                 bool IssueErrors) const {
  bool Success = true;
  for (const auto &File : Files) {
    // If specified, only delete the files associated with the JobAction.
    // Otherwise, delete all files in the map.
    if (JA && File.first != JA)
      continue;
    Success &= CleanupFile(File.second, IssueErrors);
  }
  return Success;
}

int Compilation::ExecuteCommand(const Command &C,
                                const Command *&FailingCommand,
                                bool LogOnly) const {
  if ((getDriver().CCPrintOptions ||
       getArgs().hasArg(options::OPT_v)) && !getDriver().CCGenDiagnostics) {
    raw_ostream *OS = &llvm::errs();
    std::unique_ptr<llvm::raw_fd_ostream> OwnedStream;

    // Follow gcc implementation of CC_PRINT_OPTIONS; we could also cache the
    // output stream.
    if (getDriver().CCPrintOptions &&
        !getDriver().CCPrintOptionsFilename.empty()) {
      std::error_code EC;
      OwnedStream.reset(new llvm::raw_fd_ostream(
          getDriver().CCPrintOptionsFilename, EC,
          llvm::sys::fs::OF_Append | llvm::sys::fs::OF_TextWithCRLF));
      if (EC) {
        getDriver().Diag(diag::err_drv_cc_print_options_failure)
            << EC.message();
        FailingCommand = &C;
        return 1;
      }
      OS = OwnedStream.get();
    }

    if (getDriver().CCPrintOptions)
      *OS << "[Logging clang options]\n";

    C.Print(*OS, "\n", /*Quote=*/getDriver().CCPrintOptions);
  }

  if (LogOnly)
    return 0;

  std::string Error;
  bool ExecutionFailed;
  int Res = C.Execute(Redirects, &Error, &ExecutionFailed);
  if (PostCallback)
    PostCallback(C, Res);
  if (!Error.empty()) {
    assert(Res && "Error string set with 0 result code!");
    getDriver().Diag(diag::err_drv_command_failure) << Error;
  }

  if (Res)
    FailingCommand = &C;

  return ExecutionFailed ? 1 : Res;
}

using FailingCommandList = SmallVectorImpl<std::pair<int, const Command *>>;

static bool ActionFailed(const Action *A,
                         const FailingCommandList &FailingCommands) {
  if (FailingCommands.empty())
    return false;

  // CUDA/HIP can have the same input source code compiled multiple times so do
  // not compiled again if there are already failures. It is OK to abort the
  // CUDA pipeline on errors.
  if (A->isOffloading(Action::OFK_Cuda) || A->isOffloading(Action::OFK_HIP))
    return true;

  for (const auto &CI : FailingCommands)
    if (A == &(CI.second->getSource()))
      return true;

  for (const auto *AI : A->inputs())
    if (ActionFailed(AI, FailingCommands))
      return true;

  return false;
}

static bool InputsOk(const Command &C,
                     const FailingCommandList &FailingCommands) {
  return !ActionFailed(&C.getSource(), FailingCommands);
}

namespace {
class JobScheduler {
public:
  enum JobState { JS_WAIT, JS_RUN, JS_DONE, JS_FAIL };
  JobScheduler(const JobList &Jobs, size_t NJobs = 1)
      : Jobs(Jobs), NumJobs(NJobs) {
#if !LLVM_ENABLE_THREADS
    NumJobs = 1;
#endif
    for (auto &Job : Jobs) {
      JState[&Job] = JS_WAIT;
      for (const auto *AI : Job.getDependentActions()) {
        for (const auto *CI : ActToCmds[AI]) {
          DependentCmds[&Job].push_back(CI);
        }
      }
      for (const auto *CI : ActToCmds[&Job.getSource()]) {
        DependentCmds[&Job].push_back(CI);
      }
      ActToCmds[&Job.getSource()].push_back(&Job);
    }
  }
  /// \return true if all jobs are done. Otherwise, \p Next contains the
  /// the next job ready to be executed if it is not null pointer. Otherwise
  /// all jobs are running or waiting.
  bool IsDone(const Command *&Next) {
    std::lock_guard<std::mutex> lock(Mutex);
    Next = nullptr;
    unsigned Done = 0;
    unsigned Running = 0;
    for (auto &Cmd : Jobs) {
      switch (JState[&Cmd]) {
      case JS_RUN:
        ++Running;
        break;
      case JS_DONE:
      case JS_FAIL:
        ++Done;
        break;
      case JS_WAIT: {
        bool InputsReady = true;
        for (const auto *CI : DependentCmds[&Cmd]) {
          if (JState[CI] == JS_FAIL) {
            JState[&Cmd] = JS_FAIL;
            ++Done;
            InputsReady = false;
            break;
          }
          if (JState[CI] != JS_DONE) {
            InputsReady = false;
            break;
          }
        }
        if (!Next && InputsReady) {
          Next = &Cmd;
        }
        break;
      }
      }
    }
    if (Running >= NumJobs)
      Next = nullptr;
    return Done == Jobs.size();
  }

  void setJobState(const Command *Cmd, JobState JS) {
    std::lock_guard<std::mutex> lock(Mutex);
    JState[Cmd] = JS;
  }

  void launch(std::function<void()> Work) {
#if LLVM_ENABLE_THREADS
    if (NumJobs == 1) {
      Work();
      return;
    }
    std::thread Th(Work);
    Th.detach();
#else
    Work();
#endif
  }

private:
  std::mutex Mutex;
  const JobList &Jobs;
  llvm::DenseMap<const Command *, JobState> JState;
  llvm::DenseMap<const Action *, llvm::SmallVector<const Command *, 4>>
      ActToCmds;
  llvm::DenseMap<const Command *, llvm::SmallVector<const Command *, 4>>
      DependentCmds;
  size_t NumJobs; // Number of parallel jobs to run
};
} // namespace
void Compilation::ExecuteJobs(const JobList &Jobs,
                              FailingCommandList &FailingCommands,
                              bool LogOnly) const {
  // According to UNIX standard, driver need to continue compiling all the
  // inputs on the command line even one of them failed.
  // In all but CLMode, execute all the jobs unless the necessary inputs for the
  // job is missing due to previous failures.
  JobScheduler JS(Jobs, getDriver().getNumberOfParallelJobs());

  const Command *Next = nullptr;
  while (!JS.IsDone(Next)) {
    if (!Next) {
      std::this_thread::yield();
      continue;
<<<<<<< HEAD
    }

    if (!InputsOk(*Next, FailingCommands)) {
      JS.setJobState(Next, JobScheduler::JS_FAIL);
=======
    const Command *FailingCommand = nullptr;
    if (int Res = ExecuteCommand(Job, FailingCommand, LogOnly)) {
      FailingCommands.push_back(std::make_pair(Res, FailingCommand));
>>>>>>> 89e4b756
      // Bail as soon as one command fails in cl driver mode.
      if (TheDriver.IsCLMode())
        return;
      continue;
    }

    JS.setJobState(Next, JobScheduler::JS_RUN);
    auto Work = [&, Next]() {
      const Command *FailingCommand = nullptr;
      if (int Res = ExecuteCommand(*Next, FailingCommand)) {
        FailingCommands.push_back(std::make_pair(Res, FailingCommand));
        JS.setJobState(Next, JobScheduler::JS_FAIL);
      } else {
        JS.setJobState(Next, JobScheduler::JS_DONE);
      }
    };
    JS.launch(Work);
  }
}

void Compilation::initCompilationForDiagnostics() {
  ForDiagnostics = true;

  // Free actions and jobs.
  Actions.clear();
  AllActions.clear();
  Jobs.clear();

  // Remove temporary files.
  if (!TheDriver.isSaveTempsEnabled() && !ForceKeepTempFiles)
    CleanupFileList(TempFiles);

  // Clear temporary/results file lists.
  TempFiles.clear();
  ResultFiles.clear();
  FailureResultFiles.clear();

  // Remove any user specified output.  Claim any unclaimed arguments, so as
  // to avoid emitting warnings about unused args.
  OptSpecifier OutputOpts[] = {
      options::OPT_o,  options::OPT_MD, options::OPT_MMD, options::OPT_M,
      options::OPT_MM, options::OPT_MF, options::OPT_MG,  options::OPT_MJ,
      options::OPT_MQ, options::OPT_MT, options::OPT_MV};
  for (unsigned i = 0, e = llvm::array_lengthof(OutputOpts); i != e; ++i) {
    if (TranslatedArgs->hasArg(OutputOpts[i]))
      TranslatedArgs->eraseArg(OutputOpts[i]);
  }
  TranslatedArgs->ClaimAllArgs();

  // Force re-creation of the toolchain Args, otherwise our modifications just
  // above will have no effect.
  for (auto Arg : TCArgs)
    if (Arg.second != TranslatedArgs)
      delete Arg.second;
  TCArgs.clear();

  // Redirect stdout/stderr to /dev/null.
  Redirects = {None, {""}, {""}};

  // Temporary files added by diagnostics should be kept.
  ForceKeepTempFiles = true;
}

StringRef Compilation::getSysRoot() const {
  return getDriver().SysRoot;
}

void Compilation::Redirect(ArrayRef<Optional<StringRef>> Redirects) {
  this->Redirects = Redirects;
}<|MERGE_RESOLUTION|>--- conflicted
+++ resolved
@@ -352,16 +352,10 @@
     if (!Next) {
       std::this_thread::yield();
       continue;
-<<<<<<< HEAD
     }
 
     if (!InputsOk(*Next, FailingCommands)) {
       JS.setJobState(Next, JobScheduler::JS_FAIL);
-=======
-    const Command *FailingCommand = nullptr;
-    if (int Res = ExecuteCommand(Job, FailingCommand, LogOnly)) {
-      FailingCommands.push_back(std::make_pair(Res, FailingCommand));
->>>>>>> 89e4b756
       // Bail as soon as one command fails in cl driver mode.
       if (TheDriver.IsCLMode())
         return;
@@ -371,7 +365,7 @@
     JS.setJobState(Next, JobScheduler::JS_RUN);
     auto Work = [&, Next]() {
       const Command *FailingCommand = nullptr;
-      if (int Res = ExecuteCommand(*Next, FailingCommand)) {
+      if (int Res = ExecuteCommand(*Next, FailingCommand, LogOnly)) {
         FailingCommands.push_back(std::make_pair(Res, FailingCommand));
         JS.setJobState(Next, JobScheduler::JS_FAIL);
       } else {
