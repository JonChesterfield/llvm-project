//===--- Driver.cpp - Clang GCC Compatible Driver -------------------------===//
//
// Part of the LLVM Project, under the Apache License v2.0 with LLVM Exceptions.
// See https://llvm.org/LICENSE.txt for license information.
// SPDX-License-Identifier: Apache-2.0 WITH LLVM-exception
//
//===----------------------------------------------------------------------===//

#include "clang/Driver/Driver.h"
#include "ToolChains/AIX.h"
#include "ToolChains/AMDGPU.h"
#include "ToolChains/AMDGPUOpenMP.h"
#include "ToolChains/AVR.h"
#include "ToolChains/Ananas.h"
#include "ToolChains/Arch/RISCV.h"
#include "ToolChains/BareMetal.h"
#include "ToolChains/CSKYToolChain.h"
#include "ToolChains/Clang.h"
#include "ToolChains/CloudABI.h"
#include "ToolChains/Contiki.h"
#include "ToolChains/CrossWindows.h"
#include "ToolChains/Cuda.h"
#include "ToolChains/Darwin.h"
#include "ToolChains/DragonFly.h"
#include "ToolChains/FreeBSD.h"
#include "ToolChains/Fuchsia.h"
#include "ToolChains/Gnu.h"
#include "ToolChains/HIPAMD.h"
#include "ToolChains/HIPSPV.h"
#include "ToolChains/HLSL.h"
#include "ToolChains/Haiku.h"
#include "ToolChains/Hexagon.h"
#include "ToolChains/Hurd.h"
#include "ToolChains/Lanai.h"
#include "ToolChains/Linux.h"
#include "ToolChains/MSP430.h"
#include "ToolChains/MSVC.h"
#include "ToolChains/MinGW.h"
#include "ToolChains/Minix.h"
#include "ToolChains/MipsLinux.h"
#include "ToolChains/Myriad.h"
#include "ToolChains/NaCl.h"
#include "ToolChains/NetBSD.h"
#include "ToolChains/OHOS.h"
#include "ToolChains/OpenBSD.h"
#include "ToolChains/PPCFreeBSD.h"
#include "ToolChains/PPCLinux.h"
#include "ToolChains/PS4CPU.h"
#include "ToolChains/RISCVToolchain.h"
#include "ToolChains/SPIRV.h"
#include "ToolChains/Solaris.h"
#include "ToolChains/TCE.h"
#include "ToolChains/VEToolchain.h"
#include "ToolChains/WebAssembly.h"
#include "ToolChains/XCore.h"
#include "ToolChains/ZOS.h"
#include "clang/Basic/TargetID.h"
#include "clang/Basic/Version.h"
#include "clang/Config/config.h"
#include "clang/Driver/Action.h"
#include "clang/Driver/Compilation.h"
#include "clang/Driver/DriverDiagnostic.h"
#include "clang/Driver/InputInfo.h"
#include "clang/Driver/Job.h"
#include "clang/Driver/Options.h"
#include "clang/Driver/OptionUtils.h"
#include "clang/Driver/Phases.h"
#include "clang/Driver/SanitizerArgs.h"
#include "clang/Driver/Tool.h"
#include "clang/Driver/Types.h"
#include "clang/Driver/ToolChain.h"
#include "clang/Driver/Util.h"
#include "llvm/ADT/ArrayRef.h"
#include "llvm/ADT/STLExtras.h"
#include "llvm/ADT/StringExtras.h"
#include "llvm/ADT/StringRef.h"
#include "llvm/ADT/StringSet.h"
#include "llvm/ADT/StringSwitch.h"
#include "llvm/Config/llvm-config.h"
#include "llvm/MC/TargetRegistry.h"
#include "llvm/Option/Arg.h"
#include "llvm/Option/ArgList.h"
#include "llvm/Option/OptSpecifier.h"
#include "llvm/Option/OptTable.h"
#include "llvm/Option/Option.h"
#include "llvm/Support/CommandLine.h"
#include "llvm/Support/ErrorHandling.h"
#include "llvm/Support/ExitCodes.h"
#include "llvm/Support/FileSystem.h"
#include "llvm/Support/FormatVariadic.h"
#include "llvm/Support/MD5.h"
#include "llvm/Support/Path.h"
#include "llvm/Support/PrettyStackTrace.h"
#include "llvm/Support/Process.h"
#include "llvm/Support/Program.h"
#include "llvm/Support/StringSaver.h"
#include "llvm/Support/VirtualFileSystem.h"
#include "llvm/Support/raw_ostream.h"
#include "llvm/TargetParser/Host.h"
#include <cstdlib> // ::getenv
#include <map>
#include <memory>
#include <optional>
#include <set>
#include <utility>
#if LLVM_ON_UNIX
#include <unistd.h> // getpid
#endif

using namespace clang::driver;
using namespace clang;
using namespace llvm::opt;

static std::optional<llvm::Triple> getOffloadTargetTriple(const Driver &D,
                                                          const ArgList &Args) {
  auto OffloadTargets = Args.getAllArgValues(options::OPT_offload_EQ);
  // Offload compilation flow does not support multiple targets for now. We
  // need the HIPActionBuilder (and possibly the CudaActionBuilder{,Base}too)
  // to support multiple tool chains first.
  switch (OffloadTargets.size()) {
  default:
    D.Diag(diag::err_drv_only_one_offload_target_supported);
    return std::nullopt;
  case 0:
    D.Diag(diag::err_drv_invalid_or_unsupported_offload_target) << "";
    return std::nullopt;
  case 1:
    break;
  }
  return llvm::Triple(OffloadTargets[0]);
}

static std::optional<llvm::Triple>
getNVIDIAOffloadTargetTriple(const Driver &D, const ArgList &Args,
                             const llvm::Triple &HostTriple) {
  if (!Args.hasArg(options::OPT_offload_EQ)) {
    return llvm::Triple(HostTriple.isArch64Bit() ? "nvptx64-nvidia-cuda"
                                                 : "nvptx-nvidia-cuda");
  }
  auto TT = getOffloadTargetTriple(D, Args);
  if (TT && (TT->getArch() == llvm::Triple::spirv32 ||
             TT->getArch() == llvm::Triple::spirv64)) {
    if (Args.hasArg(options::OPT_emit_llvm))
      return TT;
    D.Diag(diag::err_drv_cuda_offload_only_emit_bc);
    return std::nullopt;
  }
  D.Diag(diag::err_drv_invalid_or_unsupported_offload_target) << TT->str();
  return std::nullopt;
}
static std::optional<llvm::Triple>
getHIPOffloadTargetTriple(const Driver &D, const ArgList &Args) {
  if (!Args.hasArg(options::OPT_offload_EQ)) {
    return llvm::Triple("amdgcn-amd-amdhsa"); // Default HIP triple.
  }
  auto TT = getOffloadTargetTriple(D, Args);
  if (!TT)
    return std::nullopt;
  if (TT->getArch() == llvm::Triple::amdgcn &&
      TT->getVendor() == llvm::Triple::AMD &&
      TT->getOS() == llvm::Triple::AMDHSA)
    return TT;
  if (TT->getArch() == llvm::Triple::spirv64)
    return TT;
  D.Diag(diag::err_drv_invalid_or_unsupported_offload_target) << TT->str();
  return std::nullopt;
}

// static
std::string Driver::GetResourcesPath(StringRef BinaryPath,
                                     StringRef CustomResourceDir) {
  // Since the resource directory is embedded in the module hash, it's important
  // that all places that need it call this function, so that they get the
  // exact same string ("a/../b/" and "b/" get different hashes, for example).

  // Dir is bin/ or lib/, depending on where BinaryPath is.
  std::string Dir = std::string(llvm::sys::path::parent_path(BinaryPath));

  SmallString<128> P(Dir);
  if (CustomResourceDir != "") {
    llvm::sys::path::append(P, CustomResourceDir);
  } else {
    // On Windows, libclang.dll is in bin/.
    // On non-Windows, libclang.so/.dylib is in lib/.
    // With a static-library build of libclang, LibClangPath will contain the
    // path of the embedding binary, which for LLVM binaries will be in bin/.
    // ../lib gets us to lib/ in both cases.
    P = llvm::sys::path::parent_path(Dir);
    // This search path is also created in the COFF driver of lld, so any
    // changes here also needs to happen in lld/COFF/Driver.cpp
    llvm::sys::path::append(P, CLANG_INSTALL_LIBDIR_BASENAME, "clang",
                            CLANG_VERSION_MAJOR_STRING);
  }

  return std::string(P.str());
}

Driver::Driver(StringRef ClangExecutable, StringRef TargetTriple,
               DiagnosticsEngine &Diags, std::string Title,
               IntrusiveRefCntPtr<llvm::vfs::FileSystem> VFS)
    : Diags(Diags), VFS(std::move(VFS)), Mode(GCCMode),
      SaveTemps(SaveTempsNone), BitcodeEmbed(EmbedNone),
      Offload(OffloadHostDevice), CXX20HeaderType(HeaderMode_None),
      ModulesModeCXX20(false), LTOMode(LTOK_None),
      ClangExecutable(ClangExecutable), SysRoot(DEFAULT_SYSROOT),
      DriverTitle(Title), CCCPrintBindings(false), CCPrintOptions(false),
      CCLogDiagnostics(false), CCGenDiagnostics(false),
      CCPrintProcessStats(false), CCPrintInternalStats(false),
      TargetTriple(TargetTriple), Saver(Alloc), PrependArg(nullptr),
      CheckInputsExist(true), ProbePrecompiled(true),
      SuppressMissingInputWarning(false), NumParallelJobs(1) {
  // Provide a sane fallback if no VFS is specified.
  if (!this->VFS)
    this->VFS = llvm::vfs::getRealFileSystem();

  Name = std::string(llvm::sys::path::filename(ClangExecutable));
  Dir = std::string(llvm::sys::path::parent_path(ClangExecutable));
  InstalledDir = Dir; // Provide a sensible default installed dir.

  if ((!SysRoot.empty()) && llvm::sys::path::is_relative(SysRoot)) {
    // Prepend InstalledDir if SysRoot is relative
    SmallString<128> P(InstalledDir);
    llvm::sys::path::append(P, SysRoot);
    SysRoot = std::string(P);
  }

#if defined(CLANG_CONFIG_FILE_SYSTEM_DIR)
  SystemConfigDir = CLANG_CONFIG_FILE_SYSTEM_DIR;
#endif
#if defined(CLANG_CONFIG_FILE_USER_DIR)
  {
    SmallString<128> P;
    llvm::sys::fs::expand_tilde(CLANG_CONFIG_FILE_USER_DIR, P);
    UserConfigDir = static_cast<std::string>(P);
  }
#endif

  // Compute the path to the resource directory.
  ResourceDir = GetResourcesPath(ClangExecutable, CLANG_RESOURCE_DIR);
}

void Driver::setDriverMode(StringRef Value) {
  static StringRef OptName =
      getOpts().getOption(options::OPT_driver_mode).getPrefixedName();
  if (auto M = llvm::StringSwitch<std::optional<DriverMode>>(Value)
                   .Case("gcc", GCCMode)
                   .Case("g++", GXXMode)
                   .Case("cpp", CPPMode)
                   .Case("cl", CLMode)
                   .Case("flang", FlangMode)
                   .Case("dxc", DXCMode)
                   .Default(std::nullopt))
    Mode = *M;
  else
    Diag(diag::err_drv_unsupported_option_argument) << OptName << Value;
}

InputArgList Driver::ParseArgStrings(ArrayRef<const char *> ArgStrings,
                                     bool UseDriverMode, bool &ContainsError) {
  llvm::PrettyStackTraceString CrashInfo("Command line argument parsing");
  ContainsError = false;

  llvm::opt::Visibility VisibilityMask = getOptionVisibilityMask(UseDriverMode);
  unsigned MissingArgIndex, MissingArgCount;
  InputArgList Args = getOpts().ParseArgs(ArgStrings, MissingArgIndex,
                                          MissingArgCount, VisibilityMask);

  // Check for missing argument error.
  if (MissingArgCount) {
    Diag(diag::err_drv_missing_argument)
        << Args.getArgString(MissingArgIndex) << MissingArgCount;
    ContainsError |=
        Diags.getDiagnosticLevel(diag::err_drv_missing_argument,
                                 SourceLocation()) > DiagnosticsEngine::Warning;
  }

  // Check for unsupported options.
  for (const Arg *A : Args) {
    if (A->getOption().hasFlag(options::Unsupported)) {
      Diag(diag::err_drv_unsupported_opt) << A->getAsString(Args);
      ContainsError |= Diags.getDiagnosticLevel(diag::err_drv_unsupported_opt,
                                                SourceLocation()) >
                       DiagnosticsEngine::Warning;
      continue;
    }

    // Warn about -mcpu= without an argument.
    if (A->getOption().matches(options::OPT_mcpu_EQ) && A->containsValue("")) {
      Diag(diag::warn_drv_empty_joined_argument) << A->getAsString(Args);
      ContainsError |= Diags.getDiagnosticLevel(
                           diag::warn_drv_empty_joined_argument,
                           SourceLocation()) > DiagnosticsEngine::Warning;
    }
  }

  for (const Arg *A : Args.filtered(options::OPT_UNKNOWN)) {
    unsigned DiagID;
    auto ArgString = A->getAsString(Args);
    std::string Nearest;
    if (getOpts().findNearest(ArgString, Nearest, VisibilityMask) > 1) {
      if (!IsCLMode() &&
          getOpts().findExact(ArgString, Nearest,
                              llvm::opt::Visibility(options::CC1Option))) {
        DiagID = diag::err_drv_unknown_argument_with_suggestion;
        Diags.Report(DiagID) << ArgString << "-Xclang " + Nearest;
      } else {
        DiagID = IsCLMode() ? diag::warn_drv_unknown_argument_clang_cl
                            : diag::err_drv_unknown_argument;
        Diags.Report(DiagID) << ArgString;
      }
    } else {
      DiagID = IsCLMode()
                   ? diag::warn_drv_unknown_argument_clang_cl_with_suggestion
                   : diag::err_drv_unknown_argument_with_suggestion;
      Diags.Report(DiagID) << ArgString << Nearest;
    }
    ContainsError |= Diags.getDiagnosticLevel(DiagID, SourceLocation()) >
                     DiagnosticsEngine::Warning;
  }

  for (const Arg *A : Args.filtered(options::OPT_o)) {
    if (ArgStrings[A->getIndex()] == A->getSpelling())
      continue;

    // Warn on joined arguments that are similar to a long argument.
    std::string ArgString = ArgStrings[A->getIndex()];
    std::string Nearest;
    if (getOpts().findExact("-" + ArgString, Nearest, VisibilityMask))
      Diags.Report(diag::warn_drv_potentially_misspelled_joined_argument)
          << A->getAsString(Args) << Nearest;
  }

  return Args;
}

// Determine which compilation mode we are in. We look for options which
// affect the phase, starting with the earliest phases, and record which
// option we used to determine the final phase.
phases::ID Driver::getFinalPhase(const DerivedArgList &DAL,
                                 Arg **FinalPhaseArg) const {
  Arg *PhaseArg = nullptr;
  phases::ID FinalPhase;

  // -{E,EP,P,M,MM} only run the preprocessor.
  if (CCCIsCPP() || (PhaseArg = DAL.getLastArg(options::OPT_E)) ||
      (PhaseArg = DAL.getLastArg(options::OPT__SLASH_EP)) ||
      (PhaseArg = DAL.getLastArg(options::OPT_M, options::OPT_MM)) ||
      (PhaseArg = DAL.getLastArg(options::OPT__SLASH_P)) ||
      CCGenDiagnostics) {
    if (IsFlangMode() && (DAL.getLastArg(options::OPT_E)))
      FinalPhase = phases::FortranFrontend;
    else
      FinalPhase = phases::Preprocess;

    // -fsyntax-only stops Fortran compilation after FortranFrontend
  } else if (IsFlangMode() &&
             (PhaseArg = DAL.getLastArg(options::OPT_fsyntax_only))) {
    FinalPhase = phases::FortranFrontend;

    // --precompile only runs up to precompilation.
    // Options that cause the output of C++20 compiled module interfaces or
    // header units have the same effect.
  } else if ((PhaseArg = DAL.getLastArg(options::OPT__precompile)) ||
             (PhaseArg = DAL.getLastArg(options::OPT_extract_api)) ||
             (PhaseArg = DAL.getLastArg(options::OPT_fmodule_header,
                                        options::OPT_fmodule_header_EQ))) {
    FinalPhase = phases::Precompile;
    // -{fsyntax-only,-analyze,emit-ast} only run up to the compiler.
  } else if ((PhaseArg = DAL.getLastArg(options::OPT_fsyntax_only)) ||
             (PhaseArg = DAL.getLastArg(options::OPT_print_supported_cpus)) ||
             (PhaseArg = DAL.getLastArg(options::OPT_module_file_info)) ||
             (PhaseArg = DAL.getLastArg(options::OPT_verify_pch)) ||
             (PhaseArg = DAL.getLastArg(options::OPT_rewrite_objc)) ||
             (PhaseArg = DAL.getLastArg(options::OPT_rewrite_legacy_objc)) ||
             (PhaseArg = DAL.getLastArg(options::OPT__migrate)) ||
             (PhaseArg = DAL.getLastArg(options::OPT__analyze)) ||
             (PhaseArg = DAL.getLastArg(options::OPT_emit_ast))) {
    FinalPhase = phases::Compile;

  // -S only runs up to the backend.
  } else if ((PhaseArg = DAL.getLastArg(options::OPT_S))) {
    FinalPhase = phases::Backend;

  // -c compilation only runs up to the assembler.
  } else if ((PhaseArg = DAL.getLastArg(options::OPT_c))) {
    FinalPhase = phases::Assemble;

  } else if ((PhaseArg = DAL.getLastArg(options::OPT_emit_interface_stubs))) {
    FinalPhase = phases::IfsMerge;

  // Otherwise do everything.
  } else
    FinalPhase = phases::Link;

  if (FinalPhaseArg)
    *FinalPhaseArg = PhaseArg;

  return FinalPhase;
}

static Arg *MakeInputArg(DerivedArgList &Args, const OptTable &Opts,
                         StringRef Value, bool Claim = true) {
  Arg *A = new Arg(Opts.getOption(options::OPT_INPUT), Value,
                   Args.getBaseArgs().MakeIndex(Value), Value.data());
  Args.AddSynthesizedArg(A);
  if (Claim)
    A->claim();
  return A;
}

DerivedArgList *Driver::TranslateInputArgs(const InputArgList &Args) const {
  const llvm::opt::OptTable &Opts = getOpts();
  DerivedArgList *DAL = new DerivedArgList(Args);

  bool HasNostdlib = Args.hasArg(options::OPT_nostdlib);
  bool HasNostdlibxx = Args.hasArg(options::OPT_nostdlibxx);
  bool HasNodefaultlib = Args.hasArg(options::OPT_nodefaultlibs);
  bool IgnoreUnused = false;
  for (Arg *A : Args) {
    if (IgnoreUnused)
      A->claim();

    if (A->getOption().matches(options::OPT_start_no_unused_arguments)) {
      IgnoreUnused = true;
      continue;
    }
    if (A->getOption().matches(options::OPT_end_no_unused_arguments)) {
      IgnoreUnused = false;
      continue;
    }

    // Unfortunately, we have to parse some forwarding options (-Xassembler,
    // -Xlinker, -Xpreprocessor) because we either integrate their functionality
    // (assembler and preprocessor), or bypass a previous driver ('collect2').

    // Rewrite linker options, to replace --no-demangle with a custom internal
    // option.
    if ((A->getOption().matches(options::OPT_Wl_COMMA) ||
         A->getOption().matches(options::OPT_Xlinker)) &&
        A->containsValue("--no-demangle")) {
      // Add the rewritten no-demangle argument.
      DAL->AddFlagArg(A, Opts.getOption(options::OPT_Z_Xlinker__no_demangle));

      // Add the remaining values as Xlinker arguments.
      for (StringRef Val : A->getValues())
        if (Val != "--no-demangle")
          DAL->AddSeparateArg(A, Opts.getOption(options::OPT_Xlinker), Val);

      continue;
    }

    // Rewrite preprocessor options, to replace -Wp,-MD,FOO which is used by
    // some build systems. We don't try to be complete here because we don't
    // care to encourage this usage model.
    if (A->getOption().matches(options::OPT_Wp_COMMA) &&
        (A->getValue(0) == StringRef("-MD") ||
         A->getValue(0) == StringRef("-MMD"))) {
      // Rewrite to -MD/-MMD along with -MF.
      if (A->getValue(0) == StringRef("-MD"))
        DAL->AddFlagArg(A, Opts.getOption(options::OPT_MD));
      else
        DAL->AddFlagArg(A, Opts.getOption(options::OPT_MMD));
      if (A->getNumValues() == 2)
        DAL->AddSeparateArg(A, Opts.getOption(options::OPT_MF), A->getValue(1));
      continue;
    }

    // Rewrite reserved library names.
    if (A->getOption().matches(options::OPT_l)) {
      StringRef Value = A->getValue();

      // Rewrite unless -nostdlib is present.
      if (!HasNostdlib && !HasNodefaultlib && !HasNostdlibxx &&
          Value == "stdc++") {
        DAL->AddFlagArg(A, Opts.getOption(options::OPT_Z_reserved_lib_stdcxx));
        continue;
      }

      // Rewrite unconditionally.
      if (Value == "cc_kext") {
        DAL->AddFlagArg(A, Opts.getOption(options::OPT_Z_reserved_lib_cckext));
        continue;
      }
    }

    // Pick up inputs via the -- option.
    if (A->getOption().matches(options::OPT__DASH_DASH)) {
      A->claim();
      for (StringRef Val : A->getValues())
        DAL->append(MakeInputArg(*DAL, Opts, Val, false));
      continue;
    }

    DAL->append(A);
  }

  // DXC mode quits before assembly if an output object file isn't specified.
  if (IsDXCMode() && !Args.hasArg(options::OPT_dxc_Fo))
    DAL->AddFlagArg(nullptr, Opts.getOption(options::OPT_S));

  // Enforce -static if -miamcu is present.
  if (Args.hasFlag(options::OPT_miamcu, options::OPT_mno_iamcu, false))
    DAL->AddFlagArg(nullptr, Opts.getOption(options::OPT_static));

// Add a default value of -mlinker-version=, if one was given and the user
// didn't specify one.
#if defined(HOST_LINK_VERSION)
  if (!Args.hasArg(options::OPT_mlinker_version_EQ) &&
      strlen(HOST_LINK_VERSION) > 0) {
    DAL->AddJoinedArg(0, Opts.getOption(options::OPT_mlinker_version_EQ),
                      HOST_LINK_VERSION);
    DAL->getLastArg(options::OPT_mlinker_version_EQ)->claim();
  }
#endif

  return DAL;
}

/// Compute target triple from args.
///
/// This routine provides the logic to compute a target triple from various
/// args passed to the driver and the default triple string.
static llvm::Triple computeTargetTriple(const Driver &D,
                                        StringRef TargetTriple,
                                        const ArgList &Args,
                                        StringRef DarwinArchName = "") {
  // FIXME: Already done in Compilation *Driver::BuildCompilation
  if (const Arg *A = Args.getLastArg(options::OPT_target))
    TargetTriple = A->getValue();

  llvm::Triple Target(llvm::Triple::normalize(TargetTriple));

  // GNU/Hurd's triples should have been -hurd-gnu*, but were historically made
  // -gnu* only, and we can not change this, so we have to detect that case as
  // being the Hurd OS.
  if (TargetTriple.contains("-unknown-gnu") || TargetTriple.contains("-pc-gnu"))
    Target.setOSName("hurd");

  // Handle Apple-specific options available here.
  if (Target.isOSBinFormatMachO()) {
    // If an explicit Darwin arch name is given, that trumps all.
    if (!DarwinArchName.empty()) {
      tools::darwin::setTripleTypeForMachOArchName(Target, DarwinArchName,
                                                   Args);
      return Target;
    }

    // Handle the Darwin '-arch' flag.
    if (Arg *A = Args.getLastArg(options::OPT_arch)) {
      StringRef ArchName = A->getValue();
      tools::darwin::setTripleTypeForMachOArchName(Target, ArchName, Args);
    }
  }

  // Handle pseudo-target flags '-mlittle-endian'/'-EL' and
  // '-mbig-endian'/'-EB'.
  if (Arg *A = Args.getLastArgNoClaim(options::OPT_mlittle_endian,
                                      options::OPT_mbig_endian)) {
    llvm::Triple T = A->getOption().matches(options::OPT_mlittle_endian)
                         ? Target.getLittleEndianArchVariant()
                         : Target.getBigEndianArchVariant();
    if (T.getArch() != llvm::Triple::UnknownArch) {
      Target = std::move(T);
      Args.claimAllArgs(options::OPT_mlittle_endian, options::OPT_mbig_endian);
    }
  }

  // Skip further flag support on OSes which don't support '-m32' or '-m64'.
  if (Target.getArch() == llvm::Triple::tce ||
      Target.getOS() == llvm::Triple::Minix)
    return Target;

  // On AIX, the env OBJECT_MODE may affect the resulting arch variant.
  if (Target.isOSAIX()) {
    if (std::optional<std::string> ObjectModeValue =
            llvm::sys::Process::GetEnv("OBJECT_MODE")) {
      StringRef ObjectMode = *ObjectModeValue;
      llvm::Triple::ArchType AT = llvm::Triple::UnknownArch;

      if (ObjectMode.equals("64")) {
        AT = Target.get64BitArchVariant().getArch();
      } else if (ObjectMode.equals("32")) {
        AT = Target.get32BitArchVariant().getArch();
      } else {
        D.Diag(diag::err_drv_invalid_object_mode) << ObjectMode;
      }

      if (AT != llvm::Triple::UnknownArch && AT != Target.getArch())
        Target.setArch(AT);
    }
  }

  // The `-maix[32|64]` flags are only valid for AIX targets.
  if (Arg *A = Args.getLastArgNoClaim(options::OPT_maix32, options::OPT_maix64);
      A && !Target.isOSAIX())
    D.Diag(diag::err_drv_unsupported_opt_for_target)
        << A->getAsString(Args) << Target.str();

  // Handle pseudo-target flags '-m64', '-mx32', '-m32' and '-m16'.
  Arg *A = Args.getLastArg(options::OPT_m64, options::OPT_mx32,
                           options::OPT_m32, options::OPT_m16,
                           options::OPT_maix32, options::OPT_maix64);
  if (A) {
    llvm::Triple::ArchType AT = llvm::Triple::UnknownArch;

    if (A->getOption().matches(options::OPT_m64) ||
        A->getOption().matches(options::OPT_maix64)) {
      AT = Target.get64BitArchVariant().getArch();
      if (Target.getEnvironment() == llvm::Triple::GNUX32)
        Target.setEnvironment(llvm::Triple::GNU);
      else if (Target.getEnvironment() == llvm::Triple::MuslX32)
        Target.setEnvironment(llvm::Triple::Musl);
    } else if (A->getOption().matches(options::OPT_mx32) &&
               Target.get64BitArchVariant().getArch() == llvm::Triple::x86_64) {
      AT = llvm::Triple::x86_64;
      if (Target.getEnvironment() == llvm::Triple::Musl)
        Target.setEnvironment(llvm::Triple::MuslX32);
      else
        Target.setEnvironment(llvm::Triple::GNUX32);
    } else if (A->getOption().matches(options::OPT_m32) ||
               A->getOption().matches(options::OPT_maix32)) {
      AT = Target.get32BitArchVariant().getArch();
      if (Target.getEnvironment() == llvm::Triple::GNUX32)
        Target.setEnvironment(llvm::Triple::GNU);
      else if (Target.getEnvironment() == llvm::Triple::MuslX32)
        Target.setEnvironment(llvm::Triple::Musl);
    } else if (A->getOption().matches(options::OPT_m16) &&
               Target.get32BitArchVariant().getArch() == llvm::Triple::x86) {
      AT = llvm::Triple::x86;
      Target.setEnvironment(llvm::Triple::CODE16);
    }

    if (AT != llvm::Triple::UnknownArch && AT != Target.getArch()) {
      Target.setArch(AT);
      if (Target.isWindowsGNUEnvironment())
        toolchains::MinGW::fixTripleArch(D, Target, Args);
    }
  }

  // Handle -miamcu flag.
  if (Args.hasFlag(options::OPT_miamcu, options::OPT_mno_iamcu, false)) {
    if (Target.get32BitArchVariant().getArch() != llvm::Triple::x86)
      D.Diag(diag::err_drv_unsupported_opt_for_target) << "-miamcu"
                                                       << Target.str();

    if (A && !A->getOption().matches(options::OPT_m32))
      D.Diag(diag::err_drv_argument_not_allowed_with)
          << "-miamcu" << A->getBaseArg().getAsString(Args);

    Target.setArch(llvm::Triple::x86);
    Target.setArchName("i586");
    Target.setEnvironment(llvm::Triple::UnknownEnvironment);
    Target.setEnvironmentName("");
    Target.setOS(llvm::Triple::ELFIAMCU);
    Target.setVendor(llvm::Triple::UnknownVendor);
    Target.setVendorName("intel");
  }

  // If target is MIPS adjust the target triple
  // accordingly to provided ABI name.
  if (Target.isMIPS()) {
    if ((A = Args.getLastArg(options::OPT_mabi_EQ))) {
      StringRef ABIName = A->getValue();
      if (ABIName == "32") {
        Target = Target.get32BitArchVariant();
        if (Target.getEnvironment() == llvm::Triple::GNUABI64 ||
            Target.getEnvironment() == llvm::Triple::GNUABIN32)
          Target.setEnvironment(llvm::Triple::GNU);
      } else if (ABIName == "n32") {
        Target = Target.get64BitArchVariant();
        if (Target.getEnvironment() == llvm::Triple::GNU ||
            Target.getEnvironment() == llvm::Triple::GNUABI64)
          Target.setEnvironment(llvm::Triple::GNUABIN32);
      } else if (ABIName == "64") {
        Target = Target.get64BitArchVariant();
        if (Target.getEnvironment() == llvm::Triple::GNU ||
            Target.getEnvironment() == llvm::Triple::GNUABIN32)
          Target.setEnvironment(llvm::Triple::GNUABI64);
      }
    }
  }

  // If target is RISC-V adjust the target triple according to
  // provided architecture name
  if (Target.isRISCV()) {
    if (Args.hasArg(options::OPT_march_EQ) ||
        Args.hasArg(options::OPT_mcpu_EQ)) {
      StringRef ArchName = tools::riscv::getRISCVArch(Args, Target);
      if (ArchName.starts_with_insensitive("rv32"))
        Target.setArch(llvm::Triple::riscv32);
      else if (ArchName.starts_with_insensitive("rv64"))
        Target.setArch(llvm::Triple::riscv64);
    }
  }

  return Target;
}

// Parse the LTO options and record the type of LTO compilation
// based on which -f(no-)?lto(=.*)? or -f(no-)?offload-lto(=.*)?
// option occurs last.
static driver::LTOKind parseLTOMode(Driver &D, const llvm::opt::ArgList &Args,
                                    OptSpecifier OptEq, OptSpecifier OptNeg) {
  if (!Args.hasFlag(OptEq, OptNeg, false))
    return LTOK_None;

  const Arg *A = Args.getLastArg(OptEq);
  StringRef LTOName = A->getValue();

  driver::LTOKind LTOMode = llvm::StringSwitch<LTOKind>(LTOName)
                                .Case("full", LTOK_Full)
                                .Case("thin", LTOK_Thin)
                                .Default(LTOK_Unknown);

  if (LTOMode == LTOK_Unknown) {
    D.Diag(diag::err_drv_unsupported_option_argument)
        << A->getSpelling() << A->getValue();
    return LTOK_None;
  }
  return LTOMode;
}

// Parse the LTO options.
void Driver::setLTOMode(const llvm::opt::ArgList &Args) {
  LTOMode =
      parseLTOMode(*this, Args, options::OPT_flto_EQ, options::OPT_fno_lto);

  OffloadLTOMode = parseLTOMode(*this, Args, options::OPT_foffload_lto_EQ,
                                options::OPT_fno_offload_lto);

  // Try to enable `-foffload-lto=full` if `-fopenmp-target-jit` is on.
  if (Args.hasFlag(options::OPT_fopenmp_target_jit,
                   options::OPT_fno_openmp_target_jit, false)) {
    if (Arg *A = Args.getLastArg(options::OPT_foffload_lto_EQ,
                                 options::OPT_fno_offload_lto))
      if (OffloadLTOMode != LTOK_Full)
        Diag(diag::err_drv_incompatible_options)
            << A->getSpelling() << "-fopenmp-target-jit";
    OffloadLTOMode = LTOK_Full;
  }
}

/// Compute the desired OpenMP runtime from the flags provided.
Driver::OpenMPRuntimeKind Driver::getOpenMPRuntime(const ArgList &Args) const {
  StringRef RuntimeName(CLANG_DEFAULT_OPENMP_RUNTIME);

  const Arg *A = Args.getLastArg(options::OPT_fopenmp_EQ);
  if (A)
    RuntimeName = A->getValue();

  auto RT = llvm::StringSwitch<OpenMPRuntimeKind>(RuntimeName)
                .Case("libomp", OMPRT_OMP)
                .Case("libgomp", OMPRT_GOMP)
                .Case("libiomp5", OMPRT_IOMP5)
                .Case("libbolt", OMPRT_BOLT)
                .Default(OMPRT_Unknown);

  if (RT == OMPRT_Unknown) {
    if (A)
      Diag(diag::err_drv_unsupported_option_argument)
          << A->getSpelling() << A->getValue();
    else
      // FIXME: We could use a nicer diagnostic here.
      Diag(diag::err_drv_unsupported_opt) << "-fopenmp";
  }

  return RT;
}

bool GetTargetInfoFromOffloadArch(Compilation &C, const char *OpenMPTarget,
                                  std::set<std::string> &OffloadArchs,
                                  bool erase = false) {
  StringRef DeviceTripleStr;
  if (!std::strncmp(OpenMPTarget, "gfx", 3)) {
    DeviceTripleStr = "amdgcn-amd-amdhsa";

    if (erase)
      OffloadArchs.erase(
          DeviceTripleStr.str().append("^").append(OpenMPTarget));
    else {
      llvm::Triple TT(DeviceTripleStr);
      llvm::StringMap<bool> Features;
      StringRef IdStr(OpenMPTarget);
      auto Arch = parseTargetID(TT, IdStr, &Features);
      if (!Arch) {
        C.getDriver().Diag(clang::diag::err_drv_bad_target_id) << IdStr;
        C.setContainsError();
        return false;
      }
      OffloadArchs.insert(
          DeviceTripleStr.str().append("^").append(OpenMPTarget));
    }
  } else if (!std::strncmp(OpenMPTarget, "sm_", 3)) {
    const ToolChain *HostTC = C.getSingleOffloadToolChain<Action::OFK_Host>();
    const llvm::Triple &HostTriple = HostTC->getTriple();
    DeviceTripleStr = HostTriple.isArch64Bit() ? "nvptx64-nvidia-cuda^"
                                               : "nvptx-nvidia-cuda^";
    if (erase)
      OffloadArchs.erase(DeviceTripleStr.str().append(OpenMPTarget));
    else
      OffloadArchs.insert(DeviceTripleStr.str().append(OpenMPTarget));
  } else {
    const ToolChain *HostTC = C.getSingleOffloadToolChain<Action::OFK_Host>();
    const llvm::Triple &HostTriple = HostTC->getTriple();
    StringRef HostTripleStr = HostTriple.str();
    if (erase)
      OffloadArchs.erase(HostTripleStr.str().append("^").append(OpenMPTarget));
    else
      OffloadArchs.insert(HostTripleStr.str().append("^").append(OpenMPTarget));
  }
  return true;
}

bool Driver::GetTargetInfoFromMarch(Compilation &C,
                                    std::set<std::string> &OffloadArchs) const {
  for (Arg *A : C.getInputArgs()) {
    if (A->getOption().matches(options::OPT_Xopenmp_target_EQ)) {
      for (auto *V : A->getValues()) {
        StringRef VStr = StringRef(V);
        if (VStr.startswith("-march=") || VStr.startswith("--march="))
          for (StringRef OpenMPTargetArch :
               llvm::split(VStr.split('=').second, ",")) {
            StringRef OpenMPTargetTriple = StringRef(A->getValue(0));
            llvm::Triple TargetTriple(OpenMPTargetTriple);
            llvm::StringMap<bool> Features;
            auto ArchStr =
                parseTargetID(TargetTriple, OpenMPTargetArch, &Features);
            if (TargetTriple.isAMDGCN() && !ArchStr) {
              C.getDriver().Diag(clang::diag::err_drv_bad_target_id)
                  << OpenMPTargetArch;
              C.setContainsError();
              return false;
            }
            StringRef ArchProc = OpenMPTargetArch.split(":").first;
            if (ArchProc.empty()) {
              C.getDriver().Diag(clang::diag::err_drv_cuda_bad_gpu_arch)
                  << VStr;
              C.setContainsError();
              return false;
            }

            // Append Triple and Arch to form a unique key for each instance of
            // the ToolChain
            if (!OpenMPTargetTriple.empty() && !OpenMPTargetArch.empty())
              OffloadArchs.insert(TargetTriple.normalize().append("^").append(
                  OpenMPTargetArch.str()));
          }
        A->claim();
      }
    }
  }
  return true;
}

bool Driver::GetTargetInfoFromOffloadArchOpts(
    Compilation &C, std::set<std::string> &OffloadArchs) const {
  for (Arg *A : C.getInputArgs()) {
    if (!(A->getOption().matches(options::OPT_offload_arch_EQ) ||
          A->getOption().matches(options::OPT_no_offload_arch_EQ))) {
      continue;
    }
    A->claim();

    StringRef ArchStr = A->getValue();

    if (A->getOption().matches(options::OPT_no_offload_arch_EQ) &&
        ArchStr == "all") {
      OffloadArchs.clear();
      continue;
    }
    if (ArchStr.empty())
      continue;
    else if (A->getOption().matches(options::OPT_offload_arch_EQ)) {
      for (StringRef ArchVal : llvm::split(ArchStr, ",")) {
        auto status = GetTargetInfoFromOffloadArch(C, ArchVal.str().c_str(),
                                                   OffloadArchs);
        if (!status)
          return false;
      }
    } else if (A->getOption().matches(options::OPT_no_offload_arch_EQ))
      GetTargetInfoFromOffloadArch(C, ArchStr.str().c_str(), OffloadArchs,
                                   /* erase */ true);
    else
      llvm_unreachable("Unexpected option.");
  }
  return true;
}

void Driver::CreateOffloadingDeviceToolChains(Compilation &C,
                                              InputList &Inputs) {

  //
  // CUDA/HIP
  //
  // We need to generate a CUDA/HIP toolchain if any of the inputs has a CUDA
  // or HIP type. However, mixed CUDA/HIP compilation is not supported.
  bool IsCuda =
      llvm::any_of(Inputs, [](std::pair<types::ID, const llvm::opt::Arg *> &I) {
        return types::isCuda(I.first);
      });
  bool IsHIP =
      llvm::any_of(Inputs,
                   [](std::pair<types::ID, const llvm::opt::Arg *> &I) {
                     return types::isHIP(I.first);
                   }) ||
      C.getInputArgs().hasArg(options::OPT_hip_link);
  if (IsCuda && IsHIP) {
    Diag(clang::diag::err_drv_mix_cuda_hip);
    return;
  }
  if (IsCuda) {
    const ToolChain *HostTC = C.getSingleOffloadToolChain<Action::OFK_Host>();
    const llvm::Triple &HostTriple = HostTC->getTriple();
    auto OFK = Action::OFK_Cuda;
    auto CudaTriple =
        getNVIDIAOffloadTargetTriple(*this, C.getInputArgs(), HostTriple);
    if (!CudaTriple)
      return;
    // Use the CUDA and host triples as the key into the ToolChains map,
    // because the device toolchain we create depends on both.
    auto &CudaTC = ToolChains[CudaTriple->str() + "/" + HostTriple.str()];
    if (!CudaTC) {
      CudaTC = std::make_unique<toolchains::CudaToolChain>(
          *this, *CudaTriple, *HostTC, C.getInputArgs());

      // Emit a warning if the detected CUDA version is too new.
      CudaInstallationDetector &CudaInstallation =
          static_cast<toolchains::CudaToolChain &>(*CudaTC).CudaInstallation;
      if (CudaInstallation.isValid())
        CudaInstallation.WarnIfUnsupportedVersion();
    }
    C.addOffloadDeviceToolChain(CudaTC.get(), OFK);
  } else if (IsHIP) {
    if (auto *OMPTargetArg =
            C.getInputArgs().getLastArg(options::OPT_fopenmp_targets_EQ)) {
      Diag(clang::diag::err_drv_unsupported_opt_for_language_mode)
          << OMPTargetArg->getSpelling() << "HIP";
      return;
    }
    const ToolChain *HostTC = C.getSingleOffloadToolChain<Action::OFK_Host>();
    auto OFK = Action::OFK_HIP;
    auto HIPTriple = getHIPOffloadTargetTriple(*this, C.getInputArgs());
    if (!HIPTriple)
      return;
    auto *HIPTC = &getOffloadingDeviceToolChain(C.getInputArgs(), *HIPTriple,
                                                *HostTC, OFK);
    assert(HIPTC && "Could not create offloading device tool chain.");
    C.addOffloadDeviceToolChain(HIPTC, OFK);
  } else {
    //
    // OpenMP
    //
    // OpenMP Offloading is active when -offload-arch or
    // legacy options -fopenmp-targets= are specified. We first build a list
    // of OffloadArchs from command line options.
    //
    // Generate an instance of toolchain for each user specified target
    // from the -fopenmp-targets option. The march value
    // may now contain targetid value. This value
    // may include features that would result in different and potentially
    // multiple offload images.

    bool HasValidOpenMPRuntime =
        C.getInputArgs().hasFlag(options::OPT_fopenmp, options::OPT_fopenmp_EQ,
                                 options::OPT_fno_openmp, false);
    if (HasValidOpenMPRuntime) {
      OpenMPRuntimeKind OpenMPKind = getOpenMPRuntime(C.getInputArgs());
      HasValidOpenMPRuntime = OpenMPKind == OMPRT_OMP ||
                              OpenMPKind == OMPRT_IOMP5 ||
                              OpenMPKind == OMPRT_BOLT;
    }

    bool HasOpenMPTargets =
        C.getInputArgs().hasArg(options::OPT_fopenmp_targets_EQ);
    if (!HasValidOpenMPRuntime && HasOpenMPTargets) {
      // We expect that an offload target is always used in conjunction with
      // option -fopenmp specifying a valid runtime with offloading support,
      // i.e. libomp or libiomp.
      Diag(clang::diag::Err_drv_expecting_fopenmp_with_fopenmp_targets);
      return;
    } else if (!HasValidOpenMPRuntime && !HasOpenMPTargets) {
      return;
    }

    bool HasOffloadArch = C.getInputArgs().hasFlag(
        options::OPT_offload_arch_EQ, options::OPT_no_offload_arch_EQ, false);
    if (HasValidOpenMPRuntime && !HasOpenMPTargets && !HasOffloadArch) {
      return;
    }

    std::set<std::string> OffloadArchs;
    llvm::StringMap<llvm::DenseSet<StringRef>> DerivedArchs;
    llvm::StringMap<StringRef> FoundNormalizedTriples;
    std::multiset<StringRef> OpenMPTriples;

    if (Arg *OpenMPTargets =
            C.getInputArgs().getLastArg(options::OPT_fopenmp_targets_EQ)) {

      if (!OpenMPTargets->getNumValues()) {
        Diag(clang::diag::warn_drv_empty_joined_argument)
            << OpenMPTargets->getAsString(C.getInputArgs());
        return;
      }
      for (StringRef T : OpenMPTargets->getValues())
        OpenMPTriples.insert(T);

      // First, handle errors in command line for OpenMP target offload
      bool IsHostOffloading =
          (OpenMPTargets->getNumValues() == 1) &&
          StringRef(OpenMPTargets->getValue())
              .starts_with_insensitive(
                  C.getSingleOffloadToolChain<Action::OFK_Host>()
                      ->getTriple()
                      .getArchName());

      if (!IsHostOffloading) {
        // Ensure at least one -Xopenm-target exists with a gpu -march
        if (Arg *XOpenMPTargets =
                C.getInputArgs().getLastArg(options::OPT_Xopenmp_target_EQ)) {
          bool has_valid_march = false;
          for (auto *V : XOpenMPTargets->getValues())
            if (StringRef(V).startswith("-march=") ||
                StringRef(V).startswith("--march="))
              has_valid_march = true;
          if (!has_valid_march) {
            Diag(diag::err_drv_missing_Xopenmptarget_or_march);
            return;
          }
        } else {
          Diag(diag::err_drv_missing_Xopenmptarget_or_march);
          return;
        }
      }

      //  process legacy option -fopenmp-targets -Xopenmp-target and -march
      auto status = GetTargetInfoFromMarch(C, OffloadArchs);
      if (!status)
        return;

      for (const auto &TripleAndArchs : DerivedArchs)
        OpenMPTriples.insert(TripleAndArchs.first());
    }
    auto status = GetTargetInfoFromOffloadArchOpts(C, OffloadArchs);
    if (!status)
      return;

    if (!OffloadArchs.empty()) {

      // Extract targetIDs from all OffloadArchs and see if there
      // is a conflict i.e. For a specific processor, a feature either shows
      // up in all target IDs, or does not show up in any target IDs. Otherwise
      // the target ID combination is invalid.
      if (OffloadArchs.size() > 1) {
        std::set<StringRef> OffloadArchsRef;
        for (std::set<std::string>::iterator Arch = OffloadArchs.begin();
             Arch != OffloadArchs.end(); Arch++) {
          auto Loc = Arch->find('^') + 1;
          OffloadArchsRef.insert(
              StringRef(Arch->data() + Loc, Arch->size() - Loc));
        }

        auto &&ConflictingArchs =
            getConflictTargetIDCombination(OffloadArchsRef);
        if (ConflictingArchs) {
          C.getDriver().Diag(clang::diag::err_drv_bad_offload_arch_combo)
              << ConflictingArchs.value().first
              << ConflictingArchs.value().second;
          C.setContainsError();
          return;
        }
      }

      llvm::StringMap<const char *> FoundNormalizedTriples;
      for (auto &Target : OffloadArchs) {
        size_t find_loc = Target.find('^');
        std::string TripleStr = Target.substr(0, find_loc);
        std::string OpenMPTargetArch = Target.substr(find_loc + 1);
        llvm::Triple TT(ToolChain::getOpenMPTriple(TripleStr.c_str()));
        llvm::StringMap<bool> Features;
        StringRef IdStr(OpenMPTargetArch);
        auto ArchStr = parseTargetID(TT, IdStr, &Features);
        if (!ArchStr) {
          Diag(clang::diag::err_drv_bad_target_id) << IdStr;
          C.setContainsError();
          return;
        } else
          OpenMPTargetArch = getCanonicalTargetID(ArchStr.value(), Features);

        std::string NormalizedName =
            Twine(TT.normalize() + "-" + OpenMPTargetArch).str();

        // Make sure we don't have a duplicate triple.
        auto Duplicate = FoundNormalizedTriples.find(NormalizedName);
        if (Duplicate != FoundNormalizedTriples.end()) {
          Diag(clang::diag::warn_drv_omp_offload_target_duplicate)
              << NormalizedName << Duplicate->second;
          continue;
        }

        // Store the current triple so that we can check for duplicates in the
        // following iterations.
        FoundNormalizedTriples[NormalizedName] = NormalizedName.c_str();

        // If the specified target is invalid, emit a diagnostic.
        if (TT.getArch() == llvm::Triple::UnknownArch) {
          Diag(clang::diag::err_drv_invalid_omp_target) << NormalizedName;
          return;
        }

        const ToolChain *TC;
        // Device toolchains have to be selected differently. They pair host
        // and device in their implementation.
        if (TT.isNVPTX() || TT.isAMDGCN()) {
          const ToolChain *HostTC =
              C.getSingleOffloadToolChain<Action::OFK_Host>();
          assert(HostTC && "Host toolchain should be always defined.");
          auto &DeviceTC = ToolChains[NormalizedName + "/" +
                                      HostTC->getTriple().normalize()];
          if (!DeviceTC) {
            if (TT.isNVPTX())
              DeviceTC = std::make_unique<toolchains::CudaToolChain>(
                  *this, TT, *HostTC, C.getInputArgs(), OpenMPTargetArch);
            else if (TT.isAMDGCN())
              DeviceTC = std::make_unique<toolchains::AMDGPUOpenMPToolChain>(
                  *this, TT, *HostTC, C.getInputArgs(), Action::OFK_OpenMP,
                  OpenMPTargetArch);
            else
              assert(DeviceTC && "Device toolchain not defined.");
          }
          TC = DeviceTC.get();
        } else {
          TC = &getToolChain(C.getInputArgs(), TT);
        }
        // Each value of -fopenmp-targets gets instance of offload toolchain
        C.addOffloadDeviceToolChain(TC, Action::OFK_OpenMP);
      } // end foreach openmp target
    }   // end has openmp offload targets
  }

  //
  // TODO: Add support for other offloading programming models here.
  //
}

static void appendOneArg(InputArgList &Args, const Arg *Opt,
                         const Arg *BaseArg) {
  // The args for config files or /clang: flags belong to different InputArgList
  // objects than Args. This copies an Arg from one of those other InputArgLists
  // to the ownership of Args.
  unsigned Index = Args.MakeIndex(Opt->getSpelling());
  Arg *Copy = new llvm::opt::Arg(Opt->getOption(), Args.getArgString(Index),
                                 Index, BaseArg);
  Copy->getValues() = Opt->getValues();
  if (Opt->isClaimed())
    Copy->claim();
  Copy->setOwnsValues(Opt->getOwnsValues());
  Opt->setOwnsValues(false);
  Args.append(Copy);
}

bool Driver::readConfigFile(StringRef FileName,
                            llvm::cl::ExpansionContext &ExpCtx) {
  // Try opening the given file.
  auto Status = getVFS().status(FileName);
  if (!Status) {
    Diag(diag::err_drv_cannot_open_config_file)
        << FileName << Status.getError().message();
    return true;
  }
  if (Status->getType() != llvm::sys::fs::file_type::regular_file) {
    Diag(diag::err_drv_cannot_open_config_file)
        << FileName << "not a regular file";
    return true;
  }

  // Try reading the given file.
  SmallVector<const char *, 32> NewCfgArgs;
  if (llvm::Error Err = ExpCtx.readConfigFile(FileName, NewCfgArgs)) {
    Diag(diag::err_drv_cannot_read_config_file)
        << FileName << toString(std::move(Err));
    return true;
  }

  // Read options from config file.
  llvm::SmallString<128> CfgFileName(FileName);
  llvm::sys::path::native(CfgFileName);
  bool ContainErrors;
  std::unique_ptr<InputArgList> NewOptions = std::make_unique<InputArgList>(
      ParseArgStrings(NewCfgArgs, /*UseDriverMode=*/true, ContainErrors));
  if (ContainErrors)
    return true;

  // Claim all arguments that come from a configuration file so that the driver
  // does not warn on any that is unused.
  for (Arg *A : *NewOptions)
    A->claim();

  if (!CfgOptions)
    CfgOptions = std::move(NewOptions);
  else {
    // If this is a subsequent config file, append options to the previous one.
    for (auto *Opt : *NewOptions) {
      const Arg *BaseArg = &Opt->getBaseArg();
      if (BaseArg == Opt)
        BaseArg = nullptr;
      appendOneArg(*CfgOptions, Opt, BaseArg);
    }
  }
  ConfigFiles.push_back(std::string(CfgFileName));
  return false;
}

bool Driver::loadConfigFiles() {
  llvm::cl::ExpansionContext ExpCtx(Saver.getAllocator(),
                                    llvm::cl::tokenizeConfigFile);
  ExpCtx.setVFS(&getVFS());

  // Process options that change search path for config files.
  if (CLOptions) {
    if (CLOptions->hasArg(options::OPT_config_system_dir_EQ)) {
      SmallString<128> CfgDir;
      CfgDir.append(
          CLOptions->getLastArgValue(options::OPT_config_system_dir_EQ));
      if (CfgDir.empty() || getVFS().makeAbsolute(CfgDir))
        SystemConfigDir.clear();
      else
        SystemConfigDir = static_cast<std::string>(CfgDir);
    }
    if (CLOptions->hasArg(options::OPT_config_user_dir_EQ)) {
      SmallString<128> CfgDir;
      llvm::sys::fs::expand_tilde(
          CLOptions->getLastArgValue(options::OPT_config_user_dir_EQ), CfgDir);
      if (CfgDir.empty() || getVFS().makeAbsolute(CfgDir))
        UserConfigDir.clear();
      else
        UserConfigDir = static_cast<std::string>(CfgDir);
    }
  }

  // First try to find config file specified in command line.
  if (CLOptions) {
    std::vector<std::string> ConfigFiles =
        CLOptions->getAllArgValues(options::OPT_config);
    if (ConfigFiles.size() > 1) {
      if (!llvm::all_of(ConfigFiles, [ConfigFiles](const std::string &s) {
            return s == ConfigFiles[0];
          })) {
        Diag(diag::err_drv_duplicate_config);
        return true;
      }
    }
  }
  // Prepare list of directories where config file is searched for.
  StringRef CfgFileSearchDirs[] = {UserConfigDir, SystemConfigDir, Dir};
  ExpCtx.setSearchDirs(CfgFileSearchDirs);

  // First try to load configuration from the default files, return on error.
  if (loadDefaultConfigFiles(ExpCtx))
    return true;

  // Then load configuration files specified explicitly.
  SmallString<128> CfgFilePath;
  if (CLOptions) {
    for (auto CfgFileName : CLOptions->getAllArgValues(options::OPT_config)) {
      // If argument contains directory separator, treat it as a path to
      // configuration file.
      if (llvm::sys::path::has_parent_path(CfgFileName)) {
        CfgFilePath.assign(CfgFileName);
        if (llvm::sys::path::is_relative(CfgFilePath)) {
          if (getVFS().makeAbsolute(CfgFilePath)) {
            Diag(diag::err_drv_cannot_open_config_file)
                << CfgFilePath << "cannot get absolute path";
            return true;
          }
        }
      } else if (!ExpCtx.findConfigFile(CfgFileName, CfgFilePath)) {
        // Report an error that the config file could not be found.
        Diag(diag::err_drv_config_file_not_found) << CfgFileName;
        for (const StringRef &SearchDir : CfgFileSearchDirs)
          if (!SearchDir.empty())
            Diag(diag::note_drv_config_file_searched_in) << SearchDir;
        return true;
      }

      // Try to read the config file, return on error.
      if (readConfigFile(CfgFilePath, ExpCtx))
        return true;
    }
  }

  // No error occurred.
  return false;
}

bool Driver::loadDefaultConfigFiles(llvm::cl::ExpansionContext &ExpCtx) {
  // Disable default config if CLANG_NO_DEFAULT_CONFIG is set to a non-empty
  // value.
  if (const char *NoConfigEnv = ::getenv("CLANG_NO_DEFAULT_CONFIG")) {
    if (*NoConfigEnv)
      return false;
  }
  if (CLOptions && CLOptions->hasArg(options::OPT_no_default_config))
    return false;

  std::string RealMode = getExecutableForDriverMode(Mode);
  std::string Triple;

  // If name prefix is present, no --target= override was passed via CLOptions
  // and the name prefix is not a valid triple, force it for backwards
  // compatibility.
  if (!ClangNameParts.TargetPrefix.empty() &&
      computeTargetTriple(*this, "/invalid/", *CLOptions).str() ==
          "/invalid/") {
    llvm::Triple PrefixTriple{ClangNameParts.TargetPrefix};
    if (PrefixTriple.getArch() == llvm::Triple::UnknownArch ||
        PrefixTriple.isOSUnknown())
      Triple = PrefixTriple.str();
  }

  // Otherwise, use the real triple as used by the driver.
  if (Triple.empty()) {
    llvm::Triple RealTriple =
        computeTargetTriple(*this, TargetTriple, *CLOptions);
    Triple = RealTriple.str();
    assert(!Triple.empty());
  }

  // Search for config files in the following order:
  // 1. <triple>-<mode>.cfg using real driver mode
  //    (e.g. i386-pc-linux-gnu-clang++.cfg).
  // 2. <triple>-<mode>.cfg using executable suffix
  //    (e.g. i386-pc-linux-gnu-clang-g++.cfg for *clang-g++).
  // 3. <triple>.cfg + <mode>.cfg using real driver mode
  //    (e.g. i386-pc-linux-gnu.cfg + clang++.cfg).
  // 4. <triple>.cfg + <mode>.cfg using executable suffix
  //    (e.g. i386-pc-linux-gnu.cfg + clang-g++.cfg for *clang-g++).

  // Try loading <triple>-<mode>.cfg, and return if we find a match.
  SmallString<128> CfgFilePath;
  std::string CfgFileName = Triple + '-' + RealMode + ".cfg";
  if (ExpCtx.findConfigFile(CfgFileName, CfgFilePath))
    return readConfigFile(CfgFilePath, ExpCtx);

  bool TryModeSuffix = !ClangNameParts.ModeSuffix.empty() &&
                       ClangNameParts.ModeSuffix != RealMode;
  if (TryModeSuffix) {
    CfgFileName = Triple + '-' + ClangNameParts.ModeSuffix + ".cfg";
    if (ExpCtx.findConfigFile(CfgFileName, CfgFilePath))
      return readConfigFile(CfgFilePath, ExpCtx);
  }

  // Try loading <mode>.cfg, and return if loading failed.  If a matching file
  // was not found, still proceed on to try <triple>.cfg.
  CfgFileName = RealMode + ".cfg";
  if (ExpCtx.findConfigFile(CfgFileName, CfgFilePath)) {
    if (readConfigFile(CfgFilePath, ExpCtx))
      return true;
  } else if (TryModeSuffix) {
    CfgFileName = ClangNameParts.ModeSuffix + ".cfg";
    if (ExpCtx.findConfigFile(CfgFileName, CfgFilePath) &&
        readConfigFile(CfgFilePath, ExpCtx))
      return true;
  }

  // Try loading <triple>.cfg and return if we find a match.
  CfgFileName = Triple + ".cfg";
  if (ExpCtx.findConfigFile(CfgFileName, CfgFilePath))
    return readConfigFile(CfgFilePath, ExpCtx);

  // If we were unable to find a config file deduced from executable name,
  // that is not an error.
  return false;
}

Compilation *Driver::BuildCompilation(ArrayRef<const char *> ArgList) {
  llvm::PrettyStackTraceString CrashInfo("Compilation construction");

  // FIXME: Handle environment options which affect driver behavior, somewhere
  // (client?). GCC_EXEC_PREFIX, LPATH, CC_PRINT_OPTIONS.

  // We look for the driver mode option early, because the mode can affect
  // how other options are parsed.

  auto DriverMode = getDriverMode(ClangExecutable, ArgList.slice(1));
  if (!DriverMode.empty())
    setDriverMode(DriverMode);

  // FIXME: What are we going to do with -V and -b?

  // Arguments specified in command line.
  bool ContainsError;
  CLOptions = std::make_unique<InputArgList>(
      ParseArgStrings(ArgList.slice(1), /*UseDriverMode=*/true, ContainsError));

  // Try parsing configuration file.
  if (!ContainsError)
    ContainsError = loadConfigFiles();
  bool HasConfigFile = !ContainsError && (CfgOptions.get() != nullptr);

  // All arguments, from both config file and command line.
  InputArgList Args = std::move(HasConfigFile ? std::move(*CfgOptions)
                                              : std::move(*CLOptions));

  if (HasConfigFile)
    for (auto *Opt : *CLOptions) {
      if (Opt->getOption().matches(options::OPT_config))
        continue;
      const Arg *BaseArg = &Opt->getBaseArg();
      if (BaseArg == Opt)
        BaseArg = nullptr;
      appendOneArg(Args, Opt, BaseArg);
    }

  // In CL mode, look for any pass-through arguments
  if (IsCLMode() && !ContainsError) {
    SmallVector<const char *, 16> CLModePassThroughArgList;
    for (const auto *A : Args.filtered(options::OPT__SLASH_clang)) {
      A->claim();
      CLModePassThroughArgList.push_back(A->getValue());
    }

    if (!CLModePassThroughArgList.empty()) {
      // Parse any pass through args using default clang processing rather
      // than clang-cl processing.
      auto CLModePassThroughOptions = std::make_unique<InputArgList>(
          ParseArgStrings(CLModePassThroughArgList, /*UseDriverMode=*/false,
                          ContainsError));

      if (!ContainsError)
        for (auto *Opt : *CLModePassThroughOptions) {
          appendOneArg(Args, Opt, nullptr);
        }
    }
  }

  // Check for working directory option before accessing any files
  if (Arg *WD = Args.getLastArg(options::OPT_working_directory))
    if (VFS->setCurrentWorkingDirectory(WD->getValue()))
      Diag(diag::err_drv_unable_to_set_working_directory) << WD->getValue();

  // FIXME: This stuff needs to go into the Compilation, not the driver.
  bool CCCPrintPhases;

  // -canonical-prefixes, -no-canonical-prefixes are used very early in main.
  Args.ClaimAllArgs(options::OPT_canonical_prefixes);
  Args.ClaimAllArgs(options::OPT_no_canonical_prefixes);

  // f(no-)integated-cc1 is also used very early in main.
  Args.ClaimAllArgs(options::OPT_fintegrated_cc1);
  Args.ClaimAllArgs(options::OPT_fno_integrated_cc1);

  // Ignore -pipe.
  Args.ClaimAllArgs(options::OPT_pipe);

  // Extract -ccc args.
  //
  // FIXME: We need to figure out where this behavior should live. Most of it
  // should be outside in the client; the parts that aren't should have proper
  // options, either by introducing new ones or by overloading gcc ones like -V
  // or -b.
  CCCPrintPhases = Args.hasArg(options::OPT_ccc_print_phases);
  CCCPrintBindings = Args.hasArg(options::OPT_ccc_print_bindings);
  if (const Arg *A = Args.getLastArg(options::OPT_ccc_gcc_name))
    CCCGenericGCCName = A->getValue();

  // Process -fproc-stat-report options.
  if (const Arg *A = Args.getLastArg(options::OPT_fproc_stat_report_EQ)) {
    CCPrintProcessStats = true;
    CCPrintStatReportFilename = A->getValue();
  }
  if (Args.hasArg(options::OPT_fproc_stat_report))
    CCPrintProcessStats = true;

  // FIXME: TargetTriple is used by the target-prefixed calls to as/ld
  // and getToolChain is const.
  if (IsCLMode()) {
    // clang-cl targets MSVC-style Win32.
    llvm::Triple T(TargetTriple);
    T.setOS(llvm::Triple::Win32);
    T.setVendor(llvm::Triple::PC);
    T.setEnvironment(llvm::Triple::MSVC);
    T.setObjectFormat(llvm::Triple::COFF);
    if (Args.hasArg(options::OPT__SLASH_arm64EC))
      T.setArch(llvm::Triple::aarch64, llvm::Triple::AArch64SubArch_arm64ec);
    TargetTriple = T.str();
  } else if (IsDXCMode()) {
    // Build TargetTriple from target_profile option for clang-dxc.
    if (const Arg *A = Args.getLastArg(options::OPT_target_profile)) {
      StringRef TargetProfile = A->getValue();
      if (auto Triple =
              toolchains::HLSLToolChain::parseTargetProfile(TargetProfile))
        TargetTriple = *Triple;
      else
        Diag(diag::err_drv_invalid_directx_shader_module) << TargetProfile;

      A->claim();
    } else {
      Diag(diag::err_drv_dxc_missing_target_profile);
    }
  }

  if (const Arg *A = Args.getLastArg(options::OPT_target))
    TargetTriple = A->getValue();
  if (const Arg *A = Args.getLastArg(options::OPT_ccc_install_dir))
    Dir = InstalledDir = A->getValue();
  for (const Arg *A : Args.filtered(options::OPT_B)) {
    A->claim();
    PrefixDirs.push_back(A->getValue(0));
  }
  if (std::optional<std::string> CompilerPathValue =
          llvm::sys::Process::GetEnv("COMPILER_PATH")) {
    StringRef CompilerPath = *CompilerPathValue;
    while (!CompilerPath.empty()) {
      std::pair<StringRef, StringRef> Split =
          CompilerPath.split(llvm::sys::EnvPathSeparator);
      PrefixDirs.push_back(std::string(Split.first));
      CompilerPath = Split.second;
    }
  }
  if (const Arg *A = Args.getLastArg(options::OPT__sysroot_EQ))
    SysRoot = A->getValue();
  if (const Arg *A = Args.getLastArg(options::OPT__dyld_prefix_EQ))
    DyldPrefix = A->getValue();

  if (const Arg *A = Args.getLastArg(options::OPT_resource_dir))
    ResourceDir = A->getValue();

  if (const Arg *A = Args.getLastArg(options::OPT_save_temps_EQ)) {
    SaveTemps = llvm::StringSwitch<SaveTempsMode>(A->getValue())
                    .Case("cwd", SaveTempsCwd)
                    .Case("obj", SaveTempsObj)
                    .Default(SaveTempsCwd);
  }

  if (const Arg *A = Args.getLastArg(options::OPT_offload_host_only,
                                     options::OPT_offload_device_only,
                                     options::OPT_offload_host_device)) {
    if (A->getOption().matches(options::OPT_offload_host_only))
      Offload = OffloadHost;
    else if (A->getOption().matches(options::OPT_offload_device_only))
      Offload = OffloadDevice;
    else
      Offload = OffloadHostDevice;
  }

  setLTOMode(Args);

  // Process -fembed-bitcode= flags.
  if (Arg *A = Args.getLastArg(options::OPT_fembed_bitcode_EQ)) {
    StringRef Name = A->getValue();
    unsigned Model = llvm::StringSwitch<unsigned>(Name)
        .Case("off", EmbedNone)
        .Case("all", EmbedBitcode)
        .Case("bitcode", EmbedBitcode)
        .Case("marker", EmbedMarker)
        .Default(~0U);
    if (Model == ~0U) {
      Diags.Report(diag::err_drv_invalid_value) << A->getAsString(Args)
                                                << Name;
    } else
      BitcodeEmbed = static_cast<BitcodeEmbedMode>(Model);
  }

  // Force -parallel-jobs=1 when verbose is set to avoid corrupted output
  if (Args.hasArg(options::OPT_v))
    setNumberOfParallelJobs(1);
  else
    setNumberOfParallelJobs(
        getLastArgIntValue(Args, options::OPT_parallel_jobs_EQ, 1, Diags));

  // Remove existing compilation database so that each job can append to it.
  if (Arg *A = Args.getLastArg(options::OPT_MJ))
    llvm::sys::fs::remove(A->getValue());

  // Setting up the jobs for some precompile cases depends on whether we are
  // treating them as PCH, implicit modules or C++20 ones.
  // TODO: inferring the mode like this seems fragile (it meets the objective
  // of not requiring anything new for operation, however).
  const Arg *Std = Args.getLastArg(options::OPT_std_EQ);
  ModulesModeCXX20 =
      !Args.hasArg(options::OPT_fmodules) && Std &&
      (Std->containsValue("c++20") || Std->containsValue("c++2a") ||
       Std->containsValue("c++23") || Std->containsValue("c++2b") ||
       Std->containsValue("c++26") || Std->containsValue("c++2c") ||
       Std->containsValue("c++latest"));

  // Process -fmodule-header{=} flags.
  if (Arg *A = Args.getLastArg(options::OPT_fmodule_header_EQ,
                               options::OPT_fmodule_header)) {
    // These flags force C++20 handling of headers.
    ModulesModeCXX20 = true;
    if (A->getOption().matches(options::OPT_fmodule_header))
      CXX20HeaderType = HeaderMode_Default;
    else {
      StringRef ArgName = A->getValue();
      unsigned Kind = llvm::StringSwitch<unsigned>(ArgName)
                          .Case("user", HeaderMode_User)
                          .Case("system", HeaderMode_System)
                          .Default(~0U);
      if (Kind == ~0U) {
        Diags.Report(diag::err_drv_invalid_value)
            << A->getAsString(Args) << ArgName;
      } else
        CXX20HeaderType = static_cast<ModuleHeaderMode>(Kind);
    }
  }

  std::unique_ptr<llvm::opt::InputArgList> UArgs =
      std::make_unique<InputArgList>(std::move(Args));

  // Perform the default argument translations.
  DerivedArgList *TranslatedArgs = TranslateInputArgs(*UArgs);

  // Owned by the host.
  const ToolChain &TC = getToolChain(
      *UArgs, computeTargetTriple(*this, TargetTriple, *UArgs));

  // Report warning when arm64EC option is overridden by specified target
  if ((TC.getTriple().getArch() != llvm::Triple::aarch64 ||
       TC.getTriple().getSubArch() != llvm::Triple::AArch64SubArch_arm64ec) &&
      UArgs->hasArg(options::OPT__SLASH_arm64EC)) {
    getDiags().Report(clang::diag::warn_target_override_arm64ec)
        << TC.getTriple().str();
  }

  // A common user mistake is specifying a target of aarch64-none-eabi or
  // arm-none-elf whereas the correct names are aarch64-none-elf &
  // arm-none-eabi. Detect these cases and issue a warning.
  if (TC.getTriple().getOS() == llvm::Triple::UnknownOS &&
      TC.getTriple().getVendor() == llvm::Triple::UnknownVendor) {
    switch (TC.getTriple().getArch()) {
    case llvm::Triple::arm:
    case llvm::Triple::armeb:
    case llvm::Triple::thumb:
    case llvm::Triple::thumbeb:
      if (TC.getTriple().getEnvironmentName() == "elf") {
        Diag(diag::warn_target_unrecognized_env)
            << TargetTriple
            << (TC.getTriple().getArchName().str() + "-none-eabi");
      }
      break;
    case llvm::Triple::aarch64:
    case llvm::Triple::aarch64_be:
    case llvm::Triple::aarch64_32:
      if (TC.getTriple().getEnvironmentName().startswith("eabi")) {
        Diag(diag::warn_target_unrecognized_env)
            << TargetTriple
            << (TC.getTriple().getArchName().str() + "-none-elf");
      }
      break;
    default:
      break;
    }
  }

  // The compilation takes ownership of Args.
  Compilation *C = new Compilation(*this, TC, UArgs.release(), TranslatedArgs,
                                   ContainsError);

  if (!HandleImmediateArgs(*C))
    return C;

  // Construct the list of inputs.
  InputList Inputs;
  BuildInputs(C->getDefaultToolChain(), *TranslatedArgs, Inputs);

  // Populate the tool chains for the offloading devices, if any.
  CreateOffloadingDeviceToolChains(*C, Inputs);

  // Construct the list of abstract actions to perform for this compilation. On
  // MachO targets this uses the driver-driver and universal actions.
  if (TC.getTriple().isOSBinFormatMachO())
    BuildUniversalActions(*C, C->getDefaultToolChain(), Inputs);
  else
    BuildActions(*C, C->getArgs(), Inputs, C->getActions());

  if (CCCPrintPhases) {
    PrintActions(*C);
    return C;
  }

  BuildJobs(*C);

  return C;
}

static void printArgList(raw_ostream &OS, const llvm::opt::ArgList &Args) {
  llvm::opt::ArgStringList ASL;
  for (const auto *A : Args) {
    // Use user's original spelling of flags. For example, use
    // `/source-charset:utf-8` instead of `-finput-charset=utf-8` if the user
    // wrote the former.
    while (A->getAlias())
      A = A->getAlias();
    A->render(Args, ASL);
  }

  for (auto I = ASL.begin(), E = ASL.end(); I != E; ++I) {
    if (I != ASL.begin())
      OS << ' ';
    llvm::sys::printArg(OS, *I, true);
  }
  OS << '\n';
}

bool Driver::getCrashDiagnosticFile(StringRef ReproCrashFilename,
                                    SmallString<128> &CrashDiagDir) {
  using namespace llvm::sys;
  assert(llvm::Triple(llvm::sys::getProcessTriple()).isOSDarwin() &&
         "Only knows about .crash files on Darwin");

  // The .crash file can be found on at ~/Library/Logs/DiagnosticReports/
  // (or /Library/Logs/DiagnosticReports for root) and has the filename pattern
  // clang-<VERSION>_<YYYY-MM-DD-HHMMSS>_<hostname>.crash.
  path::home_directory(CrashDiagDir);
  if (CrashDiagDir.startswith("/var/root"))
    CrashDiagDir = "/";
  path::append(CrashDiagDir, "Library/Logs/DiagnosticReports");
  int PID =
#if LLVM_ON_UNIX
      getpid();
#else
      0;
#endif
  std::error_code EC;
  fs::file_status FileStatus;
  TimePoint<> LastAccessTime;
  SmallString<128> CrashFilePath;
  // Lookup the .crash files and get the one generated by a subprocess spawned
  // by this driver invocation.
  for (fs::directory_iterator File(CrashDiagDir, EC), FileEnd;
       File != FileEnd && !EC; File.increment(EC)) {
    StringRef FileName = path::filename(File->path());
    if (!FileName.startswith(Name))
      continue;
    if (fs::status(File->path(), FileStatus))
      continue;
    llvm::ErrorOr<std::unique_ptr<llvm::MemoryBuffer>> CrashFile =
        llvm::MemoryBuffer::getFile(File->path());
    if (!CrashFile)
      continue;
    // The first line should start with "Process:", otherwise this isn't a real
    // .crash file.
    StringRef Data = CrashFile.get()->getBuffer();
    if (!Data.startswith("Process:"))
      continue;
    // Parse parent process pid line, e.g: "Parent Process: clang-4.0 [79141]"
    size_t ParentProcPos = Data.find("Parent Process:");
    if (ParentProcPos == StringRef::npos)
      continue;
    size_t LineEnd = Data.find_first_of("\n", ParentProcPos);
    if (LineEnd == StringRef::npos)
      continue;
    StringRef ParentProcess = Data.slice(ParentProcPos+15, LineEnd).trim();
    int OpenBracket = -1, CloseBracket = -1;
    for (size_t i = 0, e = ParentProcess.size(); i < e; ++i) {
      if (ParentProcess[i] == '[')
        OpenBracket = i;
      if (ParentProcess[i] == ']')
        CloseBracket = i;
    }
    // Extract the parent process PID from the .crash file and check whether
    // it matches this driver invocation pid.
    int CrashPID;
    if (OpenBracket < 0 || CloseBracket < 0 ||
        ParentProcess.slice(OpenBracket + 1, CloseBracket)
            .getAsInteger(10, CrashPID) || CrashPID != PID) {
      continue;
    }

    // Found a .crash file matching the driver pid. To avoid getting an older
    // and misleading crash file, continue looking for the most recent.
    // FIXME: the driver can dispatch multiple cc1 invocations, leading to
    // multiple crashes poiting to the same parent process. Since the driver
    // does not collect pid information for the dispatched invocation there's
    // currently no way to distinguish among them.
    const auto FileAccessTime = FileStatus.getLastModificationTime();
    if (FileAccessTime > LastAccessTime) {
      CrashFilePath.assign(File->path());
      LastAccessTime = FileAccessTime;
    }
  }

  // If found, copy it over to the location of other reproducer files.
  if (!CrashFilePath.empty()) {
    EC = fs::copy_file(CrashFilePath, ReproCrashFilename);
    if (EC)
      return false;
    return true;
  }

  return false;
}

static const char BugReporMsg[] =
    "\n********************\n\n"
    "PLEASE ATTACH THE FOLLOWING FILES TO THE BUG REPORT:\n"
    "Preprocessed source(s) and associated run script(s) are located at:";

// When clang crashes, produce diagnostic information including the fully
// preprocessed source file(s).  Request that the developer attach the
// diagnostic information to a bug report.
void Driver::generateCompilationDiagnostics(
    Compilation &C, const Command &FailingCommand,
    StringRef AdditionalInformation, CompilationDiagnosticReport *Report) {
  if (C.getArgs().hasArg(options::OPT_fno_crash_diagnostics))
    return;

  unsigned Level = 1;
  if (Arg *A = C.getArgs().getLastArg(options::OPT_fcrash_diagnostics_EQ)) {
    Level = llvm::StringSwitch<unsigned>(A->getValue())
                .Case("off", 0)
                .Case("compiler", 1)
                .Case("all", 2)
                .Default(1);
  }
  if (!Level)
    return;

  // Don't try to generate diagnostics for dsymutil jobs.
  if (FailingCommand.getCreator().isDsymutilJob())
    return;

  bool IsLLD = false;
  ArgStringList SavedTemps;
  if (FailingCommand.getCreator().isLinkJob()) {
    C.getDefaultToolChain().GetLinkerPath(&IsLLD);
    if (!IsLLD || Level < 2)
      return;

    // If lld crashed, we will re-run the same command with the input it used
    // to have. In that case we should not remove temp files in
    // initCompilationForDiagnostics yet. They will be added back and removed
    // later.
    SavedTemps = std::move(C.getTempFiles());
    assert(!C.getTempFiles().size());
  }

  // Print the version of the compiler.
  PrintVersion(C, llvm::errs());

  // Suppress driver output and emit preprocessor output to temp file.
  CCGenDiagnostics = true;

  // Save the original job command(s).
  Command Cmd = FailingCommand;

  // Keep track of whether we produce any errors while trying to produce
  // preprocessed sources.
  DiagnosticErrorTrap Trap(Diags);

  // Suppress tool output.
  C.initCompilationForDiagnostics();

  // If lld failed, rerun it again with --reproduce.
  if (IsLLD) {
    const char *TmpName = CreateTempFile(C, "linker-crash", "tar");
    Command NewLLDInvocation = Cmd;
    llvm::opt::ArgStringList ArgList = NewLLDInvocation.getArguments();
    StringRef ReproduceOption =
        C.getDefaultToolChain().getTriple().isWindowsMSVCEnvironment()
            ? "/reproduce:"
            : "--reproduce=";
    ArgList.push_back(Saver.save(Twine(ReproduceOption) + TmpName).data());
    NewLLDInvocation.replaceArguments(std::move(ArgList));

    // Redirect stdout/stderr to /dev/null.
    NewLLDInvocation.Execute({std::nullopt, {""}, {""}}, nullptr, nullptr);
    Diag(clang::diag::note_drv_command_failed_diag_msg) << BugReporMsg;
    Diag(clang::diag::note_drv_command_failed_diag_msg) << TmpName;
    Diag(clang::diag::note_drv_command_failed_diag_msg)
        << "\n\n********************";
    if (Report)
      Report->TemporaryFiles.push_back(TmpName);
    return;
  }

  // Construct the list of inputs.
  InputList Inputs;
  BuildInputs(C.getDefaultToolChain(), C.getArgs(), Inputs);

  for (InputList::iterator it = Inputs.begin(), ie = Inputs.end(); it != ie;) {
    bool IgnoreInput = false;

    // Ignore input from stdin or any inputs that cannot be preprocessed.
    // Check type first as not all linker inputs have a value.
    if (types::getPreprocessedType(it->first) == types::TY_INVALID) {
      IgnoreInput = true;
    } else if (!strcmp(it->second->getValue(), "-")) {
      Diag(clang::diag::note_drv_command_failed_diag_msg)
          << "Error generating preprocessed source(s) - "
             "ignoring input from stdin.";
      IgnoreInput = true;
    }

    if (IgnoreInput) {
      it = Inputs.erase(it);
      ie = Inputs.end();
    } else {
      ++it;
    }
  }

  if (Inputs.empty()) {
    Diag(clang::diag::note_drv_command_failed_diag_msg)
        << "Error generating preprocessed source(s) - "
           "no preprocessable inputs.";
    return;
  }

  // Don't attempt to generate preprocessed files if multiple -arch options are
  // used, unless they're all duplicates.
  llvm::StringSet<> ArchNames;
  for (const Arg *A : C.getArgs()) {
    if (A->getOption().matches(options::OPT_arch)) {
      StringRef ArchName = A->getValue();
      ArchNames.insert(ArchName);
    }
  }
  if (ArchNames.size() > 1) {
    Diag(clang::diag::note_drv_command_failed_diag_msg)
        << "Error generating preprocessed source(s) - cannot generate "
           "preprocessed source with multiple -arch options.";
    return;
  }

  // Construct the list of abstract actions to perform for this compilation. On
  // Darwin OSes this uses the driver-driver and builds universal actions.
  const ToolChain &TC = C.getDefaultToolChain();
  if (TC.getTriple().isOSBinFormatMachO())
    BuildUniversalActions(C, TC, Inputs);
  else
    BuildActions(C, C.getArgs(), Inputs, C.getActions());

  BuildJobs(C);

  // If there were errors building the compilation, quit now.
  if (Trap.hasErrorOccurred()) {
    Diag(clang::diag::note_drv_command_failed_diag_msg)
        << "Error generating preprocessed source(s).";
    return;
  }

  // Generate preprocessed output.
  SmallVector<std::pair<int, const Command *>, 4> FailingCommands;
  C.ExecuteJobs(C.getJobs(), FailingCommands);

  // If any of the preprocessing commands failed, clean up and exit.
  if (!FailingCommands.empty()) {
    Diag(clang::diag::note_drv_command_failed_diag_msg)
        << "Error generating preprocessed source(s).";
    return;
  }

  const ArgStringList &TempFiles = C.getTempFiles();
  if (TempFiles.empty()) {
    Diag(clang::diag::note_drv_command_failed_diag_msg)
        << "Error generating preprocessed source(s).";
    return;
  }

  Diag(clang::diag::note_drv_command_failed_diag_msg) << BugReporMsg;

  SmallString<128> VFS;
  SmallString<128> ReproCrashFilename;
  for (const char *TempFile : TempFiles) {
    Diag(clang::diag::note_drv_command_failed_diag_msg) << TempFile;
    if (Report)
      Report->TemporaryFiles.push_back(TempFile);
    if (ReproCrashFilename.empty()) {
      ReproCrashFilename = TempFile;
      llvm::sys::path::replace_extension(ReproCrashFilename, ".crash");
    }
    if (StringRef(TempFile).endswith(".cache")) {
      // In some cases (modules) we'll dump extra data to help with reproducing
      // the crash into a directory next to the output.
      VFS = llvm::sys::path::filename(TempFile);
      llvm::sys::path::append(VFS, "vfs", "vfs.yaml");
    }
  }

  for (const char *TempFile : SavedTemps)
    C.addTempFile(TempFile);

  // Assume associated files are based off of the first temporary file.
  CrashReportInfo CrashInfo(TempFiles[0], VFS);

  llvm::SmallString<128> Script(CrashInfo.Filename);
  llvm::sys::path::replace_extension(Script, "sh");
  std::error_code EC;
  llvm::raw_fd_ostream ScriptOS(Script, EC, llvm::sys::fs::CD_CreateNew,
                                llvm::sys::fs::FA_Write,
                                llvm::sys::fs::OF_Text);
  if (EC) {
    Diag(clang::diag::note_drv_command_failed_diag_msg)
        << "Error generating run script: " << Script << " " << EC.message();
  } else {
    ScriptOS << "# Crash reproducer for " << getClangFullVersion() << "\n"
             << "# Driver args: ";
    printArgList(ScriptOS, C.getInputArgs());
    ScriptOS << "# Original command: ";
    Cmd.Print(ScriptOS, "\n", /*Quote=*/true);
    Cmd.Print(ScriptOS, "\n", /*Quote=*/true, &CrashInfo);
    if (!AdditionalInformation.empty())
      ScriptOS << "\n# Additional information: " << AdditionalInformation
               << "\n";
    if (Report)
      Report->TemporaryFiles.push_back(std::string(Script.str()));
    Diag(clang::diag::note_drv_command_failed_diag_msg) << Script;
  }

  // On darwin, provide information about the .crash diagnostic report.
  if (llvm::Triple(llvm::sys::getProcessTriple()).isOSDarwin()) {
    SmallString<128> CrashDiagDir;
    if (getCrashDiagnosticFile(ReproCrashFilename, CrashDiagDir)) {
      Diag(clang::diag::note_drv_command_failed_diag_msg)
          << ReproCrashFilename.str();
    } else { // Suggest a directory for the user to look for .crash files.
      llvm::sys::path::append(CrashDiagDir, Name);
      CrashDiagDir += "_<YYYY-MM-DD-HHMMSS>_<hostname>.crash";
      Diag(clang::diag::note_drv_command_failed_diag_msg)
          << "Crash backtrace is located in";
      Diag(clang::diag::note_drv_command_failed_diag_msg)
          << CrashDiagDir.str();
      Diag(clang::diag::note_drv_command_failed_diag_msg)
          << "(choose the .crash file that corresponds to your crash)";
    }
  }

  Diag(clang::diag::note_drv_command_failed_diag_msg)
      << "\n\n********************";
}

void Driver::setUpResponseFiles(Compilation &C, Command &Cmd) {
  // Since commandLineFitsWithinSystemLimits() may underestimate system's
  // capacity if the tool does not support response files, there is a chance/
  // that things will just work without a response file, so we silently just
  // skip it.
  if (Cmd.getResponseFileSupport().ResponseKind ==
          ResponseFileSupport::RF_None ||
      llvm::sys::commandLineFitsWithinSystemLimits(Cmd.getExecutable(),
                                                   Cmd.getArguments()))
    return;

  std::string TmpName = GetTemporaryPath("response", "txt");
  Cmd.setResponseFile(C.addTempFile(C.getArgs().MakeArgString(TmpName)));
}

int Driver::ExecuteCompilation(
    Compilation &C,
    SmallVectorImpl<std::pair<int, const Command *>> &FailingCommands) {
  if (C.getArgs().hasArg(options::OPT_fdriver_only)) {
    if (C.getArgs().hasArg(options::OPT_v))
      C.getJobs().Print(llvm::errs(), "\n", true);

    C.ExecuteJobs(C.getJobs(), FailingCommands, /*LogOnly=*/true);

    // If there were errors building the compilation, quit now.
    if (!FailingCommands.empty() || Diags.hasErrorOccurred())
      return 1;

    return 0;
  }

  // Just print if -### was present.
  if (C.getArgs().hasArg(options::OPT__HASH_HASH_HASH)) {
    C.getJobs().Print(llvm::errs(), "\n", true);
    return Diags.hasErrorOccurred() ? 1 : 0;
  }

  // If there were errors building the compilation, quit now.
  if (Diags.hasErrorOccurred())
    return 1;

  // Set up response file names for each command, if necessary.
  for (auto &Job : C.getJobs())
    setUpResponseFiles(C, Job);

  C.ExecuteJobs(C.getJobs(), FailingCommands);

  // If the command succeeded, we are done.
  if (FailingCommands.empty())
    return 0;

  // Otherwise, remove result files and print extra information about abnormal
  // failures.
  int Res = 0;
  for (const auto &CmdPair : FailingCommands) {
    int CommandRes = CmdPair.first;
    const Command *FailingCommand = CmdPair.second;

    // Remove result files if we're not saving temps.
    if (!isSaveTempsEnabled()) {
      const JobAction *JA = cast<JobAction>(&FailingCommand->getSource());
      C.CleanupFileMap(C.getResultFiles(), JA, true);

      // Failure result files are valid unless we crashed.
      if (CommandRes < 0)
        C.CleanupFileMap(C.getFailureResultFiles(), JA, true);
    }

    // llvm/lib/Support/*/Signals.inc will exit with a special return code
    // for SIGPIPE. Do not print diagnostics for this case.
    if (CommandRes == EX_IOERR) {
      Res = CommandRes;
      continue;
    }

    // Print extra information about abnormal failures, if possible.
    //
    // This is ad-hoc, but we don't want to be excessively noisy. If the result
    // status was 1, assume the command failed normally. In particular, if it
    // was the compiler then assume it gave a reasonable error code. Failures
    // in other tools are less common, and they generally have worse
    // diagnostics, so always print the diagnostic there.
    const Tool &FailingTool = FailingCommand->getCreator();

    if (!FailingCommand->getCreator().hasGoodDiagnostics() || CommandRes != 1) {
      // FIXME: See FIXME above regarding result code interpretation.
      if (CommandRes < 0)
        Diag(clang::diag::err_drv_command_signalled)
            << FailingTool.getShortName();
      else
        Diag(clang::diag::err_drv_command_failed)
            << FailingTool.getShortName() << CommandRes;
    }
  }
  return Res;
}

void Driver::PrintHelp(bool ShowHidden) const {
  llvm::opt::Visibility VisibilityMask = getOptionVisibilityMask();

  // TODO: We're overriding the mask for flang here to keep this NFC for the
  // option refactoring, but what we really need to do is annotate the flags
  // that Flang uses.
  if (IsFlangMode())
    VisibilityMask = llvm::opt::Visibility(options::FlangOption);

  std::string Usage = llvm::formatv("{0} [options] file...", Name).str();
  getOpts().printHelp(llvm::outs(), Usage.c_str(), DriverTitle.c_str(),
                      ShowHidden, /*ShowAllAliases=*/false,
                      VisibilityMask);
}

void Driver::PrintVersion(const Compilation &C, raw_ostream &OS) const {
  if (IsFlangMode()) {
#if defined(CLANG_LLVM_FLANG)
    OS << getClangToolFullVersion("flang-new") << '\n';
#else
    OS << getClangToolFullVersion("flang-classic") << '\n';
#endif
  } else {
    // FIXME: The following handlers should use a callback mechanism, we don't
    // know what the client would like to do.
    OS << getClangFullVersion() << '\n';
  }
  const ToolChain &TC = C.getDefaultToolChain();
  OS << "Target: " << TC.getTripleString() << '\n';

  // Print the threading model.
  if (Arg *A = C.getArgs().getLastArg(options::OPT_mthread_model)) {
    // Don't print if the ToolChain would have barfed on it already
    if (TC.isThreadModelSupported(A->getValue()))
      OS << "Thread model: " << A->getValue();
  } else
    OS << "Thread model: " << TC.getThreadModel();
  OS << '\n';

  // Print out the install directory.
  OS << "InstalledDir: " << InstalledDir << '\n';

  // If configuration files were used, print their paths.
  for (auto ConfigFile : ConfigFiles)
    OS << "Configuration file: " << ConfigFile << '\n';
}

/// PrintDiagnosticCategories - Implement the --print-diagnostic-categories
/// option.
static void PrintDiagnosticCategories(raw_ostream &OS) {
  // Skip the empty category.
  for (unsigned i = 1, max = DiagnosticIDs::getNumberOfCategories(); i != max;
       ++i)
    OS << i << ',' << DiagnosticIDs::getCategoryNameFromID(i) << '\n';
}

void Driver::HandleAutocompletions(StringRef PassedFlags) const {
  if (PassedFlags == "")
    return;
  // Print out all options that start with a given argument. This is used for
  // shell autocompletion.
  std::vector<std::string> SuggestedCompletions;
  std::vector<std::string> Flags;

  llvm::opt::Visibility VisibilityMask(options::ClangOption);

  // Make sure that Flang-only options don't pollute the Clang output
  // TODO: Make sure that Clang-only options don't pollute Flang output
  if (IsFlangMode())
    VisibilityMask = llvm::opt::Visibility(options::FlangOption);

  // Distinguish "--autocomplete=-someflag" and "--autocomplete=-someflag,"
  // because the latter indicates that the user put space before pushing tab
  // which should end up in a file completion.
  const bool HasSpace = PassedFlags.endswith(",");

  // Parse PassedFlags by "," as all the command-line flags are passed to this
  // function separated by ","
  StringRef TargetFlags = PassedFlags;
  while (TargetFlags != "") {
    StringRef CurFlag;
    std::tie(CurFlag, TargetFlags) = TargetFlags.split(",");
    Flags.push_back(std::string(CurFlag));
  }

  // We want to show cc1-only options only when clang is invoked with -cc1 or
  // -Xclang.
  if (llvm::is_contained(Flags, "-Xclang") || llvm::is_contained(Flags, "-cc1"))
    VisibilityMask = llvm::opt::Visibility(options::CC1Option);

  const llvm::opt::OptTable &Opts = getOpts();
  StringRef Cur;
  Cur = Flags.at(Flags.size() - 1);
  StringRef Prev;
  if (Flags.size() >= 2) {
    Prev = Flags.at(Flags.size() - 2);
    SuggestedCompletions = Opts.suggestValueCompletions(Prev, Cur);
  }

  if (SuggestedCompletions.empty())
    SuggestedCompletions = Opts.suggestValueCompletions(Cur, "");

  // If Flags were empty, it means the user typed `clang [tab]` where we should
  // list all possible flags. If there was no value completion and the user
  // pressed tab after a space, we should fall back to a file completion.
  // We're printing a newline to be consistent with what we print at the end of
  // this function.
  if (SuggestedCompletions.empty() && HasSpace && !Flags.empty()) {
    llvm::outs() << '\n';
    return;
  }

  // When flag ends with '=' and there was no value completion, return empty
  // string and fall back to the file autocompletion.
  if (SuggestedCompletions.empty() && !Cur.endswith("=")) {
    // If the flag is in the form of "--autocomplete=-foo",
    // we were requested to print out all option names that start with "-foo".
    // For example, "--autocomplete=-fsyn" is expanded to "-fsyntax-only".
    SuggestedCompletions = Opts.findByPrefix(
        Cur, VisibilityMask,
        /*DisableFlags=*/options::Unsupported | options::Ignored);

    // We have to query the -W flags manually as they're not in the OptTable.
    // TODO: Find a good way to add them to OptTable instead and them remove
    // this code.
    for (StringRef S : DiagnosticIDs::getDiagnosticFlags())
      if (S.startswith(Cur))
        SuggestedCompletions.push_back(std::string(S));
  }

  // Sort the autocomplete candidates so that shells print them out in a
  // deterministic order. We could sort in any way, but we chose
  // case-insensitive sorting for consistency with the -help option
  // which prints out options in the case-insensitive alphabetical order.
  llvm::sort(SuggestedCompletions, [](StringRef A, StringRef B) {
    if (int X = A.compare_insensitive(B))
      return X < 0;
    return A.compare(B) > 0;
  });

  llvm::outs() << llvm::join(SuggestedCompletions, "\n") << '\n';
}

bool Driver::HandleImmediateArgs(const Compilation &C) {
  // The order these options are handled in gcc is all over the place, but we
  // don't expect inconsistencies w.r.t. that to matter in practice.

  if (C.getArgs().hasArg(options::OPT_dumpmachine)) {
    llvm::outs() << C.getDefaultToolChain().getTripleString() << '\n';
    return false;
  }

  if (C.getArgs().hasArg(options::OPT_dumpversion)) {
    // Since -dumpversion is only implemented for pedantic GCC compatibility, we
    // return an answer which matches our definition of __VERSION__.
    llvm::outs() << CLANG_VERSION_STRING << "\n";
    return false;
  }

  if (C.getArgs().hasArg(options::OPT__print_diagnostic_categories)) {
    PrintDiagnosticCategories(llvm::outs());
    return false;
  }

  if (C.getArgs().hasArg(options::OPT_help) ||
      C.getArgs().hasArg(options::OPT__help_hidden)) {
    PrintHelp(C.getArgs().hasArg(options::OPT__help_hidden));
    return false;
  }

  if (C.getArgs().hasArg(options::OPT__version)) {
    // Follow gcc behavior and use stdout for --version and stderr for -v.
    PrintVersion(C, llvm::outs());
    return false;
  }

  if (C.getArgs().hasArg(options::OPT_v) ||
      C.getArgs().hasArg(options::OPT__HASH_HASH_HASH) ||
      C.getArgs().hasArg(options::OPT_print_supported_cpus)) {
    PrintVersion(C, llvm::errs());
    SuppressMissingInputWarning = true;
  }

  if (C.getArgs().hasArg(options::OPT_v)) {
    if (!SystemConfigDir.empty())
      llvm::errs() << "System configuration file directory: "
                   << SystemConfigDir << "\n";
    if (!UserConfigDir.empty())
      llvm::errs() << "User configuration file directory: "
                   << UserConfigDir << "\n";
  }

  const ToolChain &TC = C.getDefaultToolChain();

  if (C.getArgs().hasArg(options::OPT_v))
    TC.printVerboseInfo(llvm::errs());

  if (C.getArgs().hasArg(options::OPT_print_resource_dir)) {
    llvm::outs() << ResourceDir << '\n';
    return false;
  }

  if (C.getArgs().hasArg(options::OPT_print_search_dirs)) {
    llvm::outs() << "programs: =";
    bool separator = false;
    // Print -B and COMPILER_PATH.
    for (const std::string &Path : PrefixDirs) {
      if (separator)
        llvm::outs() << llvm::sys::EnvPathSeparator;
      llvm::outs() << Path;
      separator = true;
    }
    for (const std::string &Path : TC.getProgramPaths()) {
      if (separator)
        llvm::outs() << llvm::sys::EnvPathSeparator;
      llvm::outs() << Path;
      separator = true;
    }
    llvm::outs() << "\n";
    llvm::outs() << "libraries: =" << ResourceDir;

    StringRef sysroot = C.getSysRoot();

    for (const std::string &Path : TC.getFilePaths()) {
      // Always print a separator. ResourceDir was the first item shown.
      llvm::outs() << llvm::sys::EnvPathSeparator;
      // Interpretation of leading '=' is needed only for NetBSD.
      if (Path[0] == '=')
        llvm::outs() << sysroot << Path.substr(1);
      else
        llvm::outs() << Path;
    }
    llvm::outs() << "\n";
    return false;
  }

  if (C.getArgs().hasArg(options::OPT_print_runtime_dir)) {
    std::string RuntimePath;
    // Get the first existing path, if any.
    for (auto Path : TC.getRuntimePaths()) {
      if (getVFS().exists(Path)) {
        RuntimePath = Path;
        break;
      }
    }
    if (!RuntimePath.empty())
      llvm::outs() << RuntimePath << '\n';
    else
      llvm::outs() << TC.getCompilerRTPath() << '\n';
    return false;
  }

  if (C.getArgs().hasArg(options::OPT_print_diagnostic_options)) {
    std::vector<std::string> Flags = DiagnosticIDs::getDiagnosticFlags();
    for (std::size_t I = 0; I != Flags.size(); I += 2)
      llvm::outs() << "  " << Flags[I] << "\n  " << Flags[I + 1] << "\n\n";
    return false;
  }

  // FIXME: The following handlers should use a callback mechanism, we don't
  // know what the client would like to do.
  if (Arg *A = C.getArgs().getLastArg(options::OPT_print_file_name_EQ)) {
    llvm::outs() << GetFilePath(A->getValue(), TC) << "\n";
    return false;
  }

  if (Arg *A = C.getArgs().getLastArg(options::OPT_print_prog_name_EQ)) {
    StringRef ProgName = A->getValue();

    // Null program name cannot have a path.
    if (! ProgName.empty())
      llvm::outs() << GetProgramPath(ProgName, TC);

    llvm::outs() << "\n";
    return false;
  }

  if (Arg *A = C.getArgs().getLastArg(options::OPT_autocomplete)) {
    StringRef PassedFlags = A->getValue();
    HandleAutocompletions(PassedFlags);
    return false;
  }

  if (C.getArgs().hasArg(options::OPT_print_libgcc_file_name)) {
    ToolChain::RuntimeLibType RLT = TC.GetRuntimeLibType(C.getArgs());
    const llvm::Triple Triple(TC.ComputeEffectiveClangTriple(C.getArgs()));
    RegisterEffectiveTriple TripleRAII(TC, Triple);
    switch (RLT) {
    case ToolChain::RLT_CompilerRT:
      llvm::outs() << TC.getCompilerRT(C.getArgs(), "builtins") << "\n";
      break;
    case ToolChain::RLT_Libgcc:
      llvm::outs() << GetFilePath("libgcc.a", TC) << "\n";
      break;
    }
    return false;
  }

  if (C.getArgs().hasArg(options::OPT_print_multi_lib)) {
    for (const Multilib &Multilib : TC.getMultilibs())
      llvm::outs() << Multilib << "\n";
    return false;
  }

  if (C.getArgs().hasArg(options::OPT_print_multi_flags)) {
    Multilib::flags_list ArgFlags = TC.getMultilibFlags(C.getArgs());
    llvm::StringSet<> ExpandedFlags = TC.getMultilibs().expandFlags(ArgFlags);
    std::set<llvm::StringRef> SortedFlags;
    for (const auto &FlagEntry : ExpandedFlags)
      SortedFlags.insert(FlagEntry.getKey());
    for (auto Flag : SortedFlags)
      llvm::outs() << Flag << '\n';
    return false;
  }

  if (C.getArgs().hasArg(options::OPT_print_multi_directory)) {
    for (const Multilib &Multilib : TC.getSelectedMultilibs()) {
      if (Multilib.gccSuffix().empty())
        llvm::outs() << ".\n";
      else {
        StringRef Suffix(Multilib.gccSuffix());
        assert(Suffix.front() == '/');
        llvm::outs() << Suffix.substr(1) << "\n";
      }
    }
    return false;
  }

  if (C.getArgs().hasArg(options::OPT_print_target_triple)) {
    llvm::outs() << TC.getTripleString() << "\n";
    return false;
  }

  if (C.getArgs().hasArg(options::OPT_print_effective_triple)) {
    const llvm::Triple Triple(TC.ComputeEffectiveClangTriple(C.getArgs()));
    llvm::outs() << Triple.getTriple() << "\n";
    return false;
  }

  if (C.getArgs().hasArg(options::OPT_print_targets)) {
    llvm::TargetRegistry::printRegisteredTargetsForVersion(llvm::outs());
    return false;
  }

  return true;
}

enum {
  TopLevelAction = 0,
  HeadSibAction = 1,
  OtherSibAction = 2,
};

// Display an action graph human-readably.  Action A is the "sink" node
// and latest-occuring action. Traversal is in pre-order, visiting the
// inputs to each action before printing the action itself.
static unsigned PrintActions1(const Compilation &C, Action *A,
                              std::map<Action *, unsigned> &Ids,
                              Twine Indent = {}, int Kind = TopLevelAction) {
  if (Ids.count(A)) // A was already visited.
    return Ids[A];

  std::string str;
  llvm::raw_string_ostream os(str);

  auto getSibIndent = [](int K) -> Twine {
    return (K == HeadSibAction) ? "   " : (K == OtherSibAction) ? "|  " : "";
  };

  Twine SibIndent = Indent + getSibIndent(Kind);
  int SibKind = HeadSibAction;
  os << Action::getClassName(A->getKind()) << ", ";
  if (InputAction *IA = dyn_cast<InputAction>(A)) {
    os << "\"" << IA->getInputArg().getValue() << "\"";
  } else if (BindArchAction *BIA = dyn_cast<BindArchAction>(A)) {
    os << '"' << BIA->getArchName() << '"' << ", {"
       << PrintActions1(C, *BIA->input_begin(), Ids, SibIndent, SibKind) << "}";
  } else if (OffloadAction *OA = dyn_cast<OffloadAction>(A)) {
    bool IsFirst = true;
    OA->doOnEachDependence(
        [&](Action *A, const ToolChain *TC, const char *BoundArch) {
          assert(TC && "Unknown host toolchain");
          // E.g. for two CUDA device dependences whose bound arch is sm_20 and
          // sm_35 this will generate:
          // "cuda-device" (nvptx64-nvidia-cuda:sm_20) {#ID}, "cuda-device"
          // (nvptx64-nvidia-cuda:sm_35) {#ID}
          if (!IsFirst)
            os << ", ";
          os << '"';
          os << A->getOffloadingKindPrefix();
          os << " (";
          os << TC->getTriple().normalize();
          if (BoundArch)
            os << ":" << BoundArch;
          os << ")";
          os << '"';
          os << " {" << PrintActions1(C, A, Ids, SibIndent, SibKind) << "}";
          IsFirst = false;
          SibKind = OtherSibAction;
        });
  } else {
    const ActionList *AL = &A->getInputs();

    if (AL->size()) {
      const char *Prefix = "{";
      for (Action *PreRequisite : *AL) {
        os << Prefix << PrintActions1(C, PreRequisite, Ids, SibIndent, SibKind);
        Prefix = ", ";
        SibKind = OtherSibAction;
      }
      os << "}";
    } else
      os << "{}";
  }

  // Append offload info for all options other than the offloading action
  // itself (e.g. (cuda-device, sm_20) or (cuda-host)).
  std::string offload_str;
  llvm::raw_string_ostream offload_os(offload_str);
  if (!isa<OffloadAction>(A)) {
    auto S = A->getOffloadingKindPrefix();
    if (!S.empty()) {
      offload_os << ", (" << S;
      if (A->getOffloadingArch())
        offload_os << ", " << A->getOffloadingArch();
      offload_os << ")";
    }
  }

  auto getSelfIndent = [](int K) -> Twine {
    return (K == HeadSibAction) ? "+- " : (K == OtherSibAction) ? "|- " : "";
  };

  unsigned Id = Ids.size();
  Ids[A] = Id;
  llvm::errs() << Indent + getSelfIndent(Kind) << Id << ": " << os.str() << ", "
               << types::getTypeName(A->getType()) << offload_os.str() << "\n";

  return Id;
}

// Print the action graphs in a compilation C.
// For example "clang -c file1.c file2.c" is composed of two subgraphs.
void Driver::PrintActions(const Compilation &C) const {
  std::map<Action *, unsigned> Ids;
  for (Action *A : C.getActions())
    PrintActions1(C, A, Ids);
}

/// Check whether the given input tree contains any compilation or
/// assembly actions.
static bool ContainsCompileOrAssembleAction(const Action *A) {
  if (isa<CompileJobAction>(A) || isa<BackendJobAction>(A) ||
      isa<AssembleJobAction>(A))
    return true;

  return llvm::any_of(A->inputs(), ContainsCompileOrAssembleAction);
}

void Driver::BuildUniversalActions(Compilation &C, const ToolChain &TC,
                                   const InputList &BAInputs) const {
  DerivedArgList &Args = C.getArgs();
  ActionList &Actions = C.getActions();
  llvm::PrettyStackTraceString CrashInfo("Building universal build actions");
  // Collect the list of architectures. Duplicates are allowed, but should only
  // be handled once (in the order seen).
  llvm::StringSet<> ArchNames;
  SmallVector<const char *, 4> Archs;
  for (Arg *A : Args) {
    if (A->getOption().matches(options::OPT_arch)) {
      // Validate the option here; we don't save the type here because its
      // particular spelling may participate in other driver choices.
      llvm::Triple::ArchType Arch =
          tools::darwin::getArchTypeForMachOArchName(A->getValue());
      if (Arch == llvm::Triple::UnknownArch) {
        Diag(clang::diag::err_drv_invalid_arch_name) << A->getAsString(Args);
        continue;
      }

      A->claim();
      if (ArchNames.insert(A->getValue()).second)
        Archs.push_back(A->getValue());
    }
  }

  // When there is no explicit arch for this platform, make sure we still bind
  // the architecture (to the default) so that -Xarch_ is handled correctly.
  if (!Archs.size())
    Archs.push_back(Args.MakeArgString(TC.getDefaultUniversalArchName()));

  ActionList SingleActions;
  BuildActions(C, Args, BAInputs, SingleActions);

  // Add in arch bindings for every top level action, as well as lipo and
  // dsymutil steps if needed.
  for (Action* Act : SingleActions) {
    // Make sure we can lipo this kind of output. If not (and it is an actual
    // output) then we disallow, since we can't create an output file with the
    // right name without overwriting it. We could remove this oddity by just
    // changing the output names to include the arch, which would also fix
    // -save-temps. Compatibility wins for now.

    if (Archs.size() > 1 && !types::canLipoType(Act->getType()))
      Diag(clang::diag::err_drv_invalid_output_with_multiple_archs)
          << types::getTypeName(Act->getType());

    ActionList Inputs;
    for (unsigned i = 0, e = Archs.size(); i != e; ++i)
      Inputs.push_back(C.MakeAction<BindArchAction>(Act, Archs[i]));

    // Lipo if necessary, we do it this way because we need to set the arch flag
    // so that -Xarch_ gets overwritten.
    if (Inputs.size() == 1 || Act->getType() == types::TY_Nothing)
      Actions.append(Inputs.begin(), Inputs.end());
    else
      Actions.push_back(C.MakeAction<LipoJobAction>(Inputs, Act->getType()));

    // Handle debug info queries.
    Arg *A = Args.getLastArg(options::OPT_g_Group);
    bool enablesDebugInfo = A && !A->getOption().matches(options::OPT_g0) &&
                            !A->getOption().matches(options::OPT_gstabs);
    if ((enablesDebugInfo || willEmitRemarks(Args)) &&
        ContainsCompileOrAssembleAction(Actions.back())) {

      // Add a 'dsymutil' step if necessary, when debug info is enabled and we
      // have a compile input. We need to run 'dsymutil' ourselves in such cases
      // because the debug info will refer to a temporary object file which
      // will be removed at the end of the compilation process.
      if (Act->getType() == types::TY_Image) {
        ActionList Inputs;
        Inputs.push_back(Actions.back());
        Actions.pop_back();
        Actions.push_back(
            C.MakeAction<DsymutilJobAction>(Inputs, types::TY_dSYM));
      }

      // Verify the debug info output.
      if (Args.hasArg(options::OPT_verify_debug_info)) {
        Action* LastAction = Actions.back();
        Actions.pop_back();
        Actions.push_back(C.MakeAction<VerifyDebugInfoJobAction>(
            LastAction, types::TY_Nothing));
      }
    }
  }
}

bool Driver::DiagnoseInputExistence(const DerivedArgList &Args, StringRef Value,
                                    types::ID Ty, bool TypoCorrect) const {
  if (!getCheckInputsExist())
    return true;

  // stdin always exists.
  if (Value == "-")
    return true;

  // If it's a header to be found in the system or user search path, then defer
  // complaints about its absence until those searches can be done.  When we
  // are definitely processing headers for C++20 header units, extend this to
  // allow the user to put "-fmodule-header -xc++-header vector" for example.
  if (Ty == types::TY_CXXSHeader || Ty == types::TY_CXXUHeader ||
      (ModulesModeCXX20 && Ty == types::TY_CXXHeader))
    return true;

  if (getVFS().exists(Value))
    return true;

  if (TypoCorrect) {
    // Check if the filename is a typo for an option flag. OptTable thinks
    // that all args that are not known options and that start with / are
    // filenames, but e.g. `/diagnostic:caret` is more likely a typo for
    // the option `/diagnostics:caret` than a reference to a file in the root
    // directory.
    std::string Nearest;
    if (getOpts().findNearest(Value, Nearest, getOptionVisibilityMask()) <= 1) {
      Diag(clang::diag::err_drv_no_such_file_with_suggestion)
          << Value << Nearest;
      return false;
    }
  }

  // In CL mode, don't error on apparently non-existent linker inputs, because
  // they can be influenced by linker flags the clang driver might not
  // understand.
  // Examples:
  // - `clang-cl main.cc ole32.lib` in a non-MSVC shell will make the driver
  //   module look for an MSVC installation in the registry. (We could ask
  //   the MSVCToolChain object if it can find `ole32.lib`, but the logic to
  //   look in the registry might move into lld-link in the future so that
  //   lld-link invocations in non-MSVC shells just work too.)
  // - `clang-cl ... /link ...` can pass arbitrary flags to the linker,
  //   including /libpath:, which is used to find .lib and .obj files.
  // So do not diagnose this on the driver level. Rely on the linker diagnosing
  // it. (If we don't end up invoking the linker, this means we'll emit a
  // "'linker' input unused [-Wunused-command-line-argument]" warning instead
  // of an error.)
  //
  // Only do this skip after the typo correction step above. `/Brepo` is treated
  // as TY_Object, but it's clearly a typo for `/Brepro`. It seems fine to emit
  // an error if we have a flag that's within an edit distance of 1 from a
  // flag. (Users can use `-Wl,` or `/linker` to launder the flag past the
  // driver in the unlikely case they run into this.)
  //
  // Don't do this for inputs that start with a '/', else we'd pass options
  // like /libpath: through to the linker silently.
  //
  // Emitting an error for linker inputs can also cause incorrect diagnostics
  // with the gcc driver. The command
  //     clang -fuse-ld=lld -Wl,--chroot,some/dir /file.o
  // will make lld look for some/dir/file.o, while we will diagnose here that
  // `/file.o` does not exist. However, configure scripts check if
  // `clang /GR-` compiles without error to see if the compiler is cl.exe,
  // so we can't downgrade diagnostics for `/GR-` from an error to a warning
  // in cc mode. (We can in cl mode because cl.exe itself only warns on
  // unknown flags.)
  if (IsCLMode() && Ty == types::TY_Object && !Value.startswith("/"))
    return true;

  Diag(clang::diag::err_drv_no_such_file) << Value;
  return false;
}

// Get the C++20 Header Unit type corresponding to the input type.
static types::ID CXXHeaderUnitType(ModuleHeaderMode HM) {
  switch (HM) {
  case HeaderMode_User:
    return types::TY_CXXUHeader;
  case HeaderMode_System:
    return types::TY_CXXSHeader;
  case HeaderMode_Default:
    break;
  case HeaderMode_None:
    llvm_unreachable("should not be called in this case");
  }
  return types::TY_CXXHUHeader;
}

// Construct a the list of inputs and their types.
void Driver::BuildInputs(const ToolChain &TC, DerivedArgList &Args,
                         InputList &Inputs) const {
  const llvm::opt::OptTable &Opts = getOpts();
  // Track the current user specified (-x) input. We also explicitly track the
  // argument used to set the type; we only want to claim the type when we
  // actually use it, so we warn about unused -x arguments.
  types::ID InputType = types::TY_Nothing;
  Arg *InputTypeArg = nullptr;

  // The last /TC or /TP option sets the input type to C or C++ globally.
  if (Arg *TCTP = Args.getLastArgNoClaim(options::OPT__SLASH_TC,
                                         options::OPT__SLASH_TP)) {
    InputTypeArg = TCTP;
    InputType = TCTP->getOption().matches(options::OPT__SLASH_TC)
                    ? types::TY_C
                    : types::TY_CXX;

    Arg *Previous = nullptr;
    bool ShowNote = false;
    for (Arg *A :
         Args.filtered(options::OPT__SLASH_TC, options::OPT__SLASH_TP)) {
      if (Previous) {
        Diag(clang::diag::warn_drv_overriding_option)
            << Previous->getSpelling() << A->getSpelling();
        ShowNote = true;
      }
      Previous = A;
    }
    if (ShowNote)
      Diag(clang::diag::note_drv_t_option_is_global);
  }

  // Warn -x after last input file has no effect
  if (!IsCLMode()) {
    Arg *LastXArg = Args.getLastArgNoClaim(options::OPT_x);
    Arg *LastInputArg = Args.getLastArgNoClaim(options::OPT_INPUT);
    if (LastXArg && LastInputArg &&
        LastInputArg->getIndex() < LastXArg->getIndex())
      Diag(clang::diag::warn_drv_unused_x) << LastXArg->getValue();
  } else {
    // In CL mode suggest /TC or /TP since -x doesn't make sense if passed via
    // /clang:.
    if (auto *A = Args.getLastArg(options::OPT_x))
      Diag(diag::err_drv_unsupported_opt_with_suggestion)
          << A->getAsString(Args) << "/TC' or '/TP";
  }

  for (Arg *A : Args) {
    if (A->getOption().getKind() == Option::InputClass) {
      const char *Value = A->getValue();
      types::ID Ty = types::TY_INVALID;

      // Infer the input type if necessary.
      if (InputType == types::TY_Nothing) {
        // If there was an explicit arg for this, claim it.
        if (InputTypeArg)
          InputTypeArg->claim();

        // stdin must be handled specially.
        if (memcmp(Value, "-", 2) == 0) {
          if (IsFlangMode()) {
            Ty = types::TY_Fortran;
          } else if (IsDXCMode()) {
            Ty = types::TY_HLSL;
          } else {
            // If running with -E, treat as a C input (this changes the
            // builtin macros, for example). This may be overridden by -ObjC
            // below.
            //
            // Otherwise emit an error but still use a valid type to avoid
            // spurious errors (e.g., no inputs).
            assert(!CCGenDiagnostics && "stdin produces no crash reproducer");
            if (!Args.hasArgNoClaim(options::OPT_E) && !CCCIsCPP())
              Diag(IsCLMode() ? clang::diag::err_drv_unknown_stdin_type_clang_cl
                              : clang::diag::err_drv_unknown_stdin_type);
            Ty = types::TY_C;
          }
        } else {
          // Otherwise lookup by extension.
          // Fallback is C if invoked as C preprocessor, C++ if invoked with
          // clang-cl /E, or Object otherwise.
          // We use a host hook here because Darwin at least has its own
          // idea of what .s is.
          if (const char *Ext = strrchr(Value, '.'))
            Ty = TC.LookupTypeForExtension(Ext + 1);

          if (Ty == types::TY_INVALID) {
            if (IsCLMode() && (Args.hasArgNoClaim(options::OPT_E) || CCGenDiagnostics))
              Ty = types::TY_CXX;
            else if (CCCIsCPP() || CCGenDiagnostics)
              Ty = types::TY_C;
            else
              Ty = types::TY_Object;
          }

          // If the driver is invoked as C++ compiler (like clang++ or c++) it
          // should autodetect some input files as C++ for g++ compatibility.
          if (CCCIsCXX()) {
            types::ID OldTy = Ty;
            Ty = types::lookupCXXTypeForCType(Ty);

            // Do not complain about foo.h, when we are known to be processing
            // it as a C++20 header unit.
            if (Ty != OldTy && !(OldTy == types::TY_CHeader && hasHeaderMode()))
              Diag(clang::diag::warn_drv_treating_input_as_cxx)
                  << getTypeName(OldTy) << getTypeName(Ty);
          }

          // If running with -fthinlto-index=, extensions that normally identify
          // native object files actually identify LLVM bitcode files.
          if (Args.hasArgNoClaim(options::OPT_fthinlto_index_EQ) &&
              Ty == types::TY_Object)
            Ty = types::TY_LLVM_BC;
        }

        // -ObjC and -ObjC++ override the default language, but only for "source
        // files". We just treat everything that isn't a linker input as a
        // source file.
        //
        // FIXME: Clean this up if we move the phase sequence into the type.
        if (Ty != types::TY_Object) {
          if (Args.hasArg(options::OPT_ObjC))
            Ty = types::TY_ObjC;
          else if (Args.hasArg(options::OPT_ObjCXX))
            Ty = types::TY_ObjCXX;
        }

        // Disambiguate headers that are meant to be header units from those
        // intended to be PCH.  Avoid missing '.h' cases that are counted as
        // C headers by default - we know we are in C++ mode and we do not
        // want to issue a complaint about compiling things in the wrong mode.
        if ((Ty == types::TY_CXXHeader || Ty == types::TY_CHeader) &&
            hasHeaderMode())
          Ty = CXXHeaderUnitType(CXX20HeaderType);
      } else {
        assert(InputTypeArg && "InputType set w/o InputTypeArg");
        if (!InputTypeArg->getOption().matches(options::OPT_x)) {
          // If emulating cl.exe, make sure that /TC and /TP don't affect input
          // object files.
          const char *Ext = strrchr(Value, '.');
          if (Ext && TC.LookupTypeForExtension(Ext + 1) == types::TY_Object)
            Ty = types::TY_Object;
        }
        if (Ty == types::TY_INVALID) {
          Ty = InputType;
          InputTypeArg->claim();
        }
      }

      if (DiagnoseInputExistence(Args, Value, Ty, /*TypoCorrect=*/true))
        Inputs.push_back(std::make_pair(Ty, A));

    } else if (A->getOption().matches(options::OPT__SLASH_Tc)) {
      StringRef Value = A->getValue();
      if (DiagnoseInputExistence(Args, Value, types::TY_C,
                                 /*TypoCorrect=*/false)) {
        Arg *InputArg = MakeInputArg(Args, Opts, A->getValue());
        Inputs.push_back(std::make_pair(types::TY_C, InputArg));
      }
      A->claim();
    } else if (A->getOption().matches(options::OPT__SLASH_Tp)) {
      StringRef Value = A->getValue();
      if (DiagnoseInputExistence(Args, Value, types::TY_CXX,
                                 /*TypoCorrect=*/false)) {
        Arg *InputArg = MakeInputArg(Args, Opts, A->getValue());
        Inputs.push_back(std::make_pair(types::TY_CXX, InputArg));
      }
      A->claim();
    } else if (A->getOption().hasFlag(options::LinkerInput)) {
      // Just treat as object type, we could make a special type for this if
      // necessary.
      Inputs.push_back(std::make_pair(types::TY_Object, A));

    } else if (A->getOption().matches(options::OPT_x)) {
      InputTypeArg = A;
      InputType = types::lookupTypeForTypeSpecifier(A->getValue());
      A->claim();

      // Follow gcc behavior and treat as linker input for invalid -x
      // options. Its not clear why we shouldn't just revert to unknown; but
      // this isn't very important, we might as well be bug compatible.
      if (!InputType) {
        Diag(clang::diag::err_drv_unknown_language) << A->getValue();
        InputType = types::TY_Object;
      }

      // If the user has put -fmodule-header{,=} then we treat C++ headers as
      // header unit inputs.  So we 'promote' -xc++-header appropriately.
      if (InputType == types::TY_CXXHeader && hasHeaderMode())
        InputType = CXXHeaderUnitType(CXX20HeaderType);
    } else if (A->getOption().getID() == options::OPT_U) {
      assert(A->getNumValues() == 1 && "The /U option has one value.");
      StringRef Val = A->getValue(0);
      if (Val.find_first_of("/\\") != StringRef::npos) {
        // Warn about e.g. "/Users/me/myfile.c".
        Diag(diag::warn_slash_u_filename) << Val;
        Diag(diag::note_use_dashdash);
      }
    }
  }
  if (CCCIsCPP() && Inputs.empty()) {
    // If called as standalone preprocessor, stdin is processed
    // if no other input is present.
    Arg *A = MakeInputArg(Args, Opts, "-");
    Inputs.push_back(std::make_pair(types::TY_C, A));
  }
}

namespace {
/// Provides a convenient interface for different programming models to generate
/// the required device actions.
class OffloadingActionBuilder final {
  /// Flag used to trace errors in the builder.
  bool IsValid = false;

  /// The compilation that is using this builder.
  Compilation &C;

  /// Map between an input argument and the offload kinds used to process it.
  std::map<const Arg *, unsigned> InputArgToOffloadKindMap;

  /// Map between a host action and its originating input argument.
  std::map<Action *, const Arg *> HostActionToInputArgMap;

  /// Builder interface. It doesn't build anything or keep any state.
  class DeviceActionBuilder {
  public:
    typedef const llvm::SmallVectorImpl<phases::ID> PhasesTy;

    enum ActionBuilderReturnCode {
      // The builder acted successfully on the current action.
      ABRT_Success,
      // The builder didn't have to act on the current action.
      ABRT_Inactive,
      // The builder was successful and requested the host action to not be
      // generated.
      ABRT_Ignore_Host,
    };

    /// ID to identify each device compilation. For CUDA it is simply the
    /// GPU arch string. For HIP it is either the GPU arch string or GPU
    /// arch string plus feature strings delimited by a plus sign, e.g.
    /// gfx906+xnack.
    struct TargetID {
      /// Target ID string which is persistent throughout the compilation.
      const char *ID;
      TargetID(CudaArch Arch) { ID = CudaArchToString(Arch); }
      TargetID(const char *ID) : ID(ID) {}
      operator const char *() { return ID; }
      operator StringRef() { return StringRef(ID); }
    };

  protected:
    /// Compilation associated with this builder.
    Compilation &C;

    /// Tool chains associated with this builder. The same programming
    /// model may have associated one or more tool chains.
    SmallVector<const ToolChain *, 2> ToolChains;

    /// The derived arguments associated with this builder.
    DerivedArgList &Args;

    /// The inputs associated with this builder.
    const Driver::InputList &Inputs;

    /// The associated offload kind.
    Action::OffloadKind AssociatedOffloadKind = Action::OFK_None;

  public:
    DeviceActionBuilder(Compilation &C, DerivedArgList &Args,
                        const Driver::InputList &Inputs,
                        Action::OffloadKind AssociatedOffloadKind)
        : C(C), Args(Args), Inputs(Inputs),
          AssociatedOffloadKind(AssociatedOffloadKind) {}
    virtual ~DeviceActionBuilder() {}

    /// Fill up the array \a DA with all the device dependences that should be
    /// added to the provided host action \a HostAction. By default it is
    /// inactive.
    virtual ActionBuilderReturnCode
    getDeviceDependences(OffloadAction::DeviceDependences &DA,
                         phases::ID CurPhase, phases::ID FinalPhase,
                         PhasesTy &Phases) {
      return ABRT_Inactive;
    }

    /// Update the state to include the provided host action \a HostAction as a
    /// dependency of the current device action. By default it is inactive.
    virtual ActionBuilderReturnCode addDeviceDependences(Action *HostAction) {
      return ABRT_Inactive;
    }

    /// Append top level actions generated by the builder.
    virtual void appendTopLevelActions(ActionList &AL) {}

    /// Append linker device actions generated by the builder.
    virtual void appendLinkDeviceActions(ActionList &AL) {}

    /// Append linker host action generated by the builder.
    virtual Action* appendLinkHostActions(ActionList &AL) { return nullptr; }

    /// Append linker actions generated by the builder.
    virtual void appendLinkDependences(OffloadAction::DeviceDependences &DA) {}

    /// Initialize the builder. Return true if any initialization errors are
    /// found.
    virtual bool initialize() { return false; }

    /// Return true if the builder can use bundling/unbundling.
    virtual bool canUseBundlerUnbundler() const { return false; }

    /// Return true if this builder is valid. We have a valid builder if we have
    /// associated device tool chains.
    bool isValid() { return !ToolChains.empty(); }

    /// Return the associated offload kind.
    Action::OffloadKind getAssociatedOffloadKind() {
      return AssociatedOffloadKind;
    }
  };

  /// Base class for CUDA/HIP action builder. It injects device code in
  /// the host backend action.
  class CudaActionBuilderBase : public DeviceActionBuilder {
  protected:
    /// Flags to signal if the user requested host-only or device-only
    /// compilation.
    bool CompileHostOnly = false;
    bool CompileDeviceOnly = false;
    bool EmitLLVM = false;
    bool EmitAsm = false;

    /// List of GPU architectures to use in this compilation.
    SmallVector<TargetID, 4> GpuArchList;

    /// The CUDA actions for the current input.
    ActionList CudaDeviceActions;

    /// The CUDA fat binary if it was generated for the current input.
    Action *CudaFatBinary = nullptr;

    /// Flag that is set to true if this builder acted on the current input.
    bool IsActive = false;

    /// Flag for -fgpu-rdc.
    bool Relocatable = false;

    /// Default GPU architecture if there's no one specified.
    CudaArch DefaultCudaArch = CudaArch::UNKNOWN;

    /// Method to generate compilation unit ID specified by option
    /// '-fuse-cuid='.
    enum UseCUIDKind { CUID_Hash, CUID_Random, CUID_None, CUID_Invalid };
    UseCUIDKind UseCUID = CUID_Hash;

    /// Compilation unit ID specified by option '-cuid='.
    StringRef FixedCUID;

  public:
    CudaActionBuilderBase(Compilation &C, DerivedArgList &Args,
                          const Driver::InputList &Inputs,
                          Action::OffloadKind OFKind)
        : DeviceActionBuilder(C, Args, Inputs, OFKind) {

      CompileDeviceOnly = C.getDriver().offloadDeviceOnly();
      Relocatable = Args.hasFlag(options::OPT_fgpu_rdc,
                                 options::OPT_fno_gpu_rdc, /*Default=*/false);
    }

    ActionBuilderReturnCode addDeviceDependences(Action *HostAction) override {
      // While generating code for CUDA, we only depend on the host input action
      // to trigger the creation of all the CUDA device actions.

      // If we are dealing with an input action, replicate it for each GPU
      // architecture. If we are in host-only mode we return 'success' so that
      // the host uses the CUDA offload kind.
      if (auto *IA = dyn_cast<InputAction>(HostAction)) {
        assert(!GpuArchList.empty() &&
               "We should have at least one GPU architecture.");

        // If the host input is not CUDA or HIP, we don't need to bother about
        // this input.
        if (!(IA->getType() == types::TY_CUDA ||
              IA->getType() == types::TY_HIP ||
              IA->getType() == types::TY_PP_HIP)) {
          // The builder will ignore this input.
          IsActive = false;
          return ABRT_Inactive;
        }

        // Set the flag to true, so that the builder acts on the current input.
        IsActive = true;

        if (CompileHostOnly)
          return ABRT_Success;

        // Replicate inputs for each GPU architecture.
        auto Ty = AssociatedOffloadKind == Action::OFK_HIP
                      ? types::TY_HIP_DEVICE
                      : types::TY_CUDA_DEVICE;
        std::string CUID = FixedCUID.str();
        if (CUID.empty()) {
          if (UseCUID == CUID_Random)
            CUID = llvm::utohexstr(llvm::sys::Process::GetRandomNumber(),
                                   /*LowerCase=*/true);
          else if (UseCUID == CUID_Hash) {
            llvm::MD5 Hasher;
            llvm::MD5::MD5Result Hash;
            SmallString<256> RealPath;
            llvm::sys::fs::real_path(IA->getInputArg().getValue(), RealPath,
                                     /*expand_tilde=*/true);
            Hasher.update(RealPath);
            for (auto *A : Args) {
              if (A->getOption().matches(options::OPT_INPUT))
                continue;
              Hasher.update(A->getAsString(Args));
            }
            Hasher.final(Hash);
            CUID = llvm::utohexstr(Hash.low(), /*LowerCase=*/true);
          }
        }
        IA->setId(CUID);

        for (unsigned I = 0, E = GpuArchList.size(); I != E; ++I) {
          CudaDeviceActions.push_back(
              C.MakeAction<InputAction>(IA->getInputArg(), Ty, IA->getId()));
        }

        return ABRT_Success;
      }

      // If this is an unbundling action use it as is for each CUDA toolchain.
      if (auto *UA = dyn_cast<OffloadUnbundlingJobAction>(HostAction)) {

        // If -fgpu-rdc is disabled, should not unbundle since there is no
        // device code to link.
        if (UA->getType() == types::TY_Object && !Relocatable)
          return ABRT_Inactive;

        CudaDeviceActions.clear();
        auto *IA = cast<InputAction>(UA->getInputs().back());
        std::string FileName = IA->getInputArg().getAsString(Args);
        // Check if the type of the file is the same as the action. Do not
        // unbundle it if it is not. Do not unbundle .so files, for example,
        // which are not object files. Files with extension ".lib" is classified
        // as TY_Object but they are actually archives, therefore should not be
        // unbundled here as objects. They will be handled at other places.
        const StringRef LibFileExt = ".lib";
        if (IA->getType() == types::TY_Object &&
            (!llvm::sys::path::has_extension(FileName) ||
             types::lookupTypeForExtension(
                 llvm::sys::path::extension(FileName).drop_front()) !=
                 types::TY_Object ||
             llvm::sys::path::extension(FileName) == LibFileExt))
          return ABRT_Inactive;

        for (auto Arch : GpuArchList) {
          CudaDeviceActions.push_back(UA);
          UA->registerDependentActionInfo(ToolChains[0], Arch,
                                          AssociatedOffloadKind);
        }
        IsActive = true;
        return ABRT_Success;
      }

      return IsActive ? ABRT_Success : ABRT_Inactive;
    }

    void appendTopLevelActions(ActionList &AL) override {
      // Utility to append actions to the top level list.
      auto AddTopLevel = [&](Action *A, TargetID TargetID) {
        OffloadAction::DeviceDependences Dep;
        Dep.add(*A, *ToolChains.front(), TargetID, AssociatedOffloadKind);
        AL.push_back(C.MakeAction<OffloadAction>(Dep, A->getType()));
      };

      // If we have a fat binary, add it to the list.
      if (CudaFatBinary) {
        AddTopLevel(CudaFatBinary, CudaArch::UNUSED);
        CudaDeviceActions.clear();
        CudaFatBinary = nullptr;
        return;
      }

      if (CudaDeviceActions.empty())
        return;

      // If we have CUDA actions at this point, that's because we have a have
      // partial compilation, so we should have an action for each GPU
      // architecture.
      assert(CudaDeviceActions.size() == GpuArchList.size() &&
             "Expecting one action per GPU architecture.");
      assert(ToolChains.size() == 1 &&
             "Expecting to have a single CUDA toolchain.");
      for (unsigned I = 0, E = GpuArchList.size(); I != E; ++I)
        AddTopLevel(CudaDeviceActions[I], GpuArchList[I]);

      CudaDeviceActions.clear();
    }

    /// Get canonicalized offload arch option. \returns empty StringRef if the
    /// option is invalid.
    virtual StringRef getCanonicalOffloadArch(StringRef Arch) = 0;

    virtual std::optional<std::pair<llvm::StringRef, llvm::StringRef>>
    getConflictOffloadArchCombination(const std::set<StringRef> &GpuArchs) = 0;

    bool initialize() override {
      assert(AssociatedOffloadKind == Action::OFK_Cuda ||
             AssociatedOffloadKind == Action::OFK_HIP);

      // We don't need to support CUDA.
      if (AssociatedOffloadKind == Action::OFK_Cuda &&
          !C.hasOffloadToolChain<Action::OFK_Cuda>())
        return false;

      // We don't need to support HIP.
      if (AssociatedOffloadKind == Action::OFK_HIP &&
          !C.hasOffloadToolChain<Action::OFK_HIP>())
        return false;

      const ToolChain *HostTC = C.getSingleOffloadToolChain<Action::OFK_Host>();
      assert(HostTC && "No toolchain for host compilation.");
      if (HostTC->getTriple().isNVPTX() ||
          HostTC->getTriple().getArch() == llvm::Triple::amdgcn) {
        // We do not support targeting NVPTX/AMDGCN for host compilation. Throw
        // an error and abort pipeline construction early so we don't trip
        // asserts that assume device-side compilation.
        C.getDriver().Diag(diag::err_drv_cuda_host_arch)
            << HostTC->getTriple().getArchName();
        return true;
      }

      ToolChains.push_back(
          AssociatedOffloadKind == Action::OFK_Cuda
              ? C.getSingleOffloadToolChain<Action::OFK_Cuda>()
              : C.getSingleOffloadToolChain<Action::OFK_HIP>());

      CompileHostOnly = C.getDriver().offloadHostOnly();
      EmitLLVM = Args.getLastArg(options::OPT_emit_llvm);
      EmitAsm = Args.getLastArg(options::OPT_S);
      FixedCUID = Args.getLastArgValue(options::OPT_cuid_EQ);
      if (Arg *A = Args.getLastArg(options::OPT_fuse_cuid_EQ)) {
        StringRef UseCUIDStr = A->getValue();
        UseCUID = llvm::StringSwitch<UseCUIDKind>(UseCUIDStr)
                      .Case("hash", CUID_Hash)
                      .Case("random", CUID_Random)
                      .Case("none", CUID_None)
                      .Default(CUID_Invalid);
        if (UseCUID == CUID_Invalid) {
          C.getDriver().Diag(diag::err_drv_invalid_value)
              << A->getAsString(Args) << UseCUIDStr;
          C.setContainsError();
          return true;
        }
      }

      // --offload and --offload-arch options are mutually exclusive.
      if (Args.hasArgNoClaim(options::OPT_offload_EQ) &&
          Args.hasArgNoClaim(options::OPT_offload_arch_EQ,
                             options::OPT_no_offload_arch_EQ)) {
        C.getDriver().Diag(diag::err_opt_not_valid_with_opt) << "--offload-arch"
                                                             << "--offload";
      }

      // Collect all offload arch parameters, removing duplicates.
      std::set<StringRef> GpuArchs;
      bool Error = false;
      for (Arg *A : Args) {
        if (!(A->getOption().matches(options::OPT_offload_arch_EQ) ||
              A->getOption().matches(options::OPT_no_offload_arch_EQ)))
          continue;
        A->claim();

        for (StringRef ArchStr : llvm::split(A->getValue(), ",")) {
          if (A->getOption().matches(options::OPT_no_offload_arch_EQ) &&
              ArchStr == "all") {
            GpuArchs.clear();
          } else if (ArchStr == "native") {
            const ToolChain &TC = *ToolChains.front();
            auto GPUsOrErr = ToolChains.front()->getSystemGPUArchs(Args);
            if (!GPUsOrErr) {
              TC.getDriver().Diag(diag::err_drv_undetermined_gpu_arch)
                  << llvm::Triple::getArchTypeName(TC.getArch())
                  << llvm::toString(GPUsOrErr.takeError()) << "--offload-arch";
              continue;
            }

            for (auto GPU : *GPUsOrErr) {
              GpuArchs.insert(Args.MakeArgString(GPU));
            }
          } else {
            ArchStr = getCanonicalOffloadArch(ArchStr);
            if (ArchStr.empty()) {
              Error = true;
            } else if (A->getOption().matches(options::OPT_offload_arch_EQ))
              GpuArchs.insert(ArchStr);
            else if (A->getOption().matches(options::OPT_no_offload_arch_EQ))
              GpuArchs.erase(ArchStr);
            else
              llvm_unreachable("Unexpected option.");
          }
        }
      }

      auto &&ConflictingArchs = getConflictOffloadArchCombination(GpuArchs);
      if (ConflictingArchs) {
        C.getDriver().Diag(clang::diag::err_drv_bad_offload_arch_combo)
            << ConflictingArchs->first << ConflictingArchs->second;
        C.setContainsError();
        return true;
      }

      // Collect list of GPUs remaining in the set.
      for (auto Arch : GpuArchs)
        GpuArchList.push_back(Arch.data());

      // Default to sm_20 which is the lowest common denominator for
      // supported GPUs.  sm_20 code should work correctly, if
      // suboptimally, on all newer GPUs.
      if (GpuArchList.empty()) {
        if (ToolChains.front()->getTriple().isSPIRV())
          GpuArchList.push_back(CudaArch::Generic);
        else
          GpuArchList.push_back(DefaultCudaArch);
      }

      return Error;
    }
  };

  /// \brief CUDA action builder. It injects device code in the host backend
  /// action.
  class CudaActionBuilder final : public CudaActionBuilderBase {
  public:
    CudaActionBuilder(Compilation &C, DerivedArgList &Args,
                      const Driver::InputList &Inputs)
        : CudaActionBuilderBase(C, Args, Inputs, Action::OFK_Cuda) {
      DefaultCudaArch = CudaArch::SM_35;
    }

    StringRef getCanonicalOffloadArch(StringRef ArchStr) override {
      CudaArch Arch = StringToCudaArch(ArchStr);
      if (Arch == CudaArch::UNKNOWN || !IsNVIDIAGpuArch(Arch)) {
        C.getDriver().Diag(clang::diag::err_drv_cuda_bad_gpu_arch) << ArchStr;
        return StringRef();
      }
      return CudaArchToString(Arch);
    }

    std::optional<std::pair<llvm::StringRef, llvm::StringRef>>
    getConflictOffloadArchCombination(
        const std::set<StringRef> &GpuArchs) override {
      return std::nullopt;
    }

    ActionBuilderReturnCode
    getDeviceDependences(OffloadAction::DeviceDependences &DA,
                         phases::ID CurPhase, phases::ID FinalPhase,
                         PhasesTy &Phases) override {
      if (!IsActive)
        return ABRT_Inactive;

      // If we don't have more CUDA actions, we don't have any dependences to
      // create for the host.
      if (CudaDeviceActions.empty())
        return ABRT_Success;

      assert(CudaDeviceActions.size() == GpuArchList.size() &&
             "Expecting one action per GPU architecture.");
      assert(!CompileHostOnly &&
             "Not expecting CUDA actions in host-only compilation.");

      // If we are generating code for the device or we are in a backend phase,
      // we attempt to generate the fat binary. We compile each arch to ptx and
      // assemble to cubin, then feed the cubin *and* the ptx into a device
      // "link" action, which uses fatbinary to combine these cubins into one
      // fatbin.  The fatbin is then an input to the host action if not in
      // device-only mode.
      if (CompileDeviceOnly || CurPhase == phases::Backend) {
        ActionList DeviceActions;
        for (unsigned I = 0, E = GpuArchList.size(); I != E; ++I) {
          // Produce the device action from the current phase up to the assemble
          // phase.
          for (auto Ph : Phases) {
            // Skip the phases that were already dealt with.
            if (Ph < CurPhase)
              continue;
            // We have to be consistent with the host final phase.
            if (Ph > FinalPhase)
              break;

            CudaDeviceActions[I] = C.getDriver().ConstructPhaseAction(
                C, Args, Ph, CudaDeviceActions[I], Action::OFK_Cuda);

            if (Ph == phases::Assemble)
              break;
          }

          // If we didn't reach the assemble phase, we can't generate the fat
          // binary. We don't need to generate the fat binary if we are not in
          // device-only mode.
          if (!isa<AssembleJobAction>(CudaDeviceActions[I]) ||
              CompileDeviceOnly)
            continue;

          Action *AssembleAction = CudaDeviceActions[I];
          assert(AssembleAction->getType() == types::TY_Object);
          assert(AssembleAction->getInputs().size() == 1);

          Action *BackendAction = AssembleAction->getInputs()[0];
          assert(BackendAction->getType() == types::TY_PP_Asm);

          for (auto &A : {AssembleAction, BackendAction}) {
            OffloadAction::DeviceDependences DDep;
            DDep.add(*A, *ToolChains.front(), GpuArchList[I], Action::OFK_Cuda);
            DeviceActions.push_back(
                C.MakeAction<OffloadAction>(DDep, A->getType()));
          }
        }

        // We generate the fat binary if we have device input actions.
        if (!DeviceActions.empty()) {
          CudaFatBinary =
              C.MakeAction<LinkJobAction>(DeviceActions, types::TY_CUDA_FATBIN);

          if (!CompileDeviceOnly) {
            DA.add(*CudaFatBinary, *ToolChains.front(), /*BoundArch=*/nullptr,
                   Action::OFK_Cuda);
            // Clear the fat binary, it is already a dependence to an host
            // action.
            CudaFatBinary = nullptr;
          }

          // Remove the CUDA actions as they are already connected to an host
          // action or fat binary.
          CudaDeviceActions.clear();
        }

        // We avoid creating host action in device-only mode.
        return CompileDeviceOnly ? ABRT_Ignore_Host : ABRT_Success;
      } else if (CurPhase > phases::Backend) {
        // If we are past the backend phase and still have a device action, we
        // don't have to do anything as this action is already a device
        // top-level action.
        return ABRT_Success;
      }

      assert(CurPhase < phases::Backend && "Generating single CUDA "
                                           "instructions should only occur "
                                           "before the backend phase!");

      // By default, we produce an action for each device arch.
      for (Action *&A : CudaDeviceActions)
        A = C.getDriver().ConstructPhaseAction(C, Args, CurPhase, A);

      return ABRT_Success;
    }
  };
  /// \brief HIP action builder. It injects device code in the host backend
  /// action.
  class HIPActionBuilder final : public CudaActionBuilderBase {
    /// The linker inputs obtained for each device arch.
    SmallVector<ActionList, 8> DeviceLinkerInputs;
    // The default bundling behavior depends on the type of output, therefore
    // BundleOutput needs to be tri-value: None, true, or false.
    // Bundle code objects except --no-gpu-output is specified for device
    // only compilation. Bundle other type of output files only if
    // --gpu-bundle-output is specified for device only compilation.
    std::optional<bool> BundleOutput;
    std::optional<bool> EmitReloc;

  public:
    HIPActionBuilder(Compilation &C, DerivedArgList &Args,
                     const Driver::InputList &Inputs)
        : CudaActionBuilderBase(C, Args, Inputs, Action::OFK_HIP) {

      DefaultCudaArch = CudaArch::GFX906;

      if (Args.hasArg(options::OPT_fhip_emit_relocatable,
                      options::OPT_fno_hip_emit_relocatable)) {
        EmitReloc = Args.hasFlag(options::OPT_fhip_emit_relocatable,
                                 options::OPT_fno_hip_emit_relocatable, false);

        if (*EmitReloc) {
          if (Relocatable) {
            C.getDriver().Diag(diag::err_opt_not_valid_with_opt)
                << "-fhip-emit-relocatable"
                << "-fgpu-rdc";
          }

          if (!CompileDeviceOnly) {
            C.getDriver().Diag(diag::err_opt_not_valid_without_opt)
                << "-fhip-emit-relocatable"
                << "--cuda-device-only";
          }
        }
      }

      if (Args.hasArg(options::OPT_gpu_bundle_output,
                      options::OPT_no_gpu_bundle_output))
        BundleOutput = Args.hasFlag(options::OPT_gpu_bundle_output,
                                    options::OPT_no_gpu_bundle_output, true) &&
                       (!EmitReloc || !*EmitReloc);
    }

    bool canUseBundlerUnbundler() const override { return true; }

    StringRef getCanonicalOffloadArch(StringRef IdStr) override {
      llvm::StringMap<bool> Features;
      // getHIPOffloadTargetTriple() is known to return valid value as it has
      // been called successfully in the CreateOffloadingDeviceToolChains().
      auto ArchStr = parseTargetID(
          *getHIPOffloadTargetTriple(C.getDriver(), C.getInputArgs()), IdStr,
          &Features);
      if (!ArchStr) {
        C.getDriver().Diag(clang::diag::err_drv_bad_target_id) << IdStr;
        C.setContainsError();
        return StringRef();
      }
      auto CanId = getCanonicalTargetID(*ArchStr, Features);
      return Args.MakeArgStringRef(CanId);
    };

    std::optional<std::pair<llvm::StringRef, llvm::StringRef>>
    getConflictOffloadArchCombination(
        const std::set<StringRef> &GpuArchs) override {
      return getConflictTargetIDCombination(GpuArchs);
    }

    ActionBuilderReturnCode
    getDeviceDependences(OffloadAction::DeviceDependences &DA,
                         phases::ID CurPhase, phases::ID FinalPhase,
                         PhasesTy &Phases) override {
      if (!IsActive)
        return ABRT_Inactive;

      // amdgcn does not support linking of object files, therefore we skip
      // backend and assemble phases to output LLVM IR. Except for generating
      // non-relocatable device code, where we generate fat binary for device
      // code and pass to host in Backend phase.
      if (CudaDeviceActions.empty())
        return ABRT_Success;

      assert(((CurPhase == phases::Link && Relocatable) ||
              CudaDeviceActions.size() == GpuArchList.size()) &&
             "Expecting one action per GPU architecture.");
      assert(!CompileHostOnly &&
             "Not expecting HIP actions in host-only compilation.");

      bool ShouldLink = !EmitReloc || !*EmitReloc;

      if (!Relocatable && CurPhase == phases::Backend && !EmitLLVM &&
          !EmitAsm && ShouldLink) {
        // If we are in backend phase, we attempt to generate the fat binary.
        // We compile each arch to IR and use a link action to generate code
        // object containing ISA. Then we use a special "link" action to create
        // a fat binary containing all the code objects for different GPU's.
        // The fat binary is then an input to the host action.
        for (unsigned I = 0, E = GpuArchList.size(); I != E; ++I) {
          if (C.getDriver().isUsingLTO(/*IsOffload=*/true)) {
            // When LTO is enabled, skip the backend and assemble phases and
            // use lld to link the bitcode.
            ActionList AL;
            AL.push_back(CudaDeviceActions[I]);
            // Create a link action to link device IR with device library
            // and generate ISA.
            CudaDeviceActions[I] =
                C.MakeAction<LinkJobAction>(AL, types::TY_Image);
          } else {
            // When LTO is not enabled, we follow the conventional
            // compiler phases, including backend and assemble phases.
            ActionList AL;
            Action *BackendAction = nullptr;
            if (ToolChains.front()->getTriple().isSPIRV()) {
              // Emit LLVM bitcode for SPIR-V targets. SPIR-V device tool chain
              // (HIPSPVToolChain) runs post-link LLVM IR passes.
              types::ID Output = Args.hasArg(options::OPT_S)
                                     ? types::TY_LLVM_IR
                                     : types::TY_LLVM_BC;
              BackendAction =
                  C.MakeAction<BackendJobAction>(CudaDeviceActions[I], Output);
            } else
              BackendAction = C.getDriver().ConstructPhaseAction(
                  C, Args, phases::Backend, CudaDeviceActions[I],
                  AssociatedOffloadKind);
            auto AssembleAction = C.getDriver().ConstructPhaseAction(
                C, Args, phases::Assemble, BackendAction,
                AssociatedOffloadKind);
            AL.push_back(AssembleAction);
            // Create a link action to link device IR with device library
            // and generate ISA.
            CudaDeviceActions[I] =
                C.MakeAction<LinkJobAction>(AL, types::TY_Image);
          }

          // OffloadingActionBuilder propagates device arch until an offload
          // action. Since the next action for creating fatbin does
          // not have device arch, whereas the above link action and its input
          // have device arch, an offload action is needed to stop the null
          // device arch of the next action being propagated to the above link
          // action.
          OffloadAction::DeviceDependences DDep;
          DDep.add(*CudaDeviceActions[I], *ToolChains.front(), GpuArchList[I],
                   AssociatedOffloadKind);
          CudaDeviceActions[I] = C.MakeAction<OffloadAction>(
              DDep, CudaDeviceActions[I]->getType());
        }

        if (!CompileDeviceOnly || !BundleOutput || *BundleOutput) {
          // Create HIP fat binary with a special "link" action.
          CudaFatBinary = C.MakeAction<LinkJobAction>(CudaDeviceActions,
                                                      types::TY_HIP_FATBIN);

          if (!CompileDeviceOnly) {
            DA.add(*CudaFatBinary, *ToolChains.front(), /*BoundArch=*/nullptr,
                   AssociatedOffloadKind);
            // Clear the fat binary, it is already a dependence to an host
            // action.
            CudaFatBinary = nullptr;
          }

          // Remove the CUDA actions as they are already connected to an host
          // action or fat binary.
          CudaDeviceActions.clear();
        }

        return CompileDeviceOnly ? ABRT_Ignore_Host : ABRT_Success;
      } else if (CurPhase == phases::Link) {
        if (!ShouldLink)
          return ABRT_Success;
        // Save CudaDeviceActions to DeviceLinkerInputs for each GPU subarch.
        // This happens to each device action originated from each input file.
        // Later on, device actions in DeviceLinkerInputs are used to create
        // device link actions in appendLinkDependences and the created device
        // link actions are passed to the offload action as device dependence.
        DeviceLinkerInputs.resize(CudaDeviceActions.size());
        auto LI = DeviceLinkerInputs.begin();
        for (auto *A : CudaDeviceActions) {
          LI->push_back(A);
          ++LI;
        }

        // We will pass the device action as a host dependence, so we don't
        // need to do anything else with them.
        CudaDeviceActions.clear();
        return CompileDeviceOnly ? ABRT_Ignore_Host : ABRT_Success;
      }

      // By default, we produce an action for each device arch.
      for (Action *&A : CudaDeviceActions) {
        A = C.getDriver().ConstructPhaseAction(C, Args, CurPhase, A,
                                               AssociatedOffloadKind);
      }

      if (CompileDeviceOnly && CurPhase == FinalPhase && BundleOutput &&
          *BundleOutput) {
        for (unsigned I = 0, E = GpuArchList.size(); I != E; ++I) {
          OffloadAction::DeviceDependences DDep;
          DDep.add(*CudaDeviceActions[I], *ToolChains.front(), GpuArchList[I],
                   AssociatedOffloadKind);
          CudaDeviceActions[I] = C.MakeAction<OffloadAction>(
              DDep, CudaDeviceActions[I]->getType());
        }
        CudaFatBinary =
            C.MakeAction<OffloadBundlingJobAction>(CudaDeviceActions);
        CudaDeviceActions.clear();
      }

      return (CompileDeviceOnly &&
              (CurPhase == FinalPhase ||
               (!ShouldLink && CurPhase == phases::Assemble)))
                 ? ABRT_Ignore_Host
                 : ABRT_Success;
    }

    void appendLinkDeviceActions(ActionList &AL) override {
      if (DeviceLinkerInputs.size() == 0)
        return;

      assert(DeviceLinkerInputs.size() == GpuArchList.size() &&
             "Linker inputs and GPU arch list sizes do not match.");

      ActionList Actions;
      unsigned I = 0;
      // Append a new link action for each device.
      // Each entry in DeviceLinkerInputs corresponds to a GPU arch.
      for (auto &LI : DeviceLinkerInputs) {

        types::ID Output = Args.hasArg(options::OPT_emit_llvm)
                                   ? types::TY_LLVM_BC
                                   : types::TY_Image;

        auto *DeviceLinkAction = C.MakeAction<LinkJobAction>(LI, Output);
        // Linking all inputs for the current GPU arch.
        // LI contains all the inputs for the linker.
        OffloadAction::DeviceDependences DeviceLinkDeps;
        DeviceLinkDeps.add(*DeviceLinkAction, *ToolChains[0],
            GpuArchList[I], AssociatedOffloadKind);
        Actions.push_back(C.MakeAction<OffloadAction>(
            DeviceLinkDeps, DeviceLinkAction->getType()));
        ++I;
      }
      DeviceLinkerInputs.clear();

      // If emitting LLVM, do not generate final host/device compilation action
      if (Args.hasArg(options::OPT_emit_llvm)) {
          AL.append(Actions);
          return;
      }

      // Create a host object from all the device images by embedding them
      // in a fat binary for mixed host-device compilation. For device-only
      // compilation, creates a fat binary.
      OffloadAction::DeviceDependences DDeps;
      if (!CompileDeviceOnly || !BundleOutput || *BundleOutput) {
        auto *TopDeviceLinkAction = C.MakeAction<LinkJobAction>(
            Actions,
            CompileDeviceOnly ? types::TY_HIP_FATBIN : types::TY_Object);
        DDeps.add(*TopDeviceLinkAction, *ToolChains[0], nullptr,
                  AssociatedOffloadKind);
        // Offload the host object to the host linker.
        AL.push_back(
            C.MakeAction<OffloadAction>(DDeps, TopDeviceLinkAction->getType()));
      } else {
        AL.append(Actions);
      }
    }

    Action* appendLinkHostActions(ActionList &AL) override { return AL.back(); }

    void appendLinkDependences(OffloadAction::DeviceDependences &DA) override {}
  };

  /// OpenMP action builder. The host bitcode is passed to the device frontend
  /// and all the device linked images are passed to the host link phase.
  class OpenMPActionBuilder final : public DeviceActionBuilder {
    /// The OpenMP actions for the current input.
    ActionList OpenMPDeviceActions;

    bool CompileHostOnly = false;
    bool CompileDeviceOnly = false;

    /// List of GPU architectures to use in this compilation.
    SmallVector<TargetID, 4> GpuArchList;

    /// The linker inputs obtained for each toolchain.
    SmallVector<ActionList, 8> DeviceLinkerInputs;

  public:
    OpenMPActionBuilder(Compilation &C, DerivedArgList &Args,
                        const Driver::InputList &Inputs)
        : DeviceActionBuilder(C, Args, Inputs, Action::OFK_OpenMP) {}

    ActionBuilderReturnCode
    getDeviceDependences(OffloadAction::DeviceDependences &DA,
                         phases::ID CurPhase, phases::ID FinalPhase,
                         PhasesTy &Phases) override {
      if (OpenMPDeviceActions.empty())
        return ABRT_Inactive;

      // We should always have an action for each input.
      assert(OpenMPDeviceActions.size() == ToolChains.size() &&
             "Number of OpenMP actions and toolchains do not match.");

      // The host only depends on device action in the linking phase, when all
      // the device images have to be embedded in the host image.
      if (CurPhase == phases::Link) {
        assert(ToolChains.size() == DeviceLinkerInputs.size() &&
               "Toolchains and linker inputs sizes do not match.");
        auto LI = DeviceLinkerInputs.begin();
        for (auto *A : OpenMPDeviceActions) {
          LI->push_back(A);
          ++LI;
        }

        // We passed the device action as a host dependence, so we don't need to
        // do anything else with them.
        OpenMPDeviceActions.clear();
        return CompileDeviceOnly ? ABRT_Ignore_Host : ABRT_Success;
      }

      bool LastActionIsCompile = false;
      // By default, we produce an action for each device arch.
      for (unsigned I = 0; I < ToolChains.size(); ++I) {
        Action *&A = OpenMPDeviceActions[I];
        // AMDGPU does not support linking of object files, so we skip
        // assemble and backend actions to produce LLVM IR.
        if (ToolChains[I]->getTriple().isAMDGCN() &&
            (CurPhase == phases::Assemble || CurPhase == phases::Backend))
          continue;
        A = C.getDriver().ConstructPhaseAction(C, Args, CurPhase, A,
                                               Action::OFK_OpenMP);
        LastActionIsCompile =
            (A->getKind() == Action::ActionClass::CompileJobClass);
      }
      return (CompileDeviceOnly && LastActionIsCompile) ? ABRT_Ignore_Host
                                                        : ABRT_Success;
    }

    ActionBuilderReturnCode addDeviceDependences(Action *HostAction) override {

      // If this is an input action replicate it for each OpenMP toolchain.
      if (auto *IA = dyn_cast<InputAction>(HostAction)) {
        OpenMPDeviceActions.clear();
        for (unsigned I = 0; I < ToolChains.size(); ++I) {
          OpenMPDeviceActions.push_back(C.MakeAction<InputAction>(
              IA->getInputArg(), IA->getType(), GpuArchList[I].ID));
        }
        return ABRT_Success;
      }

      // If this is an unbundling action use it as is for each OpenMP toolchain.
      if (auto *UA = dyn_cast<OffloadUnbundlingJobAction>(HostAction)) {
        OpenMPDeviceActions.clear();
        auto *IA = cast<InputAction>(UA->getInputs().back());
        std::string FileName = IA->getInputArg().getAsString(Args);
        // Check if the type of the file is the same as the action. Do not
        // unbundle it if it is not. Do not unbundle .so files, for example,
        // which are not object files.

        // TODO(JAN): Create new file type for archive (TY_Archive),
        // but it would likely touch a lot of code (currently 32
        // places in 9 files), because anywhere TY_Object is checked,
        // a check for TY_Archive would have to be added.

        if (IA->getType() == types::TY_Object) {
          if (llvm::sys::path::has_extension(FileName)) {
            StringRef Extension =
                llvm::sys::path::extension(FileName).drop_front();
            if ((types::lookupTypeForExtension(Extension) !=
                 types::TY_Object) &&
                Extension != "a") {
              return ABRT_Inactive;
            }
          } else {
            return ABRT_Inactive;
          }
        }

        for (unsigned I = 0; I < ToolChains.size(); ++I) {
          OpenMPDeviceActions.push_back(UA);
          UA->registerDependentActionInfo(ToolChains[I],
                                          /*BoundArch=*/GpuArchList[I].ID,
                                          Action::OFK_OpenMP);
        }
        return ABRT_Success;
      }

      // When generating code for OpenMP we use the host compile phase result as
      // a dependence to the device compile phase so that it can learn what
      // declarations should be emitted. However, this is not the only use for
      // the host action, so we prevent it from being collapsed.
      if (isa<CompileJobAction>(HostAction)) {
        HostAction->setCannotBeCollapsedWithNextDependentAction();
        assert(ToolChains.size() == OpenMPDeviceActions.size() &&
               "Toolchains and device action sizes do not match.");
        OffloadAction::HostDependence HDep(
            *HostAction, *C.getSingleOffloadToolChain<Action::OFK_Host>(),
            /*BoundArch=*/nullptr, Action::OFK_OpenMP);
        auto TC = ToolChains.begin();
        unsigned arch_count = 0;
        for (Action *&A : OpenMPDeviceActions) {
          assert(isa<CompileJobAction>(A));
          OffloadAction::DeviceDependences DDep;
          DDep.add(*A, **TC, GpuArchList[arch_count++].ID, Action::OFK_OpenMP);
          A = C.MakeAction<OffloadAction>(HDep, DDep);
          ++TC;
        }
      }
      return ABRT_Success;
    }

    void appendTopLevelActions(ActionList &AL) override {
      if (OpenMPDeviceActions.empty())
        return;

      // We should always have an action for each input.
      assert(OpenMPDeviceActions.size() == ToolChains.size() &&
             "Number of OpenMP actions and toolchains do not match.");

      unsigned arch_count = 0;
      // Append all device actions followed by the proper offload action.
      auto TI = ToolChains.begin();
      for (auto *A : OpenMPDeviceActions) {
        OffloadAction::DeviceDependences Dep;
        Dep.add(*A, **TI, /*BoundArch=*/GpuArchList[arch_count++].ID,
                Action::OFK_OpenMP);
        AL.push_back(C.MakeAction<OffloadAction>(Dep, A->getType()));
        ++TI;
      }
      // We no longer need the action stored in this builder.
      OpenMPDeviceActions.clear();
    }

    void appendLinkDeviceActions(ActionList &AL) override {
      assert(ToolChains.size() == DeviceLinkerInputs.size() &&
             "Toolchains and linker inputs sizes do not match.");
      // Append a new link action for each device.
      auto TC = ToolChains.begin();
      unsigned arch_count = 0;
      for (auto &LI : DeviceLinkerInputs) {
        auto *DeviceLinkAction =
            C.MakeAction<LinkJobAction>(LI, types::TY_Image);
        OffloadAction::DeviceDependences DeviceLinkDeps;
        DeviceLinkDeps.add(*DeviceLinkAction, **TC,
                           GpuArchList[arch_count++].ID, Action::OFK_OpenMP);
        AL.push_back(C.MakeAction<OffloadAction>(DeviceLinkDeps,
                                                 DeviceLinkAction->getType()));
        ++TC;
      }
      DeviceLinkerInputs.clear();
    }

    Action* appendLinkHostActions(ActionList &AL) override {
      // Create wrapper bitcode from the result of device link actions and compile
      // it to an object which will be added to the host link command.
      auto *BC = C.MakeAction<OffloadWrapperJobAction>(AL, types::TY_LLVM_BC);
      auto *ASM = C.MakeAction<BackendJobAction>(BC, types::TY_PP_Asm);
      return C.MakeAction<AssembleJobAction>(ASM, types::TY_Object);
    }

    void appendLinkDependences(OffloadAction::DeviceDependences &DA) override {}

    bool initialize() override {
      if (Arg *cu_dev_only =
              C.getInputArgs().getLastArg(options::OPT_offload_device_only)) {
        cu_dev_only->claim();
        CompileDeviceOnly = true;
        // TODO: Check emitting IR for OpenMP when cuda-device-only is set
      }
      // Get the OpenMP toolchains. If we don't get any, the action builder will
      // know there is nothing to do related to OpenMP offloading.
      auto OpenMPTCRange = C.getOffloadToolChains<Action::OFK_OpenMP>();
      for (auto TI = OpenMPTCRange.first, TE = OpenMPTCRange.second; TI != TE;
           ++TI) {
        GpuArchList.push_back(
            TI->second->getTriple().getEnvironmentName().data());
        ToolChains.push_back(TI->second);
      }

      DeviceLinkerInputs.resize(ToolChains.size());
      return false;
    }

    bool canUseBundlerUnbundler() const override {
      // OpenMP should use bundled files whenever possible.
      return true;
    }
  };

  ///
  /// TODO: Add the implementation for other specialized builders here.
  ///

  /// Specialized builders being used by this offloading action builder.
  SmallVector<DeviceActionBuilder *, 4> SpecializedBuilders;

  /// Flag set to true if all valid builders allow file bundling/unbundling.
  bool CanUseBundler;

public:
  OffloadingActionBuilder(Compilation &C, DerivedArgList &Args,
                          const Driver::InputList &Inputs)
      : C(C) {
    // Create a specialized builder for each device toolchain.

    IsValid = true;

    // Create a specialized builder for CUDA.
    SpecializedBuilders.push_back(new CudaActionBuilder(C, Args, Inputs));

    // Create a specialized builder for HIP.
    SpecializedBuilders.push_back(new HIPActionBuilder(C, Args, Inputs));

    // Create a specialized builder for OpenMP.
    SpecializedBuilders.push_back(new OpenMPActionBuilder(C, Args, Inputs));

    //
    // TODO: Build other specialized builders here.
    //

    // Initialize all the builders, keeping track of errors. If all valid
    // builders agree that we can use bundling, set the flag to true.
    unsigned ValidBuilders = 0u;
    unsigned ValidBuildersSupportingBundling = 0u;
    for (auto *SB : SpecializedBuilders) {
      IsValid = IsValid && !SB->initialize();

      // Update the counters if the builder is valid.
      if (SB->isValid()) {
        ++ValidBuilders;
        if (SB->canUseBundlerUnbundler())
          ++ValidBuildersSupportingBundling;
      }
    }
    CanUseBundler =
        ValidBuilders && ValidBuilders == ValidBuildersSupportingBundling;
  }

  ~OffloadingActionBuilder() {
    for (auto *SB : SpecializedBuilders)
      delete SB;
  }

  /// Record a host action and its originating input argument.
  void recordHostAction(Action *HostAction, const Arg *InputArg) {
    assert(HostAction && "Invalid host action");
    assert(InputArg && "Invalid input argument");
    auto Loc = HostActionToInputArgMap.find(HostAction);
    if (Loc == HostActionToInputArgMap.end())
      HostActionToInputArgMap[HostAction] = InputArg;
    assert(HostActionToInputArgMap[HostAction] == InputArg &&
           "host action mapped to multiple input arguments");
  }

  /// Generate an action that adds device dependences (if any) to a host action.
  /// If no device dependence actions exist, just return the host action \a
  /// HostAction. If an error is found or if no builder requires the host action
  /// to be generated, return nullptr.
  Action *
  addDeviceDependencesToHostAction(Action *HostAction, const Arg *InputArg,
                                   phases::ID CurPhase, phases::ID FinalPhase,
                                   DeviceActionBuilder::PhasesTy &Phases) {
    if (!IsValid)
      return nullptr;

    if (SpecializedBuilders.empty())
      return HostAction;

    assert(HostAction && "Invalid host action!");
    recordHostAction(HostAction, InputArg);

    OffloadAction::DeviceDependences DDeps;
    // Check if all the programming models agree we should not emit the host
    // action. Also, keep track of the offloading kinds employed.
    auto &OffloadKind = InputArgToOffloadKindMap[InputArg];
    unsigned InactiveBuilders = 0u;
    unsigned IgnoringBuilders = 0u;
    for (auto *SB : SpecializedBuilders) {
      if (!SB->isValid()) {
        ++InactiveBuilders;
        continue;
      }
      auto RetCode =
          SB->getDeviceDependences(DDeps, CurPhase, FinalPhase, Phases);

      // If the builder explicitly says the host action should be ignored,
      // we need to increment the variable that tracks the builders that request
      // the host object to be ignored.
      if (RetCode == DeviceActionBuilder::ABRT_Ignore_Host)
        ++IgnoringBuilders;

      // Unless the builder was inactive for this action, we have to record the
      // offload kind because the host will have to use it.
      if (RetCode != DeviceActionBuilder::ABRT_Inactive)
        OffloadKind |= SB->getAssociatedOffloadKind();
    }

    // If all builders agree that the host object should be ignored, just return
    // nullptr.
    if (IgnoringBuilders &&
        SpecializedBuilders.size() == (InactiveBuilders + IgnoringBuilders))
      return nullptr;

    if (DDeps.getActions().empty())
      return HostAction;

    // We have dependences we need to bundle together. We use an offload action
    // for that.
    OffloadAction::HostDependence HDep(
        *HostAction, *C.getSingleOffloadToolChain<Action::OFK_Host>(),
        /*BoundArch=*/nullptr, DDeps);
    return C.MakeAction<OffloadAction>(HDep, DDeps);
  }

  /// Generate an action that adds a host dependence to a device action. The
  /// results will be kept in this action builder. Return true if an error was
  /// found.
  bool addHostDependenceToDeviceActions(Action *&HostAction,
                                        const Arg *InputArg) {
    if (!IsValid)
      return true;

    recordHostAction(HostAction, InputArg);

    // If we are supporting bundling/unbundling and the current action is an
    // input action of non-source file, we replace the host action by the
    // unbundling action. The bundler tool has the logic to detect if an input
    // is a bundle or not and if the input is not a bundle it assumes it is a
    // host file. Therefore it is safe to create an unbundling action even if
    // the input is not a bundle.
    if (CanUseBundler && isa<InputAction>(HostAction) &&
        InputArg->getOption().getKind() == llvm::opt::Option::InputClass &&
        (!types::isSrcFile(HostAction->getType()) ||
         HostAction->getType() == types::TY_PP_HIP)) {
      auto UnbundlingHostAction =
          C.MakeAction<OffloadUnbundlingJobAction>(HostAction);
      UnbundlingHostAction->registerDependentActionInfo(
          C.getSingleOffloadToolChain<Action::OFK_Host>(),
          /*BoundArch=*/StringRef(), Action::OFK_Host);
      HostAction = UnbundlingHostAction;
      recordHostAction(HostAction, InputArg);
    }

    assert(HostAction && "Invalid host action!");

    // Register the offload kinds that are used.
    auto &OffloadKind = InputArgToOffloadKindMap[InputArg];
    for (auto *SB : SpecializedBuilders) {
      if (!SB->isValid())
        continue;

      auto RetCode = SB->addDeviceDependences(HostAction);

      // Host dependences for device actions are not compatible with that same
      // action being ignored.
      assert(RetCode != DeviceActionBuilder::ABRT_Ignore_Host &&
             "Host dependence not expected to be ignored.!");

      // Unless the builder was inactive for this action, we have to record the
      // offload kind because the host will have to use it.
      if (RetCode != DeviceActionBuilder::ABRT_Inactive)
        OffloadKind |= SB->getAssociatedOffloadKind();
    }

    // Do not use unbundler if the Host does not depend on device action.
    if (OffloadKind == Action::OFK_None && CanUseBundler)
      if (auto *UA = dyn_cast<OffloadUnbundlingJobAction>(HostAction))
        HostAction = UA->getInputs().back();

    return false;
  }

  /// Add the offloading top level actions to the provided action list. This
  /// function can replace the host action by a bundling action if the
  /// programming models allow it.
  bool appendTopLevelActions(ActionList &AL, Action *HostAction,
                             const Arg *InputArg) {
    if (HostAction)
      recordHostAction(HostAction, InputArg);

    // Get the device actions to be appended.
    ActionList OffloadAL;
    for (auto *SB : SpecializedBuilders) {
      if (!SB->isValid())
        continue;
      SB->appendTopLevelActions(OffloadAL);
    }

    // If we can use the bundler, replace the host action by the bundling one in
    // the resulting list. Otherwise, just append the device actions. For
    // device only compilation, HostAction is a null pointer, therefore only do
    // this when HostAction is not a null pointer.
    if (CanUseBundler && HostAction &&
        HostAction->getType() != types::TY_Nothing && !OffloadAL.empty()) {
      // Add the host action to the list in order to create the bundling action.
      OffloadAL.push_back(HostAction);

      // We expect that the host action was just appended to the action list
      // before this method was called.
      assert(HostAction == AL.back() && "Host action not in the list??");
      HostAction = C.MakeAction<OffloadBundlingJobAction>(OffloadAL);
      recordHostAction(HostAction, InputArg);
      AL.back() = HostAction;
    } else
      AL.append(OffloadAL.begin(), OffloadAL.end());

    // Propagate to the current host action (if any) the offload information
    // associated with the current input.
    if (HostAction)
      HostAction->propagateHostOffloadInfo(InputArgToOffloadKindMap[InputArg],
                                           /*BoundArch=*/nullptr);
    return false;
  }

  void appendDeviceLinkActions(ActionList &AL) {
    for (DeviceActionBuilder *SB : SpecializedBuilders) {
      if (!SB->isValid())
        continue;
      SB->appendLinkDeviceActions(AL);
    }
  }

  Action *makeHostLinkAction() {
    // Build a list of device linking actions.
    ActionList DeviceAL;
    appendDeviceLinkActions(DeviceAL);
    if (DeviceAL.empty())
      return nullptr;

    // Let builders add host linking actions.
    Action* HA = nullptr;
    for (DeviceActionBuilder *SB : SpecializedBuilders) {
      if (!SB->isValid())
        continue;
      HA = SB->appendLinkHostActions(DeviceAL);
      // This created host action has no originating input argument, therefore
      // needs to set its offloading kind directly.
      if (HA)
        HA->propagateHostOffloadInfo(SB->getAssociatedOffloadKind(),
                                     /*BoundArch=*/nullptr);
    }
    return HA;
  }

  /// Processes the host linker action. This currently consists of replacing it
  /// with an offload action if there are device link objects and propagate to
  /// the host action all the offload kinds used in the current compilation. The
  /// resulting action is returned.
  Action *processHostLinkAction(Action *HostAction) {
    // Add all the dependences from the device linking actions.
    OffloadAction::DeviceDependences DDeps;
    for (auto *SB : SpecializedBuilders) {
      if (!SB->isValid())
        continue;

      SB->appendLinkDependences(DDeps);
    }

    // Calculate all the offload kinds used in the current compilation.
    unsigned ActiveOffloadKinds = 0u;
    for (auto &I : InputArgToOffloadKindMap)
      ActiveOffloadKinds |= I.second;

    // If we don't have device dependencies, we don't have to create an offload
    // action.
    if (DDeps.getActions().empty()) {
      // Set all the active offloading kinds to the link action. Given that it
      // is a link action it is assumed to depend on all actions generated so
      // far.
      HostAction->setHostOffloadInfo(ActiveOffloadKinds,
                                     /*BoundArch=*/nullptr);
      // Propagate active offloading kinds for each input to the link action.
      // Each input may have different active offloading kind.
      for (auto *A : HostAction->inputs()) {
        auto ArgLoc = HostActionToInputArgMap.find(A);
        if (ArgLoc == HostActionToInputArgMap.end())
          continue;
        auto OFKLoc = InputArgToOffloadKindMap.find(ArgLoc->second);
        if (OFKLoc == InputArgToOffloadKindMap.end())
          continue;
        A->propagateHostOffloadInfo(OFKLoc->second, /*BoundArch=*/nullptr);
      }
      return HostAction;
    }

    // Create the offload action with all dependences. When an offload action
    // is created the kinds are propagated to the host action, so we don't have
    // to do that explicitly here.
    OffloadAction::HostDependence HDep(
        *HostAction, *C.getSingleOffloadToolChain<Action::OFK_Host>(),
        /*BoundArch*/ nullptr, ActiveOffloadKinds);
    return C.MakeAction<OffloadAction>(HDep, DDeps);
  }
};
} // anonymous namespace.

void Driver::handleArguments(Compilation &C, DerivedArgList &Args,
                             const InputList &Inputs,
                             ActionList &Actions) const {

  // Ignore /Yc/Yu if both /Yc and /Yu passed but with different filenames.
  Arg *YcArg = Args.getLastArg(options::OPT__SLASH_Yc);
  Arg *YuArg = Args.getLastArg(options::OPT__SLASH_Yu);
  if (YcArg && YuArg && strcmp(YcArg->getValue(), YuArg->getValue()) != 0) {
    Diag(clang::diag::warn_drv_ycyu_different_arg_clang_cl);
    Args.eraseArg(options::OPT__SLASH_Yc);
    Args.eraseArg(options::OPT__SLASH_Yu);
    YcArg = YuArg = nullptr;
  }
  if (YcArg && Inputs.size() > 1) {
    Diag(clang::diag::warn_drv_yc_multiple_inputs_clang_cl);
    Args.eraseArg(options::OPT__SLASH_Yc);
    YcArg = nullptr;
  }

  Arg *FinalPhaseArg;
  phases::ID FinalPhase = getFinalPhase(Args, &FinalPhaseArg);

  if (FinalPhase == phases::Link) {
    // Emitting LLVM while linking disabled except in HIPAMD Toolchain
    if (Args.hasArg(options::OPT_emit_llvm) && !Args.hasArg(options::OPT_hip_link))
      Diag(clang::diag::err_drv_emit_llvm_link);
    if (IsCLMode() && LTOMode != LTOK_None &&
        !Args.getLastArgValue(options::OPT_fuse_ld_EQ)
             .equals_insensitive("lld"))
      Diag(clang::diag::err_drv_lto_without_lld);

    // If -dumpdir is not specified, give a default prefix derived from the link
    // output filename. For example, `clang -g -gsplit-dwarf a.c -o x` passes
    // `-dumpdir x-` to cc1. If -o is unspecified, use
    // stem(getDefaultImageName()) (usually stem("a.out") = "a").
    if (!Args.hasArg(options::OPT_dumpdir)) {
      Arg *FinalOutput = Args.getLastArg(options::OPT_o, options::OPT__SLASH_o);
      Arg *Arg = Args.MakeSeparateArg(
          nullptr, getOpts().getOption(options::OPT_dumpdir),
          Args.MakeArgString(
              (FinalOutput ? FinalOutput->getValue()
                           : llvm::sys::path::stem(getDefaultImageName())) +
              "-"));
      Arg->claim();
      Args.append(Arg);
    }
  }

  if (FinalPhase == phases::Preprocess || Args.hasArg(options::OPT__SLASH_Y_)) {
    // If only preprocessing or /Y- is used, all pch handling is disabled.
    // Rather than check for it everywhere, just remove clang-cl pch-related
    // flags here.
    Args.eraseArg(options::OPT__SLASH_Fp);
    Args.eraseArg(options::OPT__SLASH_Yc);
    Args.eraseArg(options::OPT__SLASH_Yu);
    YcArg = YuArg = nullptr;
  }

  unsigned LastPLSize = 0;
  for (auto &I : Inputs) {
    types::ID InputType = I.first;
    const Arg *InputArg = I.second;

    auto PL = types::getCompilationPhases(InputType);
    LastPLSize = PL.size();

    // If the first step comes after the final phase we are doing as part of
    // this compilation, warn the user about it.
    phases::ID InitialPhase = PL[0];
    if (InitialPhase > FinalPhase) {
      if (InputArg->isClaimed())
        continue;

      // Claim here to avoid the more general unused warning.
      InputArg->claim();

      // Suppress all unused style warnings with -Qunused-arguments
      if (Args.hasArg(options::OPT_Qunused_arguments))
        continue;

      // Special case when final phase determined by binary name, rather than
      // by a command-line argument with a corresponding Arg.
      if (CCCIsCPP())
        Diag(clang::diag::warn_drv_input_file_unused_by_cpp)
            << InputArg->getAsString(Args) << getPhaseName(InitialPhase);
      // Special case '-E' warning on a previously preprocessed file to make
      // more sense.
      else if (InitialPhase == phases::Compile &&
               (Args.getLastArg(options::OPT__SLASH_EP,
                                options::OPT__SLASH_P) ||
                Args.getLastArg(options::OPT_E) ||
                Args.getLastArg(options::OPT_M, options::OPT_MM)) &&
               getPreprocessedType(InputType) == types::TY_INVALID)
        Diag(clang::diag::warn_drv_preprocessed_input_file_unused)
            << InputArg->getAsString(Args) << !!FinalPhaseArg
            << (FinalPhaseArg ? FinalPhaseArg->getOption().getName() : "");
      else
        Diag(clang::diag::warn_drv_input_file_unused)
            << InputArg->getAsString(Args) << getPhaseName(InitialPhase)
            << !!FinalPhaseArg
            << (FinalPhaseArg ? FinalPhaseArg->getOption().getName() : "");
      continue;
    }

    if (YcArg) {
      // Add a separate precompile phase for the compile phase.
      if (FinalPhase >= phases::Compile) {
        const types::ID HeaderType = lookupHeaderTypeForSourceType(InputType);
        // Build the pipeline for the pch file.
        Action *ClangClPch = C.MakeAction<InputAction>(*InputArg, HeaderType);
        for (phases::ID Phase : types::getCompilationPhases(HeaderType))
          ClangClPch = ConstructPhaseAction(C, Args, Phase, ClangClPch);
        assert(ClangClPch);
        Actions.push_back(ClangClPch);
        // The driver currently exits after the first failed command.  This
        // relies on that behavior, to make sure if the pch generation fails,
        // the main compilation won't run.
        // FIXME: If the main compilation fails, the PCH generation should
        // probably not be considered successful either.
      }
    }
  }

  // If we are linking, claim any options which are obviously only used for
  // compilation.
  // FIXME: Understand why the last Phase List length is used here.
  if (FinalPhase == phases::Link && LastPLSize == 1) {
    Args.ClaimAllArgs(options::OPT_CompileOnly_Group);
    Args.ClaimAllArgs(options::OPT_cl_compile_Group);
  }
}

void Driver::BuildActions(Compilation &C, DerivedArgList &Args,
                          const InputList &Inputs, ActionList &Actions) const {
  llvm::PrettyStackTraceString CrashInfo("Building compilation actions");

  if (!SuppressMissingInputWarning && Inputs.empty()) {
    Diag(clang::diag::err_drv_no_input_files);
    return;
  }

  Arg *FinalPhaseArg;
  phases::ID FinalPhase = getFinalPhase(Args, &FinalPhaseArg);

  // Diagnose misuse of /Fo.
  if (Arg *A = Args.getLastArg(options::OPT__SLASH_Fo)) {
    StringRef V = A->getValue();
    if (Inputs.size() > 1 && !V.empty() &&
        !llvm::sys::path::is_separator(V.back())) {
      // Check whether /Fo tries to name an output file for multiple inputs.
      Diag(clang::diag::err_drv_out_file_argument_with_multiple_sources)
          << A->getSpelling() << V;
      Args.eraseArg(options::OPT__SLASH_Fo);
    }
  }

  // Diagnose misuse of /Fa.
  if (Arg *A = Args.getLastArg(options::OPT__SLASH_Fa)) {
    StringRef V = A->getValue();
    if (Inputs.size() > 1 && !V.empty() &&
        !llvm::sys::path::is_separator(V.back())) {
      // Check whether /Fa tries to name an asm file for multiple inputs.
      Diag(clang::diag::err_drv_out_file_argument_with_multiple_sources)
          << A->getSpelling() << V;
      Args.eraseArg(options::OPT__SLASH_Fa);
    }
  }

  // Diagnose misuse of /o.
  if (Arg *A = Args.getLastArg(options::OPT__SLASH_o)) {
    if (A->getValue()[0] == '\0') {
      // It has to have a value.
      Diag(clang::diag::err_drv_missing_argument) << A->getSpelling() << 1;
      Args.eraseArg(options::OPT__SLASH_o);
    }
  }

  handleArguments(C, Args, Inputs, Actions);

  bool UseNewOffloadingDriver = Args.hasFlag(
      options::OPT_offload_new_driver, options::OPT_no_offload_new_driver,
      C.isOffloadingHostKind(Action::OFK_OpenMP));

  // Builder to be used to build offloading actions.
  std::unique_ptr<OffloadingActionBuilder> OffloadBuilder =
      !UseNewOffloadingDriver
          ? std::make_unique<OffloadingActionBuilder>(C, Args, Inputs)
          : nullptr;

  // Construct the actions to perform.
  ExtractAPIJobAction *ExtractAPIAction = nullptr;
  ActionList LinkerInputs;
  ActionList MergerInputs;

  for (auto &I : Inputs) {
    types::ID InputType = I.first;
    const Arg *InputArg = I.second;

    auto PL = types::getCompilationPhases(*this, Args, InputType);
    if (PL.empty())
      continue;

    auto FullPL = types::getCompilationPhases(InputType);

    // Build the pipeline for this file.
    Action *Current = C.MakeAction<InputAction>(*InputArg, InputType);

    // Use the current host action in any of the offloading actions, if
    // required.
    if (!UseNewOffloadingDriver)
      if (OffloadBuilder->addHostDependenceToDeviceActions(Current, InputArg))
        break;

    for (phases::ID Phase : PL) {

      // We are done if this step is past what the user requested.
      if (Phase > FinalPhase)
        break;

      // Add any offload action the host action depends on.
      if (!UseNewOffloadingDriver)
        Current = OffloadBuilder->addDeviceDependencesToHostAction(
            Current, InputArg, Phase, PL.back(), FullPL);
      if (!Current)
        break;

      // Queue linker inputs.
      if (Phase == phases::Link) {
        assert(Phase == PL.back() && "linking must be final compilation step.");
        // We don't need to generate additional link commands if emitting AMD
        // bitcode or compiling only for the offload device
        if (!(C.getInputArgs().hasArg(options::OPT_hip_link) &&
              (C.getInputArgs().hasArg(options::OPT_emit_llvm))) &&
            !offloadDeviceOnly())
          LinkerInputs.push_back(Current);
        Current = nullptr;
        break;
      }

      // TODO: Consider removing this because the merged may not end up being
      // the final Phase in the pipeline. Perhaps the merged could just merge
      // and then pass an artifact of some sort to the Link Phase.
      // Queue merger inputs.
      if (Phase == phases::IfsMerge) {
        assert(Phase == PL.back() && "merging must be final compilation step.");
        MergerInputs.push_back(Current);
        Current = nullptr;
        break;
      }

      if (Phase == phases::Precompile && ExtractAPIAction) {
        ExtractAPIAction->addHeaderInput(Current);
        Current = nullptr;
        break;
      }

      // FIXME: Should we include any prior module file outputs as inputs of
      // later actions in the same command line?

      // Otherwise construct the appropriate action.
      Action *NewCurrent = ConstructPhaseAction(C, Args, Phase, Current);

      // We didn't create a new action, so we will just move to the next phase.
      if (NewCurrent == Current)
        continue;

      if (auto *EAA = dyn_cast<ExtractAPIJobAction>(NewCurrent))
        ExtractAPIAction = EAA;

      Current = NewCurrent;

      // Try to build the offloading actions and add the result as a dependency
      // to the host.
      if (UseNewOffloadingDriver)
        Current = BuildOffloadingActions(C, Args, I, Current);
      // Use the current host action in any of the offloading actions, if
      // required.
      else if (OffloadBuilder->addHostDependenceToDeviceActions(Current,
                                                                InputArg))
        break;

      if (Current->getType() == types::TY_Nothing)
        break;
    }

    // If we ended with something, add to the output list.
    if (Current)
      Actions.push_back(Current);

    // Add any top level actions generated for offloading.
    if (!UseNewOffloadingDriver)
      OffloadBuilder->appendTopLevelActions(Actions, Current, InputArg);
    else if (Current)
      Current->propagateHostOffloadInfo(C.getActiveOffloadKinds(),
                                        /*BoundArch=*/nullptr);
  }

  // Add a link action if necessary.

  if (LinkerInputs.empty()) {
    Arg *FinalPhaseArg;
    if (getFinalPhase(Args, &FinalPhaseArg) == phases::Link)
      if (!UseNewOffloadingDriver)
        OffloadBuilder->appendDeviceLinkActions(Actions);
  }

  if (!LinkerInputs.empty()) {
    if (!UseNewOffloadingDriver)
      if (Action *Wrapper = OffloadBuilder->makeHostLinkAction())
        LinkerInputs.push_back(Wrapper);
    Action *LA;
    // Check if this Linker Job should emit a static library.
    if (ShouldEmitStaticLibrary(Args)) {
      LA = C.MakeAction<StaticLibJobAction>(LinkerInputs, types::TY_Image);
    } else if (UseNewOffloadingDriver ||
               Args.hasArg(options::OPT_offload_link)) {
      LA = C.MakeAction<LinkerWrapperJobAction>(LinkerInputs, types::TY_Image);
      LA->propagateHostOffloadInfo(C.getActiveOffloadKinds(),
                                   /*BoundArch=*/nullptr);
    } else {
      LA = C.MakeAction<LinkJobAction>(LinkerInputs, types::TY_Image);
    }
    if (!UseNewOffloadingDriver)
      LA = OffloadBuilder->processHostLinkAction(LA);
    Actions.push_back(LA);
  }

  // Add an interface stubs merge action if necessary.
  if (!MergerInputs.empty())
    Actions.push_back(
        C.MakeAction<IfsMergeJobAction>(MergerInputs, types::TY_Image));

  if (Args.hasArg(options::OPT_emit_interface_stubs)) {
    auto PhaseList = types::getCompilationPhases(
        types::TY_IFS_CPP,
        Args.hasArg(options::OPT_c) ? phases::Compile : phases::IfsMerge);

    ActionList MergerInputs;

    for (auto &I : Inputs) {
      types::ID InputType = I.first;
      const Arg *InputArg = I.second;

      // Currently clang and the llvm assembler do not support generating symbol
      // stubs from assembly, so we skip the input on asm files. For ifs files
      // we rely on the normal pipeline setup in the pipeline setup code above.
      if (InputType == types::TY_IFS || InputType == types::TY_PP_Asm ||
          InputType == types::TY_Asm)
        continue;

      Action *Current = C.MakeAction<InputAction>(*InputArg, InputType);

      for (auto Phase : PhaseList) {
        switch (Phase) {
        default:
          llvm_unreachable(
              "IFS Pipeline can only consist of Compile followed by IfsMerge.");
        case phases::Compile: {
          // Only IfsMerge (llvm-ifs) can handle .o files by looking for ifs
          // files where the .o file is located. The compile action can not
          // handle this.
          if (InputType == types::TY_Object)
            break;

          Current = C.MakeAction<CompileJobAction>(Current, types::TY_IFS_CPP);
          break;
        }
        case phases::IfsMerge: {
          assert(Phase == PhaseList.back() &&
                 "merging must be final compilation step.");
          MergerInputs.push_back(Current);
          Current = nullptr;
          break;
        }
        }
      }

      // If we ended with something, add to the output list.
      if (Current)
        Actions.push_back(Current);
    }

    // Add an interface stubs merge action if necessary.
    if (!MergerInputs.empty())
      Actions.push_back(
          C.MakeAction<IfsMergeJobAction>(MergerInputs, types::TY_Image));
  }

  // If --print-supported-cpus, -mcpu=? or -mtune=? is specified, build a custom
  // Compile phase that prints out supported cpu models and quits.
  if (Arg *A = Args.getLastArg(options::OPT_print_supported_cpus)) {
    // Use the -mcpu=? flag as the dummy input to cc1.
    Actions.clear();
    Action *InputAc = C.MakeAction<InputAction>(*A, types::TY_C);
    Actions.push_back(
        C.MakeAction<PrecompileJobAction>(InputAc, types::TY_Nothing));
    for (auto &I : Inputs)
      I.second->claim();
  }

  // Call validator for dxil when -Vd not in Args.
  if (C.getDefaultToolChain().getTriple().isDXIL()) {
    // Only add action when needValidation.
    const auto &TC =
        static_cast<const toolchains::HLSLToolChain &>(C.getDefaultToolChain());
    if (TC.requiresValidation(Args)) {
      Action *LastAction = Actions.back();
      Actions.push_back(C.MakeAction<BinaryAnalyzeJobAction>(
          LastAction, types::TY_DX_CONTAINER));
    }
  }

  // Claim ignored clang-cl options.
  Args.ClaimAllArgs(options::OPT_cl_ignored_Group);
}

/// Returns the canonical name for the offloading architecture when using a HIP
/// or CUDA architecture.
static StringRef getCanonicalArchString(Compilation &C,
                                        const llvm::opt::DerivedArgList &Args,
                                        StringRef ArchStr,
                                        const llvm::Triple &Triple,
                                        bool SuppressError = false) {
  // Lookup the CUDA / HIP architecture string. Only report an error if we were
  // expecting the triple to be only NVPTX / AMDGPU.
  CudaArch Arch = StringToCudaArch(getProcessorFromTargetID(Triple, ArchStr));
  if (!SuppressError && Triple.isNVPTX() &&
      (Arch == CudaArch::UNKNOWN || !IsNVIDIAGpuArch(Arch))) {
    C.getDriver().Diag(clang::diag::err_drv_offload_bad_gpu_arch)
        << "CUDA" << ArchStr;
    return StringRef();
  } else if (!SuppressError && Triple.isAMDGPU() &&
             (Arch == CudaArch::UNKNOWN || !IsAMDGpuArch(Arch))) {
    C.getDriver().Diag(clang::diag::err_drv_offload_bad_gpu_arch)
        << "HIP" << ArchStr;
    return StringRef();
  }

  if (IsNVIDIAGpuArch(Arch))
    return Args.MakeArgStringRef(CudaArchToString(Arch));

  if (IsAMDGpuArch(Arch)) {
    llvm::StringMap<bool> Features;
    auto HIPTriple = getHIPOffloadTargetTriple(C.getDriver(), C.getInputArgs());
    if (!HIPTriple)
      return StringRef();
    auto Arch = parseTargetID(*HIPTriple, ArchStr, &Features);
    if (!Arch) {
      C.getDriver().Diag(clang::diag::err_drv_bad_target_id) << ArchStr;
      C.setContainsError();
      return StringRef();
    }
    return Args.MakeArgStringRef(getCanonicalTargetID(*Arch, Features));
  }

  // If the input isn't CUDA or HIP just return the architecture.
  return ArchStr;
}

/// Checks if the set offloading architectures does not conflict. Returns the
/// incompatible pair if a conflict occurs.
static std::optional<std::pair<llvm::StringRef, llvm::StringRef>>
getConflictOffloadArchCombination(const llvm::DenseSet<StringRef> &Archs,
                                  llvm::Triple Triple) {
  if (!Triple.isAMDGPU())
    return std::nullopt;

  std::set<StringRef> ArchSet;
  llvm::copy(Archs, std::inserter(ArchSet, ArchSet.begin()));
  return getConflictTargetIDCombination(ArchSet);
}

llvm::DenseSet<StringRef>
Driver::getOffloadArchs(Compilation &C, const llvm::opt::DerivedArgList &Args,
                        Action::OffloadKind Kind, const ToolChain *TC,
                        bool SuppressError) const {
  if (!TC)
    TC = &C.getDefaultToolChain();

  // --offload and --offload-arch options are mutually exclusive.
  if (Args.hasArgNoClaim(options::OPT_offload_EQ) &&
      Args.hasArgNoClaim(options::OPT_offload_arch_EQ,
                         options::OPT_no_offload_arch_EQ)) {
    C.getDriver().Diag(diag::err_opt_not_valid_with_opt)
        << "--offload"
        << (Args.hasArgNoClaim(options::OPT_offload_arch_EQ)
                ? "--offload-arch"
                : "--no-offload-arch");
  }

  if (KnownArchs.contains(TC))
    return KnownArchs.lookup(TC);

  llvm::DenseSet<StringRef> Archs;

  if (!TC->getTargetID().empty()) {
    Archs.insert(TC->getTargetID());
    return Archs;
  }

  for (auto *Arg : Args) {
    // Extract any '--[no-]offload-arch' arguments intended for this toolchain.
    std::unique_ptr<llvm::opt::Arg> ExtractedArg = nullptr;
    if (Arg->getOption().matches(options::OPT_Xopenmp_target_EQ) &&
        ToolChain::getOpenMPTriple(Arg->getValue(0)) == TC->getTriple()) {
      Arg->claim();
      unsigned Index = Args.getBaseArgs().MakeIndex(Arg->getValue(1));
      ExtractedArg = getOpts().ParseOneArg(Args, Index);
      Arg = ExtractedArg.get();
    }

    // Add or remove the seen architectures in order of appearance. If an
    // invalid architecture is given we simply exit.
    if (Arg->getOption().matches(options::OPT_offload_arch_EQ)) {
      for (StringRef Arch : llvm::split(Arg->getValue(), ",")) {
        if (Arch == "native" || Arch.empty()) {
          auto GPUsOrErr = TC->getSystemGPUArchs(Args);
          if (!GPUsOrErr) {
            if (SuppressError)
              llvm::consumeError(GPUsOrErr.takeError());
            else
              TC->getDriver().Diag(diag::err_drv_undetermined_gpu_arch)
                  << llvm::Triple::getArchTypeName(TC->getArch())
                  << llvm::toString(GPUsOrErr.takeError()) << "--offload-arch";
            continue;
          }

          for (auto ArchStr : *GPUsOrErr) {
            Archs.insert(
                getCanonicalArchString(C, Args, Args.MakeArgString(ArchStr),
                                       TC->getTriple(), SuppressError));
          }
        } else {
          StringRef ArchStr = getCanonicalArchString(
              C, Args, Arch, TC->getTriple(), SuppressError);
          if (ArchStr.empty())
            return Archs;
          Archs.insert(ArchStr);
        }
      }
    } else if (Arg->getOption().matches(options::OPT_no_offload_arch_EQ)) {
      for (StringRef Arch : llvm::split(Arg->getValue(), ",")) {
        if (Arch == "all") {
          Archs.clear();
        } else {
          StringRef ArchStr = getCanonicalArchString(
              C, Args, Arch, TC->getTriple(), SuppressError);
          if (ArchStr.empty())
            return Archs;
          Archs.erase(ArchStr);
        }
      }
    }
  }

  if (auto ConflictingArchs =
          getConflictOffloadArchCombination(Archs, TC->getTriple())) {
    C.getDriver().Diag(clang::diag::err_drv_bad_offload_arch_combo)
        << ConflictingArchs->first << ConflictingArchs->second;
    C.setContainsError();
  }

  // Skip filling defaults if we're just querying what is availible.
  if (SuppressError)
    return Archs;

  if (Archs.empty()) {
    if (Kind == Action::OFK_Cuda)
      Archs.insert(CudaArchToString(CudaArch::CudaDefault));
    else if (Kind == Action::OFK_HIP)
      Archs.insert(CudaArchToString(CudaArch::HIPDefault));
    else if (Kind == Action::OFK_OpenMP)
      Archs.insert(StringRef());
  } else {
    Args.ClaimAllArgs(options::OPT_offload_arch_EQ);
    Args.ClaimAllArgs(options::OPT_no_offload_arch_EQ);
  }

  return Archs;
}

Action *Driver::BuildOffloadingActions(Compilation &C,
                                       llvm::opt::DerivedArgList &Args,
                                       const InputTy &Input,
                                       Action *HostAction) const {
  // Don't build offloading actions if explicitly disabled or we do not have a
  // valid source input and compile action to embed it in. If preprocessing only
  // ignore embedding.
  if (offloadHostOnly() || !types::isSrcFile(Input.first) ||
      !(isa<CompileJobAction>(HostAction) ||
        getFinalPhase(Args) == phases::Preprocess))
    return HostAction;

  ActionList OffloadActions;
  OffloadAction::DeviceDependences DDeps;

  const Action::OffloadKind OffloadKinds[] = {
      Action::OFK_OpenMP, Action::OFK_Cuda, Action::OFK_HIP};

  for (Action::OffloadKind Kind : OffloadKinds) {
    SmallVector<const ToolChain *, 2> ToolChains;
    ActionList DeviceActions;

    auto TCRange = C.getOffloadToolChains(Kind);
    for (auto TI = TCRange.first, TE = TCRange.second; TI != TE; ++TI)
      ToolChains.push_back(TI->second);

    if (ToolChains.empty())
      continue;

    types::ID InputType = Input.first;
    const Arg *InputArg = Input.second;

    // The toolchain can be active for unsupported file types.
    if ((Kind == Action::OFK_Cuda && !types::isCuda(InputType)) ||
        (Kind == Action::OFK_HIP && !types::isHIP(InputType)))
      continue;

    // Get the product of all bound architectures and toolchains.
    SmallVector<std::pair<const ToolChain *, StringRef>> TCAndArchs;
    for (const ToolChain *TC : ToolChains)
      for (StringRef Arch : getOffloadArchs(C, Args, Kind, TC))
        TCAndArchs.push_back(std::make_pair(TC, Arch));

    for (unsigned I = 0, E = TCAndArchs.size(); I != E; ++I)
      DeviceActions.push_back(C.MakeAction<InputAction>(*InputArg, InputType));

    if (DeviceActions.empty())
      return HostAction;

    auto PL = types::getCompilationPhases(*this, Args, InputType);

    for (phases::ID Phase : PL) {
      if (Phase == phases::Link) {
        assert(Phase == PL.back() && "linking must be final compilation step.");
        break;
      }

      auto TCAndArch = TCAndArchs.begin();
      for (Action *&A : DeviceActions) {
        if (A->getType() == types::TY_Nothing)
          continue;

        // Propagate the ToolChain so we can use it in ConstructPhaseAction.
        A->propagateDeviceOffloadInfo(Kind, TCAndArch->second.data(),
                                      TCAndArch->first);
        A = ConstructPhaseAction(C, Args, Phase, A, Kind);

        if (isa<CompileJobAction>(A) && isa<CompileJobAction>(HostAction) &&
            Kind == Action::OFK_OpenMP &&
            HostAction->getType() != types::TY_Nothing) {
          // OpenMP offloading has a dependency on the host compile action to
          // identify which declarations need to be emitted. This shouldn't be
          // collapsed with any other actions so we can use it in the device.
          HostAction->setCannotBeCollapsedWithNextDependentAction();
          OffloadAction::HostDependence HDep(
              *HostAction, *C.getSingleOffloadToolChain<Action::OFK_Host>(),
              TCAndArch->second.data(), Kind);
          OffloadAction::DeviceDependences DDep;
          DDep.add(*A, *TCAndArch->first, TCAndArch->second.data(), Kind);
          A = C.MakeAction<OffloadAction>(HDep, DDep);
        }

        ++TCAndArch;
      }
    }

    // Compiling HIP in non-RDC mode requires linking each action individually.
    for (Action *&A : DeviceActions) {
      if ((A->getType() != types::TY_Object &&
           A->getType() != types::TY_LTO_BC) ||
          Kind != Action::OFK_HIP ||
          Args.hasFlag(options::OPT_fgpu_rdc, options::OPT_fno_gpu_rdc, false))
        continue;
      ActionList LinkerInput = {A};
      A = C.MakeAction<LinkJobAction>(LinkerInput, types::TY_Image);
    }

    auto TCAndArch = TCAndArchs.begin();
    for (Action *A : DeviceActions) {
      DDeps.add(*A, *TCAndArch->first, TCAndArch->second.data(), Kind);
      OffloadAction::DeviceDependences DDep;
      DDep.add(*A, *TCAndArch->first, TCAndArch->second.data(), Kind);
      OffloadActions.push_back(C.MakeAction<OffloadAction>(DDep, A->getType()));
      ++TCAndArch;
    }
  }

  if (offloadDeviceOnly())
    return C.MakeAction<OffloadAction>(DDeps, types::TY_Nothing);

  if (OffloadActions.empty())
    return HostAction;

  OffloadAction::DeviceDependences DDep;
  if (C.isOffloadingHostKind(Action::OFK_Cuda) &&
      !Args.hasFlag(options::OPT_fgpu_rdc, options::OPT_fno_gpu_rdc, false)) {
    // If we are not in RDC-mode we just emit the final CUDA fatbinary for
    // each translation unit without requiring any linking.
    Action *FatbinAction =
        C.MakeAction<LinkJobAction>(OffloadActions, types::TY_CUDA_FATBIN);
    DDep.add(*FatbinAction, *C.getSingleOffloadToolChain<Action::OFK_Cuda>(),
             nullptr, Action::OFK_Cuda);
  } else if (C.isOffloadingHostKind(Action::OFK_HIP) &&
             !Args.hasFlag(options::OPT_fgpu_rdc, options::OPT_fno_gpu_rdc,
                           false)) {
    // If we are not in RDC-mode we just emit the final HIP fatbinary for each
    // translation unit, linking each input individually.
    Action *FatbinAction =
        C.MakeAction<LinkJobAction>(OffloadActions, types::TY_HIP_FATBIN);
    DDep.add(*FatbinAction, *C.getSingleOffloadToolChain<Action::OFK_HIP>(),
             nullptr, Action::OFK_HIP);
  } else {
    // Package all the offloading actions into a single output that can be
    // embedded in the host and linked.
    Action *PackagerAction =
        C.MakeAction<OffloadPackagerJobAction>(OffloadActions, types::TY_Image);
    DDep.add(*PackagerAction, *C.getSingleOffloadToolChain<Action::OFK_Host>(),
             nullptr, C.getActiveOffloadKinds());
  }

  // If we are unable to embed a single device output into the host, we need to
  // add each device output as a host dependency to ensure they are still built.
  bool SingleDeviceOutput = !llvm::any_of(OffloadActions, [](Action *A) {
    return A->getType() == types::TY_Nothing;
  }) && isa<CompileJobAction>(HostAction);
  OffloadAction::HostDependence HDep(
      *HostAction, *C.getSingleOffloadToolChain<Action::OFK_Host>(),
      /*BoundArch=*/nullptr, SingleDeviceOutput ? DDep : DDeps);
  return C.MakeAction<OffloadAction>(HDep, SingleDeviceOutput ? DDep : DDeps);
}

Action *Driver::ConstructPhaseAction(
    Compilation &C, const ArgList &Args, phases::ID Phase, Action *Input,
    Action::OffloadKind TargetDeviceOffloadKind) const {
  llvm::PrettyStackTraceString CrashInfo("Constructing phase actions");

  // Some types skip the assembler phase (e.g., llvm-bc), but we can't
  // encode this in the steps because the intermediate type depends on
  // arguments. Just special case here.
  if (Phase == phases::Assemble && Input->getType() != types::TY_PP_Asm)
    return Input;

  // Build the appropriate action.
  switch (Phase) {
  case phases::Link:
    llvm_unreachable("link action invalid here.");
  case phases::IfsMerge:
    llvm_unreachable("ifsmerge action invalid here.");
  case phases::Preprocess: {
    types::ID OutputTy;
    // -M and -MM specify the dependency file name by altering the output type,
    // -if -MD and -MMD are not specified.
    if (Args.hasArg(options::OPT_M, options::OPT_MM) &&
        !Args.hasArg(options::OPT_MD, options::OPT_MMD)) {
      OutputTy = types::TY_Dependencies;
    } else {
      OutputTy = Input->getType();
      // For these cases, the preprocessor is only translating forms, the Output
      // still needs preprocessing.
      if (!Args.hasFlag(options::OPT_frewrite_includes,
                        options::OPT_fno_rewrite_includes, false) &&
          !Args.hasFlag(options::OPT_frewrite_imports,
                        options::OPT_fno_rewrite_imports, false) &&
          !Args.hasFlag(options::OPT_fdirectives_only,
                        options::OPT_fno_directives_only, false) &&
          !CCGenDiagnostics)
        OutputTy = types::getPreprocessedType(OutputTy);
      assert(OutputTy != types::TY_INVALID &&
             "Cannot preprocess this input type!");
    }
    return C.MakeAction<PreprocessJobAction>(Input, OutputTy);
  }
  case phases::Precompile: {
    // API extraction should not generate an actual precompilation action.
    if (Args.hasArg(options::OPT_extract_api))
      return C.MakeAction<ExtractAPIJobAction>(Input, types::TY_API_INFO);

    types::ID OutputTy = getPrecompiledType(Input->getType());
    assert(OutputTy != types::TY_INVALID &&
           "Cannot precompile this input type!");

    // If we're given a module name, precompile header file inputs as a
    // module, not as a precompiled header.
    const char *ModName = nullptr;
    if (OutputTy == types::TY_PCH) {
      if (Arg *A = Args.getLastArg(options::OPT_fmodule_name_EQ))
        ModName = A->getValue();
      if (ModName)
        OutputTy = types::TY_ModuleFile;
    }

    if (Args.hasArg(options::OPT_fsyntax_only)) {
      // Syntax checks should not emit a PCH file
      OutputTy = types::TY_Nothing;
    }

    return C.MakeAction<PrecompileJobAction>(Input, OutputTy);
  }
  case phases::FortranFrontend: {
    if (Args.hasArg(options::OPT_fsyntax_only))
      return C.MakeAction<FortranFrontendJobAction>(Input, types::TY_Nothing);
    return C.MakeAction<FortranFrontendJobAction>(Input, types::TY_LLVM_IR);
  }
  case phases::Compile: {
    if (Args.hasArg(options::OPT_fsyntax_only))
      return C.MakeAction<CompileJobAction>(Input, types::TY_Nothing);
    if (Args.hasArg(options::OPT_rewrite_objc))
      return C.MakeAction<CompileJobAction>(Input, types::TY_RewrittenObjC);
    if (Args.hasArg(options::OPT_rewrite_legacy_objc))
      return C.MakeAction<CompileJobAction>(Input,
                                            types::TY_RewrittenLegacyObjC);
    if (Args.hasArg(options::OPT__analyze))
      return C.MakeAction<AnalyzeJobAction>(Input, types::TY_Plist);
    if (Args.hasArg(options::OPT__migrate))
      return C.MakeAction<MigrateJobAction>(Input, types::TY_Remap);
    if (Args.hasArg(options::OPT_emit_ast))
      return C.MakeAction<CompileJobAction>(Input, types::TY_AST);
    if (Args.hasArg(options::OPT_module_file_info))
      return C.MakeAction<CompileJobAction>(Input, types::TY_ModuleFile);
    if (Args.hasArg(options::OPT_verify_pch))
      return C.MakeAction<VerifyPCHJobAction>(Input, types::TY_Nothing);
    if (Args.hasArg(options::OPT_extract_api))
      return C.MakeAction<ExtractAPIJobAction>(Input, types::TY_API_INFO);
    return C.MakeAction<CompileJobAction>(Input, types::TY_LLVM_BC);
  }
  case phases::Backend: {
    if (isUsingLTO() && TargetDeviceOffloadKind == Action::OFK_None) {
      types::ID Output;
      if (Args.hasArg(options::OPT_S))
        Output = types::TY_LTO_IR;
      else if (Args.hasArg(options::OPT_ffat_lto_objects))
        Output = types::TY_PP_Asm;
      else
        Output = types::TY_LTO_BC;
      return C.MakeAction<BackendJobAction>(Input, Output);
    }
    if (isUsingLTO(/* IsOffload */ true) &&
        TargetDeviceOffloadKind != Action::OFK_None) {
      types::ID Output =
          Args.hasArg(options::OPT_S) ? types::TY_LTO_IR : types::TY_LTO_BC;
      return C.MakeAction<BackendJobAction>(Input, Output);
    }
    if (Args.hasArg(options::OPT_emit_llvm) ||
        (((Input->getOffloadingToolChain() &&
           Input->getOffloadingToolChain()->getTriple().isAMDGPU()) ||
          TargetDeviceOffloadKind == Action::OFK_HIP) &&
         (Args.hasFlag(options::OPT_fgpu_rdc, options::OPT_fno_gpu_rdc,
                       false) ||
          TargetDeviceOffloadKind == Action::OFK_OpenMP))) {
      types::ID Output =
          Args.hasArg(options::OPT_S) &&
                  (TargetDeviceOffloadKind == Action::OFK_None ||
                   offloadDeviceOnly() ||
                   (TargetDeviceOffloadKind == Action::OFK_HIP &&
                    !Args.hasFlag(options::OPT_offload_new_driver,
                                  options::OPT_no_offload_new_driver, false)))
              ? types::TY_LLVM_IR
              : types::TY_LLVM_BC;
      return C.MakeAction<BackendJobAction>(Input, Output);
    }
    return C.MakeAction<BackendJobAction>(Input, types::TY_PP_Asm);
  }
  case phases::Assemble:
    return C.MakeAction<AssembleJobAction>(std::move(Input), types::TY_Object);
  }

  llvm_unreachable("invalid phase in ConstructPhaseAction");
}

void Driver::BuildJobs(Compilation &C) const {
  llvm::PrettyStackTraceString CrashInfo("Building compilation jobs");

  Arg *FinalOutput = C.getArgs().getLastArg(options::OPT_o);

  // It is an error to provide a -o option if we are making multiple output
  // files. There are exceptions:
  //
  // IfsMergeJob: when generating interface stubs enabled we want to be able to
  // generate the stub file at the same time that we generate the real
  // library/a.out. So when a .o, .so, etc are the output, with clang interface
  // stubs there will also be a .ifs and .ifso at the same location.
  //
  // CompileJob of type TY_IFS_CPP: when generating interface stubs is enabled
  // and -c is passed, we still want to be able to generate a .ifs file while
  // we are also generating .o files. So we allow more than one output file in
  // this case as well.
  //
  // OffloadClass of type TY_Nothing: device-only output will place many outputs
  // into a single offloading action. We should count all inputs to the action
  // as outputs. Also ignore device-only outputs if we're compiling with
  // -fsyntax-only.
  if (FinalOutput) {
    unsigned NumOutputs = 0;
    unsigned NumIfsOutputs = 0;
    for (const Action *A : C.getActions()) {
      if (A->getType() != types::TY_Nothing &&
          A->getType() != types::TY_DX_CONTAINER &&
          !(A->getKind() == Action::IfsMergeJobClass ||
            (A->getType() == clang::driver::types::TY_IFS_CPP &&
             A->getKind() == clang::driver::Action::CompileJobClass &&
             0 == NumIfsOutputs++) ||
            (A->getKind() == Action::BindArchClass && A->getInputs().size() &&
             A->getInputs().front()->getKind() == Action::IfsMergeJobClass)))
        ++NumOutputs;
      else if (A->getKind() == Action::OffloadClass &&
               A->getType() == types::TY_Nothing &&
               !C.getArgs().hasArg(options::OPT_fsyntax_only))
        NumOutputs += A->size();
    }

    if (NumOutputs > 1) {
      Diag(clang::diag::err_drv_output_argument_with_multiple_files);
      FinalOutput = nullptr;
    }
  }

  const llvm::Triple &RawTriple = C.getDefaultToolChain().getTriple();

  // Collect the list of architectures.
  llvm::StringSet<> ArchNames;
  if (RawTriple.isOSBinFormatMachO())
    for (const Arg *A : C.getArgs())
      if (A->getOption().matches(options::OPT_arch))
        ArchNames.insert(A->getValue());

  // Set of (Action, canonical ToolChain triple) pairs we've built jobs for.
  std::map<std::pair<const Action *, std::string>, InputInfoList> CachedResults;
  for (Action *A : C.getActions()) {
    // If we are linking an image for multiple archs then the linker wants
    // -arch_multiple and -final_output <final image name>. Unfortunately, this
    // doesn't fit in cleanly because we have to pass this information down.
    //
    // FIXME: This is a hack; find a cleaner way to integrate this into the
    // process.
    const char *LinkingOutput = nullptr;
    if (isa<LipoJobAction>(A)) {
      if (FinalOutput)
        LinkingOutput = FinalOutput->getValue();
      else
        LinkingOutput = getDefaultImageName();
    }

    BuildJobsForAction(C, A, &C.getDefaultToolChain(),
                       /*BoundArch*/ StringRef(),
                       /*AtTopLevel*/ true,
                       /*MultipleArchs*/ ArchNames.size() > 1,
                       /*LinkingOutput*/ LinkingOutput, CachedResults,
                       /*TargetDeviceOffloadKind*/ Action::OFK_None);
  }

  // If we have more than one job, then disable integrated-cc1 for now. Do this
  // also when we need to report process execution statistics.
  if (C.getJobs().size() > 1 || CCPrintProcessStats)
    for (auto &J : C.getJobs())
      J.InProcess = false;

  if (CCPrintProcessStats) {
    C.setPostCallback([=](const Command &Cmd, int Res) {
      std::optional<llvm::sys::ProcessStatistics> ProcStat =
          Cmd.getProcessStatistics();
      if (!ProcStat)
        return;

      const char *LinkingOutput = nullptr;
      if (FinalOutput)
        LinkingOutput = FinalOutput->getValue();
      else if (!Cmd.getOutputFilenames().empty())
        LinkingOutput = Cmd.getOutputFilenames().front().c_str();
      else
        LinkingOutput = getDefaultImageName();

      if (CCPrintStatReportFilename.empty()) {
        using namespace llvm;
        // Human readable output.
        outs() << sys::path::filename(Cmd.getExecutable()) << ": "
               << "output=" << LinkingOutput;
        outs() << ", total="
               << format("%.3f", ProcStat->TotalTime.count() / 1000.) << " ms"
               << ", user="
               << format("%.3f", ProcStat->UserTime.count() / 1000.) << " ms"
               << ", mem=" << ProcStat->PeakMemory << " Kb\n";
      } else {
        // CSV format.
        std::string Buffer;
        llvm::raw_string_ostream Out(Buffer);
        llvm::sys::printArg(Out, llvm::sys::path::filename(Cmd.getExecutable()),
                            /*Quote*/ true);
        Out << ',';
        llvm::sys::printArg(Out, LinkingOutput, true);
        Out << ',' << ProcStat->TotalTime.count() << ','
            << ProcStat->UserTime.count() << ',' << ProcStat->PeakMemory
            << '\n';
        Out.flush();
        std::error_code EC;
        llvm::raw_fd_ostream OS(CCPrintStatReportFilename, EC,
                                llvm::sys::fs::OF_Append |
                                    llvm::sys::fs::OF_Text);
        if (EC)
          return;
        auto L = OS.lock();
        if (!L) {
          llvm::errs() << "ERROR: Cannot lock file "
                       << CCPrintStatReportFilename << ": "
                       << toString(L.takeError()) << "\n";
          return;
        }
        OS << Buffer;
        OS.flush();
      }
    });
  }

  // If the user passed -Qunused-arguments or there were errors, don't warn
  // about any unused arguments.
  if (Diags.hasErrorOccurred() ||
      C.getArgs().hasArg(options::OPT_Qunused_arguments))
    return;

  // Claim -fdriver-only here.
  (void)C.getArgs().hasArg(options::OPT_fdriver_only);
  // Claim -### here.
  (void)C.getArgs().hasArg(options::OPT__HASH_HASH_HASH);

  // Claim --driver-mode, --rsp-quoting, it was handled earlier.
  (void)C.getArgs().hasArg(options::OPT_driver_mode);
  (void)C.getArgs().hasArg(options::OPT_rsp_quoting);

  for (Arg *A : C.getArgs()) {
    // FIXME: It would be nice to be able to send the argument to the
    // DiagnosticsEngine, so that extra values, position, and so on could be
    // printed.
    if (!A->isClaimed()) {
      if (A->getOption().hasFlag(options::NoArgumentUnused))
        continue;

      // Suppress the warning automatically if this is just a flag, and it is an
      // instance of an argument we already claimed.
      const Option &Opt = A->getOption();
      if (Opt.getKind() == Option::FlagClass) {
        bool DuplicateClaimed = false;

        for (const Arg *AA : C.getArgs().filtered(&Opt)) {
          if (AA->isClaimed()) {
            DuplicateClaimed = true;
            break;
          }
        }

        if (DuplicateClaimed)
          continue;
      }

      // In clang-cl, don't mention unknown arguments here since they have
      // already been warned about.
      if (!IsCLMode() || !A->getOption().matches(options::OPT_UNKNOWN)) {
        if (A->getOption().hasFlag(options::TargetSpecific) &&
            !A->isIgnoredTargetSpecific()) {
          Diag(diag::err_drv_unsupported_opt_for_target)
              << A->getSpelling() << getTargetTriple();
        } else {
          Diag(clang::diag::warn_drv_unused_argument)
              << A->getAsString(C.getArgs());
        }
      }
    }
  }
}

namespace {
/// Utility class to control the collapse of dependent actions and select the
/// tools accordingly.
class ToolSelector final {
  /// The tool chain this selector refers to.
  const ToolChain &TC;

  /// The compilation this selector refers to.
  const Compilation &C;

  /// The base action this selector refers to.
  const JobAction *BaseAction;

  /// Set to true if the current toolchain refers to host actions.
  bool IsHostSelector;

  /// Set to true if save-temps and embed-bitcode functionalities are active.
  bool SaveTemps;
  bool EmbedBitcode;

  /// Get previous dependent action or null if that does not exist. If
  /// \a CanBeCollapsed is false, that action must be legal to collapse or
  /// null will be returned.
  const JobAction *getPrevDependentAction(const ActionList &Inputs,
                                          ActionList &SavedOffloadAction,
                                          bool CanBeCollapsed = true) {
    // An option can be collapsed only if it has a single input.
    if (Inputs.size() != 1)
      return nullptr;

    Action *CurAction = *Inputs.begin();
    if (CanBeCollapsed &&
        !CurAction->isCollapsingWithNextDependentActionLegal())
      return nullptr;

    // If the input action is an offload action. Look through it and save any
    // offload action that can be dropped in the event of a collapse.
    if (auto *OA = dyn_cast<OffloadAction>(CurAction)) {
      // If the dependent action is a device action, we will attempt to collapse
      // only with other device actions. Otherwise, we would do the same but
      // with host actions only.
      if (!IsHostSelector) {
        if (OA->hasSingleDeviceDependence(/*DoNotConsiderHostActions=*/true)) {
          CurAction =
              OA->getSingleDeviceDependence(/*DoNotConsiderHostActions=*/true);
          if (CanBeCollapsed &&
              !CurAction->isCollapsingWithNextDependentActionLegal())
            return nullptr;
          SavedOffloadAction.push_back(OA);
          return dyn_cast<JobAction>(CurAction);
        }
      } else if (OA->hasHostDependence()) {
        CurAction = OA->getHostDependence();
        if (CanBeCollapsed &&
            !CurAction->isCollapsingWithNextDependentActionLegal())
          return nullptr;
        SavedOffloadAction.push_back(OA);
        return dyn_cast<JobAction>(CurAction);
      }
      return nullptr;
    }

    return dyn_cast<JobAction>(CurAction);
  }

  /// Return true if an assemble action can be collapsed.
  bool canCollapseAssembleAction() const {
    return TC.useIntegratedAs() && !SaveTemps &&
           !C.getArgs().hasArg(options::OPT_via_file_asm) &&
           !C.getArgs().hasArg(options::OPT__SLASH_FA) &&
           !C.getArgs().hasArg(options::OPT__SLASH_Fa) &&
           !C.getArgs().hasArg(options::OPT_dxc_Fc);
  }

  /// Return true if a preprocessor action can be collapsed.
  bool canCollapsePreprocessorAction() const {
    return !C.getArgs().hasArg(options::OPT_no_integrated_cpp) &&
           !C.getArgs().hasArg(options::OPT_traditional_cpp) && !SaveTemps &&
           !C.getArgs().hasArg(options::OPT_rewrite_objc);
  }

  /// Struct that relates an action with the offload actions that would be
  /// collapsed with it.
  struct JobActionInfo final {
    /// The action this info refers to.
    const JobAction *JA = nullptr;
    /// The offload actions we need to take care off if this action is
    /// collapsed.
    ActionList SavedOffloadAction;
  };

  /// Append collapsed offload actions from the give nnumber of elements in the
  /// action info array.
  static void AppendCollapsedOffloadAction(ActionList &CollapsedOffloadAction,
                                           ArrayRef<JobActionInfo> &ActionInfo,
                                           unsigned ElementNum) {
    assert(ElementNum <= ActionInfo.size() && "Invalid number of elements.");
    for (unsigned I = 0; I < ElementNum; ++I)
      CollapsedOffloadAction.append(ActionInfo[I].SavedOffloadAction.begin(),
                                    ActionInfo[I].SavedOffloadAction.end());
  }

  /// Functions that attempt to perform the combining. They detect if that is
  /// legal, and if so they update the inputs \a Inputs and the offload action
  /// that were collapsed in \a CollapsedOffloadAction. A tool that deals with
  /// the combined action is returned. If the combining is not legal or if the
  /// tool does not exist, null is returned.
  /// Currently three kinds of collapsing are supported:
  ///  - Assemble + Backend + Compile;
  ///  - Assemble + Backend ;
  ///  - Backend + Compile.
  const Tool *
  combineAssembleBackendCompile(ArrayRef<JobActionInfo> ActionInfo,
                                ActionList &Inputs,
                                ActionList &CollapsedOffloadAction) {
    if (ActionInfo.size() < 3 || !canCollapseAssembleAction())
      return nullptr;
    auto *AJ = dyn_cast<AssembleJobAction>(ActionInfo[0].JA);
    auto *BJ = dyn_cast<BackendJobAction>(ActionInfo[1].JA);
    auto *CJ = dyn_cast<CompileJobAction>(ActionInfo[2].JA);
    if (!AJ || !BJ || !CJ)
      return nullptr;

    // Get compiler tool.
    const Tool *T = TC.SelectTool(*CJ);
    if (!T)
      return nullptr;

    // Can't collapse if we don't have codegen support unless we are
    // emitting LLVM IR.
    bool OutputIsLLVM = types::isLLVMIR(ActionInfo[0].JA->getType());
    if (!T->hasIntegratedBackend() && !(OutputIsLLVM && T->canEmitIR()))
      return nullptr;

    // When using -fembed-bitcode, it is required to have the same tool (clang)
    // for both CompilerJA and BackendJA. Otherwise, combine two stages.
    if (EmbedBitcode) {
      const Tool *BT = TC.SelectTool(*BJ);
      if (BT == T)
        return nullptr;
    }

    if (!T->hasIntegratedAssembler())
      return nullptr;

    Inputs = CJ->getInputs();
    AppendCollapsedOffloadAction(CollapsedOffloadAction, ActionInfo,
                                 /*NumElements=*/3);
    return T;
  }
  const Tool *combineAssembleBackend(ArrayRef<JobActionInfo> ActionInfo,
                                     ActionList &Inputs,
                                     ActionList &CollapsedOffloadAction) {
    if (ActionInfo.size() < 2 || !canCollapseAssembleAction())
      return nullptr;
    auto *AJ = dyn_cast<AssembleJobAction>(ActionInfo[0].JA);
    auto *BJ = dyn_cast<BackendJobAction>(ActionInfo[1].JA);
    if (!AJ || !BJ)
      return nullptr;

    // Get backend tool.
    const Tool *T = TC.SelectTool(*BJ);
    if (!T)
      return nullptr;

    if (!T->hasIntegratedAssembler())
      return nullptr;

    Inputs = BJ->getInputs();
    AppendCollapsedOffloadAction(CollapsedOffloadAction, ActionInfo,
                                 /*NumElements=*/2);
    return T;
  }
  const Tool *combineBackendCompile(ArrayRef<JobActionInfo> ActionInfo,
                                    ActionList &Inputs,
                                    ActionList &CollapsedOffloadAction) {
    if (ActionInfo.size() < 2)
      return nullptr;
    auto *BJ = dyn_cast<BackendJobAction>(ActionInfo[0].JA);
    auto *CJ = dyn_cast<CompileJobAction>(ActionInfo[1].JA);
    if (!BJ || !CJ)
      return nullptr;

    // Check if the initial input (to the compile job or its predessor if one
    // exists) is LLVM bitcode. In that case, no preprocessor step is required
    // and we can still collapse the compile and backend jobs when we have
    // -save-temps. I.e. there is no need for a separate compile job just to
    // emit unoptimized bitcode.
    bool InputIsBitcode = true;
    for (size_t i = 1; i < ActionInfo.size(); i++)
      if (ActionInfo[i].JA->getType() != types::TY_LLVM_BC &&
          ActionInfo[i].JA->getType() != types::TY_LTO_BC) {
        InputIsBitcode = false;
        break;
      }
    if (!InputIsBitcode && !canCollapsePreprocessorAction())
      return nullptr;

    // Get compiler tool.
    const Tool *T = TC.SelectTool(*CJ);
    if (!T)
      return nullptr;

    // Can't collapse if we don't have codegen support unless we are
    // emitting LLVM IR.
    bool OutputIsLLVM = types::isLLVMIR(ActionInfo[0].JA->getType());
    if (!T->hasIntegratedBackend() && !(OutputIsLLVM && T->canEmitIR()))
      return nullptr;

    if (T->canEmitIR() && ((SaveTemps && !InputIsBitcode) || EmbedBitcode))
      return nullptr;

    Inputs = CJ->getInputs();
    AppendCollapsedOffloadAction(CollapsedOffloadAction, ActionInfo,
                                 /*NumElements=*/2);
    return T;
  }

  /// Updates the inputs if the obtained tool supports combining with
  /// preprocessor action, and the current input is indeed a preprocessor
  /// action. If combining results in the collapse of offloading actions, those
  /// are appended to \a CollapsedOffloadAction.
  void combineWithPreprocessor(const Tool *T, ActionList &Inputs,
                               ActionList &CollapsedOffloadAction) {
    if (!T || !canCollapsePreprocessorAction() || !T->hasIntegratedCPP())
      return;

    // Attempt to get a preprocessor action dependence.
    ActionList PreprocessJobOffloadActions;
    ActionList NewInputs;
    for (Action *A : Inputs) {
      auto *PJ = getPrevDependentAction({A}, PreprocessJobOffloadActions);
      if (!PJ || !isa<PreprocessJobAction>(PJ)) {
        NewInputs.push_back(A);
        continue;
      }

      // This is legal to combine. Append any offload action we found and add the
      // current input to preprocessor inputs.
      CollapsedOffloadAction.append(PreprocessJobOffloadActions.begin(),
                                    PreprocessJobOffloadActions.end());
      NewInputs.append(PJ->input_begin(), PJ->input_end());
    }
    Inputs = NewInputs;
  }

public:
  ToolSelector(const JobAction *BaseAction, const ToolChain &TC,
               const Compilation &C, bool SaveTemps, bool EmbedBitcode)
      : TC(TC), C(C), BaseAction(BaseAction), SaveTemps(SaveTemps),
        EmbedBitcode(EmbedBitcode) {
    assert(BaseAction && "Invalid base action.");
    IsHostSelector = BaseAction->getOffloadingDeviceKind() == Action::OFK_None;
  }

  /// Check if a chain of actions can be combined and return the tool that can
  /// handle the combination of actions. The pointer to the current inputs \a
  /// Inputs and the list of offload actions \a CollapsedOffloadActions
  /// connected to collapsed actions are updated accordingly. The latter enables
  /// the caller of the selector to process them afterwards instead of just
  /// dropping them. If no suitable tool is found, null will be returned.
  const Tool *getTool(ActionList &Inputs,
                      ActionList &CollapsedOffloadAction) {
    //
    // Get the largest chain of actions that we could combine.
    //

    SmallVector<JobActionInfo, 5> ActionChain(1);
    ActionChain.back().JA = BaseAction;
    while (ActionChain.back().JA) {
      const Action *CurAction = ActionChain.back().JA;

      // Grow the chain by one element.
      ActionChain.resize(ActionChain.size() + 1);
      JobActionInfo &AI = ActionChain.back();

      // Attempt to fill it with the
      AI.JA =
          getPrevDependentAction(CurAction->getInputs(), AI.SavedOffloadAction);
    }

    // Pop the last action info as it could not be filled.
    ActionChain.pop_back();

    //
    // Attempt to combine actions. If all combining attempts failed, just return
    // the tool of the provided action. At the end we attempt to combine the
    // action with any preprocessor action it may depend on.
    //

    const Tool *T = combineAssembleBackendCompile(ActionChain, Inputs,
                                                  CollapsedOffloadAction);
    if (!T)
      T = combineAssembleBackend(ActionChain, Inputs, CollapsedOffloadAction);
    if (!T)
      T = combineBackendCompile(ActionChain, Inputs, CollapsedOffloadAction);
    if (!T) {
      Inputs = BaseAction->getInputs();
      T = TC.SelectTool(*BaseAction);
    }

    combineWithPreprocessor(T, Inputs, CollapsedOffloadAction);
    return T;
  }
};
}

/// Return a string that uniquely identifies the result of a job. The bound arch
/// is not necessarily represented in the toolchain's triple -- for example,
/// armv7 and armv7s both map to the same triple -- so we need both in our map.
/// Also, we need to add the offloading device kind, as the same tool chain can
/// be used for host and device for some programming models, e.g. OpenMP.
static std::string GetTriplePlusArchString(const ToolChain *TC,
                                           StringRef BoundArch,
                                           Action::OffloadKind OffloadKind) {
  std::string TriplePlusArch = TC->getTriple().normalize();
  if (!BoundArch.empty()) {
    TriplePlusArch += "-";
    TriplePlusArch += BoundArch;
  }
  TriplePlusArch += "-";
  TriplePlusArch += Action::GetOffloadKindName(OffloadKind);
  return TriplePlusArch;
}

InputInfoList Driver::BuildJobsForAction(
    Compilation &C, const Action *A, const ToolChain *TC, StringRef BoundArch,
    bool AtTopLevel, bool MultipleArchs, const char *LinkingOutput,
    std::map<std::pair<const Action *, std::string>, InputInfoList>
        &CachedResults,
    Action::OffloadKind TargetDeviceOffloadKind) const {
  std::pair<const Action *, std::string> ActionTC = {
      A, GetTriplePlusArchString(TC, BoundArch, TargetDeviceOffloadKind)};
  auto CachedResult = CachedResults.find(ActionTC);
  if (CachedResult != CachedResults.end()) {
    return CachedResult->second;
  }
  InputInfoList Result = BuildJobsForActionNoCache(
      C, A, TC, BoundArch, AtTopLevel, MultipleArchs, LinkingOutput,
      CachedResults, TargetDeviceOffloadKind);
  CachedResults[ActionTC] = Result;
  return Result;
}

static void handleTimeTrace(Compilation &C, const ArgList &Args,
                            const JobAction *JA, const char *BaseInput,
                            const InputInfo &Result) {
  Arg *A =
      Args.getLastArg(options::OPT_ftime_trace, options::OPT_ftime_trace_EQ);
  if (!A)
    return;
  SmallString<128> Path;
  if (A->getOption().matches(options::OPT_ftime_trace_EQ)) {
    Path = A->getValue();
    if (llvm::sys::fs::is_directory(Path)) {
      SmallString<128> Tmp(Result.getFilename());
      llvm::sys::path::replace_extension(Tmp, "json");
      llvm::sys::path::append(Path, llvm::sys::path::filename(Tmp));
    }
  } else {
    if (Arg *DumpDir = Args.getLastArgNoClaim(options::OPT_dumpdir)) {
      // The trace file is ${dumpdir}${basename}.json. Note that dumpdir may not
      // end with a path separator.
      Path = DumpDir->getValue();
      Path += llvm::sys::path::filename(BaseInput);
    } else {
      Path = Result.getFilename();
    }
    llvm::sys::path::replace_extension(Path, "json");
  }
  const char *ResultFile = C.getArgs().MakeArgString(Path);
  C.addTimeTraceFile(ResultFile, JA);
  C.addResultFile(ResultFile, JA);
}

InputInfoList Driver::BuildJobsForActionNoCache(
    Compilation &C, const Action *A, const ToolChain *TC, StringRef BoundArch,
    bool AtTopLevel, bool MultipleArchs, const char *LinkingOutput,
    std::map<std::pair<const Action *, std::string>, InputInfoList>
        &CachedResults,
    Action::OffloadKind TargetDeviceOffloadKind) const {
  llvm::PrettyStackTraceString CrashInfo("Building compilation jobs");

  InputInfoList OffloadDependencesInputInfo;
  bool BuildingForOffloadDevice = TargetDeviceOffloadKind != Action::OFK_None;
  if (const OffloadAction *OA = dyn_cast<OffloadAction>(A)) {
    // The 'Darwin' toolchain is initialized only when its arguments are
    // computed. Get the default arguments for OFK_None to ensure that
    // initialization is performed before processing the offload action.
    // FIXME: Remove when darwin's toolchain is initialized during construction.
    C.getArgsForToolChain(TC, BoundArch, Action::OFK_None);

    // The offload action is expected to be used in four different situations.
    //
    // a) Set a toolchain/architecture/kind for a host action:
    //    Host Action 1 -> OffloadAction -> Host Action 2
    //
    // b) Set a toolchain/architecture/kind for a device action;
    //    Device Action 1 -> OffloadAction -> Device Action 2
    //
    // c) Specify a device dependence to a host action;
    //    Device Action 1  _
    //                      \
    //      Host Action 1  ---> OffloadAction -> Host Action 2
    //
    // d) Specify a host dependence to a device action.
    //      Host Action 1  _
    //                      \
    //    Device Action 1  ---> OffloadAction -> Device Action 2
    //
    // For a) and b), we just return the job generated for the dependences. For
    // c) and d) we override the current action with the host/device dependence
    // if the current toolchain is host/device and set the offload dependences
    // info with the jobs obtained from the device/host dependence(s).

    // If there is a single device option or has no host action, just generate
    // the job for it.
    if (OA->hasSingleDeviceDependence() || !OA->hasHostDependence()) {
      InputInfoList DevA;
      OA->doOnEachDeviceDependence([&](Action *DepA, const ToolChain *DepTC,
                                       const char *DepBoundArch) {
        DevA.append(BuildJobsForAction(C, DepA, DepTC, DepBoundArch, AtTopLevel,
                                       /*MultipleArchs*/ !!DepBoundArch,
                                       LinkingOutput, CachedResults,
                                       DepA->getOffloadingDeviceKind()));
      });
      return DevA;
    }

    // If 'Action 2' is host, we generate jobs for the device dependences and
    // override the current action with the host dependence. Otherwise, we
    // generate the host dependences and override the action with the device
    // dependence. The dependences can't therefore be a top-level action.
    OA->doOnEachDependence(
        /*IsHostDependence=*/BuildingForOffloadDevice,
        [&](Action *DepA, const ToolChain *DepTC, const char *DepBoundArch) {
          OffloadDependencesInputInfo.append(BuildJobsForAction(
              C, DepA, DepTC, DepBoundArch, /*AtTopLevel=*/false,
              /*MultipleArchs*/ !!DepBoundArch, LinkingOutput, CachedResults,
              DepA->getOffloadingDeviceKind()));
        });

    A = BuildingForOffloadDevice
            ? OA->getSingleDeviceDependence(/*DoNotConsiderHostActions=*/true)
            : OA->getHostDependence();

    // We may have already built this action as a part of the offloading
    // toolchain, return the cached input if so.
    std::pair<const Action *, std::string> ActionTC = {
        OA->getHostDependence(),
        GetTriplePlusArchString(TC, BoundArch, TargetDeviceOffloadKind)};
    if (CachedResults.find(ActionTC) != CachedResults.end()) {
      InputInfoList Inputs = CachedResults[ActionTC];
      Inputs.append(OffloadDependencesInputInfo);
      return Inputs;
    }
  }

  if (const InputAction *IA = dyn_cast<InputAction>(A)) {
    // FIXME: It would be nice to not claim this here; maybe the old scheme of
    // just using Args was better?
    const Arg &Input = IA->getInputArg();
    Input.claim();
    if (Input.getOption().matches(options::OPT_INPUT)) {
      const char *Name = Input.getValue();
      return {InputInfo(A, Name, /* _BaseInput = */ Name)};
    }
    return {InputInfo(A, &Input, /* _BaseInput = */ "")};
  }

  if (const BindArchAction *BAA = dyn_cast<BindArchAction>(A)) {
    const ToolChain *TC;
    StringRef ArchName = BAA->getArchName();

    if (!ArchName.empty())
      TC = &getToolChain(C.getArgs(),
                         computeTargetTriple(*this, TargetTriple,
                                             C.getArgs(), ArchName));
    else
      TC = &C.getDefaultToolChain();

    return BuildJobsForAction(C, *BAA->input_begin(), TC, ArchName, AtTopLevel,
                              MultipleArchs, LinkingOutput, CachedResults,
                              TargetDeviceOffloadKind);
  }


  ActionList Inputs = A->getInputs();

  const JobAction *JA = cast<JobAction>(A);
  ActionList CollapsedOffloadActions;

  ToolSelector TS(JA, *TC, C, isSaveTempsEnabled(),
                  embedBitcodeInObject() && !isUsingLTO());
  const Tool *T = TS.getTool(Inputs, CollapsedOffloadActions);

  if (!T)
    return {InputInfo()};

  // If we've collapsed action list that contained OffloadAction we
  // need to build jobs for host/device-side inputs it may have held.
  for (const auto *OA : CollapsedOffloadActions)
    cast<OffloadAction>(OA)->doOnEachDependence(
        /*IsHostDependence=*/BuildingForOffloadDevice,
        [&](Action *DepA, const ToolChain *DepTC, const char *DepBoundArch) {
          OffloadDependencesInputInfo.append(BuildJobsForAction(
              C, DepA, DepTC, DepBoundArch, /* AtTopLevel */ false,
              /*MultipleArchs=*/!!DepBoundArch, LinkingOutput, CachedResults,
              DepA->getOffloadingDeviceKind()));
        });

  // Only use pipes when there is exactly one input.
  InputInfoList InputInfos;
  for (const Action *Input : Inputs) {
    // Treat dsymutil and verify sub-jobs as being at the top-level too, they
    // shouldn't get temporary output names.
    // FIXME: Clean this up.
    bool SubJobAtTopLevel =
        AtTopLevel && (isa<DsymutilJobAction>(A) || isa<VerifyJobAction>(A));
    InputInfos.append(BuildJobsForAction(
        C, Input, TC, BoundArch, SubJobAtTopLevel, MultipleArchs, LinkingOutput,
        CachedResults, A->getOffloadingDeviceKind()));
  }

  // Always use the first file input as the base input.
  const char *BaseInput = InputInfos[0].getBaseInput();
  for (auto &Info : InputInfos) {
    if (Info.isFilename()) {
      BaseInput = Info.getBaseInput();
      break;
    }
  }

  // ... except dsymutil actions, which use their actual input as the base
  // input.
  if (JA->getType() == types::TY_dSYM)
    BaseInput = InputInfos[0].getFilename();

  // Append outputs of offload device jobs to the input list
  if (!OffloadDependencesInputInfo.empty())
    InputInfos.append(OffloadDependencesInputInfo.begin(),
                      OffloadDependencesInputInfo.end());

  // Set the effective triple of the toolchain for the duration of this job.
  llvm::Triple EffectiveTriple;
  const ToolChain &ToolTC = T->getToolChain();
  const ArgList &Args =
      C.getArgsForToolChain(TC, BoundArch, A->getOffloadingDeviceKind());
  if (InputInfos.size() != 1) {
    EffectiveTriple = llvm::Triple(ToolTC.ComputeEffectiveClangTriple(Args));
  } else {
    // Pass along the input type if it can be unambiguously determined.
    EffectiveTriple = llvm::Triple(
        ToolTC.ComputeEffectiveClangTriple(Args, InputInfos[0].getType()));
  }
  RegisterEffectiveTriple TripleRAII(ToolTC, EffectiveTriple);

  // Determine the place to write output to, if any.
  InputInfo Result;
  InputInfoList UnbundlingResults;
  if (auto *UA = dyn_cast<OffloadUnbundlingJobAction>(JA)) {
    // If we have an unbundling job, we need to create results for all the
    // outputs. We also update the results cache so that other actions using
    // this unbundling action can get the right results.
    for (auto &UI : UA->getDependentActionsInfo()) {
      assert(UI.DependentOffloadKind != Action::OFK_None &&
             "Unbundling with no offloading??");

      // Unbundling actions are never at the top level. When we generate the
      // offloading prefix, we also do that for the host file because the
      // unbundling action does not change the type of the output which can
      // cause a overwrite.
      std::string OffloadingPrefix = Action::GetOffloadingFileNamePrefix(
          UI.DependentOffloadKind,
          UI.DependentToolChain->getTriple().normalize(),
          /*CreatePrefixForHost=*/true);
      auto CurI = InputInfo(
          UA,
          GetNamedOutputPath(C, *UA, BaseInput, UI.DependentBoundArch,
                             /*AtTopLevel=*/false,
                             MultipleArchs ||
                                 UI.DependentOffloadKind == Action::OFK_HIP,
                             OffloadingPrefix),
          BaseInput);
      if (UI.DependentOffloadKind == Action::OFK_Host &&
          llvm::sys::path::extension(InputInfos[0].getFilename()) == ".a")
        CurI = InputInfos[0];
      // Save the unbundling result.
      UnbundlingResults.push_back(CurI);

      // Get the unique string identifier for this dependence and cache the
      // result.
      StringRef Arch;
      if (TargetDeviceOffloadKind == Action::OFK_HIP ||
          TargetDeviceOffloadKind == Action::OFK_OpenMP) {
        if (UI.DependentOffloadKind == Action::OFK_Host)
          Arch = StringRef();
        else if (TargetDeviceOffloadKind == Action::OFK_HIP)
          Arch = UI.DependentBoundArch;
        else if (TargetDeviceOffloadKind == Action::OFK_OpenMP)
          Arch = UI.DependentToolChain->getTargetID();
      } else
        Arch = BoundArch;

      CachedResults[{A, GetTriplePlusArchString(UI.DependentToolChain, Arch,
                                                UI.DependentOffloadKind)}] = {
          CurI};
    }

    if (BoundArch.equals("gnu")) {
      BoundArch = StringRef("");
    }
    // Now that we have all the results generated, select the one that should be
    // returned for the current depending action.
    std::pair<const Action *, std::string> ActionTC = {
        A, GetTriplePlusArchString(TC, BoundArch, TargetDeviceOffloadKind)};
    assert(CachedResults.find(ActionTC) != CachedResults.end() &&
           "Result does not exist??");
    Result = CachedResults[ActionTC].front();
  } else if (JA->getType() == types::TY_Nothing)
    Result = {InputInfo(A, BaseInput)};
  else {
    // We only have to generate a prefix for the host if this is not a top-level
    // action.
    std::string OffloadingPrefix = Action::GetOffloadingFileNamePrefix(
        A->getOffloadingDeviceKind(), TC->getTriple().normalize(),
        /*CreatePrefixForHost=*/isa<OffloadPackagerJobAction>(A) ||
            !(A->getOffloadingHostActiveKinds() == Action::OFK_None ||
              AtTopLevel));
    StringRef TargetIDStr = TC->getTargetID();
    if (!TargetIDStr.empty() && BoundArch.empty()) {
      BoundArch = TargetIDStr;
      OffloadingPrefix.append("-").append(TargetIDStr.str());
    }

    if (isa<OffloadWrapperJobAction>(JA)) {
        if (Arg *FinalOutput = C.getArgs().getLastArg(options::OPT_o))
          BaseInput = FinalOutput->getValue();
        else
          BaseInput = getDefaultImageName();
        std::string BaseNm = std::string(BaseInput);
        std::replace(BaseNm.begin(), BaseNm.end(), '.', '_');
        BaseInput = C.getArgs().MakeArgString(BaseNm + "-wrapper");
    }

    Result = InputInfo(A, GetNamedOutputPath(C, *JA, BaseInput, BoundArch,
                                             AtTopLevel, MultipleArchs,
                                             OffloadingPrefix),
                       BaseInput);
    if (T->canEmitIR() && OffloadingPrefix.empty())
      handleTimeTrace(C, Args, JA, BaseInput, Result);
  }

  if (CCCPrintBindings && !CCGenDiagnostics) {
    llvm::errs() << "# \"" << T->getToolChain().getTripleString() << '"'
                 << " - \"" << T->getName() << "\", inputs: [";
    for (unsigned i = 0, e = InputInfos.size(); i != e; ++i) {
      llvm::errs() << InputInfos[i].getAsString();
      if (i + 1 != e)
        llvm::errs() << ", ";
    }
    if (UnbundlingResults.empty())
      llvm::errs() << "], output: " << Result.getAsString() << "\n";
    else {
      llvm::errs() << "], outputs: [";
      for (unsigned i = 0, e = UnbundlingResults.size(); i != e; ++i) {
        llvm::errs() << UnbundlingResults[i].getAsString();
        if (i + 1 != e)
          llvm::errs() << ", ";
      }
      llvm::errs() << "] \n";
    }
  } else {
    if (UnbundlingResults.empty())
      T->ConstructJob(
          C, *JA, Result, InputInfos,
          C.getArgsForToolChain(TC, BoundArch, JA->getOffloadingDeviceKind()),
          LinkingOutput);
    else
      T->ConstructJobMultipleOutputs(
          C, *JA, UnbundlingResults, InputInfos,
          C.getArgsForToolChain(TC, BoundArch, JA->getOffloadingDeviceKind()),
          LinkingOutput);
  }
  return {Result};
}

const char *Driver::getDefaultImageName() const {
  llvm::Triple Target(llvm::Triple::normalize(TargetTriple));
  return Target.isOSWindows() ? "a.exe" : "a.out";
}

/// Create output filename based on ArgValue, which could either be a
/// full filename, filename without extension, or a directory. If ArgValue
/// does not provide a filename, then use BaseName, and use the extension
/// suitable for FileType.
static const char *MakeCLOutputFilename(const ArgList &Args, StringRef ArgValue,
                                        StringRef BaseName,
                                        types::ID FileType) {
  SmallString<128> Filename = ArgValue;

  if (ArgValue.empty()) {
    // If the argument is empty, output to BaseName in the current dir.
    Filename = BaseName;
  } else if (llvm::sys::path::is_separator(Filename.back())) {
    // If the argument is a directory, output to BaseName in that dir.
    llvm::sys::path::append(Filename, BaseName);
  }

  if (!llvm::sys::path::has_extension(ArgValue)) {
    // If the argument didn't provide an extension, then set it.
    const char *Extension = types::getTypeTempSuffix(FileType, true);

    if (FileType == types::TY_Image &&
        Args.hasArg(options::OPT__SLASH_LD, options::OPT__SLASH_LDd)) {
      // The output file is a dll.
      Extension = "dll";
    }

    llvm::sys::path::replace_extension(Filename, Extension);
  }

  return Args.MakeArgString(Filename.c_str());
}

static bool HasPreprocessOutput(const Action &JA) {
  if (isa<PreprocessJobAction>(JA))
    return true;
  if (isa<OffloadAction>(JA) && isa<PreprocessJobAction>(JA.getInputs()[0]))
    return true;
  if (isa<OffloadBundlingJobAction>(JA) &&
      HasPreprocessOutput(*(JA.getInputs()[0])))
    return true;
  return false;
}

const char *Driver::CreateTempFile(Compilation &C, StringRef Prefix,
                                   StringRef Suffix, bool MultipleArchs,
                                   StringRef BoundArch,
                                   bool NeedUniqueDirectory) const {
  SmallString<128> TmpName;
  Arg *A = C.getArgs().getLastArg(options::OPT_fcrash_diagnostics_dir);
  std::optional<std::string> CrashDirectory =
      CCGenDiagnostics && A
          ? std::string(A->getValue())
          : llvm::sys::Process::GetEnv("CLANG_CRASH_DIAGNOSTICS_DIR");
  if (CrashDirectory) {
    if (!getVFS().exists(*CrashDirectory))
      llvm::sys::fs::create_directories(*CrashDirectory);
    SmallString<128> Path(*CrashDirectory);
    llvm::sys::path::append(Path, Prefix);
    const char *Middle = !Suffix.empty() ? "-%%%%%%." : "-%%%%%%";
    if (std::error_code EC =
            llvm::sys::fs::createUniqueFile(Path + Middle + Suffix, TmpName)) {
      Diag(clang::diag::err_unable_to_make_temp) << EC.message();
      return "";
    }
  } else {
    if (MultipleArchs && !BoundArch.empty()) {
      if (NeedUniqueDirectory) {
        TmpName = GetTemporaryDirectory(Prefix);
        llvm::sys::path::append(TmpName,
                                Twine(Prefix) + "-" + BoundArch + "." + Suffix);
      } else {
        TmpName =
            GetTemporaryPath((Twine(Prefix) + "-" + BoundArch).str(), Suffix);
      }

    } else {
      TmpName = GetTemporaryPath(Prefix, Suffix);
    }
  }
  return C.addTempFile(C.getArgs().MakeArgString(TmpName));
}

// Calculate the output path of the module file when compiling a module unit
// with the `-fmodule-output` option or `-fmodule-output=` option specified.
// The behavior is:
// - If `-fmodule-output=` is specfied, then the module file is
//   writing to the value.
// - Otherwise if the output object file of the module unit is specified, the
// output path
//   of the module file should be the same with the output object file except
//   the corresponding suffix. This requires both `-o` and `-c` are specified.
// - Otherwise, the output path of the module file will be the same with the
//   input with the corresponding suffix.
static const char *GetModuleOutputPath(Compilation &C, const JobAction &JA,
                                       const char *BaseInput) {
  assert(isa<PrecompileJobAction>(JA) && JA.getType() == types::TY_ModuleFile &&
         (C.getArgs().hasArg(options::OPT_fmodule_output) ||
          C.getArgs().hasArg(options::OPT_fmodule_output_EQ)));

  if (Arg *ModuleOutputEQ =
          C.getArgs().getLastArg(options::OPT_fmodule_output_EQ))
    return C.addResultFile(ModuleOutputEQ->getValue(), &JA);

  SmallString<64> OutputPath;
  Arg *FinalOutput = C.getArgs().getLastArg(options::OPT_o);
  if (FinalOutput && C.getArgs().hasArg(options::OPT_c))
    OutputPath = FinalOutput->getValue();
  else
    OutputPath = BaseInput;

  const char *Extension = types::getTypeTempSuffix(JA.getType());
  llvm::sys::path::replace_extension(OutputPath, Extension);
  return C.addResultFile(C.getArgs().MakeArgString(OutputPath.c_str()), &JA);
}

const char *Driver::GetNamedOutputPath(Compilation &C, const JobAction &JA,
                                       const char *BaseInput,
                                       StringRef OrigBoundArch, bool AtTopLevel,
                                       bool MultipleArchs,
                                       StringRef OffloadingPrefix) const {
  std::string BoundArch = OrigBoundArch.str();
  if (is_style_windows(llvm::sys::path::Style::native)) {
    // BoundArch may contains ':', which is invalid in file names on Windows,
    // therefore replace it with '%'.
    std::replace(BoundArch.begin(), BoundArch.end(), ':', '@');
  }

  llvm::PrettyStackTraceString CrashInfo("Computing output path");
  // Output to a user requested destination?
  if (AtTopLevel && !isa<DsymutilJobAction>(JA) && !isa<VerifyJobAction>(JA)) {
    if (Arg *FinalOutput = C.getArgs().getLastArg(options::OPT_o))
      return C.addResultFile(FinalOutput->getValue(), &JA);
  }

  // For /P, preprocess to file named after BaseInput.
  if (C.getArgs().hasArg(options::OPT__SLASH_P)) {
    assert(AtTopLevel && isa<PreprocessJobAction>(JA));
    StringRef BaseName = llvm::sys::path::filename(BaseInput);
    StringRef NameArg;
    if (Arg *A = C.getArgs().getLastArg(options::OPT__SLASH_Fi))
      NameArg = A->getValue();
    return C.addResultFile(
        MakeCLOutputFilename(C.getArgs(), NameArg, BaseName, types::TY_PP_C),
        &JA);
  }

  // Default to writing to stdout?
  if (AtTopLevel && !CCGenDiagnostics && HasPreprocessOutput(JA)) {
    return "-";
  }

  if (JA.getType() == types::TY_ModuleFile &&
      C.getArgs().getLastArg(options::OPT_module_file_info)) {
    return "-";
  }

  if (JA.getType() == types::TY_PP_Asm &&
      C.getArgs().hasArg(options::OPT_dxc_Fc)) {
    StringRef FcValue = C.getArgs().getLastArgValue(options::OPT_dxc_Fc);
    // TODO: Should we use `MakeCLOutputFilename` here? If so, we can probably
    // handle this as part of the SLASH_Fa handling below.
    return C.addResultFile(C.getArgs().MakeArgString(FcValue.str()), &JA);
  }

  if (JA.getType() == types::TY_Object &&
      C.getArgs().hasArg(options::OPT_dxc_Fo)) {
    StringRef FoValue = C.getArgs().getLastArgValue(options::OPT_dxc_Fo);
    // TODO: Should we use `MakeCLOutputFilename` here? If so, we can probably
    // handle this as part of the SLASH_Fo handling below.
    return C.addResultFile(C.getArgs().MakeArgString(FoValue.str()), &JA);
  }

  // Is this the assembly listing for /FA?
  if (JA.getType() == types::TY_PP_Asm &&
      (C.getArgs().hasArg(options::OPT__SLASH_FA) ||
       C.getArgs().hasArg(options::OPT__SLASH_Fa))) {
    // Use /Fa and the input filename to determine the asm file name.
    StringRef BaseName = llvm::sys::path::filename(BaseInput);
    StringRef FaValue = C.getArgs().getLastArgValue(options::OPT__SLASH_Fa);
    return C.addResultFile(
        MakeCLOutputFilename(C.getArgs(), FaValue, BaseName, JA.getType()),
        &JA);
  }

  // DXC defaults to standard out when generating assembly. We check this after
  // any DXC flags that might specify a file.
  if (AtTopLevel && JA.getType() == types::TY_PP_Asm && IsDXCMode())
    return "-";

  bool SpecifiedModuleOutput =
      C.getArgs().hasArg(options::OPT_fmodule_output) ||
      C.getArgs().hasArg(options::OPT_fmodule_output_EQ);
  if (MultipleArchs && SpecifiedModuleOutput)
    Diag(clang::diag::err_drv_module_output_with_multiple_arch);

  // If we're emitting a module output with the specified option
  // `-fmodule-output`.
  if (!AtTopLevel && isa<PrecompileJobAction>(JA) &&
      JA.getType() == types::TY_ModuleFile && SpecifiedModuleOutput)
    return GetModuleOutputPath(C, JA, BaseInput);
  // Output to a temporary file?
  if ((!AtTopLevel && !isSaveTempsEnabled() &&
       !C.getArgs().hasArg(options::OPT__SLASH_Fo)) ||
      CCGenDiagnostics) {
    StringRef Name = llvm::sys::path::filename(BaseInput);
    size_t pos = Name.find_last_of(".");
    StringRef PrefixName = Name.substr(0, pos);
    SmallString<128> fname(PrefixName.str().c_str());
    if (!BoundArch.empty()) {
      fname += "-";
      fname.append(BoundArch);
    }
    SmallString<128> TmpName;
    std::pair<StringRef, StringRef> Split = Name.split('.');
    const char *Suffix =
        types::getTypeTempSuffix(JA.getType(), IsCLMode() || IsDXCMode());
    // The non-offloading toolchain on Darwin requires deterministic input
    // file name for binaries to be deterministic, therefore it needs unique
    // directory.
    llvm::Triple Triple(C.getDriver().getTargetTriple());
    bool NeedUniqueDirectory =
        (JA.getOffloadingDeviceKind() == Action::OFK_None ||
         JA.getOffloadingDeviceKind() == Action::OFK_Host) &&
        Triple.isOSDarwin();
    return CreateTempFile(C, Split.first, Suffix, MultipleArchs, BoundArch,
                          NeedUniqueDirectory);
  }

  SmallString<128> BasePath(BaseInput);
  SmallString<128> ExternalPath("");
  StringRef BaseName;

  // Dsymutil actions should use the full path.
  if (isa<DsymutilJobAction>(JA) && C.getArgs().hasArg(options::OPT_dsym_dir)) {
    ExternalPath += C.getArgs().getLastArg(options::OPT_dsym_dir)->getValue();
    // We use posix style here because the tests (specifically
    // darwin-dsymutil.c) demonstrate that posix style paths are acceptable
    // even on Windows and if we don't then the similar test covering this
    // fails.
    llvm::sys::path::append(ExternalPath, llvm::sys::path::Style::posix,
                            llvm::sys::path::filename(BasePath));
    BaseName = ExternalPath;
  } else if (isa<DsymutilJobAction>(JA) || isa<VerifyJobAction>(JA))
    BaseName = BasePath;
  else
    BaseName = llvm::sys::path::filename(BasePath);

  // Determine what the derived output name should be.
  const char *NamedOutput;

  if ((JA.getType() == types::TY_Object || JA.getType() == types::TY_LTO_BC) &&
      C.getArgs().hasArg(options::OPT__SLASH_Fo, options::OPT__SLASH_o)) {
    // The /Fo or /o flag decides the object filename.
    StringRef Val =
        C.getArgs()
            .getLastArg(options::OPT__SLASH_Fo, options::OPT__SLASH_o)
            ->getValue();
    NamedOutput =
        MakeCLOutputFilename(C.getArgs(), Val, BaseName, types::TY_Object);
  } else if (JA.getType() == types::TY_Image &&
             C.getArgs().hasArg(options::OPT__SLASH_Fe,
                                options::OPT__SLASH_o)) {
    // The /Fe or /o flag names the linked file.
    StringRef Val =
        C.getArgs()
            .getLastArg(options::OPT__SLASH_Fe, options::OPT__SLASH_o)
            ->getValue();
    NamedOutput =
        MakeCLOutputFilename(C.getArgs(), Val, BaseName, types::TY_Image);
  } else if (JA.getType() == types::TY_Image) {
    if (IsCLMode()) {
      // clang-cl uses BaseName for the executable name.
      NamedOutput =
          MakeCLOutputFilename(C.getArgs(), "", BaseName, types::TY_Image);
    } else {
      SmallString<128> Output(getDefaultImageName());
      // HIP image for device compilation with -fno-gpu-rdc is per compilation
      // unit.
      bool IsHIPNoRDC = JA.getOffloadingDeviceKind() == Action::OFK_HIP &&
                        !C.getArgs().hasFlag(options::OPT_fgpu_rdc,
                                             options::OPT_fno_gpu_rdc, false);
      bool UseOutExtension = IsHIPNoRDC || isa<OffloadPackagerJobAction>(JA);
      if (UseOutExtension) {
        Output = BaseName;
        llvm::sys::path::replace_extension(Output, "");
      }
      Output += OffloadingPrefix;
      if (MultipleArchs && !BoundArch.empty()) {
        Output += "-";
        Output.append(BoundArch);
      }
      if (UseOutExtension)
        Output += ".out";
      NamedOutput = C.getArgs().MakeArgString(Output.c_str());
    }
  } else if (JA.getType() == types::TY_PCH && IsCLMode()) {
    NamedOutput = C.getArgs().MakeArgString(GetClPchPath(C, BaseName));
  } else if ((JA.getType() == types::TY_Plist || JA.getType() == types::TY_AST) &&
             C.getArgs().hasArg(options::OPT__SLASH_o)) {
    StringRef Val =
        C.getArgs()
            .getLastArg(options::OPT__SLASH_o)
            ->getValue();
    NamedOutput =
        MakeCLOutputFilename(C.getArgs(), Val, BaseName, types::TY_Object);
  } else {
    const char *Suffix = nullptr;
    if (BaseName.ends_with(".a"))
      Suffix = "a";
    else
      Suffix = types::getTypeTempSuffix(JA.getType(), IsCLMode() || IsDXCMode());
    assert(Suffix && "All types used for output should have a suffix.");

    std::string::size_type End = std::string::npos;
    if (!types::appendSuffixForType(JA.getType()))
      End = BaseName.rfind('.');
    SmallString<128> Suffixed(BaseName.substr(0, End));
    Suffixed += OffloadingPrefix;
    if (MultipleArchs && !BoundArch.empty()) {
      Suffixed += "-";
      Suffixed.append(BoundArch);
    }
    // When using both -save-temps and -emit-llvm, use a ".tmp.bc" suffix for
    // the unoptimized bitcode so that it does not get overwritten by the ".bc"
    // optimized bitcode output.
    auto IsAMDRDCInCompilePhase = [](const JobAction &JA,
                                     const llvm::opt::DerivedArgList &Args) {
      // The relocatable compilation in HIP and OpenMP implies -emit-llvm.
      // Similarly, use a ".tmp.bc" suffix for the unoptimized bitcode
      // (generated in the compile phase.)
      const ToolChain *TC = JA.getOffloadingToolChain();
      return isa<CompileJobAction>(JA) &&
             ((JA.getOffloadingDeviceKind() == Action::OFK_HIP &&
               Args.hasFlag(options::OPT_fgpu_rdc, options::OPT_fno_gpu_rdc,
                            false)) ||
              (JA.getOffloadingDeviceKind() == Action::OFK_OpenMP && TC &&
               TC->getTriple().isAMDGPU()));
    };
    if (!AtTopLevel && JA.getType() == types::TY_LLVM_BC &&
        (C.getArgs().hasArg(options::OPT_emit_llvm) ||
         IsAMDRDCInCompilePhase(JA, C.getArgs())))
      Suffixed += ".tmp";
    Suffixed += '.';
    Suffixed += Suffix;
    NamedOutput = C.getArgs().MakeArgString(Suffixed.c_str());
  }

  // Prepend object file path if -save-temps=obj
  if (!AtTopLevel && isSaveTempsObj() && C.getArgs().hasArg(options::OPT_o) &&
      JA.getType() != types::TY_PCH) {
    Arg *FinalOutput = C.getArgs().getLastArg(options::OPT_o);
    SmallString<128> TempPath(FinalOutput->getValue());
    llvm::sys::path::remove_filename(TempPath);
    StringRef OutputFileName = llvm::sys::path::filename(NamedOutput);
    llvm::sys::path::append(TempPath, OutputFileName);
    NamedOutput = C.getArgs().MakeArgString(TempPath.c_str());
  }

  // If we're saving temps and the temp file conflicts with the input file,
  // then avoid overwriting input file.
  if (!AtTopLevel && isSaveTempsEnabled() && NamedOutput == BaseName) {
    bool SameFile = false;
    SmallString<256> Result;
    llvm::sys::fs::current_path(Result);
    llvm::sys::path::append(Result, BaseName);
    llvm::sys::fs::equivalent(BaseInput, Result.c_str(), SameFile);
    // Must share the same path to conflict.
    if (SameFile) {
      StringRef Name = llvm::sys::path::filename(BaseInput);
      size_t pos = Name.find_last_of(".");
      StringRef PrefixName = Name.substr(0, pos);
      std::string TmpName = GetTemporaryPath(
          PrefixName,
          types::getTypeTempSuffix(JA.getType(), IsCLMode() || IsDXCMode()));
      return C.addTempFile(C.getArgs().MakeArgString(TmpName));
    }
  }

  // As an annoying special case, PCH generation doesn't strip the pathname.
  if (JA.getType() == types::TY_PCH && !IsCLMode()) {
    llvm::sys::path::remove_filename(BasePath);
    if (BasePath.empty())
      BasePath = NamedOutput;
    else
      llvm::sys::path::append(BasePath, NamedOutput);
    return C.addResultFile(C.getArgs().MakeArgString(BasePath.c_str()), &JA);
  }

  return C.addResultFile(NamedOutput, &JA);
}

std::string Driver::GetFilePath(StringRef Name, const ToolChain &TC) const {
  // Search for Name in a list of paths.
  auto SearchPaths = [&](const llvm::SmallVectorImpl<std::string> &P)
      -> std::optional<std::string> {
    // Respect a limited subset of the '-Bprefix' functionality in GCC by
    // attempting to use this prefix when looking for file paths.
    for (const auto &Dir : P) {
      if (Dir.empty())
        continue;
      SmallString<128> P(Dir[0] == '=' ? SysRoot + Dir.substr(1) : Dir);
      llvm::sys::path::append(P, Name);
      if (llvm::sys::fs::exists(Twine(P)))
        return std::string(P);
    }
    return std::nullopt;
  };

  if (auto P = SearchPaths(PrefixDirs))
    return *P;

  SmallString<128> R(ResourceDir);
  llvm::sys::path::append(R, Name);
  if (llvm::sys::fs::exists(Twine(R)))
    return std::string(R.str());

  SmallString<128> P(TC.getCompilerRTPath());
  llvm::sys::path::append(P, Name);
  if (llvm::sys::fs::exists(Twine(P)))
    return std::string(P.str());

  SmallString<128> D(Dir);
  llvm::sys::path::append(D, "..", Name);
  if (llvm::sys::fs::exists(Twine(D)))
    return std::string(D.str());

  if (auto P = SearchPaths(TC.getLibraryPaths()))
    return *P;

  if (auto P = SearchPaths(TC.getFilePaths()))
    return *P;

  return std::string(Name);
}

void Driver::generatePrefixedToolNames(
    StringRef Tool, const ToolChain &TC,
    SmallVectorImpl<std::string> &Names) const {
  // FIXME: Needs a better variable than TargetTriple
  Names.emplace_back((TargetTriple + "-" + Tool).str());
  Names.emplace_back(Tool);
}

static bool ScanDirForExecutable(SmallString<128> &Dir, StringRef Name) {
  llvm::sys::path::append(Dir, Name);
  if (llvm::sys::fs::can_execute(Twine(Dir)))
    return true;
  llvm::sys::path::remove_filename(Dir);
  return false;
}

std::string Driver::GetProgramPath(StringRef Name, const ToolChain &TC) const {
  SmallVector<std::string, 2> TargetSpecificExecutables;
  generatePrefixedToolNames(Name, TC, TargetSpecificExecutables);

  // Respect a limited subset of the '-Bprefix' functionality in GCC by
  // attempting to use this prefix when looking for program paths.
  for (const auto &PrefixDir : PrefixDirs) {
    if (llvm::sys::fs::is_directory(PrefixDir)) {
      SmallString<128> P(PrefixDir);
      if (ScanDirForExecutable(P, Name))
        return std::string(P.str());
    } else {
      SmallString<128> P((PrefixDir + Name).str());
      if (llvm::sys::fs::can_execute(Twine(P)))
        return std::string(P.str());
    }
  }

  const ToolChain::path_list &List = TC.getProgramPaths();
  for (const auto &TargetSpecificExecutable : TargetSpecificExecutables) {
    // For each possible name of the tool look for it in
    // program paths first, then the path.
    // Higher priority names will be first, meaning that
    // a higher priority name in the path will be found
    // instead of a lower priority name in the program path.
    // E.g. <triple>-gcc on the path will be found instead
    // of gcc in the program path
    for (const auto &Path : List) {
      SmallString<128> P(Path);
      if (ScanDirForExecutable(P, TargetSpecificExecutable))
        return std::string(P.str());
    }

    // Fall back to the path
    if (llvm::ErrorOr<std::string> P =
            llvm::sys::findProgramByName(TargetSpecificExecutable))
      return *P;
  }

  return std::string(Name);
}

std::string Driver::GetTemporaryPath(StringRef Prefix, StringRef Suffix) const {
  SmallString<128> Path;
  std::error_code EC = llvm::sys::fs::createTemporaryFile(Prefix, Suffix, Path);
  if (EC) {
    Diag(clang::diag::err_unable_to_make_temp) << EC.message();
    return "";
  }

  return std::string(Path.str());
}

std::string Driver::GetTemporaryDirectory(StringRef Prefix) const {
  SmallString<128> Path;
  std::error_code EC = llvm::sys::fs::createUniqueDirectory(Prefix, Path);
  if (EC) {
    Diag(clang::diag::err_unable_to_make_temp) << EC.message();
    return "";
  }

  return std::string(Path.str());
}

std::string Driver::GetClPchPath(Compilation &C, StringRef BaseName) const {
  SmallString<128> Output;
  if (Arg *FpArg = C.getArgs().getLastArg(options::OPT__SLASH_Fp)) {
    // FIXME: If anybody needs it, implement this obscure rule:
    // "If you specify a directory without a file name, the default file name
    // is VCx0.pch., where x is the major version of Visual C++ in use."
    Output = FpArg->getValue();

    // "If you do not specify an extension as part of the path name, an
    // extension of .pch is assumed. "
    if (!llvm::sys::path::has_extension(Output))
      Output += ".pch";
  } else {
    if (Arg *YcArg = C.getArgs().getLastArg(options::OPT__SLASH_Yc))
      Output = YcArg->getValue();
    if (Output.empty())
      Output = BaseName;
    llvm::sys::path::replace_extension(Output, ".pch");
  }
  return std::string(Output.str());
}

const ToolChain &Driver::getToolChain(const ArgList &Args,
                                      const llvm::Triple &Target) const {

  auto &TC = ToolChains[Target.str()];
  if (!TC) {
    switch (Target.getOS()) {
    case llvm::Triple::AIX:
      TC = std::make_unique<toolchains::AIX>(*this, Target, Args);
      break;
    case llvm::Triple::Haiku:
      TC = std::make_unique<toolchains::Haiku>(*this, Target, Args);
      break;
    case llvm::Triple::Ananas:
      TC = std::make_unique<toolchains::Ananas>(*this, Target, Args);
      break;
    case llvm::Triple::CloudABI:
      TC = std::make_unique<toolchains::CloudABI>(*this, Target, Args);
      break;
    case llvm::Triple::Darwin:
    case llvm::Triple::MacOSX:
    case llvm::Triple::IOS:
    case llvm::Triple::TvOS:
    case llvm::Triple::WatchOS:
    case llvm::Triple::DriverKit:
      TC = std::make_unique<toolchains::DarwinClang>(*this, Target, Args);
      break;
    case llvm::Triple::DragonFly:
      TC = std::make_unique<toolchains::DragonFly>(*this, Target, Args);
      break;
    case llvm::Triple::OpenBSD:
      TC = std::make_unique<toolchains::OpenBSD>(*this, Target, Args);
      break;
    case llvm::Triple::NetBSD:
      TC = std::make_unique<toolchains::NetBSD>(*this, Target, Args);
      break;
    case llvm::Triple::FreeBSD:
      if (Target.isPPC())
        TC = std::make_unique<toolchains::PPCFreeBSDToolChain>(*this, Target,
                                                               Args);
      else
        TC = std::make_unique<toolchains::FreeBSD>(*this, Target, Args);
      break;
    case llvm::Triple::Minix:
      TC = std::make_unique<toolchains::Minix>(*this, Target, Args);
      break;
    case llvm::Triple::Linux:
    case llvm::Triple::ELFIAMCU:
      if (Target.getArch() == llvm::Triple::hexagon)
        TC = std::make_unique<toolchains::HexagonToolChain>(*this, Target,
                                                             Args);
      else if ((Target.getVendor() == llvm::Triple::MipsTechnologies) &&
               !Target.hasEnvironment())
        TC = std::make_unique<toolchains::MipsLLVMToolChain>(*this, Target,
                                                              Args);
      else if (Target.isPPC())
        TC = std::make_unique<toolchains::PPCLinuxToolChain>(*this, Target,
                                                              Args);
      else if (Target.getArch() == llvm::Triple::ve)
        TC = std::make_unique<toolchains::VEToolChain>(*this, Target, Args);
      else if (Target.isOHOSFamily())
        TC = std::make_unique<toolchains::OHOS>(*this, Target, Args);
      else
        TC = std::make_unique<toolchains::Linux>(*this, Target, Args);
      break;
    case llvm::Triple::NaCl:
      TC = std::make_unique<toolchains::NaClToolChain>(*this, Target, Args);
      break;
    case llvm::Triple::Fuchsia:
      TC = std::make_unique<toolchains::Fuchsia>(*this, Target, Args);
      break;
    case llvm::Triple::Solaris:
      TC = std::make_unique<toolchains::Solaris>(*this, Target, Args);
      break;
    case llvm::Triple::CUDA:
      TC = std::make_unique<toolchains::NVPTXToolChain>(*this, Target, Args);
      break;
    case llvm::Triple::AMDHSA:
      TC = std::make_unique<toolchains::ROCMToolChain>(*this, Target, Args);
      break;
    case llvm::Triple::AMDPAL:
    case llvm::Triple::Mesa3D:
      TC = std::make_unique<toolchains::AMDGPUToolChain>(*this, Target, Args);
      break;
    case llvm::Triple::Win32:
      switch (Target.getEnvironment()) {
      default:
        if (Target.isOSBinFormatELF())
          TC = std::make_unique<toolchains::Generic_ELF>(*this, Target, Args);
        else if (Target.isOSBinFormatMachO())
          TC = std::make_unique<toolchains::MachO>(*this, Target, Args);
        else
          TC = std::make_unique<toolchains::Generic_GCC>(*this, Target, Args);
        break;
      case llvm::Triple::GNU:
        TC = std::make_unique<toolchains::MinGW>(*this, Target, Args);
        break;
      case llvm::Triple::Itanium:
        TC = std::make_unique<toolchains::CrossWindowsToolChain>(*this, Target,
                                                                  Args);
        break;
      case llvm::Triple::MSVC:
      case llvm::Triple::UnknownEnvironment:
        if (Args.getLastArgValue(options::OPT_fuse_ld_EQ)
                .starts_with_insensitive("bfd"))
          TC = std::make_unique<toolchains::CrossWindowsToolChain>(
              *this, Target, Args);
        else
          TC =
              std::make_unique<toolchains::MSVCToolChain>(*this, Target, Args);
        break;
      }
      break;
    case llvm::Triple::PS4:
      TC = std::make_unique<toolchains::PS4CPU>(*this, Target, Args);
      break;
    case llvm::Triple::PS5:
      TC = std::make_unique<toolchains::PS5CPU>(*this, Target, Args);
      break;
    case llvm::Triple::Contiki:
      TC = std::make_unique<toolchains::Contiki>(*this, Target, Args);
      break;
    case llvm::Triple::Hurd:
      TC = std::make_unique<toolchains::Hurd>(*this, Target, Args);
      break;
    case llvm::Triple::LiteOS:
      TC = std::make_unique<toolchains::OHOS>(*this, Target, Args);
      break;
    case llvm::Triple::ZOS:
      TC = std::make_unique<toolchains::ZOS>(*this, Target, Args);
      break;
    case llvm::Triple::ShaderModel:
      TC = std::make_unique<toolchains::HLSLToolChain>(*this, Target, Args);
      break;
    default:
      // Of these targets, Hexagon is the only one that might have
      // an OS of Linux, in which case it got handled above already.
      switch (Target.getArch()) {
      case llvm::Triple::tce:
        TC = std::make_unique<toolchains::TCEToolChain>(*this, Target, Args);
        break;
      case llvm::Triple::tcele:
        TC = std::make_unique<toolchains::TCELEToolChain>(*this, Target, Args);
        break;
      case llvm::Triple::hexagon:
        TC = std::make_unique<toolchains::HexagonToolChain>(*this, Target,
                                                             Args);
        break;
      case llvm::Triple::lanai:
        TC = std::make_unique<toolchains::LanaiToolChain>(*this, Target, Args);
        break;
      case llvm::Triple::xcore:
        TC = std::make_unique<toolchains::XCoreToolChain>(*this, Target, Args);
        break;
      case llvm::Triple::wasm32:
      case llvm::Triple::wasm64:
        TC = std::make_unique<toolchains::WebAssembly>(*this, Target, Args);
        break;
      case llvm::Triple::avr:
        TC = std::make_unique<toolchains::AVRToolChain>(*this, Target, Args);
        break;
      case llvm::Triple::msp430:
        TC =
            std::make_unique<toolchains::MSP430ToolChain>(*this, Target, Args);
        break;
      case llvm::Triple::riscv32:
      case llvm::Triple::riscv64:
        if (toolchains::RISCVToolChain::hasGCCToolchain(*this, Args))
          TC =
              std::make_unique<toolchains::RISCVToolChain>(*this, Target, Args);
        else
          TC = std::make_unique<toolchains::BareMetal>(*this, Target, Args);
        break;
      case llvm::Triple::ve:
        TC = std::make_unique<toolchains::VEToolChain>(*this, Target, Args);
        break;
      case llvm::Triple::spirv32:
      case llvm::Triple::spirv64:
        TC = std::make_unique<toolchains::SPIRVToolChain>(*this, Target, Args);
        break;
      case llvm::Triple::csky:
        TC = std::make_unique<toolchains::CSKYToolChain>(*this, Target, Args);
        break;
      default:
        if (Target.getVendor() == llvm::Triple::Myriad)
          TC = std::make_unique<toolchains::MyriadToolChain>(*this, Target,
                                                              Args);
        else if (toolchains::BareMetal::handlesTarget(Target))
          TC = std::make_unique<toolchains::BareMetal>(*this, Target, Args);
        else if (Target.isOSBinFormatELF())
          TC = std::make_unique<toolchains::Generic_ELF>(*this, Target, Args);
        else if (Target.isOSBinFormatMachO())
          TC = std::make_unique<toolchains::MachO>(*this, Target, Args);
        else
          TC = std::make_unique<toolchains::Generic_GCC>(*this, Target, Args);
      }
    }
  }

  return *TC;
}

const ToolChain &Driver::getOffloadingDeviceToolChain(
    const ArgList &Args, const llvm::Triple &Target, const ToolChain &HostTC,
    const Action::OffloadKind &TargetDeviceOffloadKind) const {
  // Use device / host triples as the key into the ToolChains map because the
  // device ToolChain we create depends on both.
  auto &TC = ToolChains[Target.str() + "/" + HostTC.getTriple().str()];
  if (!TC) {
    // Categorized by offload kind > arch rather than OS > arch like
    // the normal getToolChain call, as it seems a reasonable way to categorize
    // things.
    switch (TargetDeviceOffloadKind) {
    case Action::OFK_HIP: {
      if (Target.getArch() == llvm::Triple::amdgcn &&
          Target.getVendor() == llvm::Triple::AMD &&
          Target.getOS() == llvm::Triple::AMDHSA)
        TC = std::make_unique<toolchains::HIPAMDToolChain>(*this, Target,
                                                           HostTC, Args);
      else if (Target.getArch() == llvm::Triple::spirv64 &&
               Target.getVendor() == llvm::Triple::UnknownVendor &&
               Target.getOS() == llvm::Triple::UnknownOS)
        TC = std::make_unique<toolchains::HIPSPVToolChain>(*this, Target,
                                                           HostTC, Args);
      break;
    }
    default:
      break;
    }
  }

  return *TC;
}

bool Driver::ShouldUseClangCompiler(const JobAction &JA) const {
  // Say "no" if there is not exactly one input of a type clang understands.
  if (JA.size() != 1 ||
      !types::isAcceptedByClang((*JA.input_begin())->getType()))
    return false;

  // And say "no" if this is not a kind of action clang understands.
  if (!isa<PreprocessJobAction>(JA) && !isa<PrecompileJobAction>(JA) &&
      !isa<CompileJobAction>(JA) && !isa<BackendJobAction>(JA) &&
      !isa<ExtractAPIJobAction>(JA))
    return false;

  return true;
}

bool Driver::ShouldUseFlangCompiler(const JobAction &JA) const {
  // Say "no" if there is not exactly one input of a type flang understands.
  if (JA.size() != 1 ||
      !types::isAcceptedByFlang((*JA.input_begin())->getType()))
    return false;

  // And say "no" if this is not a kind of action flang understands.
  if (!isa<PreprocessJobAction>(JA) && !isa<CompileJobAction>(JA) &&
      !isa<BackendJobAction>(JA))
    return false;

  return true;
}

bool Driver::ShouldEmitStaticLibrary(const ArgList &Args) const {
  // Only emit static library if the flag is set explicitly.
  if (Args.hasArg(options::OPT_emit_static_lib))
    return true;
  return false;
}

/// GetReleaseVersion - Parse (([0-9]+)(.([0-9]+)(.([0-9]+)?))?)? and return the
/// grouped values as integers. Numbers which are not provided are set to 0.
///
/// \return True if the entire string was parsed (9.2), or all groups were
/// parsed (10.3.5extrastuff).
bool Driver::GetReleaseVersion(StringRef Str, unsigned &Major, unsigned &Minor,
                               unsigned &Micro, bool &HadExtra) {
  HadExtra = false;

  Major = Minor = Micro = 0;
  if (Str.empty())
    return false;

  if (Str.consumeInteger(10, Major))
    return false;
  if (Str.empty())
    return true;
  if (Str[0] != '.')
    return false;

  Str = Str.drop_front(1);

  if (Str.consumeInteger(10, Minor))
    return false;
  if (Str.empty())
    return true;
  if (Str[0] != '.')
    return false;
  Str = Str.drop_front(1);

  if (Str.consumeInteger(10, Micro))
    return false;
  if (!Str.empty())
    HadExtra = true;
  return true;
}

/// Parse digits from a string \p Str and fulfill \p Digits with
/// the parsed numbers. This method assumes that the max number of
/// digits to look for is equal to Digits.size().
///
/// \return True if the entire string was parsed and there are
/// no extra characters remaining at the end.
bool Driver::GetReleaseVersion(StringRef Str,
                               MutableArrayRef<unsigned> Digits) {
  if (Str.empty())
    return false;

  unsigned CurDigit = 0;
  while (CurDigit < Digits.size()) {
    unsigned Digit;
    if (Str.consumeInteger(10, Digit))
      return false;
    Digits[CurDigit] = Digit;
    if (Str.empty())
      return true;
    if (Str[0] != '.')
      return false;
    Str = Str.drop_front(1);
    CurDigit++;
  }

  // More digits than requested, bail out...
  return false;
}

llvm::opt::Visibility
Driver::getOptionVisibilityMask(bool UseDriverMode) const {
  if (!UseDriverMode)
    return llvm::opt::Visibility(options::ClangOption);
  if (IsCLMode())
    return llvm::opt::Visibility(options::CLOption);
  if (IsDXCMode())
    return llvm::opt::Visibility(options::DXCOption);
<<<<<<< HEAD
  if (IsFlangMode()) {
    // TODO: Does flang really want *all* of the clang driver options?
    // We probably need to annotate more specifically.
=======
  if (IsFlangMode())  {
>>>>>>> 1a2122e9
    return llvm::opt::Visibility(options::ClangOption | options::FlangOption);
  }
  return llvm::opt::Visibility(options::ClangOption);
}

const char *Driver::getExecutableForDriverMode(DriverMode Mode) {
  switch (Mode) {
  case GCCMode:
    return "clang";
  case GXXMode:
    return "clang++";
  case CPPMode:
    return "clang-cpp";
  case CLMode:
    return "clang-cl";
  case FlangMode:
    return "flang";
  case DXCMode:
    return "clang-dxc";
  }

  llvm_unreachable("Unhandled Mode");
}

bool clang::driver::isOptimizationLevelFast(const ArgList &Args) {
  return Args.hasFlag(options::OPT_Ofast, options::OPT_O_Group, false);
}

bool clang::driver::willEmitRemarks(const ArgList &Args) {
  // -fsave-optimization-record enables it.
  if (Args.hasFlag(options::OPT_fsave_optimization_record,
                   options::OPT_fno_save_optimization_record, false))
    return true;

  // -fsave-optimization-record=<format> enables it as well.
  if (Args.hasFlag(options::OPT_fsave_optimization_record_EQ,
                   options::OPT_fno_save_optimization_record, false))
    return true;

  // -foptimization-record-file alone enables it too.
  if (Args.hasFlag(options::OPT_foptimization_record_file_EQ,
                   options::OPT_fno_save_optimization_record, false))
    return true;

  // -foptimization-record-passes alone enables it too.
  if (Args.hasFlag(options::OPT_foptimization_record_passes_EQ,
                   options::OPT_fno_save_optimization_record, false))
    return true;
  return false;
}

llvm::StringRef clang::driver::getDriverMode(StringRef ProgName,
                                             ArrayRef<const char *> Args) {
  static StringRef OptName =
      getDriverOptTable().getOption(options::OPT_driver_mode).getPrefixedName();
  llvm::StringRef Opt;
  for (StringRef Arg : Args) {
    if (!Arg.startswith(OptName))
      continue;
    Opt = Arg;
  }
  if (Opt.empty())
    Opt = ToolChain::getTargetAndModeFromProgramName(ProgName).DriverMode;
  return Opt.consume_front(OptName) ? Opt : "";
}

bool driver::IsClangCL(StringRef DriverMode) { return DriverMode.equals("cl"); }

llvm::Error driver::expandResponseFiles(SmallVectorImpl<const char *> &Args,
                                        bool ClangCLMode,
                                        llvm::BumpPtrAllocator &Alloc,
                                        llvm::vfs::FileSystem *FS) {
  // Parse response files using the GNU syntax, unless we're in CL mode. There
  // are two ways to put clang in CL compatibility mode: ProgName is either
  // clang-cl or cl, or --driver-mode=cl is on the command line. The normal
  // command line parsing can't happen until after response file parsing, so we
  // have to manually search for a --driver-mode=cl argument the hard way.
  // Finally, our -cc1 tools don't care which tokenization mode we use because
  // response files written by clang will tokenize the same way in either mode.
  enum { Default, POSIX, Windows } RSPQuoting = Default;
  for (const char *F : Args) {
    if (strcmp(F, "--rsp-quoting=posix") == 0)
      RSPQuoting = POSIX;
    else if (strcmp(F, "--rsp-quoting=windows") == 0)
      RSPQuoting = Windows;
  }

  // Determines whether we want nullptr markers in Args to indicate response
  // files end-of-lines. We only use this for the /LINK driver argument with
  // clang-cl.exe on Windows.
  bool MarkEOLs = ClangCLMode;

  llvm::cl::TokenizerCallback Tokenizer;
  if (RSPQuoting == Windows || (RSPQuoting == Default && ClangCLMode))
    Tokenizer = &llvm::cl::TokenizeWindowsCommandLine;
  else
    Tokenizer = &llvm::cl::TokenizeGNUCommandLine;

  if (MarkEOLs && Args.size() > 1 && StringRef(Args[1]).startswith("-cc1"))
    MarkEOLs = false;

  llvm::cl::ExpansionContext ECtx(Alloc, Tokenizer);
  ECtx.setMarkEOLs(MarkEOLs);
  if (FS)
    ECtx.setVFS(FS);

  if (llvm::Error Err = ECtx.expandResponseFiles(Args))
    return Err;

  // If -cc1 came from a response file, remove the EOL sentinels.
  auto FirstArg = llvm::find_if(llvm::drop_begin(Args),
                                [](const char *A) { return A != nullptr; });
  if (FirstArg != Args.end() && StringRef(*FirstArg).startswith("-cc1")) {
    // If -cc1 came from a response file, remove the EOL sentinels.
    if (MarkEOLs) {
      auto newEnd = std::remove(Args.begin(), Args.end(), nullptr);
      Args.resize(newEnd - Args.begin());
    }
  }

  return llvm::Error::success();
}<|MERGE_RESOLUTION|>--- conflicted
+++ resolved
@@ -6967,13 +6967,9 @@
     return llvm::opt::Visibility(options::CLOption);
   if (IsDXCMode())
     return llvm::opt::Visibility(options::DXCOption);
-<<<<<<< HEAD
   if (IsFlangMode()) {
     // TODO: Does flang really want *all* of the clang driver options?
     // We probably need to annotate more specifically.
-=======
-  if (IsFlangMode())  {
->>>>>>> 1a2122e9
     return llvm::opt::Visibility(options::ClangOption | options::FlangOption);
   }
   return llvm::opt::Visibility(options::ClangOption);
