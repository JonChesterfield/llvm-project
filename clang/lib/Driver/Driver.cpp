--- conflicted
+++ resolved
@@ -903,7 +903,7 @@
                                                 *HostTC, OFK);
     assert(HIPTC && "Could not create offloading device tool chain.");
     C.addOffloadDeviceToolChain(HIPTC, OFK);
-<<<<<<< HEAD
+#if 1 //<<<<<<< HEAD
   } else {
     //
     // OpenMP
@@ -933,7 +933,7 @@
       // We expect that an offload target is always used in conjunction with
       // option -fopenmp specifying a valid runtime with offloading support,
       // i.e. libomp or libiomp.
-      Diag(clang::diag::warn_drv_expecting_fopenmp_with_fopenmp_targets);
+      Diag(clang::diag::Err_drv_expecting_fopenmp_with_fopenmp_targets);
       return;
     } else if (!HasValidOpenMPRuntime && !HasOpenMPTargets) {
       return;
@@ -1056,7 +1056,7 @@
           return;
         }
 
-=======
+#else //=======
   }
 
   //
@@ -1143,7 +1143,7 @@
       if (TT.getArch() == llvm::Triple::UnknownArch)
         Diag(clang::diag::err_drv_invalid_omp_target) << Val;
       else {
->>>>>>> be768164
+#endif //>>>>>>> be768164a7837bcb87cb6409731d23dc2c00dcfe
         const ToolChain *TC;
         // Device toolchains have to be selected differently. They pair host
         // and device in their implementation.
@@ -1151,7 +1151,7 @@
           const ToolChain *HostTC =
               C.getSingleOffloadToolChain<Action::OFK_Host>();
           assert(HostTC && "Host toolchain should be always defined.");
-<<<<<<< HEAD
+#if 1 //<<<<<<< HEAD
           auto &DeviceTC = ToolChains[NormalizedName + "/" +
                                       HostTC->getTriple().normalize()];
           if (!DeviceTC) {
@@ -1174,7 +1174,7 @@
         C.addOffloadDeviceToolChain(TC, Action::OFK_OpenMP);
       } // end foreach openmp target
     }   // end has openmp offload targets
-=======
+#else //=======
           auto &DeviceTC =
               ToolChains[TT.str() + "/" + HostTC->getTriple().normalize()];
           if (!DeviceTC) {
@@ -1199,7 +1199,7 @@
   } else if (C.getInputArgs().hasArg(options::OPT_fopenmp_targets_EQ)) {
     Diag(clang::diag::err_drv_expecting_fopenmp_with_fopenmp_targets);
     return;
->>>>>>> be768164
+#endif //>>>>>>> be768164a7837bcb87cb6409731d23dc2c00dcfe
   }
 
   //
