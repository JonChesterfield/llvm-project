--- conflicted
+++ resolved
@@ -41,15 +41,9 @@
                  ArrayRef<InputInfo> Inputs, ArrayRef<InputInfo> Outputs,
                  const char *PrependArg)
     : Source(Source), Creator(Creator), ResponseSupport(ResponseSupport),
-<<<<<<< HEAD
-      Executable(Executable), Arguments(Arguments) {
+      Executable(Executable), PrependArg(PrependArg), Arguments(Arguments) {
   for (const auto &II : Inputs) {
     if (II.isFilename()) {
-=======
-      Executable(Executable), PrependArg(PrependArg), Arguments(Arguments) {
-  for (const auto &II : Inputs)
-    if (II.isFilename())
->>>>>>> 3e57aa30
       InputInfoList.push_back(II);
       DependentActions.push_back(II.getAction());
     }
