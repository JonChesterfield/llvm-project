//===- Job.cpp - Command to Execute ---------------------------------------===//
//
// Part of the LLVM Project, under the Apache License v2.0 with LLVM Exceptions.
// See https://llvm.org/LICENSE.txt for license information.
// SPDX-License-Identifier: Apache-2.0 WITH LLVM-exception
//
//===----------------------------------------------------------------------===//

#include "clang/Driver/Job.h"
#include "InputInfo.h"
#include "clang/Basic/LLVM.h"
#include "clang/Driver/Driver.h"
#include "clang/Driver/DriverDiagnostic.h"
#include "clang/Driver/Tool.h"
#include "clang/Driver/ToolChain.h"
#include "llvm/ADT/ArrayRef.h"
#include "llvm/ADT/SmallString.h"
#include "llvm/ADT/SmallVector.h"
#include "llvm/ADT/StringRef.h"
#include "llvm/ADT/StringSet.h"
#include "llvm/ADT/StringSwitch.h"
#include "llvm/Support/CrashRecoveryContext.h"
#include "llvm/Support/FileSystem.h"
#include "llvm/Support/Path.h"
#include "llvm/Support/PrettyStackTrace.h"
#include "llvm/Support/Program.h"
#include "llvm/Support/raw_ostream.h"
#include <algorithm>
#include <cassert>
#include <cstddef>
#include <string>
#include <system_error>
#include <utility>

using namespace clang;
using namespace driver;

Command::Command(const Action &Source, const Tool &Creator,
                 ResponseFileSupport ResponseSupport, const char *Executable,
                 const llvm::opt::ArgStringList &Arguments,
                 ArrayRef<InputInfo> Inputs, ArrayRef<InputInfo> Outputs)
    : Source(Source), Creator(Creator), ResponseSupport(ResponseSupport),
      Executable(Executable), Arguments(Arguments) {
  for (const auto &II : Inputs) {
    if (II.isFilename())
      InputFilenames.push_back(II.getFilename());
<<<<<<< HEAD
    DependentActions.push_back(II.getAction());
  }
=======
  for (const auto &II : Outputs)
    if (II.isFilename())
      OutputFilenames.push_back(II.getFilename());
>>>>>>> 99cafe00
}

/// Check if the compiler flag in question should be skipped when
/// emitting a reproducer. Also track how many arguments it has and if the
/// option is some kind of include path.
static bool skipArgs(const char *Flag, bool HaveCrashVFS, int &SkipNum,
                     bool &IsInclude) {
  SkipNum = 2;
  // These flags are all of the form -Flag <Arg> and are treated as two
  // arguments.  Therefore, we need to skip the flag and the next argument.
  bool ShouldSkip = llvm::StringSwitch<bool>(Flag)
    .Cases("-MF", "-MT", "-MQ", "-serialize-diagnostic-file", true)
    .Cases("-o", "-dependency-file", true)
    .Cases("-fdebug-compilation-dir", "-diagnostic-log-file", true)
    .Cases("-dwarf-debug-flags", "-ivfsoverlay", true)
    .Default(false);
  if (ShouldSkip)
    return true;

  // Some include flags shouldn't be skipped if we have a crash VFS
  IsInclude = llvm::StringSwitch<bool>(Flag)
    .Cases("-include", "-header-include-file", true)
    .Cases("-idirafter", "-internal-isystem", "-iwithprefix", true)
    .Cases("-internal-externc-isystem", "-iprefix", true)
    .Cases("-iwithprefixbefore", "-isystem", "-iquote", true)
    .Cases("-isysroot", "-I", "-F", "-resource-dir", true)
    .Cases("-iframework", "-include-pch", true)
    .Default(false);
  if (IsInclude)
    return !HaveCrashVFS;

  // The remaining flags are treated as a single argument.

  // These flags are all of the form -Flag and have no second argument.
  ShouldSkip = llvm::StringSwitch<bool>(Flag)
    .Cases("-M", "-MM", "-MG", "-MP", "-MD", true)
    .Case("-MMD", true)
    .Default(false);

  // Match found.
  SkipNum = 1;
  if (ShouldSkip)
    return true;

  // These flags are treated as a single argument (e.g., -F<Dir>).
  StringRef FlagRef(Flag);
  IsInclude = FlagRef.startswith("-F") || FlagRef.startswith("-I");
  if (IsInclude)
    return !HaveCrashVFS;
  if (FlagRef.startswith("-fmodules-cache-path="))
    return true;

  SkipNum = 0;
  return false;
}

void Command::writeResponseFile(raw_ostream &OS) const {
  // In a file list, we only write the set of inputs to the response file
  if (ResponseSupport.ResponseKind == ResponseFileSupport::RF_FileList) {
    for (const auto *Arg : InputFileList) {
      OS << Arg << '\n';
    }
    return;
  }

  // In regular response files, we send all arguments to the response file.
  // Wrapping all arguments in double quotes ensures that both Unix tools and
  // Windows tools understand the response file.
  for (const auto *Arg : Arguments) {
    OS << '"';

    for (; *Arg != '\0'; Arg++) {
      if (*Arg == '\"' || *Arg == '\\') {
        OS << '\\';
      }
      OS << *Arg;
    }

    OS << "\" ";
  }
}

void Command::buildArgvForResponseFile(
    llvm::SmallVectorImpl<const char *> &Out) const {
  // When not a file list, all arguments are sent to the response file.
  // This leaves us to set the argv to a single parameter, requesting the tool
  // to read the response file.
  if (ResponseSupport.ResponseKind != ResponseFileSupport::RF_FileList) {
    Out.push_back(Executable);
    Out.push_back(ResponseFileFlag.c_str());
    return;
  }

  llvm::StringSet<> Inputs;
  for (const auto *InputName : InputFileList)
    Inputs.insert(InputName);
  Out.push_back(Executable);
  // In a file list, build args vector ignoring parameters that will go in the
  // response file (elements of the InputFileList vector)
  bool FirstInput = true;
  for (const auto *Arg : Arguments) {
    if (Inputs.count(Arg) == 0) {
      Out.push_back(Arg);
    } else if (FirstInput) {
      FirstInput = false;
      Out.push_back(ResponseSupport.ResponseFlag);
      Out.push_back(ResponseFile);
    }
  }
}

/// Rewrite relative include-like flag paths to absolute ones.
static void
rewriteIncludes(const llvm::ArrayRef<const char *> &Args, size_t Idx,
                size_t NumArgs,
                llvm::SmallVectorImpl<llvm::SmallString<128>> &IncFlags) {
  using namespace llvm;
  using namespace sys;

  auto getAbsPath = [](StringRef InInc, SmallVectorImpl<char> &OutInc) -> bool {
    if (path::is_absolute(InInc)) // Nothing to do here...
      return false;
    std::error_code EC = fs::current_path(OutInc);
    if (EC)
      return false;
    path::append(OutInc, InInc);
    return true;
  };

  SmallString<128> NewInc;
  if (NumArgs == 1) {
    StringRef FlagRef(Args[Idx + NumArgs - 1]);
    assert((FlagRef.startswith("-F") || FlagRef.startswith("-I")) &&
            "Expecting -I or -F");
    StringRef Inc = FlagRef.slice(2, StringRef::npos);
    if (getAbsPath(Inc, NewInc)) {
      SmallString<128> NewArg(FlagRef.slice(0, 2));
      NewArg += NewInc;
      IncFlags.push_back(std::move(NewArg));
    }
    return;
  }

  assert(NumArgs == 2 && "Not expecting more than two arguments");
  StringRef Inc(Args[Idx + NumArgs - 1]);
  if (!getAbsPath(Inc, NewInc))
    return;
  IncFlags.push_back(SmallString<128>(Args[Idx]));
  IncFlags.push_back(std::move(NewInc));
}

void Command::Print(raw_ostream &OS, const char *Terminator, bool Quote,
                    CrashReportInfo *CrashInfo) const {
  // Always quote the exe.
  OS << ' ';
  llvm::sys::printArg(OS, Executable, /*Quote=*/true);

  ArrayRef<const char *> Args = Arguments;
  SmallVector<const char *, 128> ArgsRespFile;
  if (ResponseFile != nullptr) {
    buildArgvForResponseFile(ArgsRespFile);
    Args = ArrayRef<const char *>(ArgsRespFile).slice(1); // no executable name
  }

  bool HaveCrashVFS = CrashInfo && !CrashInfo->VFSPath.empty();
  for (size_t i = 0, e = Args.size(); i < e; ++i) {
    const char *const Arg = Args[i];

    if (CrashInfo) {
      int NumArgs = 0;
      bool IsInclude = false;
      if (skipArgs(Arg, HaveCrashVFS, NumArgs, IsInclude)) {
        i += NumArgs - 1;
        continue;
      }

      // Relative includes need to be expanded to absolute paths.
      if (HaveCrashVFS && IsInclude) {
        SmallVector<SmallString<128>, 2> NewIncFlags;
        rewriteIncludes(Args, i, NumArgs, NewIncFlags);
        if (!NewIncFlags.empty()) {
          for (auto &F : NewIncFlags) {
            OS << ' ';
            llvm::sys::printArg(OS, F.c_str(), Quote);
          }
          i += NumArgs - 1;
          continue;
        }
      }

      auto Found = llvm::find_if(InputFilenames,
                                 [&Arg](StringRef IF) { return IF == Arg; });
      if (Found != InputFilenames.end() &&
          (i == 0 || StringRef(Args[i - 1]) != "-main-file-name")) {
        // Replace the input file name with the crashinfo's file name.
        OS << ' ';
        StringRef ShortName = llvm::sys::path::filename(CrashInfo->Filename);
        llvm::sys::printArg(OS, ShortName.str(), Quote);
        continue;
      }
    }

    OS << ' ';
    llvm::sys::printArg(OS, Arg, Quote);
  }

  if (CrashInfo && HaveCrashVFS) {
    OS << ' ';
    llvm::sys::printArg(OS, "-ivfsoverlay", Quote);
    OS << ' ';
    llvm::sys::printArg(OS, CrashInfo->VFSPath.str(), Quote);

    // The leftover modules from the crash are stored in
    //  <name>.cache/vfs/modules
    // Leave it untouched for pcm inspection and provide a clean/empty dir
    // path to contain the future generated module cache:
    //  <name>.cache/vfs/repro-modules
    SmallString<128> RelModCacheDir = llvm::sys::path::parent_path(
        llvm::sys::path::parent_path(CrashInfo->VFSPath));
    llvm::sys::path::append(RelModCacheDir, "repro-modules");

    std::string ModCachePath = "-fmodules-cache-path=";
    ModCachePath.append(RelModCacheDir.c_str());

    OS << ' ';
    llvm::sys::printArg(OS, ModCachePath, Quote);
  }

  if (ResponseFile != nullptr) {
    OS << "\n Arguments passed via response file:\n";
    writeResponseFile(OS);
    // Avoiding duplicated newline terminator, since FileLists are
    // newline-separated.
    if (ResponseSupport.ResponseKind != ResponseFileSupport::RF_FileList)
      OS << "\n";
    OS << " (end of response file)";
  }

  OS << Terminator;
}

void Command::setResponseFile(const char *FileName) {
  ResponseFile = FileName;
  ResponseFileFlag = ResponseSupport.ResponseFlag;
  ResponseFileFlag += FileName;
}

void Command::setEnvironment(llvm::ArrayRef<const char *> NewEnvironment) {
  Environment.reserve(NewEnvironment.size() + 1);
  Environment.assign(NewEnvironment.begin(), NewEnvironment.end());
  Environment.push_back(nullptr);
}

void Command::PrintFileNames() const {
  if (PrintInputFilenames) {
    for (const char *Arg : InputFilenames)
      llvm::outs() << llvm::sys::path::filename(Arg) << "\n";
    llvm::outs().flush();
  }
}

int Command::Execute(ArrayRef<llvm::Optional<StringRef>> Redirects,
                     std::string *ErrMsg, bool *ExecutionFailed) const {
  PrintFileNames();

  SmallVector<const char *, 128> Argv;
  if (ResponseFile == nullptr) {
    Argv.push_back(Executable);
    Argv.append(Arguments.begin(), Arguments.end());
    Argv.push_back(nullptr);
  } else {
    // If the command is too large, we need to put arguments in a response file.
    std::string RespContents;
    llvm::raw_string_ostream SS(RespContents);

    // Write file contents and build the Argv vector
    writeResponseFile(SS);
    buildArgvForResponseFile(Argv);
    Argv.push_back(nullptr);
    SS.flush();

    // Save the response file in the appropriate encoding
    if (std::error_code EC = writeFileWithEncoding(
            ResponseFile, RespContents, ResponseSupport.ResponseEncoding)) {
      if (ErrMsg)
        *ErrMsg = EC.message();
      if (ExecutionFailed)
        *ExecutionFailed = true;
      // Return -1 by convention (see llvm/include/llvm/Support/Program.h) to
      // indicate the requested executable cannot be started.
      return -1;
    }
  }

  Optional<ArrayRef<StringRef>> Env;
  std::vector<StringRef> ArgvVectorStorage;
  if (!Environment.empty()) {
    assert(Environment.back() == nullptr &&
           "Environment vector should be null-terminated by now");
    ArgvVectorStorage = llvm::toStringRefArray(Environment.data());
    Env = makeArrayRef(ArgvVectorStorage);
  }

  auto Args = llvm::toStringRefArray(Argv.data());
  return llvm::sys::ExecuteAndWait(Executable, Args, Env, Redirects,
                                   /*secondsToWait*/ 0,
                                   /*memoryLimit*/ 0, ErrMsg, ExecutionFailed);
}

CC1Command::CC1Command(const Action &Source, const Tool &Creator,
                       ResponseFileSupport ResponseSupport,
                       const char *Executable,
                       const llvm::opt::ArgStringList &Arguments,
                       ArrayRef<InputInfo> Inputs, ArrayRef<InputInfo> Outputs)
    : Command(Source, Creator, ResponseSupport, Executable, Arguments, Inputs,
              Outputs) {
  InProcess = true;
}

void CC1Command::Print(raw_ostream &OS, const char *Terminator, bool Quote,
                       CrashReportInfo *CrashInfo) const {
  if (InProcess)
    OS << " (in-process)\n";
  Command::Print(OS, Terminator, Quote, CrashInfo);
}

int CC1Command::Execute(ArrayRef<llvm::Optional<StringRef>> Redirects,
                        std::string *ErrMsg, bool *ExecutionFailed) const {
  // FIXME: Currently, if there're more than one job, we disable
  // -fintegrate-cc1. If we're no longer a integrated-cc1 job, fallback to
  // out-of-process execution. See discussion in https://reviews.llvm.org/D74447
  if (!InProcess)
    return Command::Execute(Redirects, ErrMsg, ExecutionFailed);

  PrintFileNames();

  SmallVector<const char *, 128> Argv;
  Argv.push_back(getExecutable());
  Argv.append(getArguments().begin(), getArguments().end());
  Argv.push_back(nullptr);

  // This flag simply indicates that the program couldn't start, which isn't
  // applicable here.
  if (ExecutionFailed)
    *ExecutionFailed = false;

  llvm::CrashRecoveryContext CRC;
  CRC.DumpStackAndCleanupOnFailure = true;

  const void *PrettyState = llvm::SavePrettyStackState();
  const Driver &D = getCreator().getToolChain().getDriver();

  int R = 0;
  // Enter ExecuteCC1Tool() instead of starting up a new process
  if (!CRC.RunSafely([&]() { R = D.CC1Main(Argv); })) {
    llvm::RestorePrettyStackState(PrettyState);
    return CRC.RetCode;
  }
  return R;
}

void CC1Command::setEnvironment(llvm::ArrayRef<const char *> NewEnvironment) {
  // We don't support set a new environment when calling into ExecuteCC1Tool()
  llvm_unreachable(
      "The CC1Command doesn't support changing the environment vars!");
}

FallbackCommand::FallbackCommand(const Action &Source_, const Tool &Creator_,
                                 ResponseFileSupport ResponseSupport,
                                 const char *Executable_,
                                 const llvm::opt::ArgStringList &Arguments_,
                                 ArrayRef<InputInfo> Inputs,
                                 ArrayRef<InputInfo> Outputs,
                                 std::unique_ptr<Command> Fallback_)
    : Command(Source_, Creator_, ResponseSupport, Executable_, Arguments_,
              Inputs, Outputs),
      Fallback(std::move(Fallback_)) {}

void FallbackCommand::Print(raw_ostream &OS, const char *Terminator,
                            bool Quote, CrashReportInfo *CrashInfo) const {
  Command::Print(OS, "", Quote, CrashInfo);
  OS << " ||";
  Fallback->Print(OS, Terminator, Quote, CrashInfo);
}

static bool ShouldFallback(int ExitCode) {
  // FIXME: We really just want to fall back for internal errors, such
  // as when some symbol cannot be mangled, when we should be able to
  // parse something but can't, etc.
  return ExitCode != 0;
}

int FallbackCommand::Execute(ArrayRef<llvm::Optional<StringRef>> Redirects,
                             std::string *ErrMsg, bool *ExecutionFailed) const {
  int PrimaryStatus = Command::Execute(Redirects, ErrMsg, ExecutionFailed);
  if (!ShouldFallback(PrimaryStatus))
    return PrimaryStatus;

  // Clear ExecutionFailed and ErrMsg before falling back.
  if (ErrMsg)
    ErrMsg->clear();
  if (ExecutionFailed)
    *ExecutionFailed = false;

  const Driver &D = getCreator().getToolChain().getDriver();
  D.Diag(diag::warn_drv_invoking_fallback) << Fallback->getExecutable();

  int SecondaryStatus = Fallback->Execute(Redirects, ErrMsg, ExecutionFailed);
  return SecondaryStatus;
}

ForceSuccessCommand::ForceSuccessCommand(
    const Action &Source_, const Tool &Creator_,
    ResponseFileSupport ResponseSupport, const char *Executable_,
    const llvm::opt::ArgStringList &Arguments_, ArrayRef<InputInfo> Inputs,
    ArrayRef<InputInfo> Outputs)
    : Command(Source_, Creator_, ResponseSupport, Executable_, Arguments_,
              Inputs, Outputs) {}

void ForceSuccessCommand::Print(raw_ostream &OS, const char *Terminator,
                            bool Quote, CrashReportInfo *CrashInfo) const {
  Command::Print(OS, "", Quote, CrashInfo);
  OS << " || (exit 0)" << Terminator;
}

int ForceSuccessCommand::Execute(ArrayRef<llvm::Optional<StringRef>> Redirects,
                                 std::string *ErrMsg,
                                 bool *ExecutionFailed) const {
  int Status = Command::Execute(Redirects, ErrMsg, ExecutionFailed);
  (void)Status;
  if (ExecutionFailed)
    *ExecutionFailed = false;
  return 0;
}

void JobList::Print(raw_ostream &OS, const char *Terminator, bool Quote,
                    CrashReportInfo *CrashInfo) const {
  for (const auto &Job : *this)
    Job.Print(OS, Terminator, Quote, CrashInfo);
}

void JobList::clear() { Jobs.clear(); }<|MERGE_RESOLUTION|>--- conflicted
+++ resolved
@@ -41,17 +41,12 @@
                  ArrayRef<InputInfo> Inputs, ArrayRef<InputInfo> Outputs)
     : Source(Source), Creator(Creator), ResponseSupport(ResponseSupport),
       Executable(Executable), Arguments(Arguments) {
-  for (const auto &II : Inputs) {
+  for (const auto &II : Inputs)
     if (II.isFilename())
       InputFilenames.push_back(II.getFilename());
-<<<<<<< HEAD
-    DependentActions.push_back(II.getAction());
-  }
-=======
   for (const auto &II : Outputs)
     if (II.isFilename())
       OutputFilenames.push_back(II.getFilename());
->>>>>>> 99cafe00
 }
 
 /// Check if the compiler flag in question should be skipped when
