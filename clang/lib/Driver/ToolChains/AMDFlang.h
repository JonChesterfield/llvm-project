--- conflicted
+++ resolved
@@ -44,12 +44,8 @@
                          llvm::opt::ArgStringList &FlangArgs) const;
 
   void addTargetArchToFlangArgs(const llvm::opt::ArgList &DriverArgs,
-<<<<<<< HEAD
-                         llvm::opt::ArgStringList &FlangArgs) const;
-=======
                                 std::set<std::string> &OffloadArchs,
                                 llvm::opt::ArgStringList &FlangArgs) const;
->>>>>>> 16ee2dc9
 };
 
 } // end namespace tools
