//===-- Clang.cpp - Clang+LLVM ToolChain Implementations --------*- C++ -*-===//
//
// Part of the LLVM Project, under the Apache License v2.0 with LLVM Exceptions.
// See https://llvm.org/LICENSE.txt for license information.
// SPDX-License-Identifier: Apache-2.0 WITH LLVM-exception
//
//===----------------------------------------------------------------------===//
#include "Clang.h"
#include "AMDGPU.h"
#include "AMDGPUOpenMP.h"
#include "Arch/AArch64.h"
#include "Arch/ARM.h"
#include "Arch/CSKY.h"
#include "Arch/LoongArch.h"
#include "Arch/M68k.h"
#include "Arch/Mips.h"
#include "Arch/PPC.h"
#include "Arch/RISCV.h"
#include "Arch/Sparc.h"
#include "Arch/SystemZ.h"
#include "Arch/VE.h"
#include "Arch/X86.h"
#include "CommonArgs.h"
#include "Hexagon.h"
#include "MSP430.h"
#include "PS4CPU.h"
#include "clang/Basic/CLWarnings.h"
#include "clang/Basic/CharInfo.h"
#include "clang/Basic/CodeGenOptions.h"
#include "clang/Basic/HeaderInclude.h"
#include "clang/Basic/LangOptions.h"
#include "clang/Basic/MakeSupport.h"
#include "clang/Basic/ObjCRuntime.h"
#include "clang/Basic/TargetID.h"
#include "clang/Basic/Version.h"
#include "clang/Config/config.h"
#include "clang/Driver/Action.h"
#include "clang/Driver/Distro.h"
#include "clang/Driver/DriverDiagnostic.h"
#include "clang/Driver/InputInfo.h"
#include "clang/Driver/Options.h"
#include "clang/Driver/SanitizerArgs.h"
#include "clang/Driver/Types.h"
#include "clang/Driver/XRayArgs.h"
#include "llvm/ADT/SmallSet.h"
#include "llvm/ADT/StringExtras.h"
#include "llvm/Config/llvm-config.h"
#include "llvm/Option/ArgList.h"
#include "llvm/Support/CodeGen.h"
#include "llvm/Support/Compiler.h"
#include "llvm/Support/Compression.h"
#include "llvm/Support/Error.h"
#include "llvm/Support/FileSystem.h"
#include "llvm/Support/Path.h"
#include "llvm/Support/Process.h"
#include "llvm/Support/RISCVISAInfo.h"
#include "llvm/Support/YAMLParser.h"
#include "llvm/TargetParser/ARMTargetParserCommon.h"
#include "llvm/TargetParser/Host.h"
#include "llvm/TargetParser/LoongArchTargetParser.h"
#include "llvm/TargetParser/RISCVTargetParser.h"
#include <cctype>

using namespace clang::driver;
using namespace clang::driver::tools;
using namespace clang;
using namespace llvm::opt;

static void CheckPreprocessingOptions(const Driver &D, const ArgList &Args) {
  if (Arg *A = Args.getLastArg(clang::driver::options::OPT_C, options::OPT_CC,
                               options::OPT_fminimize_whitespace,
                               options::OPT_fno_minimize_whitespace)) {
    if (!Args.hasArg(options::OPT_E) && !Args.hasArg(options::OPT__SLASH_P) &&
        !Args.hasArg(options::OPT__SLASH_EP) && !D.CCCIsCPP()) {
      D.Diag(clang::diag::err_drv_argument_only_allowed_with)
          << A->getBaseArg().getAsString(Args)
          << (D.IsCLMode() ? "/E, /P or /EP" : "-E");
    }
  }
}

static void CheckCodeGenerationOptions(const Driver &D, const ArgList &Args) {
  // In gcc, only ARM checks this, but it seems reasonable to check universally.
  if (Args.hasArg(options::OPT_static))
    if (const Arg *A =
            Args.getLastArg(options::OPT_dynamic, options::OPT_mdynamic_no_pic))
      D.Diag(diag::err_drv_argument_not_allowed_with) << A->getAsString(Args)
                                                      << "-static";
}

// Add backslashes to escape spaces and other backslashes.
// This is used for the space-separated argument list specified with
// the -dwarf-debug-flags option.
static void EscapeSpacesAndBackslashes(const char *Arg,
                                       SmallVectorImpl<char> &Res) {
  for (; *Arg; ++Arg) {
    switch (*Arg) {
    default:
      break;
    case ' ':
    case '\\':
      Res.push_back('\\');
      break;
    }
    Res.push_back(*Arg);
  }
}

/// Apply \a Work on the current tool chain \a RegularToolChain and any other
/// offloading tool chain that is associated with the current action \a JA.
static void
forAllAssociatedToolChains(Compilation &C, const JobAction &JA,
                           const ToolChain &RegularToolChain,
                           llvm::function_ref<void(const ToolChain &)> Work) {
  // Apply Work on the current/regular tool chain.
  Work(RegularToolChain);

  // Apply Work on all the offloading tool chains associated with the current
  // action.
  if (JA.isHostOffloading(Action::OFK_Cuda))
    Work(*C.getSingleOffloadToolChain<Action::OFK_Cuda>());
  else if (JA.isDeviceOffloading(Action::OFK_Cuda))
    Work(*C.getSingleOffloadToolChain<Action::OFK_Host>());
  else if (JA.isHostOffloading(Action::OFK_HIP))
    Work(*C.getSingleOffloadToolChain<Action::OFK_HIP>());
  else if (JA.isDeviceOffloading(Action::OFK_HIP))
    Work(*C.getSingleOffloadToolChain<Action::OFK_Host>());

  if (JA.isHostOffloading(Action::OFK_OpenMP)) {
    auto TCs = C.getOffloadToolChains<Action::OFK_OpenMP>();
    for (auto II = TCs.first, IE = TCs.second; II != IE; ++II)
      Work(*II->second);
  } else if (JA.isDeviceOffloading(Action::OFK_OpenMP))
    Work(*C.getSingleOffloadToolChain<Action::OFK_Host>());

  //
  // TODO: Add support for other offloading programming models here.
  //
}

/// This is a helper function for validating the optional refinement step
/// parameter in reciprocal argument strings. Return false if there is an error
/// parsing the refinement step. Otherwise, return true and set the Position
/// of the refinement step in the input string.
static bool getRefinementStep(StringRef In, const Driver &D,
                              const Arg &A, size_t &Position) {
  const char RefinementStepToken = ':';
  Position = In.find(RefinementStepToken);
  if (Position != StringRef::npos) {
    StringRef Option = A.getOption().getName();
    StringRef RefStep = In.substr(Position + 1);
    // Allow exactly one numeric character for the additional refinement
    // step parameter. This is reasonable for all currently-supported
    // operations and architectures because we would expect that a larger value
    // of refinement steps would cause the estimate "optimization" to
    // under-perform the native operation. Also, if the estimate does not
    // converge quickly, it probably will not ever converge, so further
    // refinement steps will not produce a better answer.
    if (RefStep.size() != 1) {
      D.Diag(diag::err_drv_invalid_value) << Option << RefStep;
      return false;
    }
    char RefStepChar = RefStep[0];
    if (RefStepChar < '0' || RefStepChar > '9') {
      D.Diag(diag::err_drv_invalid_value) << Option << RefStep;
      return false;
    }
  }
  return true;
}

/// The -mrecip flag requires processing of many optional parameters.
static void ParseMRecip(const Driver &D, const ArgList &Args,
                        ArgStringList &OutStrings) {
  StringRef DisabledPrefixIn = "!";
  StringRef DisabledPrefixOut = "!";
  StringRef EnabledPrefixOut = "";
  StringRef Out = "-mrecip=";

  Arg *A = Args.getLastArg(options::OPT_mrecip, options::OPT_mrecip_EQ);
  if (!A)
    return;

  unsigned NumOptions = A->getNumValues();
  if (NumOptions == 0) {
    // No option is the same as "all".
    OutStrings.push_back(Args.MakeArgString(Out + "all"));
    return;
  }

  // Pass through "all", "none", or "default" with an optional refinement step.
  if (NumOptions == 1) {
    StringRef Val = A->getValue(0);
    size_t RefStepLoc;
    if (!getRefinementStep(Val, D, *A, RefStepLoc))
      return;
    StringRef ValBase = Val.slice(0, RefStepLoc);
    if (ValBase == "all" || ValBase == "none" || ValBase == "default") {
      OutStrings.push_back(Args.MakeArgString(Out + Val));
      return;
    }
  }

  // Each reciprocal type may be enabled or disabled individually.
  // Check each input value for validity, concatenate them all back together,
  // and pass through.

  llvm::StringMap<bool> OptionStrings;
  OptionStrings.insert(std::make_pair("divd", false));
  OptionStrings.insert(std::make_pair("divf", false));
  OptionStrings.insert(std::make_pair("divh", false));
  OptionStrings.insert(std::make_pair("vec-divd", false));
  OptionStrings.insert(std::make_pair("vec-divf", false));
  OptionStrings.insert(std::make_pair("vec-divh", false));
  OptionStrings.insert(std::make_pair("sqrtd", false));
  OptionStrings.insert(std::make_pair("sqrtf", false));
  OptionStrings.insert(std::make_pair("sqrth", false));
  OptionStrings.insert(std::make_pair("vec-sqrtd", false));
  OptionStrings.insert(std::make_pair("vec-sqrtf", false));
  OptionStrings.insert(std::make_pair("vec-sqrth", false));

  for (unsigned i = 0; i != NumOptions; ++i) {
    StringRef Val = A->getValue(i);

    bool IsDisabled = Val.startswith(DisabledPrefixIn);
    // Ignore the disablement token for string matching.
    if (IsDisabled)
      Val = Val.substr(1);

    size_t RefStep;
    if (!getRefinementStep(Val, D, *A, RefStep))
      return;

    StringRef ValBase = Val.slice(0, RefStep);
    llvm::StringMap<bool>::iterator OptionIter = OptionStrings.find(ValBase);
    if (OptionIter == OptionStrings.end()) {
      // Try again specifying float suffix.
      OptionIter = OptionStrings.find(ValBase.str() + 'f');
      if (OptionIter == OptionStrings.end()) {
        // The input name did not match any known option string.
        D.Diag(diag::err_drv_unknown_argument) << Val;
        return;
      }
      // The option was specified without a half or float or double suffix.
      // Make sure that the double or half entry was not already specified.
      // The float entry will be checked below.
      if (OptionStrings[ValBase.str() + 'd'] ||
          OptionStrings[ValBase.str() + 'h']) {
        D.Diag(diag::err_drv_invalid_value) << A->getOption().getName() << Val;
        return;
      }
    }

    if (OptionIter->second == true) {
      // Duplicate option specified.
      D.Diag(diag::err_drv_invalid_value) << A->getOption().getName() << Val;
      return;
    }

    // Mark the matched option as found. Do not allow duplicate specifiers.
    OptionIter->second = true;

    // If the precision was not specified, also mark the double and half entry
    // as found.
    if (ValBase.back() != 'f' && ValBase.back() != 'd' && ValBase.back() != 'h') {
      OptionStrings[ValBase.str() + 'd'] = true;
      OptionStrings[ValBase.str() + 'h'] = true;
    }

    // Build the output string.
    StringRef Prefix = IsDisabled ? DisabledPrefixOut : EnabledPrefixOut;
    Out = Args.MakeArgString(Out + Prefix + Val);
    if (i != NumOptions - 1)
      Out = Args.MakeArgString(Out + ",");
  }

  OutStrings.push_back(Args.MakeArgString(Out));
}

/// The -mprefer-vector-width option accepts either a positive integer
/// or the string "none".
static void ParseMPreferVectorWidth(const Driver &D, const ArgList &Args,
                                    ArgStringList &CmdArgs) {
  Arg *A = Args.getLastArg(options::OPT_mprefer_vector_width_EQ);
  if (!A)
    return;

  StringRef Value = A->getValue();
  if (Value == "none") {
    CmdArgs.push_back("-mprefer-vector-width=none");
  } else {
    unsigned Width;
    if (Value.getAsInteger(10, Width)) {
      D.Diag(diag::err_drv_invalid_value) << A->getOption().getName() << Value;
      return;
    }
    CmdArgs.push_back(Args.MakeArgString("-mprefer-vector-width=" + Value));
  }
}

static bool
shouldUseExceptionTablesForObjCExceptions(const ObjCRuntime &runtime,
                                          const llvm::Triple &Triple) {
  // We use the zero-cost exception tables for Objective-C if the non-fragile
  // ABI is enabled or when compiling for x86_64 and ARM on Snow Leopard and
  // later.
  if (runtime.isNonFragile())
    return true;

  if (!Triple.isMacOSX())
    return false;

  return (!Triple.isMacOSXVersionLT(10, 5) &&
          (Triple.getArch() == llvm::Triple::x86_64 ||
           Triple.getArch() == llvm::Triple::arm));
}

/// Adds exception related arguments to the driver command arguments. There's a
/// main flag, -fexceptions and also language specific flags to enable/disable
/// C++ and Objective-C exceptions. This makes it possible to for example
/// disable C++ exceptions but enable Objective-C exceptions.
static bool addExceptionArgs(const ArgList &Args, types::ID InputType,
                             const ToolChain &TC, bool KernelOrKext,
                             const ObjCRuntime &objcRuntime,
                             ArgStringList &CmdArgs) {
  const llvm::Triple &Triple = TC.getTriple();

  if (KernelOrKext) {
    // -mkernel and -fapple-kext imply no exceptions, so claim exception related
    // arguments now to avoid warnings about unused arguments.
    Args.ClaimAllArgs(options::OPT_fexceptions);
    Args.ClaimAllArgs(options::OPT_fno_exceptions);
    Args.ClaimAllArgs(options::OPT_fobjc_exceptions);
    Args.ClaimAllArgs(options::OPT_fno_objc_exceptions);
    Args.ClaimAllArgs(options::OPT_fcxx_exceptions);
    Args.ClaimAllArgs(options::OPT_fno_cxx_exceptions);
    Args.ClaimAllArgs(options::OPT_fasync_exceptions);
    Args.ClaimAllArgs(options::OPT_fno_async_exceptions);
    return false;
  }

  // See if the user explicitly enabled exceptions.
  bool EH = Args.hasFlag(options::OPT_fexceptions, options::OPT_fno_exceptions,
                         false);

  bool EHa = Args.hasFlag(options::OPT_fasync_exceptions,
                          options::OPT_fno_async_exceptions, false);
  if (EHa) {
    CmdArgs.push_back("-fasync-exceptions");
    EH = true;
  }

  // Obj-C exceptions are enabled by default, regardless of -fexceptions. This
  // is not necessarily sensible, but follows GCC.
  if (types::isObjC(InputType) &&
      Args.hasFlag(options::OPT_fobjc_exceptions,
                   options::OPT_fno_objc_exceptions, true)) {
    CmdArgs.push_back("-fobjc-exceptions");

    EH |= shouldUseExceptionTablesForObjCExceptions(objcRuntime, Triple);
  }

  if (types::isCXX(InputType)) {
    // Disable C++ EH by default on XCore and PS4/PS5.
    bool CXXExceptionsEnabled = Triple.getArch() != llvm::Triple::xcore &&
                                !Triple.isPS() && !Triple.isDriverKit();
    Arg *ExceptionArg = Args.getLastArg(
        options::OPT_fcxx_exceptions, options::OPT_fno_cxx_exceptions,
        options::OPT_fexceptions, options::OPT_fno_exceptions);
    if (ExceptionArg)
      CXXExceptionsEnabled =
          ExceptionArg->getOption().matches(options::OPT_fcxx_exceptions) ||
          ExceptionArg->getOption().matches(options::OPT_fexceptions);

    if (CXXExceptionsEnabled) {
      CmdArgs.push_back("-fcxx-exceptions");

      EH = true;
    }
  }

  // OPT_fignore_exceptions means exception could still be thrown,
  // but no clean up or catch would happen in current module.
  // So we do not set EH to false.
  Args.AddLastArg(CmdArgs, options::OPT_fignore_exceptions);

  if (EH)
    CmdArgs.push_back("-fexceptions");
  return EH;
}

static bool ShouldEnableAutolink(const ArgList &Args, const ToolChain &TC,
                                 const JobAction &JA) {
  bool Default = true;
  if (TC.getTriple().isOSDarwin()) {
    // The native darwin assembler doesn't support the linker_option directives,
    // so we disable them if we think the .s file will be passed to it.
    Default = TC.useIntegratedAs();
  }
  // The linker_option directives are intended for host compilation.
  if (JA.isDeviceOffloading(Action::OFK_Cuda) ||
      JA.isDeviceOffloading(Action::OFK_HIP))
    Default = false;
  return Args.hasFlag(options::OPT_fautolink, options::OPT_fno_autolink,
                      Default);
}

static bool mustUseNonLeafFramePointerForTarget(const llvm::Triple &Triple) {
  switch (Triple.getArch()){
  default:
    return false;
  case llvm::Triple::arm:
  case llvm::Triple::thumb:
    // ARM Darwin targets require a frame pointer to be always present to aid
    // offline debugging via backtraces.
    return Triple.isOSDarwin();
  }
}

static bool useFramePointerForTargetByDefault(const ArgList &Args,
                                              const llvm::Triple &Triple) {
  if (Args.hasArg(options::OPT_pg) && !Args.hasArg(options::OPT_mfentry))
    return true;

  if (Triple.isAndroid()) {
    switch (Triple.getArch()) {
    case llvm::Triple::aarch64:
    case llvm::Triple::arm:
    case llvm::Triple::armeb:
    case llvm::Triple::thumb:
    case llvm::Triple::thumbeb:
    case llvm::Triple::riscv64:
      return true;
    default:
      break;
    }
  }

  switch (Triple.getArch()) {
  case llvm::Triple::xcore:
  case llvm::Triple::wasm32:
  case llvm::Triple::wasm64:
  case llvm::Triple::msp430:
    // XCore never wants frame pointers, regardless of OS.
    // WebAssembly never wants frame pointers.
    return false;
  case llvm::Triple::ppc:
  case llvm::Triple::ppcle:
  case llvm::Triple::ppc64:
  case llvm::Triple::ppc64le:
  case llvm::Triple::riscv32:
  case llvm::Triple::riscv64:
  case llvm::Triple::sparc:
  case llvm::Triple::sparcel:
  case llvm::Triple::sparcv9:
  case llvm::Triple::amdgcn:
  case llvm::Triple::r600:
  case llvm::Triple::csky:
  case llvm::Triple::loongarch32:
  case llvm::Triple::loongarch64:
    return !areOptimizationsEnabled(Args);
  default:
    break;
  }

  if (Triple.isOSFuchsia() || Triple.isOSNetBSD()) {
    return !areOptimizationsEnabled(Args);
  }

  if (Triple.isOSLinux() || Triple.getOS() == llvm::Triple::CloudABI ||
      Triple.isOSHurd()) {
    switch (Triple.getArch()) {
    // Don't use a frame pointer on linux if optimizing for certain targets.
    case llvm::Triple::arm:
    case llvm::Triple::armeb:
    case llvm::Triple::thumb:
    case llvm::Triple::thumbeb:
    case llvm::Triple::mips64:
    case llvm::Triple::mips64el:
    case llvm::Triple::mips:
    case llvm::Triple::mipsel:
    case llvm::Triple::systemz:
    case llvm::Triple::x86:
    case llvm::Triple::x86_64:
      return !areOptimizationsEnabled(Args);
    default:
      return true;
    }
  }

  if (Triple.isOSWindows()) {
    switch (Triple.getArch()) {
    case llvm::Triple::x86:
      return !areOptimizationsEnabled(Args);
    case llvm::Triple::x86_64:
      return Triple.isOSBinFormatMachO();
    case llvm::Triple::arm:
    case llvm::Triple::thumb:
      // Windows on ARM builds with FPO disabled to aid fast stack walking
      return true;
    default:
      // All other supported Windows ISAs use xdata unwind information, so frame
      // pointers are not generally useful.
      return false;
    }
  }

  return true;
}

static CodeGenOptions::FramePointerKind
getFramePointerKind(const ArgList &Args, const llvm::Triple &Triple) {
  // We have 4 states:
  //
  //  00) leaf retained, non-leaf retained
  //  01) leaf retained, non-leaf omitted (this is invalid)
  //  10) leaf omitted, non-leaf retained
  //      (what -momit-leaf-frame-pointer was designed for)
  //  11) leaf omitted, non-leaf omitted
  //
  //  "omit" options taking precedence over "no-omit" options is the only way
  //  to make 3 valid states representable
  Arg *A = Args.getLastArg(options::OPT_fomit_frame_pointer,
                           options::OPT_fno_omit_frame_pointer);
  bool OmitFP = A && A->getOption().matches(options::OPT_fomit_frame_pointer);
  bool NoOmitFP =
      A && A->getOption().matches(options::OPT_fno_omit_frame_pointer);
  bool OmitLeafFP =
      Args.hasFlag(options::OPT_momit_leaf_frame_pointer,
                   options::OPT_mno_omit_leaf_frame_pointer,
                   Triple.isAArch64() || Triple.isPS() || Triple.isVE() ||
                   (Triple.isAndroid() && Triple.isRISCV64()));
  if (NoOmitFP || mustUseNonLeafFramePointerForTarget(Triple) ||
      (!OmitFP && useFramePointerForTargetByDefault(Args, Triple))) {
    if (OmitLeafFP)
      return CodeGenOptions::FramePointerKind::NonLeaf;
    return CodeGenOptions::FramePointerKind::All;
  }
  return CodeGenOptions::FramePointerKind::None;
}

/// Add a CC1 option to specify the debug compilation directory.
static const char *addDebugCompDirArg(const ArgList &Args,
                                      ArgStringList &CmdArgs,
                                      const llvm::vfs::FileSystem &VFS) {
  if (Arg *A = Args.getLastArg(options::OPT_ffile_compilation_dir_EQ,
                               options::OPT_fdebug_compilation_dir_EQ)) {
    if (A->getOption().matches(options::OPT_ffile_compilation_dir_EQ))
      CmdArgs.push_back(Args.MakeArgString(Twine("-fdebug-compilation-dir=") +
                                           A->getValue()));
    else
      A->render(Args, CmdArgs);
  } else if (llvm::ErrorOr<std::string> CWD =
                 VFS.getCurrentWorkingDirectory()) {
    CmdArgs.push_back(Args.MakeArgString("-fdebug-compilation-dir=" + *CWD));
  }
  StringRef Path(CmdArgs.back());
  return Path.substr(Path.find('=') + 1).data();
}

static void addDebugObjectName(const ArgList &Args, ArgStringList &CmdArgs,
                               const char *DebugCompilationDir,
                               const char *OutputFileName) {
  // No need to generate a value for -object-file-name if it was provided.
  for (auto *Arg : Args.filtered(options::OPT_Xclang))
    if (StringRef(Arg->getValue()).startswith("-object-file-name"))
      return;

  if (Args.hasArg(options::OPT_object_file_name_EQ))
    return;

  SmallString<128> ObjFileNameForDebug(OutputFileName);
  if (ObjFileNameForDebug != "-" &&
      !llvm::sys::path::is_absolute(ObjFileNameForDebug) &&
      (!DebugCompilationDir ||
       llvm::sys::path::is_absolute(DebugCompilationDir))) {
    // Make the path absolute in the debug infos like MSVC does.
    llvm::sys::fs::make_absolute(ObjFileNameForDebug);
  }
  // If the object file name is a relative path, then always use Windows
  // backslash style as -object-file-name is used for embedding object file path
  // in codeview and it can only be generated when targeting on Windows.
  // Otherwise, just use native absolute path.
  llvm::sys::path::Style Style =
      llvm::sys::path::is_absolute(ObjFileNameForDebug)
          ? llvm::sys::path::Style::native
          : llvm::sys::path::Style::windows_backslash;
  llvm::sys::path::remove_dots(ObjFileNameForDebug, /*remove_dot_dot=*/true,
                               Style);
  CmdArgs.push_back(
      Args.MakeArgString(Twine("-object-file-name=") + ObjFileNameForDebug));
}

/// Add a CC1 and CC1AS option to specify the debug file path prefix map.
static void addDebugPrefixMapArg(const Driver &D, const ToolChain &TC,
                                 const ArgList &Args, ArgStringList &CmdArgs) {
  auto AddOneArg = [&](StringRef Map, StringRef Name) {
    if (!Map.contains('='))
      D.Diag(diag::err_drv_invalid_argument_to_option) << Map << Name;
    else
      CmdArgs.push_back(Args.MakeArgString("-fdebug-prefix-map=" + Map));
  };

  for (const Arg *A : Args.filtered(options::OPT_ffile_prefix_map_EQ,
                                    options::OPT_fdebug_prefix_map_EQ)) {
    AddOneArg(A->getValue(), A->getOption().getName());
    A->claim();
  }
  std::string GlobalRemapEntry = TC.GetGlobalDebugPathRemapping();
  if (GlobalRemapEntry.empty())
    return;
  AddOneArg(GlobalRemapEntry, "environment");
}

/// Add a CC1 and CC1AS option to specify the macro file path prefix map.
static void addMacroPrefixMapArg(const Driver &D, const ArgList &Args,
                                 ArgStringList &CmdArgs) {
  for (const Arg *A : Args.filtered(options::OPT_ffile_prefix_map_EQ,
                                    options::OPT_fmacro_prefix_map_EQ)) {
    StringRef Map = A->getValue();
    if (!Map.contains('='))
      D.Diag(diag::err_drv_invalid_argument_to_option)
          << Map << A->getOption().getName();
    else
      CmdArgs.push_back(Args.MakeArgString("-fmacro-prefix-map=" + Map));
    A->claim();
  }
}

/// Add a CC1 and CC1AS option to specify the coverage file path prefix map.
static void addCoveragePrefixMapArg(const Driver &D, const ArgList &Args,
                                   ArgStringList &CmdArgs) {
  for (const Arg *A : Args.filtered(options::OPT_ffile_prefix_map_EQ,
                                    options::OPT_fcoverage_prefix_map_EQ)) {
    StringRef Map = A->getValue();
    if (!Map.contains('='))
      D.Diag(diag::err_drv_invalid_argument_to_option)
          << Map << A->getOption().getName();
    else
      CmdArgs.push_back(Args.MakeArgString("-fcoverage-prefix-map=" + Map));
    A->claim();
  }
}

/// Vectorize at all optimization levels greater than 1 except for -Oz.
/// For -Oz the loop vectorizer is disabled, while the slp vectorizer is
/// enabled.
static bool shouldEnableVectorizerAtOLevel(const ArgList &Args, bool isSlpVec) {
  if (Arg *A = Args.getLastArg(options::OPT_O_Group)) {
    if (A->getOption().matches(options::OPT_O4) ||
        A->getOption().matches(options::OPT_Ofast))
      return true;

    if (A->getOption().matches(options::OPT_O0))
      return false;

    assert(A->getOption().matches(options::OPT_O) && "Must have a -O flag");

    // Vectorize -Os.
    StringRef S(A->getValue());
    if (S == "s")
      return true;

    // Don't vectorize -Oz, unless it's the slp vectorizer.
    if (S == "z")
      return isSlpVec;

    unsigned OptLevel = 0;
    if (S.getAsInteger(10, OptLevel))
      return false;

    return OptLevel > 1;
  }

  return false;
}

/// Is -Ofast used?
static bool isOFastUsed(const ArgList &Args) {
  if (Arg *A = Args.getLastArg(options::OPT_O_Group))
    if (A->getOption().matches(options::OPT_Ofast))
      return true;
  return false;
}

/// Is -fopenmp-target-fast or -Ofast used
static bool isTargetFastUsed(const ArgList &Args) {
  return Args.hasFlag(options::OPT_fopenmp_target_fast,
                      options::OPT_fno_openmp_target_fast, isOFastUsed(Args));
}

/// Ignore possibility of environment variables if either
/// -fopenmp-target-fast or -Ofast is used.
static bool shouldIgnoreEnvVars(const ArgList &Args) {
  if (Args.hasFlag(options::OPT_fno_openmp_target_fast,
                   options::OPT_fopenmp_target_fast, false))
    return false;

  if (isTargetFastUsed(Args))
    return true;

  return false;
}

/// Add -x lang to \p CmdArgs for \p Input.
static void addDashXForInput(const ArgList &Args, const InputInfo &Input,
                             ArgStringList &CmdArgs) {
  // When using -verify-pch, we don't want to provide the type
  // 'precompiled-header' if it was inferred from the file extension
  if (Args.hasArg(options::OPT_verify_pch) && Input.getType() == types::TY_PCH)
    return;

  CmdArgs.push_back("-x");
  if (Args.hasArg(options::OPT_rewrite_objc))
    CmdArgs.push_back(types::getTypeName(types::TY_PP_ObjCXX));
  else {
    // Map the driver type to the frontend type. This is mostly an identity
    // mapping, except that the distinction between module interface units
    // and other source files does not exist at the frontend layer.
    const char *ClangType;
    switch (Input.getType()) {
    case types::TY_CXXModule:
      ClangType = "c++";
      break;
    case types::TY_PP_CXXModule:
      ClangType = "c++-cpp-output";
      break;
    default:
      ClangType = types::getTypeName(Input.getType());
      break;
    }
    CmdArgs.push_back(ClangType);
  }
}

static void addPGOAndCoverageFlags(const ToolChain &TC, Compilation &C,
                                   const JobAction &JA, const InputInfo &Output,
                                   const ArgList &Args, SanitizerArgs &SanArgs,
                                   ArgStringList &CmdArgs) {
  const Driver &D = TC.getDriver();
  auto *PGOGenerateArg = Args.getLastArg(options::OPT_fprofile_generate,
                                         options::OPT_fprofile_generate_EQ,
                                         options::OPT_fno_profile_generate);
  if (PGOGenerateArg &&
      PGOGenerateArg->getOption().matches(options::OPT_fno_profile_generate))
    PGOGenerateArg = nullptr;

  auto *CSPGOGenerateArg = getLastCSProfileGenerateArg(Args);

  auto *ProfileGenerateArg = Args.getLastArg(
      options::OPT_fprofile_instr_generate,
      options::OPT_fprofile_instr_generate_EQ,
      options::OPT_fno_profile_instr_generate);
  if (ProfileGenerateArg &&
      ProfileGenerateArg->getOption().matches(
          options::OPT_fno_profile_instr_generate))
    ProfileGenerateArg = nullptr;

  if (PGOGenerateArg && ProfileGenerateArg)
    D.Diag(diag::err_drv_argument_not_allowed_with)
        << PGOGenerateArg->getSpelling() << ProfileGenerateArg->getSpelling();

  auto *ProfileUseArg = getLastProfileUseArg(Args);

  if (PGOGenerateArg && ProfileUseArg)
    D.Diag(diag::err_drv_argument_not_allowed_with)
        << ProfileUseArg->getSpelling() << PGOGenerateArg->getSpelling();

  if (ProfileGenerateArg && ProfileUseArg)
    D.Diag(diag::err_drv_argument_not_allowed_with)
        << ProfileGenerateArg->getSpelling() << ProfileUseArg->getSpelling();

  if (CSPGOGenerateArg && PGOGenerateArg) {
    D.Diag(diag::err_drv_argument_not_allowed_with)
        << CSPGOGenerateArg->getSpelling() << PGOGenerateArg->getSpelling();
    PGOGenerateArg = nullptr;
  }

  if (TC.getTriple().isOSAIX()) {
    if (Arg *ProfileSampleUseArg = getLastProfileSampleUseArg(Args))
      D.Diag(diag::err_drv_unsupported_opt_for_target)
          << ProfileSampleUseArg->getSpelling() << TC.getTriple().str();
  }

  if (ProfileGenerateArg) {
    if (ProfileGenerateArg->getOption().matches(
            options::OPT_fprofile_instr_generate_EQ))
      CmdArgs.push_back(Args.MakeArgString(Twine("-fprofile-instrument-path=") +
                                           ProfileGenerateArg->getValue()));
    // The default is to use Clang Instrumentation.
    CmdArgs.push_back("-fprofile-instrument=clang");
    if (TC.getTriple().isWindowsMSVCEnvironment()) {
      // Add dependent lib for clang_rt.profile
      CmdArgs.push_back(Args.MakeArgString(
          "--dependent-lib=" + TC.getCompilerRTBasename(Args, "profile")));
    }
  }

  Arg *PGOGenArg = nullptr;
  if (PGOGenerateArg) {
    assert(!CSPGOGenerateArg);
    PGOGenArg = PGOGenerateArg;
    CmdArgs.push_back("-fprofile-instrument=llvm");
  }
  if (CSPGOGenerateArg) {
    assert(!PGOGenerateArg);
    PGOGenArg = CSPGOGenerateArg;
    CmdArgs.push_back("-fprofile-instrument=csllvm");
  }
  if (PGOGenArg) {
    if (TC.getTriple().isWindowsMSVCEnvironment()) {
      // Add dependent lib for clang_rt.profile
      CmdArgs.push_back(Args.MakeArgString(
          "--dependent-lib=" + TC.getCompilerRTBasename(Args, "profile")));
    }
    if (PGOGenArg->getOption().matches(
            PGOGenerateArg ? options::OPT_fprofile_generate_EQ
                           : options::OPT_fcs_profile_generate_EQ)) {
      SmallString<128> Path(PGOGenArg->getValue());
      llvm::sys::path::append(Path, "default_%m.profraw");
      CmdArgs.push_back(
          Args.MakeArgString(Twine("-fprofile-instrument-path=") + Path));
    }
  }

  if (ProfileUseArg) {
    if (ProfileUseArg->getOption().matches(options::OPT_fprofile_instr_use_EQ))
      CmdArgs.push_back(Args.MakeArgString(
          Twine("-fprofile-instrument-use-path=") + ProfileUseArg->getValue()));
    else if ((ProfileUseArg->getOption().matches(
                  options::OPT_fprofile_use_EQ) ||
              ProfileUseArg->getOption().matches(
                  options::OPT_fprofile_instr_use))) {
      SmallString<128> Path(
          ProfileUseArg->getNumValues() == 0 ? "" : ProfileUseArg->getValue());
      if (Path.empty() || llvm::sys::fs::is_directory(Path))
        llvm::sys::path::append(Path, "default.profdata");
      CmdArgs.push_back(
          Args.MakeArgString(Twine("-fprofile-instrument-use-path=") + Path));
    }
  }

  bool EmitCovNotes = Args.hasFlag(options::OPT_ftest_coverage,
                                   options::OPT_fno_test_coverage, false) ||
                      Args.hasArg(options::OPT_coverage);
  bool EmitCovData = TC.needsGCovInstrumentation(Args);

  if (Args.hasFlag(options::OPT_fcoverage_mapping,
                   options::OPT_fno_coverage_mapping, false)) {
    if (!ProfileGenerateArg)
      D.Diag(clang::diag::err_drv_argument_only_allowed_with)
          << "-fcoverage-mapping"
          << "-fprofile-instr-generate";

    CmdArgs.push_back("-fcoverage-mapping");
  }

  if (Arg *A = Args.getLastArg(options::OPT_ffile_compilation_dir_EQ,
                               options::OPT_fcoverage_compilation_dir_EQ)) {
    if (A->getOption().matches(options::OPT_ffile_compilation_dir_EQ))
      CmdArgs.push_back(Args.MakeArgString(
          Twine("-fcoverage-compilation-dir=") + A->getValue()));
    else
      A->render(Args, CmdArgs);
  } else if (llvm::ErrorOr<std::string> CWD =
                 D.getVFS().getCurrentWorkingDirectory()) {
    CmdArgs.push_back(Args.MakeArgString("-fcoverage-compilation-dir=" + *CWD));
  }

  if (Args.hasArg(options::OPT_fprofile_exclude_files_EQ)) {
    auto *Arg = Args.getLastArg(options::OPT_fprofile_exclude_files_EQ);
    if (!Args.hasArg(options::OPT_coverage))
      D.Diag(clang::diag::err_drv_argument_only_allowed_with)
          << "-fprofile-exclude-files="
          << "--coverage";

    StringRef v = Arg->getValue();
    CmdArgs.push_back(
        Args.MakeArgString(Twine("-fprofile-exclude-files=" + v)));
  }

  if (Args.hasArg(options::OPT_fprofile_filter_files_EQ)) {
    auto *Arg = Args.getLastArg(options::OPT_fprofile_filter_files_EQ);
    if (!Args.hasArg(options::OPT_coverage))
      D.Diag(clang::diag::err_drv_argument_only_allowed_with)
          << "-fprofile-filter-files="
          << "--coverage";

    StringRef v = Arg->getValue();
    CmdArgs.push_back(Args.MakeArgString(Twine("-fprofile-filter-files=" + v)));
  }

  if (const auto *A = Args.getLastArg(options::OPT_fprofile_update_EQ)) {
    StringRef Val = A->getValue();
    if (Val == "atomic" || Val == "prefer-atomic")
      CmdArgs.push_back("-fprofile-update=atomic");
    else if (Val != "single")
      D.Diag(diag::err_drv_unsupported_option_argument)
          << A->getSpelling() << Val;
  } else if (SanArgs.needsTsanRt()) {
    CmdArgs.push_back("-fprofile-update=atomic");
  }

  int FunctionGroups = 1;
  int SelectedFunctionGroup = 0;
  if (const auto *A = Args.getLastArg(options::OPT_fprofile_function_groups)) {
    StringRef Val = A->getValue();
    if (Val.getAsInteger(0, FunctionGroups) || FunctionGroups < 1)
      D.Diag(diag::err_drv_invalid_int_value) << A->getAsString(Args) << Val;
  }
  if (const auto *A =
          Args.getLastArg(options::OPT_fprofile_selected_function_group)) {
    StringRef Val = A->getValue();
    if (Val.getAsInteger(0, SelectedFunctionGroup) ||
        SelectedFunctionGroup < 0 || SelectedFunctionGroup >= FunctionGroups)
      D.Diag(diag::err_drv_invalid_int_value) << A->getAsString(Args) << Val;
  }
  if (FunctionGroups != 1)
    CmdArgs.push_back(Args.MakeArgString("-fprofile-function-groups=" +
                                         Twine(FunctionGroups)));
  if (SelectedFunctionGroup != 0)
    CmdArgs.push_back(Args.MakeArgString("-fprofile-selected-function-group=" +
                                         Twine(SelectedFunctionGroup)));

  // Leave -fprofile-dir= an unused argument unless .gcda emission is
  // enabled. To be polite, with '-fprofile-arcs -fno-profile-arcs' consider
  // the flag used. There is no -fno-profile-dir, so the user has no
  // targeted way to suppress the warning.
  Arg *FProfileDir = nullptr;
  if (Args.hasArg(options::OPT_fprofile_arcs) ||
      Args.hasArg(options::OPT_coverage))
    FProfileDir = Args.getLastArg(options::OPT_fprofile_dir);

  // TODO: Don't claim -c/-S to warn about -fsyntax-only -c/-S, -E -c/-S,
  // like we warn about -fsyntax-only -E.
  (void)(Args.hasArg(options::OPT_c) || Args.hasArg(options::OPT_S));

  // Put the .gcno and .gcda files (if needed) next to the primary output file,
  // or fall back to a file in the current directory for `clang -c --coverage
  // d/a.c` in the absence of -o.
  if (EmitCovNotes || EmitCovData) {
    SmallString<128> CoverageFilename;
    if (Arg *DumpDir = Args.getLastArgNoClaim(options::OPT_dumpdir)) {
      // Form ${dumpdir}${basename}.gcno. Note that dumpdir may not end with a
      // path separator.
      CoverageFilename = DumpDir->getValue();
      CoverageFilename += llvm::sys::path::filename(Output.getBaseInput());
    } else if (Arg *FinalOutput =
                   C.getArgs().getLastArg(options::OPT__SLASH_Fo)) {
      CoverageFilename = FinalOutput->getValue();
    } else if (Arg *FinalOutput = C.getArgs().getLastArg(options::OPT_o)) {
      CoverageFilename = FinalOutput->getValue();
    } else {
      CoverageFilename = llvm::sys::path::filename(Output.getBaseInput());
    }
    if (llvm::sys::path::is_relative(CoverageFilename))
      (void)D.getVFS().makeAbsolute(CoverageFilename);
    llvm::sys::path::replace_extension(CoverageFilename, "gcno");
    if (EmitCovNotes) {
      CmdArgs.push_back("-coverage-notes-file");
      CmdArgs.push_back(Args.MakeArgString(CoverageFilename));
    }

    if (EmitCovData) {
      if (FProfileDir) {
        SmallString<128> Gcno = std::move(CoverageFilename);
        CoverageFilename = FProfileDir->getValue();
        llvm::sys::path::append(CoverageFilename, Gcno);
      }
      llvm::sys::path::replace_extension(CoverageFilename, "gcda");
      CmdArgs.push_back("-coverage-data-file");
      CmdArgs.push_back(Args.MakeArgString(CoverageFilename));
    }
  }
}

/// Check whether the given input tree contains any compilation actions.
static bool ContainsCompileAction(const Action *A) {
  if (isa<CompileJobAction>(A) || isa<BackendJobAction>(A))
    return true;

  return llvm::any_of(A->inputs(), ContainsCompileAction);
}

/// Check if -relax-all should be passed to the internal assembler.
/// This is done by default when compiling non-assembler source with -O0.
static bool UseRelaxAll(Compilation &C, const ArgList &Args) {
  bool RelaxDefault = true;

  if (Arg *A = Args.getLastArg(options::OPT_O_Group))
    RelaxDefault = A->getOption().matches(options::OPT_O0);

  if (RelaxDefault) {
    RelaxDefault = false;
    for (const auto &Act : C.getActions()) {
      if (ContainsCompileAction(Act)) {
        RelaxDefault = true;
        break;
      }
    }
  }

  return Args.hasFlag(options::OPT_mrelax_all, options::OPT_mno_relax_all,
                      RelaxDefault);
}

static void
RenderDebugEnablingArgs(const ArgList &Args, ArgStringList &CmdArgs,
                        llvm::codegenoptions::DebugInfoKind DebugInfoKind,
                        unsigned DwarfVersion,
                        llvm::DebuggerKind DebuggerTuning) {
  addDebugInfoKind(CmdArgs, DebugInfoKind);
  if (DwarfVersion > 0)
    CmdArgs.push_back(
        Args.MakeArgString("-dwarf-version=" + Twine(DwarfVersion)));
  switch (DebuggerTuning) {
  case llvm::DebuggerKind::GDB:
    CmdArgs.push_back("-debugger-tuning=gdb");
    break;
  case llvm::DebuggerKind::LLDB:
    CmdArgs.push_back("-debugger-tuning=lldb");
    break;
  case llvm::DebuggerKind::SCE:
    CmdArgs.push_back("-debugger-tuning=sce");
    break;
  case llvm::DebuggerKind::DBX:
    CmdArgs.push_back("-debugger-tuning=dbx");
    break;
  default:
    break;
  }
}

static bool checkDebugInfoOption(const Arg *A, const ArgList &Args,
                                 const Driver &D, const ToolChain &TC) {
  assert(A && "Expected non-nullptr argument.");
  if (TC.supportsDebugInfoOption(A))
    return true;
  D.Diag(diag::warn_drv_unsupported_debug_info_opt_for_target)
      << A->getAsString(Args) << TC.getTripleString();
  return false;
}

static void RenderDebugInfoCompressionArgs(const ArgList &Args,
                                           ArgStringList &CmdArgs,
                                           const Driver &D,
                                           const ToolChain &TC) {
  const Arg *A = Args.getLastArg(options::OPT_gz_EQ);
  if (!A)
    return;
  if (checkDebugInfoOption(A, Args, D, TC)) {
    StringRef Value = A->getValue();
    if (Value == "none") {
      CmdArgs.push_back("--compress-debug-sections=none");
    } else if (Value == "zlib") {
      if (llvm::compression::zlib::isAvailable()) {
        CmdArgs.push_back(
            Args.MakeArgString("--compress-debug-sections=" + Twine(Value)));
      } else {
        D.Diag(diag::warn_debug_compression_unavailable) << "zlib";
      }
    } else if (Value == "zstd") {
      if (llvm::compression::zstd::isAvailable()) {
        CmdArgs.push_back(
            Args.MakeArgString("--compress-debug-sections=" + Twine(Value)));
      } else {
        D.Diag(diag::warn_debug_compression_unavailable) << "zstd";
      }
    } else {
      D.Diag(diag::err_drv_unsupported_option_argument)
          << A->getSpelling() << Value;
    }
  }
}

static void handleAMDGPUCodeObjectVersionOptions(const Driver &D,
                                                 const ArgList &Args,
                                                 ArgStringList &CmdArgs,
                                                 bool IsCC1As = false) {
  // If no version was requested by the user, use the default value from the
  // back end. This is consistent with the value returned from
  // getAMDGPUCodeObjectVersion. This lets clang emit IR for amdgpu without
  // requiring the corresponding llvm to have the AMDGPU target enabled,
  // provided the user (e.g. front end tests) can use the default.
  if (haveAMDGPUCodeObjectVersionArgument(D, Args)) {
    unsigned CodeObjVer = getAMDGPUCodeObjectVersion(D, Args);
    CmdArgs.insert(CmdArgs.begin() + 1,
                   Args.MakeArgString(Twine("--amdhsa-code-object-version=") +
                                      Twine(CodeObjVer)));
    CmdArgs.insert(CmdArgs.begin() + 1, "-mllvm");
    // -cc1as does not accept -mcode-object-version option.
    if (!IsCC1As)
      CmdArgs.insert(CmdArgs.begin() + 1,
                     Args.MakeArgString(Twine("-mcode-object-version=") +
                                        Twine(CodeObjVer)));
  }
}

void Clang::AddPreprocessingOptions(Compilation &C, const JobAction &JA,
                                    const Driver &D, const ArgList &Args,
                                    ArgStringList &CmdArgs,
                                    const InputInfo &Output,
                                    const InputInfoList &Inputs) const {
  const bool IsIAMCU = getToolChain().getTriple().isOSIAMCU();

  CheckPreprocessingOptions(D, Args);

  Args.AddLastArg(CmdArgs, options::OPT_C);
  Args.AddLastArg(CmdArgs, options::OPT_CC);

  // Handle dependency file generation.
  Arg *ArgM = Args.getLastArg(options::OPT_MM);
  if (!ArgM)
    ArgM = Args.getLastArg(options::OPT_M);
  Arg *ArgMD = Args.getLastArg(options::OPT_MMD);
  if (!ArgMD)
    ArgMD = Args.getLastArg(options::OPT_MD);

  // -M and -MM imply -w.
  if (ArgM)
    CmdArgs.push_back("-w");
  else
    ArgM = ArgMD;

  if (ArgM) {
    // Determine the output location.
    const char *DepFile;
    if (Arg *MF = Args.getLastArg(options::OPT_MF)) {
      DepFile = MF->getValue();
      C.addFailureResultFile(DepFile, &JA);
    } else if (Output.getType() == types::TY_Dependencies) {
      DepFile = Output.getFilename();
    } else if (!ArgMD) {
      DepFile = "-";
    } else {
      DepFile = getDependencyFileName(Args, Inputs);
      C.addFailureResultFile(DepFile, &JA);
    }
    CmdArgs.push_back("-dependency-file");
    CmdArgs.push_back(DepFile);

    bool HasTarget = false;
    for (const Arg *A : Args.filtered(options::OPT_MT, options::OPT_MQ)) {
      HasTarget = true;
      A->claim();
      if (A->getOption().matches(options::OPT_MT)) {
        A->render(Args, CmdArgs);
      } else {
        CmdArgs.push_back("-MT");
        SmallString<128> Quoted;
        quoteMakeTarget(A->getValue(), Quoted);
        CmdArgs.push_back(Args.MakeArgString(Quoted));
      }
    }

    // Add a default target if one wasn't specified.
    if (!HasTarget) {
      const char *DepTarget;

      // If user provided -o, that is the dependency target, except
      // when we are only generating a dependency file.
      Arg *OutputOpt = Args.getLastArg(options::OPT_o);
      if (OutputOpt && Output.getType() != types::TY_Dependencies) {
        DepTarget = OutputOpt->getValue();
      } else {
        // Otherwise derive from the base input.
        //
        // FIXME: This should use the computed output file location.
        SmallString<128> P(Inputs[0].getBaseInput());
        llvm::sys::path::replace_extension(P, "o");
        DepTarget = Args.MakeArgString(llvm::sys::path::filename(P));
      }

      CmdArgs.push_back("-MT");
      SmallString<128> Quoted;
      quoteMakeTarget(DepTarget, Quoted);
      CmdArgs.push_back(Args.MakeArgString(Quoted));
    }

    if (ArgM->getOption().matches(options::OPT_M) ||
        ArgM->getOption().matches(options::OPT_MD))
      CmdArgs.push_back("-sys-header-deps");
    if (Args.hasFlag(options::OPT_canonical_prefixes,
                     options::OPT_no_canonical_prefixes, true))
      CmdArgs.push_back("-canonical-system-headers");
    if ((isa<PrecompileJobAction>(JA) &&
         !Args.hasArg(options::OPT_fno_module_file_deps)) ||
        Args.hasArg(options::OPT_fmodule_file_deps))
      CmdArgs.push_back("-module-file-deps");
  }

  if (Args.hasArg(options::OPT_MG)) {
    if (!ArgM || ArgM->getOption().matches(options::OPT_MD) ||
        ArgM->getOption().matches(options::OPT_MMD))
      D.Diag(diag::err_drv_mg_requires_m_or_mm);
    CmdArgs.push_back("-MG");
  }

  Args.AddLastArg(CmdArgs, options::OPT_MP);
  Args.AddLastArg(CmdArgs, options::OPT_MV);

  // Add offload include arguments specific for CUDA/HIP.  This must happen
  // before we -I or -include anything else, because we must pick up the
  // CUDA/HIP headers from the particular CUDA/ROCm installation, rather than
  // from e.g. /usr/local/include.
  if (JA.isOffloading(Action::OFK_Cuda))
    getToolChain().AddCudaIncludeArgs(Args, CmdArgs);
  if (JA.isOffloading(Action::OFK_HIP))
    getToolChain().AddHIPIncludeArgs(Args, CmdArgs);

  // If we are compiling for a GPU target we want to override the system headers
  // with ones created by the 'libc' project if present.
  // FIXME: We need to find a way to make these headers compatible with the
  // host environment so they can be included from offloading languages. For now
  // these are only active when targeting the GPU with cross-compilation.
  if (!Args.hasArg(options::OPT_nostdinc) &&
      !Args.hasArg(options::OPT_nogpuinc) &&
      !Args.hasArg(options::OPT_nobuiltininc)) {
    // Without an offloading language we will include these headers directly.
    // Offloading languages will instead only use the declarations stored in
    // the resource directory at clang/lib/Headers/llvm_libc_wrappers.
    if ((getToolChain().getTriple().isNVPTX() ||
         getToolChain().getTriple().isAMDGCN()) &&
        C.getActiveOffloadKinds() == Action::OFK_None) {
      SmallString<128> P(llvm::sys::path::parent_path(D.InstalledDir));
      llvm::sys::path::append(P, "include");
      llvm::sys::path::append(P, "gpu-none-llvm");
      CmdArgs.push_back("-c-isystem");
      CmdArgs.push_back(Args.MakeArgString(P));
      }
  }


  // If we are offloading to a target via OpenMP we need to include the
  // openmp_wrappers folder which contains alternative system headers.
  if (JA.isDeviceOffloading(Action::OFK_OpenMP) &&
      !Args.hasArg(options::OPT_nostdinc) &&
      !Args.hasArg(options::OPT_nogpuinc) &&
      (getToolChain().getTriple().isNVPTX() ||
       getToolChain().getTriple().isAMDGCN())) {
    if (!Args.hasArg(options::OPT_nobuiltininc)) {
      // Add openmp_wrappers/* to our system include path.  This lets us wrap
      // standard library headers.
      SmallString<128> P(D.ResourceDir);
      llvm::sys::path::append(P, "include");
      llvm::sys::path::append(P, "openmp_wrappers");
      CmdArgs.push_back("-internal-isystem");
      CmdArgs.push_back(Args.MakeArgString(P));
    }

    CmdArgs.push_back("-include");
    CmdArgs.push_back("__clang_openmp_device_functions.h");
  }

  // Add include for either -fopenmp= or -fopenmp
  if (Args.hasFlag(options::OPT_fopenmp, options::OPT_fopenmp_EQ,
                   options::OPT_fno_openmp, false)){
    if (D.getOpenMPRuntime(Args) == Driver::OMPRT_BOLT) {
      CmdArgs.push_back("-I");
      CmdArgs.push_back(Args.MakeArgString(D.Dir + "/../include/bolt"));
    }
    CmdArgs.push_back("-I");
    CmdArgs.push_back(Args.MakeArgString(D.Dir + "/../include"));
  }

  // Add -i* options, and automatically translate to
  // -include-pch/-include-pth for transparent PCH support. It's
  // wonky, but we include looking for .gch so we can support seamless
  // replacement into a build system already set up to be generating
  // .gch files.

  if (getToolChain().getDriver().IsCLMode()) {
    const Arg *YcArg = Args.getLastArg(options::OPT__SLASH_Yc);
    const Arg *YuArg = Args.getLastArg(options::OPT__SLASH_Yu);
    if (YcArg && JA.getKind() >= Action::PrecompileJobClass &&
        JA.getKind() <= Action::AssembleJobClass) {
      CmdArgs.push_back(Args.MakeArgString("-building-pch-with-obj"));
      // -fpch-instantiate-templates is the default when creating
      // precomp using /Yc
      if (Args.hasFlag(options::OPT_fpch_instantiate_templates,
                       options::OPT_fno_pch_instantiate_templates, true))
        CmdArgs.push_back(Args.MakeArgString("-fpch-instantiate-templates"));
    }
    if (YcArg || YuArg) {
      StringRef ThroughHeader = YcArg ? YcArg->getValue() : YuArg->getValue();
      if (!isa<PrecompileJobAction>(JA)) {
        CmdArgs.push_back("-include-pch");
        CmdArgs.push_back(Args.MakeArgString(D.GetClPchPath(
            C, !ThroughHeader.empty()
                   ? ThroughHeader
                   : llvm::sys::path::filename(Inputs[0].getBaseInput()))));
      }

      if (ThroughHeader.empty()) {
        CmdArgs.push_back(Args.MakeArgString(
            Twine("-pch-through-hdrstop-") + (YcArg ? "create" : "use")));
      } else {
        CmdArgs.push_back(
            Args.MakeArgString(Twine("-pch-through-header=") + ThroughHeader));
      }
    }
  }

  bool RenderedImplicitInclude = false;
  for (const Arg *A : Args.filtered(options::OPT_clang_i_Group)) {
    if (A->getOption().matches(options::OPT_include) &&
        D.getProbePrecompiled()) {
      // Handling of gcc-style gch precompiled headers.
      bool IsFirstImplicitInclude = !RenderedImplicitInclude;
      RenderedImplicitInclude = true;

      bool FoundPCH = false;
      SmallString<128> P(A->getValue());
      // We want the files to have a name like foo.h.pch. Add a dummy extension
      // so that replace_extension does the right thing.
      P += ".dummy";
      llvm::sys::path::replace_extension(P, "pch");
      if (D.getVFS().exists(P))
        FoundPCH = true;

      if (!FoundPCH) {
        llvm::sys::path::replace_extension(P, "gch");
        if (D.getVFS().exists(P)) {
          FoundPCH = true;
        }
      }

      if (FoundPCH) {
        if (IsFirstImplicitInclude) {
          A->claim();
          CmdArgs.push_back("-include-pch");
          CmdArgs.push_back(Args.MakeArgString(P));
          continue;
        } else {
          // Ignore the PCH if not first on command line and emit warning.
          D.Diag(diag::warn_drv_pch_not_first_include) << P
                                                       << A->getAsString(Args);
        }
      }
    } else if (A->getOption().matches(options::OPT_isystem_after)) {
      // Handling of paths which must come late.  These entries are handled by
      // the toolchain itself after the resource dir is inserted in the right
      // search order.
      // Do not claim the argument so that the use of the argument does not
      // silently go unnoticed on toolchains which do not honour the option.
      continue;
    } else if (A->getOption().matches(options::OPT_stdlibxx_isystem)) {
      // Translated to -internal-isystem by the driver, no need to pass to cc1.
      continue;
    } else if (A->getOption().matches(options::OPT_ibuiltininc)) {
      // This is used only by the driver. No need to pass to cc1.
      continue;
    }

    // Not translated, render as usual.
    A->claim();
    A->render(Args, CmdArgs);
  }

  Args.AddAllArgs(CmdArgs,
                  {options::OPT_D, options::OPT_U, options::OPT_I_Group,
                   options::OPT_F, options::OPT_index_header_map});

  // Add -Wp, and -Xpreprocessor if using the preprocessor.

  // FIXME: There is a very unfortunate problem here, some troubled
  // souls abuse -Wp, to pass preprocessor options in gcc syntax. To
  // really support that we would have to parse and then translate
  // those options. :(
  Args.AddAllArgValues(CmdArgs, options::OPT_Wp_COMMA,
                       options::OPT_Xpreprocessor);

  // -I- is a deprecated GCC feature, reject it.
  if (Arg *A = Args.getLastArg(options::OPT_I_))
    D.Diag(diag::err_drv_I_dash_not_supported) << A->getAsString(Args);

  // If we have a --sysroot, and don't have an explicit -isysroot flag, add an
  // -isysroot to the CC1 invocation.
  StringRef sysroot = C.getSysRoot();
  if (sysroot != "") {
    if (!Args.hasArg(options::OPT_isysroot)) {
      CmdArgs.push_back("-isysroot");
      CmdArgs.push_back(C.getArgs().MakeArgString(sysroot));
    }
  }

  // Parse additional include paths from environment variables.
  // FIXME: We should probably sink the logic for handling these from the
  // frontend into the driver. It will allow deleting 4 otherwise unused flags.
  // CPATH - included following the user specified includes (but prior to
  // builtin and standard includes).
  addDirectoryList(Args, CmdArgs, "-I", "CPATH");
  // C_INCLUDE_PATH - system includes enabled when compiling C.
  addDirectoryList(Args, CmdArgs, "-c-isystem", "C_INCLUDE_PATH");
  // CPLUS_INCLUDE_PATH - system includes enabled when compiling C++.
  addDirectoryList(Args, CmdArgs, "-cxx-isystem", "CPLUS_INCLUDE_PATH");
  // OBJC_INCLUDE_PATH - system includes enabled when compiling ObjC.
  addDirectoryList(Args, CmdArgs, "-objc-isystem", "OBJC_INCLUDE_PATH");
  // OBJCPLUS_INCLUDE_PATH - system includes enabled when compiling ObjC++.
  addDirectoryList(Args, CmdArgs, "-objcxx-isystem", "OBJCPLUS_INCLUDE_PATH");

  // While adding the include arguments, we also attempt to retrieve the
  // arguments of related offloading toolchains or arguments that are specific
  // of an offloading programming model.

  // Add C++ include arguments, if needed.
  if (types::isCXX(Inputs[0].getType())) {
    bool HasStdlibxxIsystem = Args.hasArg(options::OPT_stdlibxx_isystem);
    forAllAssociatedToolChains(
        C, JA, getToolChain(),
        [&Args, &CmdArgs, HasStdlibxxIsystem](const ToolChain &TC) {
          HasStdlibxxIsystem ? TC.AddClangCXXStdlibIsystemArgs(Args, CmdArgs)
                             : TC.AddClangCXXStdlibIncludeArgs(Args, CmdArgs);
        });
  }

  // Add system include arguments for all targets but IAMCU.
  if (!IsIAMCU)
    forAllAssociatedToolChains(C, JA, getToolChain(),
                               [&Args, &CmdArgs](const ToolChain &TC) {
                                 TC.AddClangSystemIncludeArgs(Args, CmdArgs);
                               });
  else {
    // For IAMCU add special include arguments.
    getToolChain().AddIAMCUIncludeArgs(Args, CmdArgs);
  }

  addMacroPrefixMapArg(D, Args, CmdArgs);
  addCoveragePrefixMapArg(D, Args, CmdArgs);

  Args.AddLastArg(CmdArgs, options::OPT_ffile_reproducible,
                  options::OPT_fno_file_reproducible);

  if (const char *Epoch = std::getenv("SOURCE_DATE_EPOCH")) {
    CmdArgs.push_back("-source-date-epoch");
    CmdArgs.push_back(Args.MakeArgString(Epoch));
  }
}

// FIXME: Move to target hook.
static bool isSignedCharDefault(const llvm::Triple &Triple) {
  switch (Triple.getArch()) {
  default:
    return true;

  case llvm::Triple::aarch64:
  case llvm::Triple::aarch64_32:
  case llvm::Triple::aarch64_be:
  case llvm::Triple::arm:
  case llvm::Triple::armeb:
  case llvm::Triple::thumb:
  case llvm::Triple::thumbeb:
    if (Triple.isOSDarwin() || Triple.isOSWindows())
      return true;
    return false;

  case llvm::Triple::ppc:
  case llvm::Triple::ppc64:
    if (Triple.isOSDarwin())
      return true;
    return false;

  case llvm::Triple::hexagon:
  case llvm::Triple::ppcle:
  case llvm::Triple::ppc64le:
  case llvm::Triple::riscv32:
  case llvm::Triple::riscv64:
  case llvm::Triple::systemz:
  case llvm::Triple::xcore:
    return false;
  }
}

static bool hasMultipleInvocations(const llvm::Triple &Triple,
                                   const ArgList &Args) {
  // Supported only on Darwin where we invoke the compiler multiple times
  // followed by an invocation to lipo.
  if (!Triple.isOSDarwin())
    return false;
  // If more than one "-arch <arch>" is specified, we're targeting multiple
  // architectures resulting in a fat binary.
  return Args.getAllArgValues(options::OPT_arch).size() > 1;
}

static bool checkRemarksOptions(const Driver &D, const ArgList &Args,
                                const llvm::Triple &Triple) {
  // When enabling remarks, we need to error if:
  // * The remark file is specified but we're targeting multiple architectures,
  // which means more than one remark file is being generated.
  bool hasMultipleInvocations = ::hasMultipleInvocations(Triple, Args);
  bool hasExplicitOutputFile =
      Args.getLastArg(options::OPT_foptimization_record_file_EQ);
  if (hasMultipleInvocations && hasExplicitOutputFile) {
    D.Diag(diag::err_drv_invalid_output_with_multiple_archs)
        << "-foptimization-record-file";
    return false;
  }
  return true;
}

static void renderRemarksOptions(const ArgList &Args, ArgStringList &CmdArgs,
                                 const llvm::Triple &Triple,
                                 const InputInfo &Input,
                                 const InputInfo &Output, const JobAction &JA) {
  StringRef Format = "yaml";
  if (const Arg *A = Args.getLastArg(options::OPT_fsave_optimization_record_EQ))
    Format = A->getValue();

  CmdArgs.push_back("-opt-record-file");

  const Arg *A = Args.getLastArg(options::OPT_foptimization_record_file_EQ);
  if (A) {
    CmdArgs.push_back(A->getValue());
  } else {
    bool hasMultipleArchs =
        Triple.isOSDarwin() && // Only supported on Darwin platforms.
        Args.getAllArgValues(options::OPT_arch).size() > 1;

    SmallString<128> F;

    if (Args.hasArg(options::OPT_c) || Args.hasArg(options::OPT_S)) {
      if (Arg *FinalOutput = Args.getLastArg(options::OPT_o))
        F = FinalOutput->getValue();
    } else {
      if (Format != "yaml" && // For YAML, keep the original behavior.
          Triple.isOSDarwin() && // Enable this only on darwin, since it's the only platform supporting .dSYM bundles.
          Output.isFilename())
        F = Output.getFilename();
    }

    if (F.empty()) {
      // Use the input filename.
      F = llvm::sys::path::stem(Input.getBaseInput());

      // If we're compiling for an offload architecture (i.e. a CUDA device),
      // we need to make the file name for the device compilation different
      // from the host compilation.
      if (!JA.isDeviceOffloading(Action::OFK_None) &&
          !JA.isDeviceOffloading(Action::OFK_Host)) {
        llvm::sys::path::replace_extension(F, "");
        F += Action::GetOffloadingFileNamePrefix(JA.getOffloadingDeviceKind(),
                                                 Triple.normalize());
        F += "-";
        F += JA.getOffloadingArch();
      }
    }

    // If we're having more than one "-arch", we should name the files
    // differently so that every cc1 invocation writes to a different file.
    // We're doing that by appending "-<arch>" with "<arch>" being the arch
    // name from the triple.
    if (hasMultipleArchs) {
      // First, remember the extension.
      SmallString<64> OldExtension = llvm::sys::path::extension(F);
      // then, remove it.
      llvm::sys::path::replace_extension(F, "");
      // attach -<arch> to it.
      F += "-";
      F += Triple.getArchName();
      // put back the extension.
      llvm::sys::path::replace_extension(F, OldExtension);
    }

    SmallString<32> Extension;
    Extension += "opt.";
    Extension += Format;

    llvm::sys::path::replace_extension(F, Extension);
    CmdArgs.push_back(Args.MakeArgString(F));
  }

  if (const Arg *A =
          Args.getLastArg(options::OPT_foptimization_record_passes_EQ)) {
    CmdArgs.push_back("-opt-record-passes");
    CmdArgs.push_back(A->getValue());
  }

  if (!Format.empty()) {
    CmdArgs.push_back("-opt-record-format");
    CmdArgs.push_back(Format.data());
  }
}

void AddAAPCSVolatileBitfieldArgs(const ArgList &Args, ArgStringList &CmdArgs) {
  if (!Args.hasFlag(options::OPT_faapcs_bitfield_width,
                    options::OPT_fno_aapcs_bitfield_width, true))
    CmdArgs.push_back("-fno-aapcs-bitfield-width");

  if (Args.getLastArg(options::OPT_ForceAAPCSBitfieldLoad))
    CmdArgs.push_back("-faapcs-bitfield-load");
}

namespace {
void RenderARMABI(const Driver &D, const llvm::Triple &Triple,
                  const ArgList &Args, ArgStringList &CmdArgs) {
  // Select the ABI to use.
  // FIXME: Support -meabi.
  // FIXME: Parts of this are duplicated in the backend, unify this somehow.
  const char *ABIName = nullptr;
  if (Arg *A = Args.getLastArg(options::OPT_mabi_EQ)) {
    ABIName = A->getValue();
  } else {
    std::string CPU = getCPUName(D, Args, Triple, /*FromAs*/ false);
    ABIName = llvm::ARM::computeDefaultTargetABI(Triple, CPU).data();
  }

  CmdArgs.push_back("-target-abi");
  CmdArgs.push_back(ABIName);
}

void AddUnalignedAccessWarning(ArgStringList &CmdArgs) {
  auto StrictAlignIter =
      llvm::find_if(llvm::reverse(CmdArgs), [](StringRef Arg) {
        return Arg == "+strict-align" || Arg == "-strict-align";
      });
  if (StrictAlignIter != CmdArgs.rend() &&
      StringRef(*StrictAlignIter) == "+strict-align")
    CmdArgs.push_back("-Wunaligned-access");
}
}

static void CollectARMPACBTIOptions(const ToolChain &TC, const ArgList &Args,
                                    ArgStringList &CmdArgs, bool isAArch64) {
  const Arg *A = isAArch64
                     ? Args.getLastArg(options::OPT_msign_return_address_EQ,
                                       options::OPT_mbranch_protection_EQ)
                     : Args.getLastArg(options::OPT_mbranch_protection_EQ);
  if (!A)
    return;

  const Driver &D = TC.getDriver();
  const llvm::Triple &Triple = TC.getEffectiveTriple();
  if (!(isAArch64 || (Triple.isArmT32() && Triple.isArmMClass())))
    D.Diag(diag::warn_incompatible_branch_protection_option)
        << Triple.getArchName();

  StringRef Scope, Key;
  bool IndirectBranches;

  if (A->getOption().matches(options::OPT_msign_return_address_EQ)) {
    Scope = A->getValue();
    if (Scope != "none" && Scope != "non-leaf" && Scope != "all")
      D.Diag(diag::err_drv_unsupported_option_argument)
          << A->getSpelling() << Scope;
    Key = "a_key";
    IndirectBranches = false;
  } else {
    StringRef DiagMsg;
    llvm::ARM::ParsedBranchProtection PBP;
    if (!llvm::ARM::parseBranchProtection(A->getValue(), PBP, DiagMsg))
      D.Diag(diag::err_drv_unsupported_option_argument)
          << A->getSpelling() << DiagMsg;
    if (!isAArch64 && PBP.Key == "b_key")
      D.Diag(diag::warn_unsupported_branch_protection)
          << "b-key" << A->getAsString(Args);
    Scope = PBP.Scope;
    Key = PBP.Key;
    IndirectBranches = PBP.BranchTargetEnforcement;
  }

  CmdArgs.push_back(
      Args.MakeArgString(Twine("-msign-return-address=") + Scope));
  if (!Scope.equals("none"))
    CmdArgs.push_back(
        Args.MakeArgString(Twine("-msign-return-address-key=") + Key));
  if (IndirectBranches)
    CmdArgs.push_back("-mbranch-target-enforce");
}

void Clang::AddARMTargetArgs(const llvm::Triple &Triple, const ArgList &Args,
                             ArgStringList &CmdArgs, bool KernelOrKext) const {
  RenderARMABI(getToolChain().getDriver(), Triple, Args, CmdArgs);

  // Determine floating point ABI from the options & target defaults.
  arm::FloatABI ABI = arm::getARMFloatABI(getToolChain(), Args);
  if (ABI == arm::FloatABI::Soft) {
    // Floating point operations and argument passing are soft.
    // FIXME: This changes CPP defines, we need -target-soft-float.
    CmdArgs.push_back("-msoft-float");
    CmdArgs.push_back("-mfloat-abi");
    CmdArgs.push_back("soft");
  } else if (ABI == arm::FloatABI::SoftFP) {
    // Floating point operations are hard, but argument passing is soft.
    CmdArgs.push_back("-mfloat-abi");
    CmdArgs.push_back("soft");
  } else {
    // Floating point operations and argument passing are hard.
    assert(ABI == arm::FloatABI::Hard && "Invalid float abi!");
    CmdArgs.push_back("-mfloat-abi");
    CmdArgs.push_back("hard");
  }

  // Forward the -mglobal-merge option for explicit control over the pass.
  if (Arg *A = Args.getLastArg(options::OPT_mglobal_merge,
                               options::OPT_mno_global_merge)) {
    CmdArgs.push_back("-mllvm");
    if (A->getOption().matches(options::OPT_mno_global_merge))
      CmdArgs.push_back("-arm-global-merge=false");
    else
      CmdArgs.push_back("-arm-global-merge=true");
  }

  if (!Args.hasFlag(options::OPT_mimplicit_float,
                    options::OPT_mno_implicit_float, true))
    CmdArgs.push_back("-no-implicit-float");

  if (Args.getLastArg(options::OPT_mcmse))
    CmdArgs.push_back("-mcmse");

  AddAAPCSVolatileBitfieldArgs(Args, CmdArgs);

  // Enable/disable return address signing and indirect branch targets.
  CollectARMPACBTIOptions(getToolChain(), Args, CmdArgs, false /*isAArch64*/);

  AddUnalignedAccessWarning(CmdArgs);
}

void Clang::RenderTargetOptions(const llvm::Triple &EffectiveTriple,
                                const ArgList &Args, bool KernelOrKext,
                                ArgStringList &CmdArgs) const {
  const ToolChain &TC = getToolChain();

  // Add the target features
  getTargetFeatures(TC.getDriver(), EffectiveTriple, Args, CmdArgs, false);

  // Add target specific flags.
  switch (TC.getArch()) {
  default:
    break;

  case llvm::Triple::arm:
  case llvm::Triple::armeb:
  case llvm::Triple::thumb:
  case llvm::Triple::thumbeb:
    // Use the effective triple, which takes into account the deployment target.
    AddARMTargetArgs(EffectiveTriple, Args, CmdArgs, KernelOrKext);
    CmdArgs.push_back("-fallow-half-arguments-and-returns");
    break;

  case llvm::Triple::aarch64:
  case llvm::Triple::aarch64_32:
  case llvm::Triple::aarch64_be:
    AddAArch64TargetArgs(Args, CmdArgs);
    CmdArgs.push_back("-fallow-half-arguments-and-returns");
    break;

  case llvm::Triple::loongarch32:
  case llvm::Triple::loongarch64:
    AddLoongArchTargetArgs(Args, CmdArgs);
    break;

  case llvm::Triple::mips:
  case llvm::Triple::mipsel:
  case llvm::Triple::mips64:
  case llvm::Triple::mips64el:
    AddMIPSTargetArgs(Args, CmdArgs);
    break;

  case llvm::Triple::ppc:
  case llvm::Triple::ppcle:
  case llvm::Triple::ppc64:
  case llvm::Triple::ppc64le:
    AddPPCTargetArgs(Args, CmdArgs);
    break;

  case llvm::Triple::riscv32:
  case llvm::Triple::riscv64:
    AddRISCVTargetArgs(Args, CmdArgs);
    break;

  case llvm::Triple::sparc:
  case llvm::Triple::sparcel:
  case llvm::Triple::sparcv9:
    AddSparcTargetArgs(Args, CmdArgs);
    break;

  case llvm::Triple::systemz:
    AddSystemZTargetArgs(Args, CmdArgs);
    break;

  case llvm::Triple::x86:
  case llvm::Triple::x86_64:
    AddX86TargetArgs(Args, CmdArgs);
    break;

  case llvm::Triple::lanai:
    AddLanaiTargetArgs(Args, CmdArgs);
    break;

  case llvm::Triple::hexagon:
    AddHexagonTargetArgs(Args, CmdArgs);
    break;

  case llvm::Triple::wasm32:
  case llvm::Triple::wasm64:
    AddWebAssemblyTargetArgs(Args, CmdArgs);
    break;

  case llvm::Triple::ve:
    AddVETargetArgs(Args, CmdArgs);
    break;
  }
}

namespace {
void RenderAArch64ABI(const llvm::Triple &Triple, const ArgList &Args,
                      ArgStringList &CmdArgs) {
  const char *ABIName = nullptr;
  if (Arg *A = Args.getLastArg(options::OPT_mabi_EQ))
    ABIName = A->getValue();
  else if (Triple.isOSDarwin())
    ABIName = "darwinpcs";
  else
    ABIName = "aapcs";

  CmdArgs.push_back("-target-abi");
  CmdArgs.push_back(ABIName);
}
}

void Clang::AddAArch64TargetArgs(const ArgList &Args,
                                 ArgStringList &CmdArgs) const {
  const llvm::Triple &Triple = getToolChain().getEffectiveTriple();

  if (!Args.hasFlag(options::OPT_mred_zone, options::OPT_mno_red_zone, true) ||
      Args.hasArg(options::OPT_mkernel) ||
      Args.hasArg(options::OPT_fapple_kext))
    CmdArgs.push_back("-disable-red-zone");

  if (!Args.hasFlag(options::OPT_mimplicit_float,
                    options::OPT_mno_implicit_float, true))
    CmdArgs.push_back("-no-implicit-float");

  RenderAArch64ABI(Triple, Args, CmdArgs);

  // Forward the -mglobal-merge option for explicit control over the pass.
  if (Arg *A = Args.getLastArg(options::OPT_mglobal_merge,
                               options::OPT_mno_global_merge)) {
    CmdArgs.push_back("-mllvm");
    if (A->getOption().matches(options::OPT_mno_global_merge))
      CmdArgs.push_back("-aarch64-enable-global-merge=false");
    else
      CmdArgs.push_back("-aarch64-enable-global-merge=true");
  }

  // Enable/disable return address signing and indirect branch targets.
  CollectARMPACBTIOptions(getToolChain(), Args, CmdArgs, true /*isAArch64*/);

  // Handle -msve_vector_bits=<bits>
  if (Arg *A = Args.getLastArg(options::OPT_msve_vector_bits_EQ)) {
    StringRef Val = A->getValue();
    const Driver &D = getToolChain().getDriver();
    if (Val.equals("128") || Val.equals("256") || Val.equals("512") ||
        Val.equals("1024") || Val.equals("2048") || Val.equals("128+") ||
        Val.equals("256+") || Val.equals("512+") || Val.equals("1024+") ||
        Val.equals("2048+")) {
      unsigned Bits = 0;
      if (Val.endswith("+"))
        Val = Val.substr(0, Val.size() - 1);
      else {
        bool Invalid = Val.getAsInteger(10, Bits); (void)Invalid;
        assert(!Invalid && "Failed to parse value");
        CmdArgs.push_back(
            Args.MakeArgString("-mvscale-max=" + llvm::Twine(Bits / 128)));
      }

      bool Invalid = Val.getAsInteger(10, Bits); (void)Invalid;
      assert(!Invalid && "Failed to parse value");
      CmdArgs.push_back(
          Args.MakeArgString("-mvscale-min=" + llvm::Twine(Bits / 128)));
    // Silently drop requests for vector-length agnostic code as it's implied.
    } else if (!Val.equals("scalable"))
      // Handle the unsupported values passed to msve-vector-bits.
      D.Diag(diag::err_drv_unsupported_option_argument)
          << A->getSpelling() << Val;
  }

  AddAAPCSVolatileBitfieldArgs(Args, CmdArgs);

  if (const Arg *A = Args.getLastArg(clang::driver::options::OPT_mtune_EQ)) {
    CmdArgs.push_back("-tune-cpu");
    if (strcmp(A->getValue(), "native") == 0)
      CmdArgs.push_back(Args.MakeArgString(llvm::sys::getHostCPUName()));
    else
      CmdArgs.push_back(A->getValue());
  }

  AddUnalignedAccessWarning(CmdArgs);
}

void Clang::AddLoongArchTargetArgs(const ArgList &Args,
                                   ArgStringList &CmdArgs) const {
  const llvm::Triple &Triple = getToolChain().getTriple();

  CmdArgs.push_back("-target-abi");
  CmdArgs.push_back(
      loongarch::getLoongArchABI(getToolChain().getDriver(), Args, Triple)
          .data());

  // Handle -mtune.
  if (const Arg *A = Args.getLastArg(options::OPT_mtune_EQ)) {
    std::string TuneCPU = A->getValue();
    TuneCPU = loongarch::postProcessTargetCPUString(TuneCPU, Triple);
    CmdArgs.push_back("-tune-cpu");
    CmdArgs.push_back(Args.MakeArgString(TuneCPU));
  }
}

void Clang::AddMIPSTargetArgs(const ArgList &Args,
                              ArgStringList &CmdArgs) const {
  const Driver &D = getToolChain().getDriver();
  StringRef CPUName;
  StringRef ABIName;
  const llvm::Triple &Triple = getToolChain().getTriple();
  mips::getMipsCPUAndABI(Args, Triple, CPUName, ABIName);

  CmdArgs.push_back("-target-abi");
  CmdArgs.push_back(ABIName.data());

  mips::FloatABI ABI = mips::getMipsFloatABI(D, Args, Triple);
  if (ABI == mips::FloatABI::Soft) {
    // Floating point operations and argument passing are soft.
    CmdArgs.push_back("-msoft-float");
    CmdArgs.push_back("-mfloat-abi");
    CmdArgs.push_back("soft");
  } else {
    // Floating point operations and argument passing are hard.
    assert(ABI == mips::FloatABI::Hard && "Invalid float abi!");
    CmdArgs.push_back("-mfloat-abi");
    CmdArgs.push_back("hard");
  }

  if (Arg *A = Args.getLastArg(options::OPT_mldc1_sdc1,
                               options::OPT_mno_ldc1_sdc1)) {
    if (A->getOption().matches(options::OPT_mno_ldc1_sdc1)) {
      CmdArgs.push_back("-mllvm");
      CmdArgs.push_back("-mno-ldc1-sdc1");
    }
  }

  if (Arg *A = Args.getLastArg(options::OPT_mcheck_zero_division,
                               options::OPT_mno_check_zero_division)) {
    if (A->getOption().matches(options::OPT_mno_check_zero_division)) {
      CmdArgs.push_back("-mllvm");
      CmdArgs.push_back("-mno-check-zero-division");
    }
  }

  if (Args.getLastArg(options::OPT_mfix4300)) {
    CmdArgs.push_back("-mllvm");
    CmdArgs.push_back("-mfix4300");
  }

  if (Arg *A = Args.getLastArg(options::OPT_G)) {
    StringRef v = A->getValue();
    CmdArgs.push_back("-mllvm");
    CmdArgs.push_back(Args.MakeArgString("-mips-ssection-threshold=" + v));
    A->claim();
  }

  Arg *GPOpt = Args.getLastArg(options::OPT_mgpopt, options::OPT_mno_gpopt);
  Arg *ABICalls =
      Args.getLastArg(options::OPT_mabicalls, options::OPT_mno_abicalls);

  // -mabicalls is the default for many MIPS environments, even with -fno-pic.
  // -mgpopt is the default for static, -fno-pic environments but these two
  // options conflict. We want to be certain that -mno-abicalls -mgpopt is
  // the only case where -mllvm -mgpopt is passed.
  // NOTE: We need a warning here or in the backend to warn when -mgpopt is
  //       passed explicitly when compiling something with -mabicalls
  //       (implictly) in affect. Currently the warning is in the backend.
  //
  // When the ABI in use is  N64, we also need to determine the PIC mode that
  // is in use, as -fno-pic for N64 implies -mno-abicalls.
  bool NoABICalls =
      ABICalls && ABICalls->getOption().matches(options::OPT_mno_abicalls);

  llvm::Reloc::Model RelocationModel;
  unsigned PICLevel;
  bool IsPIE;
  std::tie(RelocationModel, PICLevel, IsPIE) =
      ParsePICArgs(getToolChain(), Args);

  NoABICalls = NoABICalls ||
               (RelocationModel == llvm::Reloc::Static && ABIName == "n64");

  bool WantGPOpt = GPOpt && GPOpt->getOption().matches(options::OPT_mgpopt);
  // We quietly ignore -mno-gpopt as the backend defaults to -mno-gpopt.
  if (NoABICalls && (!GPOpt || WantGPOpt)) {
    CmdArgs.push_back("-mllvm");
    CmdArgs.push_back("-mgpopt");

    Arg *LocalSData = Args.getLastArg(options::OPT_mlocal_sdata,
                                      options::OPT_mno_local_sdata);
    Arg *ExternSData = Args.getLastArg(options::OPT_mextern_sdata,
                                       options::OPT_mno_extern_sdata);
    Arg *EmbeddedData = Args.getLastArg(options::OPT_membedded_data,
                                        options::OPT_mno_embedded_data);
    if (LocalSData) {
      CmdArgs.push_back("-mllvm");
      if (LocalSData->getOption().matches(options::OPT_mlocal_sdata)) {
        CmdArgs.push_back("-mlocal-sdata=1");
      } else {
        CmdArgs.push_back("-mlocal-sdata=0");
      }
      LocalSData->claim();
    }

    if (ExternSData) {
      CmdArgs.push_back("-mllvm");
      if (ExternSData->getOption().matches(options::OPT_mextern_sdata)) {
        CmdArgs.push_back("-mextern-sdata=1");
      } else {
        CmdArgs.push_back("-mextern-sdata=0");
      }
      ExternSData->claim();
    }

    if (EmbeddedData) {
      CmdArgs.push_back("-mllvm");
      if (EmbeddedData->getOption().matches(options::OPT_membedded_data)) {
        CmdArgs.push_back("-membedded-data=1");
      } else {
        CmdArgs.push_back("-membedded-data=0");
      }
      EmbeddedData->claim();
    }

  } else if ((!ABICalls || (!NoABICalls && ABICalls)) && WantGPOpt)
    D.Diag(diag::warn_drv_unsupported_gpopt) << (ABICalls ? 0 : 1);

  if (GPOpt)
    GPOpt->claim();

  if (Arg *A = Args.getLastArg(options::OPT_mcompact_branches_EQ)) {
    StringRef Val = StringRef(A->getValue());
    if (mips::hasCompactBranches(CPUName)) {
      if (Val == "never" || Val == "always" || Val == "optimal") {
        CmdArgs.push_back("-mllvm");
        CmdArgs.push_back(Args.MakeArgString("-mips-compact-branches=" + Val));
      } else
        D.Diag(diag::err_drv_unsupported_option_argument)
            << A->getSpelling() << Val;
    } else
      D.Diag(diag::warn_target_unsupported_compact_branches) << CPUName;
  }

  if (Arg *A = Args.getLastArg(options::OPT_mrelax_pic_calls,
                               options::OPT_mno_relax_pic_calls)) {
    if (A->getOption().matches(options::OPT_mno_relax_pic_calls)) {
      CmdArgs.push_back("-mllvm");
      CmdArgs.push_back("-mips-jalr-reloc=0");
    }
  }
}

void Clang::AddPPCTargetArgs(const ArgList &Args,
                             ArgStringList &CmdArgs) const {
  const Driver &D = getToolChain().getDriver();
  const llvm::Triple &T = getToolChain().getTriple();
  if (Args.getLastArg(options::OPT_mtune_EQ)) {
    CmdArgs.push_back("-tune-cpu");
    std::string CPU = ppc::getPPCTuneCPU(Args, T);
    CmdArgs.push_back(Args.MakeArgString(CPU));
  }

  // Select the ABI to use.
  const char *ABIName = nullptr;
  if (T.isOSBinFormatELF()) {
    switch (getToolChain().getArch()) {
    case llvm::Triple::ppc64: {
      if (T.isPPC64ELFv2ABI())
        ABIName = "elfv2";
      else
        ABIName = "elfv1";
      break;
    }
    case llvm::Triple::ppc64le:
      ABIName = "elfv2";
      break;
    default:
      break;
    }
  }

  bool IEEELongDouble = getToolChain().defaultToIEEELongDouble();
  bool VecExtabi = false;
  for (const Arg *A : Args.filtered(options::OPT_mabi_EQ)) {
    StringRef V = A->getValue();
    if (V == "ieeelongdouble") {
      IEEELongDouble = true;
      A->claim();
    } else if (V == "ibmlongdouble") {
      IEEELongDouble = false;
      A->claim();
    } else if (V == "vec-default") {
      VecExtabi = false;
      A->claim();
    } else if (V == "vec-extabi") {
      VecExtabi = true;
      A->claim();
    } else if (V == "elfv1") {
      ABIName = "elfv1";
      A->claim();
    } else if (V == "elfv2") {
      ABIName = "elfv2";
      A->claim();
    } else if (V != "altivec")
      // The ppc64 linux abis are all "altivec" abis by default. Accept and ignore
      // the option if given as we don't have backend support for any targets
      // that don't use the altivec abi.
      ABIName = A->getValue();
  }
  if (IEEELongDouble)
    CmdArgs.push_back("-mabi=ieeelongdouble");
  if (VecExtabi) {
    if (!T.isOSAIX())
      D.Diag(diag::err_drv_unsupported_opt_for_target)
          << "-mabi=vec-extabi" << T.str();
    CmdArgs.push_back("-mabi=vec-extabi");
  }

  ppc::FloatABI FloatABI = ppc::getPPCFloatABI(D, Args);
  if (FloatABI == ppc::FloatABI::Soft) {
    // Floating point operations and argument passing are soft.
    CmdArgs.push_back("-msoft-float");
    CmdArgs.push_back("-mfloat-abi");
    CmdArgs.push_back("soft");
  } else {
    // Floating point operations and argument passing are hard.
    assert(FloatABI == ppc::FloatABI::Hard && "Invalid float abi!");
    CmdArgs.push_back("-mfloat-abi");
    CmdArgs.push_back("hard");
  }

  if (ABIName) {
    CmdArgs.push_back("-target-abi");
    CmdArgs.push_back(ABIName);
  }
}

static void SetRISCVSmallDataLimit(const ToolChain &TC, const ArgList &Args,
                                   ArgStringList &CmdArgs) {
  const Driver &D = TC.getDriver();
  const llvm::Triple &Triple = TC.getTriple();
  // Default small data limitation is eight.
  const char *SmallDataLimit = "8";
  // Get small data limitation.
  if (Args.getLastArg(options::OPT_shared, options::OPT_fpic,
                      options::OPT_fPIC)) {
    // Not support linker relaxation for PIC.
    SmallDataLimit = "0";
    if (Args.hasArg(options::OPT_G)) {
      D.Diag(diag::warn_drv_unsupported_sdata);
    }
  } else if (Args.getLastArgValue(options::OPT_mcmodel_EQ)
                 .equals_insensitive("large") &&
             (Triple.getArch() == llvm::Triple::riscv64)) {
    // Not support linker relaxation for RV64 with large code model.
    SmallDataLimit = "0";
    if (Args.hasArg(options::OPT_G)) {
      D.Diag(diag::warn_drv_unsupported_sdata);
    }
  } else if (Triple.isAndroid()) {
    // GP relaxation is not supported on Android.
    SmallDataLimit = "0";
    if (Args.hasArg(options::OPT_G)) {
      D.Diag(diag::warn_drv_unsupported_sdata);
    }
  } else if (Arg *A = Args.getLastArg(options::OPT_G)) {
    SmallDataLimit = A->getValue();
  }
  // Forward the -msmall-data-limit= option.
  CmdArgs.push_back("-msmall-data-limit");
  CmdArgs.push_back(SmallDataLimit);
}

void Clang::AddRISCVTargetArgs(const ArgList &Args,
                               ArgStringList &CmdArgs) const {
  const llvm::Triple &Triple = getToolChain().getTriple();
  StringRef ABIName = riscv::getRISCVABI(Args, Triple);

  CmdArgs.push_back("-target-abi");
  CmdArgs.push_back(ABIName.data());

  SetRISCVSmallDataLimit(getToolChain(), Args, CmdArgs);

  if (!Args.hasFlag(options::OPT_mimplicit_float,
                    options::OPT_mno_implicit_float, true))
    CmdArgs.push_back("-no-implicit-float");

  if (const Arg *A = Args.getLastArg(options::OPT_mtune_EQ)) {
    CmdArgs.push_back("-tune-cpu");
    if (strcmp(A->getValue(), "native") == 0)
      CmdArgs.push_back(Args.MakeArgString(llvm::sys::getHostCPUName()));
    else
      CmdArgs.push_back(A->getValue());
  }

  // Handle -mrvv-vector-bits=<bits>
  if (Arg *A = Args.getLastArg(options::OPT_mrvv_vector_bits_EQ)) {
    StringRef Val = A->getValue();
    const Driver &D = getToolChain().getDriver();

    // Get minimum VLen from march.
    unsigned MinVLen = 0;
    StringRef Arch = riscv::getRISCVArch(Args, Triple);
    auto ISAInfo = llvm::RISCVISAInfo::parseArchString(
        Arch, /*EnableExperimentalExtensions*/ true);
    if (!ISAInfo) {
      // Ignore parsing error.
      consumeError(ISAInfo.takeError());
    } else {
      MinVLen = (*ISAInfo)->getMinVLen();
    }

    // If the value is "zvl", use MinVLen from march. Otherwise, try to parse
    // as integer as long as we have a MinVLen.
    unsigned Bits = 0;
    if (Val.equals("zvl") && MinVLen >= llvm::RISCV::RVVBitsPerBlock) {
      Bits = MinVLen;
    } else if (!Val.getAsInteger(10, Bits)) {
      // Only accept power of 2 values beteen RVVBitsPerBlock and 65536 that
      // at least MinVLen.
      if (Bits < MinVLen || Bits < llvm::RISCV::RVVBitsPerBlock ||
          Bits > 65536 || !llvm::isPowerOf2_32(Bits))
        Bits = 0;
    }

    // If we got a valid value try to use it.
    if (Bits != 0) {
      unsigned VScaleMin = Bits / llvm::RISCV::RVVBitsPerBlock;
      CmdArgs.push_back(
          Args.MakeArgString("-mvscale-max=" + llvm::Twine(VScaleMin)));
      CmdArgs.push_back(
          Args.MakeArgString("-mvscale-min=" + llvm::Twine(VScaleMin)));
    } else if (!Val.equals("scalable")) {
      // Handle the unsupported values passed to mrvv-vector-bits.
      D.Diag(diag::err_drv_unsupported_option_argument)
          << A->getSpelling() << Val;
    }
  }
}

void Clang::AddSparcTargetArgs(const ArgList &Args,
                               ArgStringList &CmdArgs) const {
  sparc::FloatABI FloatABI =
      sparc::getSparcFloatABI(getToolChain().getDriver(), Args);

  if (FloatABI == sparc::FloatABI::Soft) {
    // Floating point operations and argument passing are soft.
    CmdArgs.push_back("-msoft-float");
    CmdArgs.push_back("-mfloat-abi");
    CmdArgs.push_back("soft");
  } else {
    // Floating point operations and argument passing are hard.
    assert(FloatABI == sparc::FloatABI::Hard && "Invalid float abi!");
    CmdArgs.push_back("-mfloat-abi");
    CmdArgs.push_back("hard");
  }

  if (const Arg *A = Args.getLastArg(clang::driver::options::OPT_mtune_EQ)) {
    StringRef Name = A->getValue();
    std::string TuneCPU;
    if (Name == "native")
      TuneCPU = std::string(llvm::sys::getHostCPUName());
    else
      TuneCPU = std::string(Name);

    CmdArgs.push_back("-tune-cpu");
    CmdArgs.push_back(Args.MakeArgString(TuneCPU));
  }
}

void Clang::AddSystemZTargetArgs(const ArgList &Args,
                                 ArgStringList &CmdArgs) const {
  if (const Arg *A = Args.getLastArg(options::OPT_mtune_EQ)) {
    CmdArgs.push_back("-tune-cpu");
    if (strcmp(A->getValue(), "native") == 0)
      CmdArgs.push_back(Args.MakeArgString(llvm::sys::getHostCPUName()));
    else
      CmdArgs.push_back(A->getValue());
  }

  bool HasBackchain =
      Args.hasFlag(options::OPT_mbackchain, options::OPT_mno_backchain, false);
  bool HasPackedStack = Args.hasFlag(options::OPT_mpacked_stack,
                                     options::OPT_mno_packed_stack, false);
  systemz::FloatABI FloatABI =
      systemz::getSystemZFloatABI(getToolChain().getDriver(), Args);
  bool HasSoftFloat = (FloatABI == systemz::FloatABI::Soft);
  if (HasBackchain && HasPackedStack && !HasSoftFloat) {
    const Driver &D = getToolChain().getDriver();
    D.Diag(diag::err_drv_unsupported_opt)
      << "-mpacked-stack -mbackchain -mhard-float";
  }
  if (HasBackchain)
    CmdArgs.push_back("-mbackchain");
  if (HasPackedStack)
    CmdArgs.push_back("-mpacked-stack");
  if (HasSoftFloat) {
    // Floating point operations and argument passing are soft.
    CmdArgs.push_back("-msoft-float");
    CmdArgs.push_back("-mfloat-abi");
    CmdArgs.push_back("soft");
  }
}

void Clang::AddX86TargetArgs(const ArgList &Args,
                             ArgStringList &CmdArgs) const {
  const Driver &D = getToolChain().getDriver();
  addX86AlignBranchArgs(D, Args, CmdArgs, /*IsLTO=*/false);

  if (!Args.hasFlag(options::OPT_mred_zone, options::OPT_mno_red_zone, true) ||
      Args.hasArg(options::OPT_mkernel) ||
      Args.hasArg(options::OPT_fapple_kext))
    CmdArgs.push_back("-disable-red-zone");

  if (!Args.hasFlag(options::OPT_mtls_direct_seg_refs,
                    options::OPT_mno_tls_direct_seg_refs, true))
    CmdArgs.push_back("-mno-tls-direct-seg-refs");

  // Default to avoid implicit floating-point for kernel/kext code, but allow
  // that to be overridden with -mno-soft-float.
  bool NoImplicitFloat = (Args.hasArg(options::OPT_mkernel) ||
                          Args.hasArg(options::OPT_fapple_kext));
  if (Arg *A = Args.getLastArg(
          options::OPT_msoft_float, options::OPT_mno_soft_float,
          options::OPT_mimplicit_float, options::OPT_mno_implicit_float)) {
    const Option &O = A->getOption();
    NoImplicitFloat = (O.matches(options::OPT_mno_implicit_float) ||
                       O.matches(options::OPT_msoft_float));
  }
  if (NoImplicitFloat)
    CmdArgs.push_back("-no-implicit-float");

  if (Arg *A = Args.getLastArg(options::OPT_masm_EQ)) {
    StringRef Value = A->getValue();
    if (Value == "intel" || Value == "att") {
      CmdArgs.push_back("-mllvm");
      CmdArgs.push_back(Args.MakeArgString("-x86-asm-syntax=" + Value));
      CmdArgs.push_back(Args.MakeArgString("-inline-asm=" + Value));
    } else {
      D.Diag(diag::err_drv_unsupported_option_argument)
          << A->getSpelling() << Value;
    }
  } else if (D.IsCLMode()) {
    CmdArgs.push_back("-mllvm");
    CmdArgs.push_back("-x86-asm-syntax=intel");
  }

  if (Arg *A = Args.getLastArg(options::OPT_mskip_rax_setup,
                               options::OPT_mno_skip_rax_setup))
    if (A->getOption().matches(options::OPT_mskip_rax_setup))
      CmdArgs.push_back(Args.MakeArgString("-mskip-rax-setup"));

  // Set flags to support MCU ABI.
  if (Args.hasFlag(options::OPT_miamcu, options::OPT_mno_iamcu, false)) {
    CmdArgs.push_back("-mfloat-abi");
    CmdArgs.push_back("soft");
    CmdArgs.push_back("-mstack-alignment=4");
  }

  // Handle -mtune.

  // Default to "generic" unless -march is present or targetting the PS4/PS5.
  std::string TuneCPU;
  if (!Args.hasArg(clang::driver::options::OPT_march_EQ) &&
      !getToolChain().getTriple().isPS())
    TuneCPU = "generic";

  // Override based on -mtune.
  if (const Arg *A = Args.getLastArg(clang::driver::options::OPT_mtune_EQ)) {
    StringRef Name = A->getValue();

    if (Name == "native") {
      Name = llvm::sys::getHostCPUName();
      if (!Name.empty())
        TuneCPU = std::string(Name);
    } else
      TuneCPU = std::string(Name);
  }

  if (!TuneCPU.empty()) {
    CmdArgs.push_back("-tune-cpu");
    CmdArgs.push_back(Args.MakeArgString(TuneCPU));
  }
}

void Clang::AddHexagonTargetArgs(const ArgList &Args,
                                 ArgStringList &CmdArgs) const {
  CmdArgs.push_back("-mqdsp6-compat");
  CmdArgs.push_back("-Wreturn-type");

  if (auto G = toolchains::HexagonToolChain::getSmallDataThreshold(Args)) {
    CmdArgs.push_back("-mllvm");
    CmdArgs.push_back(
        Args.MakeArgString("-hexagon-small-data-threshold=" + Twine(*G)));
  }

  if (!Args.hasArg(options::OPT_fno_short_enums))
    CmdArgs.push_back("-fshort-enums");
  if (Args.getLastArg(options::OPT_mieee_rnd_near)) {
    CmdArgs.push_back("-mllvm");
    CmdArgs.push_back("-enable-hexagon-ieee-rnd-near");
  }
  CmdArgs.push_back("-mllvm");
  CmdArgs.push_back("-machine-sink-split=0");
}

void Clang::AddLanaiTargetArgs(const ArgList &Args,
                               ArgStringList &CmdArgs) const {
  if (Arg *A = Args.getLastArg(options::OPT_mcpu_EQ)) {
    StringRef CPUName = A->getValue();

    CmdArgs.push_back("-target-cpu");
    CmdArgs.push_back(Args.MakeArgString(CPUName));
  }
  if (Arg *A = Args.getLastArg(options::OPT_mregparm_EQ)) {
    StringRef Value = A->getValue();
    // Only support mregparm=4 to support old usage. Report error for all other
    // cases.
    int Mregparm;
    if (Value.getAsInteger(10, Mregparm)) {
      if (Mregparm != 4) {
        getToolChain().getDriver().Diag(
            diag::err_drv_unsupported_option_argument)
            << A->getSpelling() << Value;
      }
    }
  }
}

void Clang::AddWebAssemblyTargetArgs(const ArgList &Args,
                                     ArgStringList &CmdArgs) const {
  // Default to "hidden" visibility.
  if (!Args.hasArg(options::OPT_fvisibility_EQ,
                   options::OPT_fvisibility_ms_compat))
    CmdArgs.push_back("-fvisibility=hidden");
}

void Clang::AddVETargetArgs(const ArgList &Args, ArgStringList &CmdArgs) const {
  // Floating point operations and argument passing are hard.
  CmdArgs.push_back("-mfloat-abi");
  CmdArgs.push_back("hard");
}

void Clang::DumpCompilationDatabase(Compilation &C, StringRef Filename,
                                    StringRef Target, const InputInfo &Output,
                                    const InputInfo &Input, const ArgList &Args) const {
  // If this is a dry run, do not create the compilation database file.
  if (C.getArgs().hasArg(options::OPT__HASH_HASH_HASH))
    return;

  using llvm::yaml::escape;
  const Driver &D = getToolChain().getDriver();

  if (!CompilationDatabase) {
    std::error_code EC;
    auto File = std::make_unique<llvm::raw_fd_ostream>(
        Filename, EC,
        llvm::sys::fs::OF_TextWithCRLF | llvm::sys::fs::OF_Append);
    if (EC) {
      D.Diag(clang::diag::err_drv_compilationdatabase) << Filename
                                                       << EC.message();
      return;
    }
    CompilationDatabase = std::move(File);
  }
  auto &CDB = *CompilationDatabase;
  auto CWD = D.getVFS().getCurrentWorkingDirectory();
  if (!CWD)
    CWD = ".";
  CDB << "{ \"directory\": \"" << escape(*CWD) << "\"";
  CDB << ", \"file\": \"" << escape(Input.getFilename()) << "\"";
  CDB << ", \"output\": \"" << escape(Output.getFilename()) << "\"";
  CDB << ", \"arguments\": [\"" << escape(D.ClangExecutable) << "\"";
  SmallString<128> Buf;
  Buf = "-x";
  Buf += types::getTypeName(Input.getType());
  CDB << ", \"" << escape(Buf) << "\"";
  if (!D.SysRoot.empty() && !Args.hasArg(options::OPT__sysroot_EQ)) {
    Buf = "--sysroot=";
    Buf += D.SysRoot;
    CDB << ", \"" << escape(Buf) << "\"";
  }
  CDB << ", \"" << escape(Input.getFilename()) << "\"";
  CDB << ", \"-o\", \"" << escape(Output.getFilename()) << "\"";
  for (auto &A: Args) {
    auto &O = A->getOption();
    // Skip language selection, which is positional.
    if (O.getID() == options::OPT_x)
      continue;
    // Skip writing dependency output and the compilation database itself.
    if (O.getGroup().isValid() && O.getGroup().getID() == options::OPT_M_Group)
      continue;
    if (O.getID() == options::OPT_gen_cdb_fragment_path)
      continue;
    // Skip inputs.
    if (O.getKind() == Option::InputClass)
      continue;
    // Skip output.
    if (O.getID() == options::OPT_o)
      continue;
    // All other arguments are quoted and appended.
    ArgStringList ASL;
    A->render(Args, ASL);
    for (auto &it: ASL)
      CDB << ", \"" << escape(it) << "\"";
  }
  Buf = "--target=";
  Buf += Target;
  CDB << ", \"" << escape(Buf) << "\"]},\n";
}

void Clang::DumpCompilationDatabaseFragmentToDir(
    StringRef Dir, Compilation &C, StringRef Target, const InputInfo &Output,
    const InputInfo &Input, const llvm::opt::ArgList &Args) const {
  // If this is a dry run, do not create the compilation database file.
  if (C.getArgs().hasArg(options::OPT__HASH_HASH_HASH))
    return;

  if (CompilationDatabase)
    DumpCompilationDatabase(C, "", Target, Output, Input, Args);

  SmallString<256> Path = Dir;
  const auto &Driver = C.getDriver();
  Driver.getVFS().makeAbsolute(Path);
  auto Err = llvm::sys::fs::create_directory(Path, /*IgnoreExisting=*/true);
  if (Err) {
    Driver.Diag(diag::err_drv_compilationdatabase) << Dir << Err.message();
    return;
  }

  llvm::sys::path::append(
      Path,
      Twine(llvm::sys::path::filename(Input.getFilename())) + ".%%%%.json");
  int FD;
  SmallString<256> TempPath;
  Err = llvm::sys::fs::createUniqueFile(Path, FD, TempPath,
                                        llvm::sys::fs::OF_Text);
  if (Err) {
    Driver.Diag(diag::err_drv_compilationdatabase) << Path << Err.message();
    return;
  }
  CompilationDatabase =
      std::make_unique<llvm::raw_fd_ostream>(FD, /*shouldClose=*/true);
  DumpCompilationDatabase(C, "", Target, Output, Input, Args);
}

static bool CheckARMImplicitITArg(StringRef Value) {
  return Value == "always" || Value == "never" || Value == "arm" ||
         Value == "thumb";
}

static void AddARMImplicitITArgs(const ArgList &Args, ArgStringList &CmdArgs,
                                 StringRef Value) {
  CmdArgs.push_back("-mllvm");
  CmdArgs.push_back(Args.MakeArgString("-arm-implicit-it=" + Value));
}

static void CollectArgsForIntegratedAssembler(Compilation &C,
                                              const ArgList &Args,
                                              ArgStringList &CmdArgs,
                                              const Driver &D) {
  if (UseRelaxAll(C, Args))
    CmdArgs.push_back("-mrelax-all");

  // Only default to -mincremental-linker-compatible if we think we are
  // targeting the MSVC linker.
  bool DefaultIncrementalLinkerCompatible =
      C.getDefaultToolChain().getTriple().isWindowsMSVCEnvironment();
  if (Args.hasFlag(options::OPT_mincremental_linker_compatible,
                   options::OPT_mno_incremental_linker_compatible,
                   DefaultIncrementalLinkerCompatible))
    CmdArgs.push_back("-mincremental-linker-compatible");

  Args.AddLastArg(CmdArgs, options::OPT_femit_dwarf_unwind_EQ);

  Args.addOptInFlag(CmdArgs, options::OPT_femit_compact_unwind_non_canonical,
                    options::OPT_fno_emit_compact_unwind_non_canonical);

  // If you add more args here, also add them to the block below that
  // starts with "// If CollectArgsForIntegratedAssembler() isn't called below".

  // When passing -I arguments to the assembler we sometimes need to
  // unconditionally take the next argument.  For example, when parsing
  // '-Wa,-I -Wa,foo' we need to accept the -Wa,foo arg after seeing the
  // -Wa,-I arg and when parsing '-Wa,-I,foo' we need to accept the 'foo'
  // arg after parsing the '-I' arg.
  bool TakeNextArg = false;

  bool UseRelaxRelocations = C.getDefaultToolChain().useRelaxRelocations();
  bool UseNoExecStack = false;
  const char *MipsTargetFeature = nullptr;
  StringRef ImplicitIt;
  for (const Arg *A :
       Args.filtered(options::OPT_Wa_COMMA, options::OPT_Xassembler,
                     options::OPT_mimplicit_it_EQ)) {
    A->claim();

    if (A->getOption().getID() == options::OPT_mimplicit_it_EQ) {
      switch (C.getDefaultToolChain().getArch()) {
      case llvm::Triple::arm:
      case llvm::Triple::armeb:
      case llvm::Triple::thumb:
      case llvm::Triple::thumbeb:
        // Only store the value; the last value set takes effect.
        ImplicitIt = A->getValue();
        if (!CheckARMImplicitITArg(ImplicitIt))
          D.Diag(diag::err_drv_unsupported_option_argument)
              << A->getSpelling() << ImplicitIt;
        continue;
      default:
        break;
      }
    }

    for (StringRef Value : A->getValues()) {
      if (TakeNextArg) {
        CmdArgs.push_back(Value.data());
        TakeNextArg = false;
        continue;
      }

      if (C.getDefaultToolChain().getTriple().isOSBinFormatCOFF() &&
          Value == "-mbig-obj")
        continue; // LLVM handles bigobj automatically

      switch (C.getDefaultToolChain().getArch()) {
      default:
        break;
      case llvm::Triple::wasm32:
      case llvm::Triple::wasm64:
        if (Value == "--no-type-check") {
          CmdArgs.push_back("-mno-type-check");
          continue;
        }
        break;
      case llvm::Triple::thumb:
      case llvm::Triple::thumbeb:
      case llvm::Triple::arm:
      case llvm::Triple::armeb:
        if (Value.startswith("-mimplicit-it=")) {
          // Only store the value; the last value set takes effect.
          ImplicitIt = Value.split("=").second;
          if (CheckARMImplicitITArg(ImplicitIt))
            continue;
        }
        if (Value == "-mthumb")
          // -mthumb has already been processed in ComputeLLVMTriple()
          // recognize but skip over here.
          continue;
        break;
      case llvm::Triple::mips:
      case llvm::Triple::mipsel:
      case llvm::Triple::mips64:
      case llvm::Triple::mips64el:
        if (Value == "--trap") {
          CmdArgs.push_back("-target-feature");
          CmdArgs.push_back("+use-tcc-in-div");
          continue;
        }
        if (Value == "--break") {
          CmdArgs.push_back("-target-feature");
          CmdArgs.push_back("-use-tcc-in-div");
          continue;
        }
        if (Value.startswith("-msoft-float")) {
          CmdArgs.push_back("-target-feature");
          CmdArgs.push_back("+soft-float");
          continue;
        }
        if (Value.startswith("-mhard-float")) {
          CmdArgs.push_back("-target-feature");
          CmdArgs.push_back("-soft-float");
          continue;
        }

        MipsTargetFeature = llvm::StringSwitch<const char *>(Value)
                                .Case("-mips1", "+mips1")
                                .Case("-mips2", "+mips2")
                                .Case("-mips3", "+mips3")
                                .Case("-mips4", "+mips4")
                                .Case("-mips5", "+mips5")
                                .Case("-mips32", "+mips32")
                                .Case("-mips32r2", "+mips32r2")
                                .Case("-mips32r3", "+mips32r3")
                                .Case("-mips32r5", "+mips32r5")
                                .Case("-mips32r6", "+mips32r6")
                                .Case("-mips64", "+mips64")
                                .Case("-mips64r2", "+mips64r2")
                                .Case("-mips64r3", "+mips64r3")
                                .Case("-mips64r5", "+mips64r5")
                                .Case("-mips64r6", "+mips64r6")
                                .Default(nullptr);
        if (MipsTargetFeature)
          continue;
      }

      if (Value == "-force_cpusubtype_ALL") {
        // Do nothing, this is the default and we don't support anything else.
      } else if (Value == "-L") {
        CmdArgs.push_back("-msave-temp-labels");
      } else if (Value == "--fatal-warnings") {
        CmdArgs.push_back("-massembler-fatal-warnings");
      } else if (Value == "--no-warn" || Value == "-W") {
        CmdArgs.push_back("-massembler-no-warn");
      } else if (Value == "--noexecstack") {
        UseNoExecStack = true;
      } else if (Value.startswith("-compress-debug-sections") ||
                 Value.startswith("--compress-debug-sections") ||
                 Value == "-nocompress-debug-sections" ||
                 Value == "--nocompress-debug-sections") {
        CmdArgs.push_back(Value.data());
      } else if (Value == "-mrelax-relocations=yes" ||
                 Value == "--mrelax-relocations=yes") {
        UseRelaxRelocations = true;
      } else if (Value == "-mrelax-relocations=no" ||
                 Value == "--mrelax-relocations=no") {
        UseRelaxRelocations = false;
      } else if (Value.startswith("-I")) {
        CmdArgs.push_back(Value.data());
        // We need to consume the next argument if the current arg is a plain
        // -I. The next arg will be the include directory.
        if (Value == "-I")
          TakeNextArg = true;
      } else if (Value.startswith("-gdwarf-")) {
        // "-gdwarf-N" options are not cc1as options.
        unsigned DwarfVersion = DwarfVersionNum(Value);
        if (DwarfVersion == 0) { // Send it onward, and let cc1as complain.
          CmdArgs.push_back(Value.data());
        } else {
          RenderDebugEnablingArgs(Args, CmdArgs,
                                  llvm::codegenoptions::DebugInfoConstructor,
                                  DwarfVersion, llvm::DebuggerKind::Default);
        }
      } else if (Value.startswith("-mcpu") || Value.startswith("-mfpu") ||
                 Value.startswith("-mhwdiv") || Value.startswith("-march")) {
        // Do nothing, we'll validate it later.
      } else if (Value == "-defsym") {
          if (A->getNumValues() != 2) {
            D.Diag(diag::err_drv_defsym_invalid_format) << Value;
            break;
          }
          const char *S = A->getValue(1);
          auto Pair = StringRef(S).split('=');
          auto Sym = Pair.first;
          auto SVal = Pair.second;

          if (Sym.empty() || SVal.empty()) {
            D.Diag(diag::err_drv_defsym_invalid_format) << S;
            break;
          }
          int64_t IVal;
          if (SVal.getAsInteger(0, IVal)) {
            D.Diag(diag::err_drv_defsym_invalid_symval) << SVal;
            break;
          }
          CmdArgs.push_back(Value.data());
          TakeNextArg = true;
      } else if (Value == "-fdebug-compilation-dir") {
        CmdArgs.push_back("-fdebug-compilation-dir");
        TakeNextArg = true;
      } else if (Value.consume_front("-fdebug-compilation-dir=")) {
        // The flag is a -Wa / -Xassembler argument and Options doesn't
        // parse the argument, so this isn't automatically aliased to
        // -fdebug-compilation-dir (without '=') here.
        CmdArgs.push_back("-fdebug-compilation-dir");
        CmdArgs.push_back(Value.data());
      } else if (Value == "--version") {
        D.PrintVersion(C, llvm::outs());
      } else {
        D.Diag(diag::err_drv_unsupported_option_argument)
            << A->getSpelling() << Value;
      }
    }
  }
  if (ImplicitIt.size())
    AddARMImplicitITArgs(Args, CmdArgs, ImplicitIt);
  if (!UseRelaxRelocations)
    CmdArgs.push_back("-mrelax-relocations=no");
  if (UseNoExecStack)
    CmdArgs.push_back("-mnoexecstack");
  if (MipsTargetFeature != nullptr) {
    CmdArgs.push_back("-target-feature");
    CmdArgs.push_back(MipsTargetFeature);
  }

  // forward -fembed-bitcode to assmebler
  if (C.getDriver().embedBitcodeEnabled() ||
      C.getDriver().embedBitcodeMarkerOnly())
    Args.AddLastArg(CmdArgs, options::OPT_fembed_bitcode_EQ);

  if (const char *AsSecureLogFile = getenv("AS_SECURE_LOG_FILE")) {
    CmdArgs.push_back("-as-secure-log-file");
    CmdArgs.push_back(Args.MakeArgString(AsSecureLogFile));
  }
}

static void RenderFloatingPointOptions(const ToolChain &TC, const Driver &D,
                                       bool OFastEnabled, const ArgList &Args,
                                       ArgStringList &CmdArgs,
                                       const JobAction &JA) {
  // Handle various floating point optimization flags, mapping them to the
  // appropriate LLVM code generation flags. This is complicated by several
  // "umbrella" flags, so we do this by stepping through the flags incrementally
  // adjusting what we think is enabled/disabled, then at the end setting the
  // LLVM flags based on the final state.
  bool HonorINFs = true;
  bool HonorNaNs = true;
  bool ApproxFunc = false;
  // -fmath-errno is the default on some platforms, e.g. BSD-derived OSes.
  bool MathErrno = TC.IsMathErrnoDefault();
  bool AssociativeMath = false;
  bool ReciprocalMath = false;
  bool SignedZeros = true;
  bool TrappingMath = false; // Implemented via -ffp-exception-behavior
  bool TrappingMathPresent = false; // Is trapping-math in args, and not
                                    // overriden by ffp-exception-behavior?
  bool RoundingFPMath = false;
  bool RoundingMathPresent = false; // Is rounding-math in args?
  // -ffp-model values: strict, fast, precise
  StringRef FPModel = "";
  // -ffp-exception-behavior options: strict, maytrap, ignore
  StringRef FPExceptionBehavior = "";
  // -ffp-eval-method options: double, extended, source
  StringRef FPEvalMethod = "";
  const llvm::DenormalMode DefaultDenormalFPMath =
      TC.getDefaultDenormalModeForType(Args, JA);
  const llvm::DenormalMode DefaultDenormalFP32Math =
      TC.getDefaultDenormalModeForType(Args, JA, &llvm::APFloat::IEEEsingle());

  llvm::DenormalMode DenormalFPMath = DefaultDenormalFPMath;
  llvm::DenormalMode DenormalFP32Math = DefaultDenormalFP32Math;
  // CUDA and HIP don't rely on the frontend to pass an ffp-contract option.
  // If one wasn't given by the user, don't pass it here.
  StringRef FPContract;
  StringRef LastSeenFfpContractOption;
  bool SeenUnsafeMathModeOption = false;
  if (!JA.isDeviceOffloading(Action::OFK_Cuda) &&
      !JA.isOffloading(Action::OFK_HIP))
    FPContract = "on";
  bool StrictFPModel = false;
  StringRef Float16ExcessPrecision = "";
  StringRef BFloat16ExcessPrecision = "";

  if (const Arg *A = Args.getLastArg(options::OPT_flimited_precision_EQ)) {
    CmdArgs.push_back("-mlimit-float-precision");
    CmdArgs.push_back(A->getValue());
  }

  for (const Arg *A : Args) {
    auto optID = A->getOption().getID();
    bool PreciseFPModel = false;
    switch (optID) {
    default:
      break;
    case options::OPT_ffp_model_EQ: {
      // If -ffp-model= is seen, reset to fno-fast-math
      HonorINFs = true;
      HonorNaNs = true;
      ApproxFunc = false;
      // Turning *off* -ffast-math restores the toolchain default.
      MathErrno = TC.IsMathErrnoDefault();
      AssociativeMath = false;
      ReciprocalMath = false;
      SignedZeros = true;
      // -fno_fast_math restores default denormal and fpcontract handling
      FPContract = "on";
      DenormalFPMath = llvm::DenormalMode::getIEEE();

      // FIXME: The target may have picked a non-IEEE default mode here based on
      // -cl-denorms-are-zero. Should the target consider -fp-model interaction?
      DenormalFP32Math = llvm::DenormalMode::getIEEE();

      StringRef Val = A->getValue();
      if (OFastEnabled && !Val.equals("fast")) {
          // Only -ffp-model=fast is compatible with OFast, ignore.
        D.Diag(clang::diag::warn_drv_overriding_flag_option)
          << Args.MakeArgString("-ffp-model=" + Val)
          << "-Ofast";
        break;
      }
      StrictFPModel = false;
      PreciseFPModel = true;
      // ffp-model= is a Driver option, it is entirely rewritten into more
      // granular options before being passed into cc1.
      // Use the gcc option in the switch below.
      if (!FPModel.empty() && !FPModel.equals(Val))
        D.Diag(clang::diag::warn_drv_overriding_flag_option)
            << Args.MakeArgString("-ffp-model=" + FPModel)
            << Args.MakeArgString("-ffp-model=" + Val);
      if (Val.equals("fast")) {
        optID = options::OPT_ffast_math;
        FPModel = Val;
        FPContract = "fast";
      } else if (Val.equals("precise")) {
        optID = options::OPT_ffp_contract;
        FPModel = Val;
        FPContract = "on";
        PreciseFPModel = true;
      } else if (Val.equals("strict")) {
        StrictFPModel = true;
        optID = options::OPT_frounding_math;
        FPExceptionBehavior = "strict";
        FPModel = Val;
        FPContract = "off";
        TrappingMath = true;
      } else
        D.Diag(diag::err_drv_unsupported_option_argument)
            << A->getSpelling() << Val;
      break;
      }
    }

    switch (optID) {
    // If this isn't an FP option skip the claim below
    default: continue;

    // Options controlling individual features
    case options::OPT_fhonor_infinities:    HonorINFs = true;         break;
    case options::OPT_fno_honor_infinities: HonorINFs = false;        break;
    case options::OPT_fhonor_nans:          HonorNaNs = true;         break;
    case options::OPT_fno_honor_nans:       HonorNaNs = false;        break;
    case options::OPT_fapprox_func:         ApproxFunc = true;        break;
    case options::OPT_fno_approx_func:      ApproxFunc = false;       break;
    case options::OPT_fmath_errno:          MathErrno = true;         break;
    case options::OPT_fno_math_errno:       MathErrno = false;        break;
    case options::OPT_fassociative_math:    AssociativeMath = true;   break;
    case options::OPT_fno_associative_math: AssociativeMath = false;  break;
    case options::OPT_freciprocal_math:     ReciprocalMath = true;    break;
    case options::OPT_fno_reciprocal_math:  ReciprocalMath = false;   break;
    case options::OPT_fsigned_zeros:        SignedZeros = true;       break;
    case options::OPT_fno_signed_zeros:     SignedZeros = false;      break;
    case options::OPT_ftrapping_math:
      if (!TrappingMathPresent && !FPExceptionBehavior.empty() &&
          !FPExceptionBehavior.equals("strict"))
        // Warn that previous value of option is overridden.
        D.Diag(clang::diag::warn_drv_overriding_flag_option)
          << Args.MakeArgString("-ffp-exception-behavior=" + FPExceptionBehavior)
          << "-ftrapping-math";
      TrappingMath = true;
      TrappingMathPresent = true;
      FPExceptionBehavior = "strict";
      break;
    case options::OPT_fno_trapping_math:
      if (!TrappingMathPresent && !FPExceptionBehavior.empty() &&
          !FPExceptionBehavior.equals("ignore"))
        // Warn that previous value of option is overridden.
        D.Diag(clang::diag::warn_drv_overriding_flag_option)
          << Args.MakeArgString("-ffp-exception-behavior=" + FPExceptionBehavior)
          << "-fno-trapping-math";
      TrappingMath = false;
      TrappingMathPresent = true;
      FPExceptionBehavior = "ignore";
      break;

    case options::OPT_frounding_math:
      RoundingFPMath = true;
      RoundingMathPresent = true;
      break;

    case options::OPT_fno_rounding_math:
      RoundingFPMath = false;
      RoundingMathPresent = false;
      break;

    case options::OPT_fdenormal_fp_math_EQ:
      DenormalFPMath = llvm::parseDenormalFPAttribute(A->getValue());
      DenormalFP32Math = DenormalFPMath;
      if (!DenormalFPMath.isValid()) {
        D.Diag(diag::err_drv_invalid_value)
            << A->getAsString(Args) << A->getValue();
      }
      break;

    case options::OPT_fdenormal_fp_math_f32_EQ:
      DenormalFP32Math = llvm::parseDenormalFPAttribute(A->getValue());
      if (!DenormalFP32Math.isValid()) {
        D.Diag(diag::err_drv_invalid_value)
            << A->getAsString(Args) << A->getValue();
      }
      break;

    // Validate and pass through -ffp-contract option.
    case options::OPT_ffp_contract: {
      StringRef Val = A->getValue();
      if (PreciseFPModel) {
        // -ffp-model=precise enables ffp-contract=on.
        // -ffp-model=precise sets PreciseFPModel to on and Val to
        // "precise". FPContract is set.
        ;
      } else if (Val.equals("fast") || Val.equals("on") || Val.equals("off")) {
        FPContract = Val;
        LastSeenFfpContractOption = Val;
      } else
        D.Diag(diag::err_drv_unsupported_option_argument)
            << A->getSpelling() << Val;
      break;
    }

    // Validate and pass through -ffp-model option.
    case options::OPT_ffp_model_EQ:
      // This should only occur in the error case
      // since the optID has been replaced by a more granular
      // floating point option.
      break;

    // Validate and pass through -ffp-exception-behavior option.
    case options::OPT_ffp_exception_behavior_EQ: {
      StringRef Val = A->getValue();
      if (!TrappingMathPresent && !FPExceptionBehavior.empty() &&
          !FPExceptionBehavior.equals(Val))
        // Warn that previous value of option is overridden.
        D.Diag(clang::diag::warn_drv_overriding_flag_option)
          << Args.MakeArgString("-ffp-exception-behavior=" + FPExceptionBehavior)
          << Args.MakeArgString("-ffp-exception-behavior=" + Val);
      TrappingMath = TrappingMathPresent = false;
      if (Val.equals("ignore") || Val.equals("maytrap")) {
        FPExceptionBehavior = Val;
        // AOCC Begin
        if (Val.equals("maytrap")) {
	  ;
        }
        // AOCC End
      } else if (Val.equals("strict")) {
        FPExceptionBehavior = Val;
        TrappingMath = TrappingMathPresent = true;
      } else
        D.Diag(diag::err_drv_unsupported_option_argument)
            << A->getSpelling() << Val;
      break;
    }

    // Validate and pass through -ffp-eval-method option.
    case options::OPT_ffp_eval_method_EQ: {
      StringRef Val = A->getValue();
      if (Val.equals("double") || Val.equals("extended") ||
          Val.equals("source"))
        FPEvalMethod = Val;
      else
        D.Diag(diag::err_drv_unsupported_option_argument)
            << A->getSpelling() << Val;
      break;
    }

    case options::OPT_fexcess_precision_EQ: {
      StringRef Val = A->getValue();
      const llvm::Triple::ArchType Arch = TC.getArch();
      if (Arch == llvm::Triple::x86 || Arch == llvm::Triple::x86_64) {
        if (Val.equals("standard") || Val.equals("fast"))
          Float16ExcessPrecision = Val;
        // To make it GCC compatible, allow the value of "16" which
        // means disable excess precision, the same meaning than clang's
        // equivalent value "none".
        else if (Val.equals("16"))
          Float16ExcessPrecision = "none";
        else
          D.Diag(diag::err_drv_unsupported_option_argument)
              << A->getSpelling() << Val;
      } else {
        if (!(Val.equals("standard") || Val.equals("fast")))
          D.Diag(diag::err_drv_unsupported_option_argument)
              << A->getSpelling() << Val;
      }
      BFloat16ExcessPrecision = Float16ExcessPrecision;
      break;
    }
    case options::OPT_ffinite_math_only:
      HonorINFs = false;
      HonorNaNs = false;
      break;
    case options::OPT_fno_finite_math_only:
      HonorINFs = true;
      HonorNaNs = true;
      break;

    case options::OPT_funsafe_math_optimizations:
      AssociativeMath = true;
      ReciprocalMath = true;
      SignedZeros = false;
      ApproxFunc = true;
      TrappingMath = false;
      FPExceptionBehavior = "";
      FPContract = "fast";
      SeenUnsafeMathModeOption = true;
      break;
    case options::OPT_fno_unsafe_math_optimizations:
      AssociativeMath = false;
      ReciprocalMath = false;
      SignedZeros = true;
      ApproxFunc = false;
      TrappingMath = true;
      FPExceptionBehavior = "strict";

      // The target may have opted to flush by default, so force IEEE.
      DenormalFPMath = llvm::DenormalMode::getIEEE();
      DenormalFP32Math = llvm::DenormalMode::getIEEE();
      if (!JA.isDeviceOffloading(Action::OFK_Cuda) &&
          !JA.isOffloading(Action::OFK_HIP)) {
        if (LastSeenFfpContractOption != "") {
          FPContract = LastSeenFfpContractOption;
        } else if (SeenUnsafeMathModeOption)
          FPContract = "on";
      }
      break;

    case options::OPT_Ofast:
      // If -Ofast is the optimization level, then -ffast-math should be enabled
      if (!OFastEnabled)
        continue;
      [[fallthrough]];
    case options::OPT_ffast_math:
      HonorINFs = false;
      HonorNaNs = false;
      MathErrno = false;
      AssociativeMath = true;
      ReciprocalMath = true;
      ApproxFunc = true;
      SignedZeros = false;
      TrappingMath = false;
      RoundingFPMath = false;
      FPExceptionBehavior = "";
      // If fast-math is set then set the fp-contract mode to fast.
      FPContract = "fast";
      SeenUnsafeMathModeOption = true;
      break;
    case options::OPT_fno_fast_math:
      HonorINFs = true;
      HonorNaNs = true;
      // Turning on -ffast-math (with either flag) removes the need for
      // MathErrno. However, turning *off* -ffast-math merely restores the
      // toolchain default (which may be false).
      MathErrno = TC.IsMathErrnoDefault();
      AssociativeMath = false;
      ReciprocalMath = false;
      ApproxFunc = false;
      SignedZeros = true;
      // -fno_fast_math restores default denormal and fpcontract handling
      DenormalFPMath = DefaultDenormalFPMath;
      DenormalFP32Math = llvm::DenormalMode::getIEEE();
      if (!JA.isDeviceOffloading(Action::OFK_Cuda) &&
          !JA.isOffloading(Action::OFK_HIP)) {
        if (LastSeenFfpContractOption != "") {
          FPContract = LastSeenFfpContractOption;
        } else if (SeenUnsafeMathModeOption)
          FPContract = "on";
      }
      break;
    }
    if (StrictFPModel) {
      // If -ffp-model=strict has been specified on command line but
      // subsequent options conflict then emit warning diagnostic.
      if (HonorINFs && HonorNaNs && !AssociativeMath && !ReciprocalMath &&
          SignedZeros && TrappingMath && RoundingFPMath && !ApproxFunc &&
          DenormalFPMath == llvm::DenormalMode::getIEEE() &&
          DenormalFP32Math == llvm::DenormalMode::getIEEE() &&
          FPContract.equals("off"))
        // OK: Current Arg doesn't conflict with -ffp-model=strict
        ;
      else {
        StrictFPModel = false;
        FPModel = "";
        auto RHS = (A->getNumValues() == 0)
                       ? A->getSpelling()
                       : Args.MakeArgString(A->getSpelling() + A->getValue());
        if (RHS != "-ffp-model=strict")
          D.Diag(clang::diag::warn_drv_overriding_flag_option)
              << "-ffp-model=strict" << RHS;
      }
    }

    // If we handled this option claim it
    A->claim();
  }

  if (!HonorINFs)
    CmdArgs.push_back("-menable-no-infs");

  if (!HonorNaNs)
    CmdArgs.push_back("-menable-no-nans");

  if (ApproxFunc)
    CmdArgs.push_back("-fapprox-func");

  if (MathErrno)
    CmdArgs.push_back("-fmath-errno");

 if (AssociativeMath && ReciprocalMath && !SignedZeros && ApproxFunc &&
     !TrappingMath)
    CmdArgs.push_back("-funsafe-math-optimizations");

  if (!SignedZeros)
    CmdArgs.push_back("-fno-signed-zeros");

  if (AssociativeMath && !SignedZeros && !TrappingMath)
    CmdArgs.push_back("-mreassociate");

  if (ReciprocalMath)
    CmdArgs.push_back("-freciprocal-math");

  if (TrappingMath) {
    // FP Exception Behavior is also set to strict
    assert(FPExceptionBehavior.equals("strict"));
  }

  // The default is IEEE.
  if (DenormalFPMath != llvm::DenormalMode::getIEEE()) {
    llvm::SmallString<64> DenormFlag;
    llvm::raw_svector_ostream ArgStr(DenormFlag);
    ArgStr << "-fdenormal-fp-math=" << DenormalFPMath;
    CmdArgs.push_back(Args.MakeArgString(ArgStr.str()));
  }

  // Add f32 specific denormal mode flag if it's different.
  if (DenormalFP32Math != DenormalFPMath) {
    llvm::SmallString<64> DenormFlag;
    llvm::raw_svector_ostream ArgStr(DenormFlag);
    ArgStr << "-fdenormal-fp-math-f32=" << DenormalFP32Math;
    CmdArgs.push_back(Args.MakeArgString(ArgStr.str()));
  }

  if (!FPContract.empty())
    CmdArgs.push_back(Args.MakeArgString("-ffp-contract=" + FPContract));

  if (!RoundingFPMath)
    CmdArgs.push_back(Args.MakeArgString("-fno-rounding-math"));

  if (RoundingFPMath && RoundingMathPresent)
    CmdArgs.push_back(Args.MakeArgString("-frounding-math"));

  if (!FPExceptionBehavior.empty())
    CmdArgs.push_back(Args.MakeArgString("-ffp-exception-behavior=" +
                      FPExceptionBehavior));

  if (!FPEvalMethod.empty())
    CmdArgs.push_back(Args.MakeArgString("-ffp-eval-method=" + FPEvalMethod));

  if (!Float16ExcessPrecision.empty())
    CmdArgs.push_back(Args.MakeArgString("-ffloat16-excess-precision=" +
                                         Float16ExcessPrecision));
  if (!BFloat16ExcessPrecision.empty())
    CmdArgs.push_back(Args.MakeArgString("-fbfloat16-excess-precision=" +
                                         BFloat16ExcessPrecision));

  ParseMRecip(D, Args, CmdArgs);

  // -ffast-math enables the __FAST_MATH__ preprocessor macro, but check for the
  // individual features enabled by -ffast-math instead of the option itself as
  // that's consistent with gcc's behaviour.
  if (!HonorINFs && !HonorNaNs && !MathErrno && AssociativeMath && ApproxFunc &&
      ReciprocalMath && !SignedZeros && !TrappingMath && !RoundingFPMath) {
    CmdArgs.push_back("-ffast-math");
    if (FPModel.equals("fast")) {
      if (FPContract.equals("fast"))
        // All set, do nothing.
        ;
      else if (FPContract.empty())
        // Enable -ffp-contract=fast
        CmdArgs.push_back(Args.MakeArgString("-ffp-contract=fast"));
      else
        D.Diag(clang::diag::warn_drv_overriding_flag_option)
          << "-ffp-model=fast"
          << Args.MakeArgString("-ffp-contract=" + FPContract);
    }
  }

  // Handle __FINITE_MATH_ONLY__ similarly.
  if (!HonorINFs && !HonorNaNs)
    CmdArgs.push_back("-ffinite-math-only");

  if (const Arg *A = Args.getLastArg(options::OPT_mfpmath_EQ)) {
    CmdArgs.push_back("-mfpmath");
    CmdArgs.push_back(A->getValue());
  }

  // Disable a codegen optimization for floating-point casts.
  if (Args.hasFlag(options::OPT_fno_strict_float_cast_overflow,
                   options::OPT_fstrict_float_cast_overflow, false))
    CmdArgs.push_back("-fno-strict-float-cast-overflow");
}

static void RenderAnalyzerOptions(const ArgList &Args, ArgStringList &CmdArgs,
                                  const llvm::Triple &Triple,
                                  const InputInfo &Input) {
  // Add default argument set.
  if (!Args.hasArg(options::OPT__analyzer_no_default_checks)) {
    CmdArgs.push_back("-analyzer-checker=core");
    CmdArgs.push_back("-analyzer-checker=apiModeling");

    if (!Triple.isWindowsMSVCEnvironment()) {
      CmdArgs.push_back("-analyzer-checker=unix");
    } else {
      // Enable "unix" checkers that also work on Windows.
      CmdArgs.push_back("-analyzer-checker=unix.API");
      CmdArgs.push_back("-analyzer-checker=unix.Malloc");
      CmdArgs.push_back("-analyzer-checker=unix.MallocSizeof");
      CmdArgs.push_back("-analyzer-checker=unix.MismatchedDeallocator");
      CmdArgs.push_back("-analyzer-checker=unix.cstring.BadSizeArg");
      CmdArgs.push_back("-analyzer-checker=unix.cstring.NullArg");
    }

    // Disable some unix checkers for PS4/PS5.
    if (Triple.isPS()) {
      CmdArgs.push_back("-analyzer-disable-checker=unix.API");
      CmdArgs.push_back("-analyzer-disable-checker=unix.Vfork");
    }

    if (Triple.isOSDarwin()) {
      CmdArgs.push_back("-analyzer-checker=osx");
      CmdArgs.push_back(
          "-analyzer-checker=security.insecureAPI.decodeValueOfObjCType");
    }
    else if (Triple.isOSFuchsia())
      CmdArgs.push_back("-analyzer-checker=fuchsia");

    CmdArgs.push_back("-analyzer-checker=deadcode");

    if (types::isCXX(Input.getType()))
      CmdArgs.push_back("-analyzer-checker=cplusplus");

    if (!Triple.isPS()) {
      CmdArgs.push_back("-analyzer-checker=security.insecureAPI.UncheckedReturn");
      CmdArgs.push_back("-analyzer-checker=security.insecureAPI.getpw");
      CmdArgs.push_back("-analyzer-checker=security.insecureAPI.gets");
      CmdArgs.push_back("-analyzer-checker=security.insecureAPI.mktemp");
      CmdArgs.push_back("-analyzer-checker=security.insecureAPI.mkstemp");
      CmdArgs.push_back("-analyzer-checker=security.insecureAPI.vfork");
    }

    // Default nullability checks.
    CmdArgs.push_back("-analyzer-checker=nullability.NullPassedToNonnull");
    CmdArgs.push_back("-analyzer-checker=nullability.NullReturnedFromNonnull");
  }

  // Set the output format. The default is plist, for (lame) historical reasons.
  CmdArgs.push_back("-analyzer-output");
  if (Arg *A = Args.getLastArg(options::OPT__analyzer_output))
    CmdArgs.push_back(A->getValue());
  else
    CmdArgs.push_back("plist");

  // Disable the presentation of standard compiler warnings when using
  // --analyze.  We only want to show static analyzer diagnostics or frontend
  // errors.
  CmdArgs.push_back("-w");

  // Add -Xanalyzer arguments when running as analyzer.
  Args.AddAllArgValues(CmdArgs, options::OPT_Xanalyzer);
}

static bool isValidSymbolName(StringRef S) {
  if (S.empty())
    return false;

  if (std::isdigit(S[0]))
    return false;

  return llvm::all_of(S, [](char C) { return std::isalnum(C) || C == '_'; });
}

static void RenderSSPOptions(const Driver &D, const ToolChain &TC,
                             const ArgList &Args, ArgStringList &CmdArgs,
                             bool KernelOrKext) {
  const llvm::Triple &EffectiveTriple = TC.getEffectiveTriple();

  // NVPTX doesn't support stack protectors; from the compiler's perspective, it
  // doesn't even have a stack!
  if (EffectiveTriple.isNVPTX())
    return;

  // -stack-protector=0 is default.
  LangOptions::StackProtectorMode StackProtectorLevel = LangOptions::SSPOff;
  LangOptions::StackProtectorMode DefaultStackProtectorLevel =
      TC.GetDefaultStackProtectorLevel(KernelOrKext);

  if (Arg *A = Args.getLastArg(options::OPT_fno_stack_protector,
                               options::OPT_fstack_protector_all,
                               options::OPT_fstack_protector_strong,
                               options::OPT_fstack_protector)) {
    if (A->getOption().matches(options::OPT_fstack_protector))
      StackProtectorLevel =
          std::max<>(LangOptions::SSPOn, DefaultStackProtectorLevel);
    else if (A->getOption().matches(options::OPT_fstack_protector_strong))
      StackProtectorLevel = LangOptions::SSPStrong;
    else if (A->getOption().matches(options::OPT_fstack_protector_all))
      StackProtectorLevel = LangOptions::SSPReq;

    if (EffectiveTriple.isBPF() && StackProtectorLevel != LangOptions::SSPOff) {
      D.Diag(diag::warn_drv_unsupported_option_for_target)
          << A->getSpelling() << EffectiveTriple.getTriple();
      StackProtectorLevel = DefaultStackProtectorLevel;
    }
  } else {
    StackProtectorLevel = DefaultStackProtectorLevel;
  }

  if (StackProtectorLevel) {
    CmdArgs.push_back("-stack-protector");
    CmdArgs.push_back(Args.MakeArgString(Twine(StackProtectorLevel)));
  }

  // --param ssp-buffer-size=
  for (const Arg *A : Args.filtered(options::OPT__param)) {
    StringRef Str(A->getValue());
    if (Str.startswith("ssp-buffer-size=")) {
      if (StackProtectorLevel) {
        CmdArgs.push_back("-stack-protector-buffer-size");
        // FIXME: Verify the argument is a valid integer.
        CmdArgs.push_back(Args.MakeArgString(Str.drop_front(16)));
      }
      A->claim();
    }
  }

  const std::string &TripleStr = EffectiveTriple.getTriple();
  if (Arg *A = Args.getLastArg(options::OPT_mstack_protector_guard_EQ)) {
    StringRef Value = A->getValue();
    if (!EffectiveTriple.isX86() && !EffectiveTriple.isAArch64() &&
        !EffectiveTriple.isARM() && !EffectiveTriple.isThumb())
      D.Diag(diag::err_drv_unsupported_opt_for_target)
          << A->getAsString(Args) << TripleStr;
    if ((EffectiveTriple.isX86() || EffectiveTriple.isARM() ||
         EffectiveTriple.isThumb()) &&
        Value != "tls" && Value != "global") {
      D.Diag(diag::err_drv_invalid_value_with_suggestion)
          << A->getOption().getName() << Value << "tls global";
      return;
    }
    if ((EffectiveTriple.isARM() || EffectiveTriple.isThumb()) &&
        Value == "tls") {
      if (!Args.hasArg(options::OPT_mstack_protector_guard_offset_EQ)) {
        D.Diag(diag::err_drv_ssp_missing_offset_argument)
            << A->getAsString(Args);
        return;
      }
      // Check whether the target subarch supports the hardware TLS register
      if (!arm::isHardTPSupported(EffectiveTriple)) {
        D.Diag(diag::err_target_unsupported_tp_hard)
            << EffectiveTriple.getArchName();
        return;
      }
      // Check whether the user asked for something other than -mtp=cp15
      if (Arg *A = Args.getLastArg(options::OPT_mtp_mode_EQ)) {
        StringRef Value = A->getValue();
        if (Value != "cp15") {
          D.Diag(diag::err_drv_argument_not_allowed_with)
              << A->getAsString(Args) << "-mstack-protector-guard=tls";
          return;
        }
      }
      CmdArgs.push_back("-target-feature");
      CmdArgs.push_back("+read-tp-tpidruro");
    }
    if (EffectiveTriple.isAArch64() && Value != "sysreg" && Value != "global") {
      D.Diag(diag::err_drv_invalid_value_with_suggestion)
          << A->getOption().getName() << Value << "sysreg global";
      return;
    }
    A->render(Args, CmdArgs);
  }

  if (Arg *A = Args.getLastArg(options::OPT_mstack_protector_guard_offset_EQ)) {
    StringRef Value = A->getValue();
    if (!EffectiveTriple.isX86() && !EffectiveTriple.isAArch64() &&
        !EffectiveTriple.isARM() && !EffectiveTriple.isThumb())
      D.Diag(diag::err_drv_unsupported_opt_for_target)
          << A->getAsString(Args) << TripleStr;
    int Offset;
    if (Value.getAsInteger(10, Offset)) {
      D.Diag(diag::err_drv_invalid_value) << A->getOption().getName() << Value;
      return;
    }
    if ((EffectiveTriple.isARM() || EffectiveTriple.isThumb()) &&
        (Offset < 0 || Offset > 0xfffff)) {
      D.Diag(diag::err_drv_invalid_int_value)
          << A->getOption().getName() << Value;
      return;
    }
    A->render(Args, CmdArgs);
  }

  if (Arg *A = Args.getLastArg(options::OPT_mstack_protector_guard_reg_EQ)) {
    StringRef Value = A->getValue();
    if (!EffectiveTriple.isX86() && !EffectiveTriple.isAArch64())
      D.Diag(diag::err_drv_unsupported_opt_for_target)
          << A->getAsString(Args) << TripleStr;
    if (EffectiveTriple.isX86() && (Value != "fs" && Value != "gs")) {
      D.Diag(diag::err_drv_invalid_value_with_suggestion)
          << A->getOption().getName() << Value << "fs gs";
      return;
    }
    if (EffectiveTriple.isAArch64() && Value != "sp_el0") {
      D.Diag(diag::err_drv_invalid_value) << A->getOption().getName() << Value;
      return;
    }
    A->render(Args, CmdArgs);
  }

  if (Arg *A = Args.getLastArg(options::OPT_mstack_protector_guard_symbol_EQ)) {
    StringRef Value = A->getValue();
    if (!isValidSymbolName(Value)) {
      D.Diag(diag::err_drv_argument_only_allowed_with)
          << A->getOption().getName() << "legal symbol name";
      return;
    }
    A->render(Args, CmdArgs);
  }
}

static void RenderSCPOptions(const ToolChain &TC, const ArgList &Args,
                             ArgStringList &CmdArgs) {
  const llvm::Triple &EffectiveTriple = TC.getEffectiveTriple();

  if (!EffectiveTriple.isOSFreeBSD() && !EffectiveTriple.isOSLinux())
    return;

  if (!EffectiveTriple.isX86() && !EffectiveTriple.isSystemZ() &&
      !EffectiveTriple.isPPC64())
    return;

  Args.addOptInFlag(CmdArgs, options::OPT_fstack_clash_protection,
                    options::OPT_fno_stack_clash_protection);
}

static void RenderTrivialAutoVarInitOptions(const Driver &D,
                                            const ToolChain &TC,
                                            const ArgList &Args,
                                            ArgStringList &CmdArgs) {
  auto DefaultTrivialAutoVarInit = TC.GetDefaultTrivialAutoVarInit();
  StringRef TrivialAutoVarInit = "";

  for (const Arg *A : Args) {
    switch (A->getOption().getID()) {
    default:
      continue;
    case options::OPT_ftrivial_auto_var_init: {
      A->claim();
      StringRef Val = A->getValue();
      if (Val == "uninitialized" || Val == "zero" || Val == "pattern")
        TrivialAutoVarInit = Val;
      else
        D.Diag(diag::err_drv_unsupported_option_argument)
            << A->getSpelling() << Val;
      break;
    }
    }
  }

  if (TrivialAutoVarInit.empty())
    switch (DefaultTrivialAutoVarInit) {
    case LangOptions::TrivialAutoVarInitKind::Uninitialized:
      break;
    case LangOptions::TrivialAutoVarInitKind::Pattern:
      TrivialAutoVarInit = "pattern";
      break;
    case LangOptions::TrivialAutoVarInitKind::Zero:
      TrivialAutoVarInit = "zero";
      break;
    }

  if (!TrivialAutoVarInit.empty()) {
    CmdArgs.push_back(
        Args.MakeArgString("-ftrivial-auto-var-init=" + TrivialAutoVarInit));
  }

  if (Arg *A =
          Args.getLastArg(options::OPT_ftrivial_auto_var_init_stop_after)) {
    if (!Args.hasArg(options::OPT_ftrivial_auto_var_init) ||
        StringRef(
            Args.getLastArg(options::OPT_ftrivial_auto_var_init)->getValue()) ==
            "uninitialized")
      D.Diag(diag::err_drv_trivial_auto_var_init_stop_after_missing_dependency);
    A->claim();
    StringRef Val = A->getValue();
    if (std::stoi(Val.str()) <= 0)
      D.Diag(diag::err_drv_trivial_auto_var_init_stop_after_invalid_value);
    CmdArgs.push_back(
        Args.MakeArgString("-ftrivial-auto-var-init-stop-after=" + Val));
  }
}

static void RenderOpenCLOptions(const ArgList &Args, ArgStringList &CmdArgs,
                                types::ID InputType) {
  // cl-denorms-are-zero is not forwarded. It is translated into a generic flag
  // for denormal flushing handling based on the target.
  const unsigned ForwardedArguments[] = {
      options::OPT_cl_opt_disable,
      options::OPT_cl_strict_aliasing,
      options::OPT_cl_single_precision_constant,
      options::OPT_cl_finite_math_only,
      options::OPT_cl_kernel_arg_info,
      options::OPT_cl_unsafe_math_optimizations,
      options::OPT_cl_fast_relaxed_math,
      options::OPT_cl_mad_enable,
      options::OPT_cl_no_signed_zeros,
      options::OPT_cl_fp32_correctly_rounded_divide_sqrt,
      options::OPT_cl_uniform_work_group_size
  };

  if (Arg *A = Args.getLastArg(options::OPT_cl_std_EQ)) {
    std::string CLStdStr = std::string("-cl-std=") + A->getValue();
    CmdArgs.push_back(Args.MakeArgString(CLStdStr));
  } else if (Arg *A = Args.getLastArg(options::OPT_cl_ext_EQ)) {
    std::string CLExtStr = std::string("-cl-ext=") + A->getValue();
    CmdArgs.push_back(Args.MakeArgString(CLExtStr));
  }

  for (const auto &Arg : ForwardedArguments)
    if (const auto *A = Args.getLastArg(Arg))
      CmdArgs.push_back(Args.MakeArgString(A->getOption().getPrefixedName()));

  // Only add the default headers if we are compiling OpenCL sources.
  if ((types::isOpenCL(InputType) ||
       (Args.hasArg(options::OPT_cl_std_EQ) && types::isSrcFile(InputType))) &&
      !Args.hasArg(options::OPT_cl_no_stdinc)) {
    CmdArgs.push_back("-finclude-default-header");
    CmdArgs.push_back("-fdeclare-opencl-builtins");
  }
}

static void RenderHLSLOptions(const ArgList &Args, ArgStringList &CmdArgs,
                              types::ID InputType) {
  const unsigned ForwardedArguments[] = {options::OPT_dxil_validator_version,
                                         options::OPT_D,
                                         options::OPT_I,
                                         options::OPT_S,
                                         options::OPT_O,
                                         options::OPT_emit_llvm,
                                         options::OPT_emit_obj,
                                         options::OPT_disable_llvm_passes,
                                         options::OPT_fnative_half_type,
                                         options::OPT_hlsl_entrypoint};
  if (!types::isHLSL(InputType))
    return;
  for (const auto &Arg : ForwardedArguments)
    if (const auto *A = Args.getLastArg(Arg))
      A->renderAsInput(Args, CmdArgs);
  // Add the default headers if dxc_no_stdinc is not set.
  if (!Args.hasArg(options::OPT_dxc_no_stdinc) &&
      !Args.hasArg(options::OPT_nostdinc))
    CmdArgs.push_back("-finclude-default-header");
}

static void RenderARCMigrateToolOptions(const Driver &D, const ArgList &Args,
                                        ArgStringList &CmdArgs) {
  bool ARCMTEnabled = false;
  if (!Args.hasArg(options::OPT_fno_objc_arc, options::OPT_fobjc_arc)) {
    if (const Arg *A = Args.getLastArg(options::OPT_ccc_arcmt_check,
                                       options::OPT_ccc_arcmt_modify,
                                       options::OPT_ccc_arcmt_migrate)) {
      ARCMTEnabled = true;
      switch (A->getOption().getID()) {
      default: llvm_unreachable("missed a case");
      case options::OPT_ccc_arcmt_check:
        CmdArgs.push_back("-arcmt-action=check");
        break;
      case options::OPT_ccc_arcmt_modify:
        CmdArgs.push_back("-arcmt-action=modify");
        break;
      case options::OPT_ccc_arcmt_migrate:
        CmdArgs.push_back("-arcmt-action=migrate");
        CmdArgs.push_back("-mt-migrate-directory");
        CmdArgs.push_back(A->getValue());

        Args.AddLastArg(CmdArgs, options::OPT_arcmt_migrate_report_output);
        Args.AddLastArg(CmdArgs, options::OPT_arcmt_migrate_emit_arc_errors);
        break;
      }
    }
  } else {
    Args.ClaimAllArgs(options::OPT_ccc_arcmt_check);
    Args.ClaimAllArgs(options::OPT_ccc_arcmt_modify);
    Args.ClaimAllArgs(options::OPT_ccc_arcmt_migrate);
  }

  if (const Arg *A = Args.getLastArg(options::OPT_ccc_objcmt_migrate)) {
    if (ARCMTEnabled)
      D.Diag(diag::err_drv_argument_not_allowed_with)
          << A->getAsString(Args) << "-ccc-arcmt-migrate";

    CmdArgs.push_back("-mt-migrate-directory");
    CmdArgs.push_back(A->getValue());

    if (!Args.hasArg(options::OPT_objcmt_migrate_literals,
                     options::OPT_objcmt_migrate_subscripting,
                     options::OPT_objcmt_migrate_property)) {
      // None specified, means enable them all.
      CmdArgs.push_back("-objcmt-migrate-literals");
      CmdArgs.push_back("-objcmt-migrate-subscripting");
      CmdArgs.push_back("-objcmt-migrate-property");
    } else {
      Args.AddLastArg(CmdArgs, options::OPT_objcmt_migrate_literals);
      Args.AddLastArg(CmdArgs, options::OPT_objcmt_migrate_subscripting);
      Args.AddLastArg(CmdArgs, options::OPT_objcmt_migrate_property);
    }
  } else {
    Args.AddLastArg(CmdArgs, options::OPT_objcmt_migrate_literals);
    Args.AddLastArg(CmdArgs, options::OPT_objcmt_migrate_subscripting);
    Args.AddLastArg(CmdArgs, options::OPT_objcmt_migrate_property);
    Args.AddLastArg(CmdArgs, options::OPT_objcmt_migrate_all);
    Args.AddLastArg(CmdArgs, options::OPT_objcmt_migrate_readonly_property);
    Args.AddLastArg(CmdArgs, options::OPT_objcmt_migrate_readwrite_property);
    Args.AddLastArg(CmdArgs, options::OPT_objcmt_migrate_property_dot_syntax);
    Args.AddLastArg(CmdArgs, options::OPT_objcmt_migrate_annotation);
    Args.AddLastArg(CmdArgs, options::OPT_objcmt_migrate_instancetype);
    Args.AddLastArg(CmdArgs, options::OPT_objcmt_migrate_nsmacros);
    Args.AddLastArg(CmdArgs, options::OPT_objcmt_migrate_protocol_conformance);
    Args.AddLastArg(CmdArgs, options::OPT_objcmt_atomic_property);
    Args.AddLastArg(CmdArgs, options::OPT_objcmt_returns_innerpointer_property);
    Args.AddLastArg(CmdArgs, options::OPT_objcmt_ns_nonatomic_iosonly);
    Args.AddLastArg(CmdArgs, options::OPT_objcmt_migrate_designated_init);
    Args.AddLastArg(CmdArgs, options::OPT_objcmt_allowlist_dir_path);
  }
}

static void RenderBuiltinOptions(const ToolChain &TC, const llvm::Triple &T,
                                 const ArgList &Args, ArgStringList &CmdArgs) {
  // -fbuiltin is default unless -mkernel is used.
  bool UseBuiltins =
      Args.hasFlag(options::OPT_fbuiltin, options::OPT_fno_builtin,
                   !Args.hasArg(options::OPT_mkernel));
  if (!UseBuiltins)
    CmdArgs.push_back("-fno-builtin");

  // -ffreestanding implies -fno-builtin.
  if (Args.hasArg(options::OPT_ffreestanding))
    UseBuiltins = false;

  // Process the -fno-builtin-* options.
  for (const Arg *A : Args.filtered(options::OPT_fno_builtin_)) {
    A->claim();

    // If -fno-builtin is specified, then there's no need to pass the option to
    // the frontend.
    if (UseBuiltins)
      A->render(Args, CmdArgs);
  }

  // le32-specific flags:
  //  -fno-math-builtin: clang should not convert math builtins to intrinsics
  //                     by default.
  if (TC.getArch() == llvm::Triple::le32)
    CmdArgs.push_back("-fno-math-builtin");
}

bool Driver::getDefaultModuleCachePath(SmallVectorImpl<char> &Result) {
  if (const char *Str = std::getenv("CLANG_MODULE_CACHE_PATH")) {
    Twine Path{Str};
    Path.toVector(Result);
    return Path.getSingleStringRef() != "";
  }
  if (llvm::sys::path::cache_directory(Result)) {
    llvm::sys::path::append(Result, "clang");
    llvm::sys::path::append(Result, "ModuleCache");
    return true;
  }
  return false;
}

static bool RenderModulesOptions(Compilation &C, const Driver &D,
                                 const ArgList &Args, const InputInfo &Input,
                                 const InputInfo &Output, const Arg *Std,
                                 ArgStringList &CmdArgs) {
  bool IsCXX = types::isCXX(Input.getType());
  // FIXME: Find a better way to determine whether the input has standard c++
  // modules support by default.
  bool HaveStdCXXModules =
      IsCXX && Std &&
      (Std->containsValue("c++2a") || Std->containsValue("gnu++2a") ||
       Std->containsValue("c++20") || Std->containsValue("gnu++20") ||
       Std->containsValue("c++2b") || Std->containsValue("gnu++2b") ||
       Std->containsValue("c++23") || Std->containsValue("gnu++23") ||
       Std->containsValue("c++2c") || Std->containsValue("gnu++2c") ||
       Std->containsValue("c++26") || Std->containsValue("gnu++26") ||
       Std->containsValue("c++latest") || Std->containsValue("gnu++latest"));
  bool HaveModules = HaveStdCXXModules;

  // -fmodules enables the use of precompiled modules (off by default).
  // Users can pass -fno-cxx-modules to turn off modules support for
  // C++/Objective-C++ programs.
  bool HaveClangModules = false;
  if (Args.hasFlag(options::OPT_fmodules, options::OPT_fno_modules, false)) {
    bool AllowedInCXX = Args.hasFlag(options::OPT_fcxx_modules,
                                     options::OPT_fno_cxx_modules, true);
    if (AllowedInCXX || !IsCXX) {
      CmdArgs.push_back("-fmodules");
      HaveClangModules = true;
    }
  }

  HaveModules |= HaveClangModules;

  // -fmodule-maps enables implicit reading of module map files. By default,
  // this is enabled if we are using Clang's flavor of precompiled modules.
  if (Args.hasFlag(options::OPT_fimplicit_module_maps,
                   options::OPT_fno_implicit_module_maps, HaveClangModules))
    CmdArgs.push_back("-fimplicit-module-maps");

  // -fmodules-decluse checks that modules used are declared so (off by default)
  Args.addOptInFlag(CmdArgs, options::OPT_fmodules_decluse,
                    options::OPT_fno_modules_decluse);

  // -fmodules-strict-decluse is like -fmodule-decluse, but also checks that
  // all #included headers are part of modules.
  if (Args.hasFlag(options::OPT_fmodules_strict_decluse,
                   options::OPT_fno_modules_strict_decluse, false))
    CmdArgs.push_back("-fmodules-strict-decluse");

  // -fno-implicit-modules turns off implicitly compiling modules on demand.
  bool ImplicitModules = false;
  if (!Args.hasFlag(options::OPT_fimplicit_modules,
                    options::OPT_fno_implicit_modules, HaveClangModules)) {
    if (HaveModules)
      CmdArgs.push_back("-fno-implicit-modules");
  } else if (HaveModules) {
    ImplicitModules = true;
    // -fmodule-cache-path specifies where our implicitly-built module files
    // should be written.
    SmallString<128> Path;
    if (Arg *A = Args.getLastArg(options::OPT_fmodules_cache_path))
      Path = A->getValue();

    bool HasPath = true;
    if (C.isForDiagnostics()) {
      // When generating crash reports, we want to emit the modules along with
      // the reproduction sources, so we ignore any provided module path.
      Path = Output.getFilename();
      llvm::sys::path::replace_extension(Path, ".cache");
      llvm::sys::path::append(Path, "modules");
    } else if (Path.empty()) {
      // No module path was provided: use the default.
      HasPath = Driver::getDefaultModuleCachePath(Path);
    }

    // `HasPath` will only be false if getDefaultModuleCachePath() fails.
    // That being said, that failure is unlikely and not caching is harmless.
    if (HasPath) {
      const char Arg[] = "-fmodules-cache-path=";
      Path.insert(Path.begin(), Arg, Arg + strlen(Arg));
      CmdArgs.push_back(Args.MakeArgString(Path));
    }
  }

  if (HaveModules) {
    if (Args.hasFlag(options::OPT_fprebuilt_implicit_modules,
                     options::OPT_fno_prebuilt_implicit_modules, false))
      CmdArgs.push_back("-fprebuilt-implicit-modules");
    if (Args.hasFlag(options::OPT_fmodules_validate_input_files_content,
                     options::OPT_fno_modules_validate_input_files_content,
                     false))
      CmdArgs.push_back("-fvalidate-ast-input-files-content");
  }

  // -fmodule-name specifies the module that is currently being built (or
  // used for header checking by -fmodule-maps).
  Args.AddLastArg(CmdArgs, options::OPT_fmodule_name_EQ);

  // -fmodule-map-file can be used to specify files containing module
  // definitions.
  Args.AddAllArgs(CmdArgs, options::OPT_fmodule_map_file);

  // -fbuiltin-module-map can be used to load the clang
  // builtin headers modulemap file.
  if (Args.hasArg(options::OPT_fbuiltin_module_map)) {
    SmallString<128> BuiltinModuleMap(D.ResourceDir);
    llvm::sys::path::append(BuiltinModuleMap, "include");
    llvm::sys::path::append(BuiltinModuleMap, "module.modulemap");
    if (llvm::sys::fs::exists(BuiltinModuleMap))
      CmdArgs.push_back(
          Args.MakeArgString("-fmodule-map-file=" + BuiltinModuleMap));
  }

  // The -fmodule-file=<name>=<file> form specifies the mapping of module
  // names to precompiled module files (the module is loaded only if used).
  // The -fmodule-file=<file> form can be used to unconditionally load
  // precompiled module files (whether used or not).
  if (HaveModules || Input.getType() == clang::driver::types::TY_ModuleFile) {
    Args.AddAllArgs(CmdArgs, options::OPT_fmodule_file);

    // -fprebuilt-module-path specifies where to load the prebuilt module files.
    for (const Arg *A : Args.filtered(options::OPT_fprebuilt_module_path)) {
      CmdArgs.push_back(Args.MakeArgString(
          std::string("-fprebuilt-module-path=") + A->getValue()));
      A->claim();
    }
  } else
    Args.ClaimAllArgs(options::OPT_fmodule_file);

  // When building modules and generating crashdumps, we need to dump a module
  // dependency VFS alongside the output.
  if (HaveClangModules && C.isForDiagnostics()) {
    SmallString<128> VFSDir(Output.getFilename());
    llvm::sys::path::replace_extension(VFSDir, ".cache");
    // Add the cache directory as a temp so the crash diagnostics pick it up.
    C.addTempFile(Args.MakeArgString(VFSDir));

    llvm::sys::path::append(VFSDir, "vfs");
    CmdArgs.push_back("-module-dependency-dir");
    CmdArgs.push_back(Args.MakeArgString(VFSDir));
  }

  if (HaveClangModules)
    Args.AddLastArg(CmdArgs, options::OPT_fmodules_user_build_path);

  // Pass through all -fmodules-ignore-macro arguments.
  Args.AddAllArgs(CmdArgs, options::OPT_fmodules_ignore_macro);
  Args.AddLastArg(CmdArgs, options::OPT_fmodules_prune_interval);
  Args.AddLastArg(CmdArgs, options::OPT_fmodules_prune_after);

  if (HaveClangModules) {
    Args.AddLastArg(CmdArgs, options::OPT_fbuild_session_timestamp);

    if (Arg *A = Args.getLastArg(options::OPT_fbuild_session_file)) {
      if (Args.hasArg(options::OPT_fbuild_session_timestamp))
        D.Diag(diag::err_drv_argument_not_allowed_with)
            << A->getAsString(Args) << "-fbuild-session-timestamp";

      llvm::sys::fs::file_status Status;
      if (llvm::sys::fs::status(A->getValue(), Status))
        D.Diag(diag::err_drv_no_such_file) << A->getValue();
      CmdArgs.push_back(Args.MakeArgString(
          "-fbuild-session-timestamp=" +
          Twine((uint64_t)std::chrono::duration_cast<std::chrono::seconds>(
                    Status.getLastModificationTime().time_since_epoch())
                    .count())));
    }

    if (Args.getLastArg(
            options::OPT_fmodules_validate_once_per_build_session)) {
      if (!Args.getLastArg(options::OPT_fbuild_session_timestamp,
                           options::OPT_fbuild_session_file))
        D.Diag(diag::err_drv_modules_validate_once_requires_timestamp);

      Args.AddLastArg(CmdArgs,
                      options::OPT_fmodules_validate_once_per_build_session);
    }

    if (Args.hasFlag(options::OPT_fmodules_validate_system_headers,
                     options::OPT_fno_modules_validate_system_headers,
                     ImplicitModules))
      CmdArgs.push_back("-fmodules-validate-system-headers");

    Args.AddLastArg(CmdArgs,
                    options::OPT_fmodules_disable_diagnostic_validation);
  } else {
    Args.ClaimAllArgs(options::OPT_fbuild_session_timestamp);
    Args.ClaimAllArgs(options::OPT_fbuild_session_file);
    Args.ClaimAllArgs(options::OPT_fmodules_validate_once_per_build_session);
    Args.ClaimAllArgs(options::OPT_fmodules_validate_system_headers);
    Args.ClaimAllArgs(options::OPT_fno_modules_validate_system_headers);
    Args.ClaimAllArgs(options::OPT_fmodules_disable_diagnostic_validation);
  }

  // Claim `-fmodule-output` and `-fmodule-output=` to avoid unused warnings.
  Args.ClaimAllArgs(options::OPT_fmodule_output);
  Args.ClaimAllArgs(options::OPT_fmodule_output_EQ);

  return HaveModules;
}

static void RenderCharacterOptions(const ArgList &Args, const llvm::Triple &T,
                                   ArgStringList &CmdArgs) {
  // -fsigned-char is default.
  if (const Arg *A = Args.getLastArg(options::OPT_fsigned_char,
                                     options::OPT_fno_signed_char,
                                     options::OPT_funsigned_char,
                                     options::OPT_fno_unsigned_char)) {
    if (A->getOption().matches(options::OPT_funsigned_char) ||
        A->getOption().matches(options::OPT_fno_signed_char)) {
      CmdArgs.push_back("-fno-signed-char");
    }
  } else if (!isSignedCharDefault(T)) {
    CmdArgs.push_back("-fno-signed-char");
  }

  // The default depends on the language standard.
  Args.AddLastArg(CmdArgs, options::OPT_fchar8__t, options::OPT_fno_char8__t);

  if (const Arg *A = Args.getLastArg(options::OPT_fshort_wchar,
                                     options::OPT_fno_short_wchar)) {
    if (A->getOption().matches(options::OPT_fshort_wchar)) {
      CmdArgs.push_back("-fwchar-type=short");
      CmdArgs.push_back("-fno-signed-wchar");
    } else {
      bool IsARM = T.isARM() || T.isThumb() || T.isAArch64();
      CmdArgs.push_back("-fwchar-type=int");
      if (T.isOSzOS() ||
          (IsARM && !(T.isOSWindows() || T.isOSNetBSD() || T.isOSOpenBSD())))
        CmdArgs.push_back("-fno-signed-wchar");
      else
        CmdArgs.push_back("-fsigned-wchar");
    }
  } else if (T.isOSzOS())
    CmdArgs.push_back("-fno-signed-wchar");
}

static void RenderObjCOptions(const ToolChain &TC, const Driver &D,
                              const llvm::Triple &T, const ArgList &Args,
                              ObjCRuntime &Runtime, bool InferCovariantReturns,
                              const InputInfo &Input, ArgStringList &CmdArgs) {
  const llvm::Triple::ArchType Arch = TC.getArch();

  // -fobjc-dispatch-method is only relevant with the nonfragile-abi, and legacy
  // is the default. Except for deployment target of 10.5, next runtime is
  // always legacy dispatch and -fno-objc-legacy-dispatch gets ignored silently.
  if (Runtime.isNonFragile()) {
    if (!Args.hasFlag(options::OPT_fobjc_legacy_dispatch,
                      options::OPT_fno_objc_legacy_dispatch,
                      Runtime.isLegacyDispatchDefaultForArch(Arch))) {
      if (TC.UseObjCMixedDispatch())
        CmdArgs.push_back("-fobjc-dispatch-method=mixed");
      else
        CmdArgs.push_back("-fobjc-dispatch-method=non-legacy");
    }
  }

  // When ObjectiveC legacy runtime is in effect on MacOSX, turn on the option
  // to do Array/Dictionary subscripting by default.
  if (Arch == llvm::Triple::x86 && T.isMacOSX() &&
      Runtime.getKind() == ObjCRuntime::FragileMacOSX && Runtime.isNeXTFamily())
    CmdArgs.push_back("-fobjc-subscripting-legacy-runtime");

  // Allow -fno-objc-arr to trump -fobjc-arr/-fobjc-arc.
  // NOTE: This logic is duplicated in ToolChains.cpp.
  if (isObjCAutoRefCount(Args)) {
    TC.CheckObjCARC();

    CmdArgs.push_back("-fobjc-arc");

    // FIXME: It seems like this entire block, and several around it should be
    // wrapped in isObjC, but for now we just use it here as this is where it
    // was being used previously.
    if (types::isCXX(Input.getType()) && types::isObjC(Input.getType())) {
      if (TC.GetCXXStdlibType(Args) == ToolChain::CST_Libcxx)
        CmdArgs.push_back("-fobjc-arc-cxxlib=libc++");
      else
        CmdArgs.push_back("-fobjc-arc-cxxlib=libstdc++");
    }

    // Allow the user to enable full exceptions code emission.
    // We default off for Objective-C, on for Objective-C++.
    if (Args.hasFlag(options::OPT_fobjc_arc_exceptions,
                     options::OPT_fno_objc_arc_exceptions,
                     /*Default=*/types::isCXX(Input.getType())))
      CmdArgs.push_back("-fobjc-arc-exceptions");
  }

  // Silence warning for full exception code emission options when explicitly
  // set to use no ARC.
  if (Args.hasArg(options::OPT_fno_objc_arc)) {
    Args.ClaimAllArgs(options::OPT_fobjc_arc_exceptions);
    Args.ClaimAllArgs(options::OPT_fno_objc_arc_exceptions);
  }

  // Allow the user to control whether messages can be converted to runtime
  // functions.
  if (types::isObjC(Input.getType())) {
    auto *Arg = Args.getLastArg(
        options::OPT_fobjc_convert_messages_to_runtime_calls,
        options::OPT_fno_objc_convert_messages_to_runtime_calls);
    if (Arg &&
        Arg->getOption().matches(
            options::OPT_fno_objc_convert_messages_to_runtime_calls))
      CmdArgs.push_back("-fno-objc-convert-messages-to-runtime-calls");
  }

  // -fobjc-infer-related-result-type is the default, except in the Objective-C
  // rewriter.
  if (InferCovariantReturns)
    CmdArgs.push_back("-fno-objc-infer-related-result-type");

  // Pass down -fobjc-weak or -fno-objc-weak if present.
  if (types::isObjC(Input.getType())) {
    auto WeakArg =
        Args.getLastArg(options::OPT_fobjc_weak, options::OPT_fno_objc_weak);
    if (!WeakArg) {
      // nothing to do
    } else if (!Runtime.allowsWeak()) {
      if (WeakArg->getOption().matches(options::OPT_fobjc_weak))
        D.Diag(diag::err_objc_weak_unsupported);
    } else {
      WeakArg->render(Args, CmdArgs);
    }
  }

  if (Args.hasArg(options::OPT_fobjc_disable_direct_methods_for_testing))
    CmdArgs.push_back("-fobjc-disable-direct-methods-for-testing");
}

static void RenderDiagnosticsOptions(const Driver &D, const ArgList &Args,
                                     ArgStringList &CmdArgs) {
  bool CaretDefault = true;
  bool ColumnDefault = true;

  if (const Arg *A = Args.getLastArg(options::OPT__SLASH_diagnostics_classic,
                                     options::OPT__SLASH_diagnostics_column,
                                     options::OPT__SLASH_diagnostics_caret)) {
    switch (A->getOption().getID()) {
    case options::OPT__SLASH_diagnostics_caret:
      CaretDefault = true;
      ColumnDefault = true;
      break;
    case options::OPT__SLASH_diagnostics_column:
      CaretDefault = false;
      ColumnDefault = true;
      break;
    case options::OPT__SLASH_diagnostics_classic:
      CaretDefault = false;
      ColumnDefault = false;
      break;
    }
  }

  // -fcaret-diagnostics is default.
  if (!Args.hasFlag(options::OPT_fcaret_diagnostics,
                    options::OPT_fno_caret_diagnostics, CaretDefault))
    CmdArgs.push_back("-fno-caret-diagnostics");

  Args.addOptOutFlag(CmdArgs, options::OPT_fdiagnostics_fixit_info,
                     options::OPT_fno_diagnostics_fixit_info);
  Args.addOptOutFlag(CmdArgs, options::OPT_fdiagnostics_show_option,
                     options::OPT_fno_diagnostics_show_option);

  if (const Arg *A =
          Args.getLastArg(options::OPT_fdiagnostics_show_category_EQ)) {
    CmdArgs.push_back("-fdiagnostics-show-category");
    CmdArgs.push_back(A->getValue());
  }

  Args.addOptInFlag(CmdArgs, options::OPT_fdiagnostics_show_hotness,
                    options::OPT_fno_diagnostics_show_hotness);

  if (const Arg *A =
          Args.getLastArg(options::OPT_fdiagnostics_hotness_threshold_EQ)) {
    std::string Opt =
        std::string("-fdiagnostics-hotness-threshold=") + A->getValue();
    CmdArgs.push_back(Args.MakeArgString(Opt));
  }

  if (const Arg *A =
          Args.getLastArg(options::OPT_fdiagnostics_misexpect_tolerance_EQ)) {
    std::string Opt =
        std::string("-fdiagnostics-misexpect-tolerance=") + A->getValue();
    CmdArgs.push_back(Args.MakeArgString(Opt));
  }

  if (const Arg *A = Args.getLastArg(options::OPT_fdiagnostics_format_EQ)) {
    CmdArgs.push_back("-fdiagnostics-format");
    CmdArgs.push_back(A->getValue());
    if (StringRef(A->getValue()) == "sarif" ||
        StringRef(A->getValue()) == "SARIF")
      D.Diag(diag::warn_drv_sarif_format_unstable);
  }

  if (const Arg *A = Args.getLastArg(
          options::OPT_fdiagnostics_show_note_include_stack,
          options::OPT_fno_diagnostics_show_note_include_stack)) {
    const Option &O = A->getOption();
    if (O.matches(options::OPT_fdiagnostics_show_note_include_stack))
      CmdArgs.push_back("-fdiagnostics-show-note-include-stack");
    else
      CmdArgs.push_back("-fno-diagnostics-show-note-include-stack");
  }

  // Color diagnostics are parsed by the driver directly from argv and later
  // re-parsed to construct this job; claim any possible color diagnostic here
  // to avoid warn_drv_unused_argument and diagnose bad
  // OPT_fdiagnostics_color_EQ values.
  Args.getLastArg(options::OPT_fcolor_diagnostics,
                  options::OPT_fno_color_diagnostics);
  if (const Arg *A = Args.getLastArg(options::OPT_fdiagnostics_color_EQ)) {
    StringRef Value(A->getValue());
    if (Value != "always" && Value != "never" && Value != "auto")
      D.Diag(diag::err_drv_invalid_argument_to_option)
          << Value << A->getOption().getName();
  }

  if (D.getDiags().getDiagnosticOptions().ShowColors)
    CmdArgs.push_back("-fcolor-diagnostics");

  if (Args.hasArg(options::OPT_fansi_escape_codes))
    CmdArgs.push_back("-fansi-escape-codes");

  Args.addOptOutFlag(CmdArgs, options::OPT_fshow_source_location,
                     options::OPT_fno_show_source_location);

  Args.addOptOutFlag(CmdArgs, options::OPT_fdiagnostics_show_line_numbers,
                     options::OPT_fno_diagnostics_show_line_numbers);

  if (Args.hasArg(options::OPT_fdiagnostics_absolute_paths))
    CmdArgs.push_back("-fdiagnostics-absolute-paths");

  if (!Args.hasFlag(options::OPT_fshow_column, options::OPT_fno_show_column,
                    ColumnDefault))
    CmdArgs.push_back("-fno-show-column");

  Args.addOptOutFlag(CmdArgs, options::OPT_fspell_checking,
                     options::OPT_fno_spell_checking);
}

DwarfFissionKind tools::getDebugFissionKind(const Driver &D,
                                            const ArgList &Args, Arg *&Arg) {
  Arg = Args.getLastArg(options::OPT_gsplit_dwarf, options::OPT_gsplit_dwarf_EQ,
                        options::OPT_gno_split_dwarf);
  if (!Arg || Arg->getOption().matches(options::OPT_gno_split_dwarf))
    return DwarfFissionKind::None;

  if (Arg->getOption().matches(options::OPT_gsplit_dwarf))
    return DwarfFissionKind::Split;

  StringRef Value = Arg->getValue();
  if (Value == "split")
    return DwarfFissionKind::Split;
  if (Value == "single")
    return DwarfFissionKind::Single;

  D.Diag(diag::err_drv_unsupported_option_argument)
      << Arg->getSpelling() << Arg->getValue();
  return DwarfFissionKind::None;
}

static void renderDwarfFormat(const Driver &D, const llvm::Triple &T,
                              const ArgList &Args, ArgStringList &CmdArgs,
                              unsigned DwarfVersion) {
  auto *DwarfFormatArg =
      Args.getLastArg(options::OPT_gdwarf64, options::OPT_gdwarf32);
  if (!DwarfFormatArg)
    return;

  if (DwarfFormatArg->getOption().matches(options::OPT_gdwarf64)) {
    if (DwarfVersion < 3)
      D.Diag(diag::err_drv_argument_only_allowed_with)
          << DwarfFormatArg->getAsString(Args) << "DWARFv3 or greater";
    else if (!T.isArch64Bit())
      D.Diag(diag::err_drv_argument_only_allowed_with)
          << DwarfFormatArg->getAsString(Args) << "64 bit architecture";
    else if (!T.isOSBinFormatELF())
      D.Diag(diag::err_drv_argument_only_allowed_with)
          << DwarfFormatArg->getAsString(Args) << "ELF platforms";
  }

  DwarfFormatArg->render(Args, CmdArgs);
}

static void
renderDebugOptions(const ToolChain &TC, const Driver &D, const llvm::Triple &T,
                   const ArgList &Args, bool IRInput, ArgStringList &CmdArgs,
                   const InputInfo &Output,
                   llvm::codegenoptions::DebugInfoKind &DebugInfoKind,
                   DwarfFissionKind &DwarfFission) {
  if (Args.hasFlag(options::OPT_fdebug_info_for_profiling,
                   options::OPT_fno_debug_info_for_profiling, false) &&
      checkDebugInfoOption(
          Args.getLastArg(options::OPT_fdebug_info_for_profiling), Args, D, TC))
    CmdArgs.push_back("-fdebug-info-for-profiling");

  // The 'g' groups options involve a somewhat intricate sequence of decisions
  // about what to pass from the driver to the frontend, but by the time they
  // reach cc1 they've been factored into three well-defined orthogonal choices:
  //  * what level of debug info to generate
  //  * what dwarf version to write
  //  * what debugger tuning to use
  // This avoids having to monkey around further in cc1 other than to disable
  // codeview if not running in a Windows environment. Perhaps even that
  // decision should be made in the driver as well though.
  llvm::DebuggerKind DebuggerTuning = TC.getDefaultDebuggerTuning();

  bool SplitDWARFInlining =
      Args.hasFlag(options::OPT_fsplit_dwarf_inlining,
                   options::OPT_fno_split_dwarf_inlining, false);

  // Normally -gsplit-dwarf is only useful with -gN. For IR input, Clang does
  // object file generation and no IR generation, -gN should not be needed. So
  // allow -gsplit-dwarf with either -gN or IR input.
  if (IRInput || Args.hasArg(options::OPT_g_Group)) {
    Arg *SplitDWARFArg;
    DwarfFission = getDebugFissionKind(D, Args, SplitDWARFArg);
    if (DwarfFission != DwarfFissionKind::None &&
        !checkDebugInfoOption(SplitDWARFArg, Args, D, TC)) {
      DwarfFission = DwarfFissionKind::None;
      SplitDWARFInlining = false;
    }
  }
  if (const Arg *A = Args.getLastArg(options::OPT_g_Group)) {
    DebugInfoKind = llvm::codegenoptions::DebugInfoConstructor;

    // If the last option explicitly specified a debug-info level, use it.
    if (checkDebugInfoOption(A, Args, D, TC) &&
        A->getOption().matches(options::OPT_gN_Group)) {
      DebugInfoKind = debugLevelToInfoKind(*A);
      // For -g0 or -gline-tables-only, drop -gsplit-dwarf. This gets a bit more
      // complicated if you've disabled inline info in the skeleton CUs
      // (SplitDWARFInlining) - then there's value in composing split-dwarf and
      // line-tables-only, so let those compose naturally in that case.
      if (DebugInfoKind == llvm::codegenoptions::NoDebugInfo ||
          DebugInfoKind == llvm::codegenoptions::DebugDirectivesOnly ||
          (DebugInfoKind == llvm::codegenoptions::DebugLineTablesOnly &&
           SplitDWARFInlining))
        DwarfFission = DwarfFissionKind::None;
    }
  }

  // If a debugger tuning argument appeared, remember it.
  bool HasDebuggerTuning = false;
  if (const Arg *A =
          Args.getLastArg(options::OPT_gTune_Group, options::OPT_ggdbN_Group)) {
    HasDebuggerTuning = true;
    if (checkDebugInfoOption(A, Args, D, TC)) {
      if (A->getOption().matches(options::OPT_glldb))
        DebuggerTuning = llvm::DebuggerKind::LLDB;
      else if (A->getOption().matches(options::OPT_gsce))
        DebuggerTuning = llvm::DebuggerKind::SCE;
      else if (A->getOption().matches(options::OPT_gdbx))
        DebuggerTuning = llvm::DebuggerKind::DBX;
      else
        DebuggerTuning = llvm::DebuggerKind::GDB;
    }
  }

  // If a -gdwarf argument appeared, remember it.
  bool EmitDwarf = false;
  if (const Arg *A = getDwarfNArg(Args))
    EmitDwarf = checkDebugInfoOption(A, Args, D, TC);

  bool EmitCodeView = false;
  if (const Arg *A = Args.getLastArg(options::OPT_gcodeview))
    EmitCodeView = checkDebugInfoOption(A, Args, D, TC);

  // If the user asked for debug info but did not explicitly specify -gcodeview
  // or -gdwarf, ask the toolchain for the default format.
  if (!EmitCodeView && !EmitDwarf &&
      DebugInfoKind != llvm::codegenoptions::NoDebugInfo) {
    switch (TC.getDefaultDebugFormat()) {
    case llvm::codegenoptions::DIF_CodeView:
      EmitCodeView = true;
      break;
    case llvm::codegenoptions::DIF_DWARF:
      EmitDwarf = true;
      break;
    }
  }

  unsigned RequestedDWARFVersion = 0; // DWARF version requested by the user
  unsigned EffectiveDWARFVersion = 0; // DWARF version TC can generate. It may
                                      // be lower than what the user wanted.
  if (EmitDwarf) {
    RequestedDWARFVersion = getDwarfVersion(TC, Args);
    // Clamp effective DWARF version to the max supported by the toolchain.
    EffectiveDWARFVersion =
        std::min(RequestedDWARFVersion, TC.getMaxDwarfVersion());
  } else {
    Args.ClaimAllArgs(options::OPT_fdebug_default_version);
  }

  // -gline-directives-only supported only for the DWARF debug info.
  if (RequestedDWARFVersion == 0 &&
      DebugInfoKind == llvm::codegenoptions::DebugDirectivesOnly)
    DebugInfoKind = llvm::codegenoptions::NoDebugInfo;

  // strict DWARF is set to false by default. But for DBX, we need it to be set
  // as true by default.
  if (const Arg *A = Args.getLastArg(options::OPT_gstrict_dwarf))
    (void)checkDebugInfoOption(A, Args, D, TC);
  if (Args.hasFlag(options::OPT_gstrict_dwarf, options::OPT_gno_strict_dwarf,
                   DebuggerTuning == llvm::DebuggerKind::DBX))
    CmdArgs.push_back("-gstrict-dwarf");

  // And we handle flag -grecord-gcc-switches later with DWARFDebugFlags.
  Args.ClaimAllArgs(options::OPT_g_flags_Group);

  // Column info is included by default for everything except SCE and
  // CodeView. Clang doesn't track end columns, just starting columns, which,
  // in theory, is fine for CodeView (and PDB).  In practice, however, the
  // Microsoft debuggers don't handle missing end columns well, and the AIX
  // debugger DBX also doesn't handle the columns well, so it's better not to
  // include any column info.
  if (const Arg *A = Args.getLastArg(options::OPT_gcolumn_info))
    (void)checkDebugInfoOption(A, Args, D, TC);
  if (!Args.hasFlag(options::OPT_gcolumn_info, options::OPT_gno_column_info,
                    !EmitCodeView &&
                        (DebuggerTuning != llvm::DebuggerKind::SCE &&
                         DebuggerTuning != llvm::DebuggerKind::DBX)))
    CmdArgs.push_back("-gno-column-info");

  // FIXME: Move backend command line options to the module.
  if (Args.hasFlag(options::OPT_gmodules, options::OPT_gno_modules, false)) {
    // If -gline-tables-only or -gline-directives-only is the last option it
    // wins.
    if (checkDebugInfoOption(Args.getLastArg(options::OPT_gmodules), Args, D,
                             TC)) {
      if (DebugInfoKind != llvm::codegenoptions::DebugLineTablesOnly &&
          DebugInfoKind != llvm::codegenoptions::DebugDirectivesOnly) {
        DebugInfoKind = llvm::codegenoptions::DebugInfoConstructor;
        CmdArgs.push_back("-dwarf-ext-refs");
        CmdArgs.push_back("-fmodule-format=obj");
      }
    }
  }

  if (T.isOSBinFormatELF() && SplitDWARFInlining)
    CmdArgs.push_back("-fsplit-dwarf-inlining");

  // After we've dealt with all combinations of things that could
  // make DebugInfoKind be other than None or DebugLineTablesOnly,
  // figure out if we need to "upgrade" it to standalone debug info.
  // We parse these two '-f' options whether or not they will be used,
  // to claim them even if you wrote "-fstandalone-debug -gline-tables-only"
  bool NeedFullDebug = Args.hasFlag(
      options::OPT_fstandalone_debug, options::OPT_fno_standalone_debug,
      DebuggerTuning == llvm::DebuggerKind::LLDB ||
          TC.GetDefaultStandaloneDebug());
  if (const Arg *A = Args.getLastArg(options::OPT_fstandalone_debug))
    (void)checkDebugInfoOption(A, Args, D, TC);

  if (DebugInfoKind == llvm::codegenoptions::LimitedDebugInfo ||
      DebugInfoKind == llvm::codegenoptions::DebugInfoConstructor) {
    if (Args.hasFlag(options::OPT_fno_eliminate_unused_debug_types,
                     options::OPT_feliminate_unused_debug_types, false))
      DebugInfoKind = llvm::codegenoptions::UnusedTypeInfo;
    else if (NeedFullDebug)
      DebugInfoKind = llvm::codegenoptions::FullDebugInfo;
  }

  if (Args.hasFlag(options::OPT_gembed_source, options::OPT_gno_embed_source,
                   false)) {
    // Source embedding is a vendor extension to DWARF v5. By now we have
    // checked if a DWARF version was stated explicitly, and have otherwise
    // fallen back to the target default, so if this is still not at least 5
    // we emit an error.
    const Arg *A = Args.getLastArg(options::OPT_gembed_source);
    if (RequestedDWARFVersion < 5)
      D.Diag(diag::err_drv_argument_only_allowed_with)
          << A->getAsString(Args) << "-gdwarf-5";
    else if (EffectiveDWARFVersion < 5)
      // The toolchain has reduced allowed dwarf version, so we can't enable
      // -gembed-source.
      D.Diag(diag::warn_drv_dwarf_version_limited_by_target)
          << A->getAsString(Args) << TC.getTripleString() << 5
          << EffectiveDWARFVersion;
    else if (checkDebugInfoOption(A, Args, D, TC))
      CmdArgs.push_back("-gembed-source");
  }

  if (EmitCodeView) {
    CmdArgs.push_back("-gcodeview");

    Args.addOptInFlag(CmdArgs, options::OPT_gcodeview_ghash,
                      options::OPT_gno_codeview_ghash);

    Args.addOptOutFlag(CmdArgs, options::OPT_gcodeview_command_line,
                       options::OPT_gno_codeview_command_line);
  }

  Args.addOptOutFlag(CmdArgs, options::OPT_ginline_line_tables,
                     options::OPT_gno_inline_line_tables);

  // When emitting remarks, we need at least debug lines in the output.
  if (willEmitRemarks(Args) &&
      DebugInfoKind <= llvm::codegenoptions::DebugDirectivesOnly)
    DebugInfoKind = llvm::codegenoptions::DebugLineTablesOnly;

  // Adjust the debug info kind for the given toolchain.
  TC.adjustDebugInfoKind(DebugInfoKind, Args);

  // On AIX, the debugger tuning option can be omitted if it is not explicitly
  // set.
  RenderDebugEnablingArgs(Args, CmdArgs, DebugInfoKind, EffectiveDWARFVersion,
                          T.isOSAIX() && !HasDebuggerTuning
                              ? llvm::DebuggerKind::Default
                              : DebuggerTuning);

  // -fdebug-macro turns on macro debug info generation.
  if (Args.hasFlag(options::OPT_fdebug_macro, options::OPT_fno_debug_macro,
                   false))
    if (checkDebugInfoOption(Args.getLastArg(options::OPT_fdebug_macro), Args,
                             D, TC))
      CmdArgs.push_back("-debug-info-macro");

  // -ggnu-pubnames turns on gnu style pubnames in the backend.
  const auto *PubnamesArg =
      Args.getLastArg(options::OPT_ggnu_pubnames, options::OPT_gno_gnu_pubnames,
                      options::OPT_gpubnames, options::OPT_gno_pubnames);
  if (DwarfFission != DwarfFissionKind::None ||
      (PubnamesArg && checkDebugInfoOption(PubnamesArg, Args, D, TC)))
    if (!PubnamesArg ||
        (!PubnamesArg->getOption().matches(options::OPT_gno_gnu_pubnames) &&
         !PubnamesArg->getOption().matches(options::OPT_gno_pubnames)))
      CmdArgs.push_back(PubnamesArg && PubnamesArg->getOption().matches(
                                           options::OPT_gpubnames)
                            ? "-gpubnames"
                            : "-ggnu-pubnames");
  const auto *SimpleTemplateNamesArg =
      Args.getLastArg(options::OPT_gsimple_template_names,
                      options::OPT_gno_simple_template_names);
  bool ForwardTemplateParams = DebuggerTuning == llvm::DebuggerKind::SCE;
  if (SimpleTemplateNamesArg &&
      checkDebugInfoOption(SimpleTemplateNamesArg, Args, D, TC)) {
    const auto &Opt = SimpleTemplateNamesArg->getOption();
    if (Opt.matches(options::OPT_gsimple_template_names)) {
      ForwardTemplateParams = true;
      CmdArgs.push_back("-gsimple-template-names=simple");
    }
  }

  if (const Arg *A = Args.getLastArg(options::OPT_gsrc_hash_EQ)) {
    StringRef v = A->getValue();
    CmdArgs.push_back(Args.MakeArgString("-gsrc-hash=" + v));
  }

  Args.addOptInFlag(CmdArgs, options::OPT_fdebug_ranges_base_address,
                    options::OPT_fno_debug_ranges_base_address);

  // -gdwarf-aranges turns on the emission of the aranges section in the
  // backend.
  // Always enabled for SCE tuning.
  bool NeedAranges = DebuggerTuning == llvm::DebuggerKind::SCE;
  if (const Arg *A = Args.getLastArg(options::OPT_gdwarf_aranges))
    NeedAranges = checkDebugInfoOption(A, Args, D, TC) || NeedAranges;
  if (NeedAranges) {
    CmdArgs.push_back("-mllvm");
    CmdArgs.push_back("-generate-arange-section");
  }

  Args.addOptInFlag(CmdArgs, options::OPT_fforce_dwarf_frame,
                    options::OPT_fno_force_dwarf_frame);

  if (Args.hasFlag(options::OPT_fdebug_types_section,
                   options::OPT_fno_debug_types_section, false)) {
    if (!(T.isOSBinFormatELF() || T.isOSBinFormatWasm())) {
      D.Diag(diag::err_drv_unsupported_opt_for_target)
          << Args.getLastArg(options::OPT_fdebug_types_section)
                 ->getAsString(Args)
          << T.getTriple();
    } else if (checkDebugInfoOption(
                   Args.getLastArg(options::OPT_fdebug_types_section), Args, D,
                   TC)) {
      CmdArgs.push_back("-mllvm");
      CmdArgs.push_back("-generate-type-units");
    }
  }

  // To avoid join/split of directory+filename, the integrated assembler prefers
  // the directory form of .file on all DWARF versions. GNU as doesn't allow the
  // form before DWARF v5.
  if (!Args.hasFlag(options::OPT_fdwarf_directory_asm,
                    options::OPT_fno_dwarf_directory_asm,
                    TC.useIntegratedAs() || EffectiveDWARFVersion >= 5))
    CmdArgs.push_back("-fno-dwarf-directory-asm");

  // Decide how to render forward declarations of template instantiations.
  // SCE wants full descriptions, others just get them in the name.
  if (ForwardTemplateParams)
    CmdArgs.push_back("-debug-forward-template-params");

  // Do we need to explicitly import anonymous namespaces into the parent
  // scope?
  if (DebuggerTuning == llvm::DebuggerKind::SCE)
    CmdArgs.push_back("-dwarf-explicit-import");

  renderDwarfFormat(D, T, Args, CmdArgs, EffectiveDWARFVersion);
  RenderDebugInfoCompressionArgs(Args, CmdArgs, D, TC);

<<<<<<< HEAD
  bool EmitDwarfForAMDGCN = EmitDwarf && T.isAMDGCN();
  if (EmitDwarfForAMDGCN)
    CmdArgs.append({"-mllvm", "-amdgpu-spill-cfi-saved-regs"});
  if (Args.hasFlag(options::OPT_gheterogeneous_dwarf,
                   options::OPT_gno_heterogeneous_dwarf, EmitDwarfForAMDGCN))
    CmdArgs.push_back("-gheterogeneous-dwarf");
=======
  // This controls whether or not we perform JustMyCode instrumentation.
  if (Args.hasFlag(options::OPT_fjmc, options::OPT_fno_jmc, false)) {
    if (TC.getTriple().isOSBinFormatELF() || D.IsCLMode()) {
      if (DebugInfoKind >= llvm::codegenoptions::DebugInfoConstructor)
        CmdArgs.push_back("-fjmc");
      else if (D.IsCLMode())
        D.Diag(clang::diag::warn_drv_jmc_requires_debuginfo) << "/JMC"
                                                             << "'/Zi', '/Z7'";
      else
        D.Diag(clang::diag::warn_drv_jmc_requires_debuginfo) << "-fjmc"
                                                             << "-g";
    } else {
      D.Diag(clang::diag::warn_drv_fjmc_for_elf_only);
    }
  }

  // Add in -fdebug-compilation-dir if necessary.
  const char *DebugCompilationDir =
      addDebugCompDirArg(Args, CmdArgs, D.getVFS());

  addDebugPrefixMapArg(D, TC, Args, CmdArgs);

  // Add the output path to the object file for CodeView debug infos.
  if (EmitCodeView && Output.isFilename())
    addDebugObjectName(Args, CmdArgs, DebugCompilationDir,
                       Output.getFilename());
>>>>>>> 4cf7666b
}

static void ProcessVSRuntimeLibrary(const ArgList &Args,
                                    ArgStringList &CmdArgs) {
  unsigned RTOptionID = options::OPT__SLASH_MT;

  if (Args.hasArg(options::OPT__SLASH_LDd))
    // The /LDd option implies /MTd. The dependent lib part can be overridden,
    // but defining _DEBUG is sticky.
    RTOptionID = options::OPT__SLASH_MTd;

  if (Arg *A = Args.getLastArg(options::OPT__SLASH_M_Group))
    RTOptionID = A->getOption().getID();

  if (Arg *A = Args.getLastArg(options::OPT_fms_runtime_lib_EQ)) {
    RTOptionID = llvm::StringSwitch<unsigned>(A->getValue())
                     .Case("static", options::OPT__SLASH_MT)
                     .Case("static_dbg", options::OPT__SLASH_MTd)
                     .Case("dll", options::OPT__SLASH_MD)
                     .Case("dll_dbg", options::OPT__SLASH_MDd)
                     .Default(options::OPT__SLASH_MT);
  }

  StringRef FlagForCRT;
  switch (RTOptionID) {
  case options::OPT__SLASH_MD:
    if (Args.hasArg(options::OPT__SLASH_LDd))
      CmdArgs.push_back("-D_DEBUG");
    CmdArgs.push_back("-D_MT");
    CmdArgs.push_back("-D_DLL");
    FlagForCRT = "--dependent-lib=msvcrt";
    break;
  case options::OPT__SLASH_MDd:
    CmdArgs.push_back("-D_DEBUG");
    CmdArgs.push_back("-D_MT");
    CmdArgs.push_back("-D_DLL");
    FlagForCRT = "--dependent-lib=msvcrtd";
    break;
  case options::OPT__SLASH_MT:
    if (Args.hasArg(options::OPT__SLASH_LDd))
      CmdArgs.push_back("-D_DEBUG");
    CmdArgs.push_back("-D_MT");
    CmdArgs.push_back("-flto-visibility-public-std");
    FlagForCRT = "--dependent-lib=libcmt";
    break;
  case options::OPT__SLASH_MTd:
    CmdArgs.push_back("-D_DEBUG");
    CmdArgs.push_back("-D_MT");
    CmdArgs.push_back("-flto-visibility-public-std");
    FlagForCRT = "--dependent-lib=libcmtd";
    break;
  default:
    llvm_unreachable("Unexpected option ID.");
  }

  if (Args.hasArg(options::OPT_fms_omit_default_lib)) {
    CmdArgs.push_back("-D_VC_NODEFAULTLIB");
  } else {
    CmdArgs.push_back(FlagForCRT.data());

    // This provides POSIX compatibility (maps 'open' to '_open'), which most
    // users want.  The /Za flag to cl.exe turns this off, but it's not
    // implemented in clang.
    CmdArgs.push_back("--dependent-lib=oldnames");
  }
}

void Clang::ConstructJob(Compilation &C, const JobAction &JA,
                         const InputInfo &Output, const InputInfoList &Inputs,
                         const ArgList &Args, const char *LinkingOutput) const {
  const auto &TC = getToolChain();
  const llvm::Triple &RawTriple = TC.getTriple();
  const llvm::Triple &Triple = TC.getEffectiveTriple();
  const std::string &TripleStr = Triple.getTriple();

  bool KernelOrKext =
      Args.hasArg(options::OPT_mkernel, options::OPT_fapple_kext);
  const Driver &D = TC.getDriver();
  ArgStringList CmdArgs;

  assert(Inputs.size() >= 1 && "Must have at least one input.");
  // CUDA/HIP compilation may have multiple inputs (source file + results of
  // device-side compilations). OpenMP device jobs also take the host IR as a
  // second input. Module precompilation accepts a list of header files to
  // include as part of the module. API extraction accepts a list of header
  // files whose API information is emitted in the output. All other jobs are
  // expected to have exactly one input.
  bool IsCuda = JA.isOffloading(Action::OFK_Cuda);
  bool IsCudaDevice = JA.isDeviceOffloading(Action::OFK_Cuda);
  bool IsHIP = JA.isOffloading(Action::OFK_HIP);
  bool IsHIPDevice = JA.isDeviceOffloading(Action::OFK_HIP);
  bool IsOpenMPDevice = JA.isDeviceOffloading(Action::OFK_OpenMP);
  bool IsExtractAPI = isa<ExtractAPIJobAction>(JA);
  bool IsDeviceOffloadAction = !(JA.isDeviceOffloading(Action::OFK_None) ||
                                 JA.isDeviceOffloading(Action::OFK_Host));
  bool IsHostOffloadingAction =
      JA.isHostOffloading(C.getActiveOffloadKinds()) &&
      Args.hasFlag(options::OPT_offload_new_driver,
                   options::OPT_no_offload_new_driver,
                   JA.isHostOffloading(Action::OFK_OpenMP));

  bool IsRDCMode =
      Args.hasFlag(options::OPT_fgpu_rdc, options::OPT_fno_gpu_rdc, false);
  bool IsUsingLTO = D.isUsingLTO(IsDeviceOffloadAction);
  auto LTOMode = D.getLTOMode(IsDeviceOffloadAction);

  // Extract API doesn't have a main input file, so invent a fake one as a
  // placeholder.
  InputInfo ExtractAPIPlaceholderInput(Inputs[0].getType(), "extract-api",
                                       "extract-api");

  const InputInfo &Input =
      IsExtractAPI ? ExtractAPIPlaceholderInput : Inputs[0];

  InputInfoList ExtractAPIInputs;
  InputInfoList HostOffloadingInputs;
  const InputInfo *CudaDeviceInput = nullptr;
  const InputInfo *OpenMPDeviceInput = nullptr;
  for (const InputInfo &I : Inputs) {
    if (&I == &Input || I.getType() == types::TY_Nothing) {
      // This is the primary input or contains nothing.
    } else if (IsExtractAPI) {
      auto ExpectedInputType = ExtractAPIPlaceholderInput.getType();
      if (I.getType() != ExpectedInputType) {
        D.Diag(diag::err_drv_extract_api_wrong_kind)
            << I.getFilename() << types::getTypeName(I.getType())
            << types::getTypeName(ExpectedInputType);
      }
      ExtractAPIInputs.push_back(I);
    } else if (IsHostOffloadingAction) {
      HostOffloadingInputs.push_back(I);
    } else if ((IsCuda || IsHIP) && !CudaDeviceInput) {
      CudaDeviceInput = &I;
    } else if (IsOpenMPDevice && !OpenMPDeviceInput) {
      OpenMPDeviceInput = &I;
    } else {
      llvm_unreachable("unexpectedly given multiple inputs");
    }
  }

  const llvm::Triple *AuxTriple =
      (IsCuda || IsHIP) ? TC.getAuxTriple() : nullptr;
  bool IsWindowsMSVC = RawTriple.isWindowsMSVCEnvironment();
  bool IsIAMCU = RawTriple.isOSIAMCU();

  // Adjust IsWindowsXYZ for CUDA/HIP compilations.  Even when compiling in
  // device mode (i.e., getToolchain().getTriple() is NVPTX/AMDGCN, not
  // Windows), we need to pass Windows-specific flags to cc1.
  if (IsCuda || IsHIP)
    IsWindowsMSVC |= AuxTriple && AuxTriple->isWindowsMSVCEnvironment();

  // C++ is not supported for IAMCU.
  if (IsIAMCU && types::isCXX(Input.getType()))
    D.Diag(diag::err_drv_clang_unsupported) << "C++ for IAMCU";

  // Invoke ourselves in -cc1 mode.
  //
  // FIXME: Implement custom jobs for internal actions.
  CmdArgs.push_back("-cc1");

  // Add the "effective" target triple.
  CmdArgs.push_back("-triple");
  CmdArgs.push_back(Args.MakeArgString(TripleStr));

  if (const Arg *MJ = Args.getLastArg(options::OPT_MJ)) {
    DumpCompilationDatabase(C, MJ->getValue(), TripleStr, Output, Input, Args);
    Args.ClaimAllArgs(options::OPT_MJ);
  } else if (const Arg *GenCDBFragment =
                 Args.getLastArg(options::OPT_gen_cdb_fragment_path)) {
    DumpCompilationDatabaseFragmentToDir(GenCDBFragment->getValue(), C,
                                         TripleStr, Output, Input, Args);
    Args.ClaimAllArgs(options::OPT_gen_cdb_fragment_path);
  }

  if (IsCuda || IsHIP) {
    // We have to pass the triple of the host if compiling for a CUDA/HIP device
    // and vice-versa.
    std::string NormalizedTriple;
    if (JA.isDeviceOffloading(Action::OFK_Cuda) ||
        JA.isDeviceOffloading(Action::OFK_HIP))
      NormalizedTriple = C.getSingleOffloadToolChain<Action::OFK_Host>()
                             ->getTriple()
                             .normalize();
    else {
      // Host-side compilation.
      NormalizedTriple =
          (IsCuda ? C.getSingleOffloadToolChain<Action::OFK_Cuda>()
                  : C.getSingleOffloadToolChain<Action::OFK_HIP>())
              ->getTriple()
              .normalize();
      if (IsCuda) {
        // We need to figure out which CUDA version we're compiling for, as that
        // determines how we load and launch GPU kernels.
        auto *CTC = static_cast<const toolchains::CudaToolChain *>(
            C.getSingleOffloadToolChain<Action::OFK_Cuda>());
        assert(CTC && "Expected valid CUDA Toolchain.");
        if (CTC && CTC->CudaInstallation.version() != CudaVersion::UNKNOWN)
          CmdArgs.push_back(Args.MakeArgString(
              Twine("-target-sdk-version=") +
              CudaVersionToString(CTC->CudaInstallation.version())));
        // Unsized function arguments used for variadics were introduced in
        // CUDA-9.0. We still do not support generating code that actually uses
        // variadic arguments yet, but we do need to allow parsing them as
        // recent CUDA headers rely on that.
        // https://github.com/llvm/llvm-project/issues/58410
        if (CTC->CudaInstallation.version() >= CudaVersion::CUDA_90)
          CmdArgs.push_back("-fcuda-allow-variadic-functions");
      }
    }
    CmdArgs.push_back("-aux-triple");
    CmdArgs.push_back(Args.MakeArgString(NormalizedTriple));

    if (JA.isDeviceOffloading(Action::OFK_HIP) &&
        getToolChain().getTriple().isAMDGPU()) {
      // Device side compilation printf
      if (Args.getLastArg(options::OPT_mprintf_kind_EQ)) {
        CmdArgs.push_back(Args.MakeArgString(
            "-mprintf-kind=" +
            Args.getLastArgValue(options::OPT_mprintf_kind_EQ)));
        // Force compiler error on invalid conversion specifiers
        CmdArgs.push_back(
            Args.MakeArgString("-Werror=format-invalid-specifier"));
      }
    }
  }

  // Unconditionally claim the printf option now to avoid unused diagnostic.
  if (const Arg *PF = Args.getLastArg(options::OPT_mprintf_kind_EQ))
    PF->claim();

  if (Args.hasFlag(options::OPT_fsycl, options::OPT_fno_sycl, false)) {
    CmdArgs.push_back("-fsycl-is-device");

    if (Arg *A = Args.getLastArg(options::OPT_sycl_std_EQ)) {
      A->render(Args, CmdArgs);
    } else {
      // Ensure the default version in SYCL mode is 2020.
      CmdArgs.push_back("-sycl-std=2020");
    }
  }

  if (IsOpenMPDevice) {
    // We have to pass the triple of the host if compiling for an OpenMP device.
    std::string NormalizedTriple =
        C.getSingleOffloadToolChain<Action::OFK_Host>()
            ->getTriple()
            .normalize();
    CmdArgs.push_back("-aux-triple");
    CmdArgs.push_back(Args.MakeArgString(NormalizedTriple));
  }

  if (Triple.isOSWindows() && (Triple.getArch() == llvm::Triple::arm ||
                               Triple.getArch() == llvm::Triple::thumb)) {
    unsigned Offset = Triple.getArch() == llvm::Triple::arm ? 4 : 6;
    unsigned Version = 0;
    bool Failure =
        Triple.getArchName().substr(Offset).consumeInteger(10, Version);
    if (Failure || Version < 7)
      D.Diag(diag::err_target_unsupported_arch) << Triple.getArchName()
                                                << TripleStr;
  }

  // Push all default warning arguments that are specific to
  // the given target.  These come before user provided warning options
  // are provided.
  TC.addClangWarningOptions(CmdArgs);

  // FIXME: Subclass ToolChain for SPIR and move this to addClangWarningOptions.
  if (Triple.isSPIR() || Triple.isSPIRV())
    CmdArgs.push_back("-Wspir-compat");

  // Select the appropriate action.
  RewriteKind rewriteKind = RK_None;

  bool UnifiedLTO = false;
  if (IsUsingLTO) {
    UnifiedLTO = Args.hasFlag(options::OPT_funified_lto,
                              options::OPT_fno_unified_lto, Triple.isPS());
    if (UnifiedLTO)
      CmdArgs.push_back("-funified-lto");
  }

  // If CollectArgsForIntegratedAssembler() isn't called below, claim the args
  // it claims when not running an assembler. Otherwise, clang would emit
  // "argument unused" warnings for assembler flags when e.g. adding "-E" to
  // flags while debugging something. That'd be somewhat inconvenient, and it's
  // also inconsistent with most other flags -- we don't warn on
  // -ffunction-sections not being used in -E mode either for example, even
  // though it's not really used either.
  if (!isa<AssembleJobAction>(JA)) {
    // The args claimed here should match the args used in
    // CollectArgsForIntegratedAssembler().
    if (TC.useIntegratedAs()) {
      Args.ClaimAllArgs(options::OPT_mrelax_all);
      Args.ClaimAllArgs(options::OPT_mno_relax_all);
      Args.ClaimAllArgs(options::OPT_mincremental_linker_compatible);
      Args.ClaimAllArgs(options::OPT_mno_incremental_linker_compatible);
      switch (C.getDefaultToolChain().getArch()) {
      case llvm::Triple::arm:
      case llvm::Triple::armeb:
      case llvm::Triple::thumb:
      case llvm::Triple::thumbeb:
        Args.ClaimAllArgs(options::OPT_mimplicit_it_EQ);
        break;
      default:
        break;
      }
    }
    Args.ClaimAllArgs(options::OPT_Wa_COMMA);
    Args.ClaimAllArgs(options::OPT_Xassembler);
    Args.ClaimAllArgs(options::OPT_femit_dwarf_unwind_EQ);
  }

  if (isa<AnalyzeJobAction>(JA)) {
    assert(JA.getType() == types::TY_Plist && "Invalid output type.");
    CmdArgs.push_back("-analyze");
  } else if (isa<MigrateJobAction>(JA)) {
    CmdArgs.push_back("-migrate");
  } else if (isa<PreprocessJobAction>(JA)) {
    if (Output.getType() == types::TY_Dependencies)
      CmdArgs.push_back("-Eonly");
    else {
      CmdArgs.push_back("-E");
      if (Args.hasArg(options::OPT_rewrite_objc) &&
          !Args.hasArg(options::OPT_g_Group))
        CmdArgs.push_back("-P");
      else if (JA.getType() == types::TY_PP_CXXHeaderUnit)
        CmdArgs.push_back("-fdirectives-only");
    }
  } else if (isa<AssembleJobAction>(JA)) {
    CmdArgs.push_back("-emit-obj");

    CollectArgsForIntegratedAssembler(C, Args, CmdArgs, D);

    // Also ignore explicit -force_cpusubtype_ALL option.
    (void)Args.hasArg(options::OPT_force__cpusubtype__ALL);
  } else if (isa<PrecompileJobAction>(JA)) {
    if (JA.getType() == types::TY_Nothing)
      CmdArgs.push_back("-fsyntax-only");
    else if (JA.getType() == types::TY_ModuleFile)
      CmdArgs.push_back("-emit-module-interface");
    else if (JA.getType() == types::TY_HeaderUnit)
      CmdArgs.push_back("-emit-header-unit");
    else
      CmdArgs.push_back("-emit-pch");
  } else if (isa<VerifyPCHJobAction>(JA)) {
    CmdArgs.push_back("-verify-pch");
  } else if (isa<ExtractAPIJobAction>(JA)) {
    assert(JA.getType() == types::TY_API_INFO &&
           "Extract API actions must generate a API information.");
    CmdArgs.push_back("-extract-api");
    if (Arg *ProductNameArg = Args.getLastArg(options::OPT_product_name_EQ))
      ProductNameArg->render(Args, CmdArgs);
    if (Arg *ExtractAPIIgnoresFileArg =
            Args.getLastArg(options::OPT_extract_api_ignores_EQ))
      ExtractAPIIgnoresFileArg->render(Args, CmdArgs);
  } else {
    assert((isa<CompileJobAction>(JA) || isa<BackendJobAction>(JA)) &&
           "Invalid action for clang tool.");
    if (JA.getType() == types::TY_Nothing) {
      CmdArgs.push_back("-fsyntax-only");
    } else if (JA.getType() == types::TY_LLVM_IR ||
               JA.getType() == types::TY_LTO_IR) {
      CmdArgs.push_back("-emit-llvm");
    } else if (JA.getType() == types::TY_LLVM_BC ||
               JA.getType() == types::TY_LTO_BC) {
      // Emit textual llvm IR for AMDGPU offloading for -emit-llvm -S
      if (Triple.isAMDGCN() && IsOpenMPDevice && Args.hasArg(options::OPT_S) &&
          Args.hasArg(options::OPT_emit_llvm)) {
        CmdArgs.push_back("-emit-llvm");
      } else if (Triple.isAMDGCN() && IsOpenMPDevice &&
                 Args.hasArg(options::OPT_S)) {
        CmdArgs.push_back("-S");
      } else {
        CmdArgs.push_back("-emit-llvm-bc");
      }
    } else if (JA.getType() == types::TY_IFS ||
               JA.getType() == types::TY_IFS_CPP) {
      StringRef ArgStr =
          Args.hasArg(options::OPT_interface_stub_version_EQ)
              ? Args.getLastArgValue(options::OPT_interface_stub_version_EQ)
              : "ifs-v1";
      CmdArgs.push_back("-emit-interface-stubs");
      CmdArgs.push_back(
          Args.MakeArgString(Twine("-interface-stub-version=") + ArgStr.str()));
    } else if (JA.getType() == types::TY_PP_Asm) {
      CmdArgs.push_back("-S");
    } else if (JA.getType() == types::TY_AST) {
      CmdArgs.push_back("-emit-pch");
    } else if (JA.getType() == types::TY_ModuleFile) {
      CmdArgs.push_back("-module-file-info");
    } else if (JA.getType() == types::TY_RewrittenObjC) {
      CmdArgs.push_back("-rewrite-objc");
      rewriteKind = RK_NonFragile;
    } else if (JA.getType() == types::TY_RewrittenLegacyObjC) {
      CmdArgs.push_back("-rewrite-objc");
      rewriteKind = RK_Fragile;
    } else {
      assert(JA.getType() == types::TY_PP_Asm && "Unexpected output type!");
    }

    // Preserve use-list order by default when emitting bitcode, so that
    // loading the bitcode up in 'opt' or 'llc' and running passes gives the
    // same result as running passes here.  For LTO, we don't need to preserve
    // the use-list order, since serialization to bitcode is part of the flow.
    if (JA.getType() == types::TY_LLVM_BC)
      CmdArgs.push_back("-emit-llvm-uselists");

    if (IsUsingLTO) {
      if (IsDeviceOffloadAction && !Triple.isAMDGPU()) {
        D.Diag(diag::err_drv_unsupported_opt_for_target)
            << Args.getLastArg(options::OPT_foffload_lto,
                               options::OPT_foffload_lto_EQ)
                   ->getAsString(Args)
            << Triple.getTriple();
      } else if (Triple.isNVPTX() && !IsRDCMode &&
                 JA.isDeviceOffloading(Action::OFK_Cuda)) {
        D.Diag(diag::err_drv_unsupported_opt_for_language_mode)
            << Args.getLastArg(options::OPT_foffload_lto,
                               options::OPT_foffload_lto_EQ)
                   ->getAsString(Args)
            << "-fno-gpu-rdc";
      } else {
        assert(LTOMode == LTOK_Full || LTOMode == LTOK_Thin);
        CmdArgs.push_back(Args.MakeArgString(
            Twine("-flto=") + (LTOMode == LTOK_Thin ? "thin" : "full")));
        // PS4 uses the legacy LTO API, which does not support some of the
        // features enabled by -flto-unit.
        if (!RawTriple.isPS4() ||
            (D.getLTOMode() == LTOK_Full) || !UnifiedLTO)
          CmdArgs.push_back("-flto-unit");
      }
    }
  }

  Args.AddLastArg(CmdArgs, options::OPT_dumpdir);

  if (const Arg *A = Args.getLastArg(options::OPT_fthinlto_index_EQ)) {
    if (!types::isLLVMIR(Input.getType()))
      D.Diag(diag::err_drv_arg_requires_bitcode_input) << A->getAsString(Args);
    Args.AddLastArg(CmdArgs, options::OPT_fthinlto_index_EQ);
  }

  if (Args.getLastArg(options::OPT_fthin_link_bitcode_EQ))
    Args.AddLastArg(CmdArgs, options::OPT_fthin_link_bitcode_EQ);

  if (Args.getLastArg(options::OPT_save_temps_EQ))
    Args.AddLastArg(CmdArgs, options::OPT_save_temps_EQ);

  auto *MemProfArg = Args.getLastArg(options::OPT_fmemory_profile,
                                     options::OPT_fmemory_profile_EQ,
                                     options::OPT_fno_memory_profile);
  if (MemProfArg &&
      !MemProfArg->getOption().matches(options::OPT_fno_memory_profile))
    MemProfArg->render(Args, CmdArgs);

  if (auto *MemProfUseArg =
          Args.getLastArg(options::OPT_fmemory_profile_use_EQ)) {
    if (MemProfArg)
      D.Diag(diag::err_drv_argument_not_allowed_with)
          << MemProfUseArg->getAsString(Args) << MemProfArg->getAsString(Args);
    if (auto *PGOInstrArg = Args.getLastArg(options::OPT_fprofile_generate,
                                            options::OPT_fprofile_generate_EQ))
      D.Diag(diag::err_drv_argument_not_allowed_with)
          << MemProfUseArg->getAsString(Args) << PGOInstrArg->getAsString(Args);
    MemProfUseArg->render(Args, CmdArgs);
  }

  // Embed-bitcode option.
  // Only white-listed flags below are allowed to be embedded.
  if (C.getDriver().embedBitcodeInObject() && !IsUsingLTO &&
      (isa<BackendJobAction>(JA) || isa<AssembleJobAction>(JA))) {
    // Add flags implied by -fembed-bitcode.
    Args.AddLastArg(CmdArgs, options::OPT_fembed_bitcode_EQ);
    // Disable all llvm IR level optimizations.
    CmdArgs.push_back("-disable-llvm-passes");

    // Render target options.
    TC.addActionsFromClangTargetOptions(Args, CmdArgs, JA, C, Inputs);
    TC.addClangTargetOptions(Args, CmdArgs, JA.getOffloadingDeviceKind());

    // reject options that shouldn't be supported in bitcode
    // also reject kernel/kext
    static const constexpr unsigned kBitcodeOptionIgnorelist[] = {
        options::OPT_mkernel,
        options::OPT_fapple_kext,
        options::OPT_ffunction_sections,
        options::OPT_fno_function_sections,
        options::OPT_fdata_sections,
        options::OPT_fno_data_sections,
        options::OPT_fbasic_block_sections_EQ,
        options::OPT_funique_internal_linkage_names,
        options::OPT_fno_unique_internal_linkage_names,
        options::OPT_funique_section_names,
        options::OPT_fno_unique_section_names,
        options::OPT_funique_basic_block_section_names,
        options::OPT_fno_unique_basic_block_section_names,
        options::OPT_mrestrict_it,
        options::OPT_mno_restrict_it,
        options::OPT_mstackrealign,
        options::OPT_mno_stackrealign,
        options::OPT_mstack_alignment,
        options::OPT_mcmodel_EQ,
        options::OPT_mlong_calls,
        options::OPT_mno_long_calls,
        options::OPT_ggnu_pubnames,
        options::OPT_gdwarf_aranges,
        options::OPT_fdebug_types_section,
        options::OPT_fno_debug_types_section,
        options::OPT_fdwarf_directory_asm,
        options::OPT_fno_dwarf_directory_asm,
        options::OPT_mrelax_all,
        options::OPT_mno_relax_all,
        options::OPT_ftrap_function_EQ,
        options::OPT_ffixed_r9,
        options::OPT_mfix_cortex_a53_835769,
        options::OPT_mno_fix_cortex_a53_835769,
        options::OPT_ffixed_x18,
        options::OPT_mglobal_merge,
        options::OPT_mno_global_merge,
        options::OPT_mred_zone,
        options::OPT_mno_red_zone,
        options::OPT_Wa_COMMA,
        options::OPT_Xassembler,
        options::OPT_mllvm,
    };
    for (const auto &A : Args)
      if (llvm::is_contained(kBitcodeOptionIgnorelist, A->getOption().getID()))
        D.Diag(diag::err_drv_unsupported_embed_bitcode) << A->getSpelling();

    // Render the CodeGen options that need to be passed.
    Args.addOptOutFlag(CmdArgs, options::OPT_foptimize_sibling_calls,
                       options::OPT_fno_optimize_sibling_calls);

    RenderFloatingPointOptions(TC, D, isOptimizationLevelFast(Args), Args,
                               CmdArgs, JA);

    // Render ABI arguments
    switch (TC.getArch()) {
    default: break;
    case llvm::Triple::arm:
    case llvm::Triple::armeb:
    case llvm::Triple::thumbeb:
      RenderARMABI(D, Triple, Args, CmdArgs);
      break;
    case llvm::Triple::aarch64:
    case llvm::Triple::aarch64_32:
    case llvm::Triple::aarch64_be:
      RenderAArch64ABI(Triple, Args, CmdArgs);
      break;
    }

    // Optimization level for CodeGen.
    if (const Arg *A = Args.getLastArg(options::OPT_O_Group)) {
      if (A->getOption().matches(options::OPT_O4)) {
        CmdArgs.push_back("-O3");
        D.Diag(diag::warn_O4_is_O3);
      } else {
        A->render(Args, CmdArgs);
      }
    }

    // Input/Output file.
    if (Output.getType() == types::TY_Dependencies) {
      // Handled with other dependency code.
    } else if (Output.isFilename()) {
      CmdArgs.push_back("-o");
      CmdArgs.push_back(Output.getFilename());
    } else {
      assert(Output.isNothing() && "Input output.");
    }

    for (const auto &II : Inputs) {
      addDashXForInput(Args, II, CmdArgs);
      if (II.isFilename())
        CmdArgs.push_back(II.getFilename());
      else
        II.getInputArg().renderAsInput(Args, CmdArgs);
    }

    C.addCommand(std::make_unique<Command>(
        JA, *this, ResponseFileSupport::AtFileUTF8(), D.getClangProgramPath(),
        CmdArgs, Inputs, Output, D.getPrependArg()));
    return;
  }

  if (C.getDriver().embedBitcodeMarkerOnly() && !IsUsingLTO)
    CmdArgs.push_back("-fembed-bitcode=marker");

  // We normally speed up the clang process a bit by skipping destructors at
  // exit, but when we're generating diagnostics we can rely on some of the
  // cleanup.
  if (!C.isForDiagnostics())
    CmdArgs.push_back("-disable-free");
  CmdArgs.push_back("-clear-ast-before-backend");

#ifdef NDEBUG
  const bool IsAssertBuild = false;
#else
  const bool IsAssertBuild = true;
#endif

  // Disable the verification pass in -asserts builds.
  if (!IsAssertBuild)
    CmdArgs.push_back("-disable-llvm-verifier");

  // Discard value names in assert builds unless otherwise specified.
  if (Args.hasFlag(options::OPT_fdiscard_value_names,
                   options::OPT_fno_discard_value_names, !IsAssertBuild)) {
    if (Args.hasArg(options::OPT_fdiscard_value_names) &&
        llvm::any_of(Inputs, [](const clang::driver::InputInfo &II) {
          return types::isLLVMIR(II.getType());
        })) {
      D.Diag(diag::warn_ignoring_fdiscard_for_bitcode);
    }
    CmdArgs.push_back("-discard-value-names");
  }

  // Set the main file name, so that debug info works even with
  // -save-temps.
  CmdArgs.push_back("-main-file-name");
  CmdArgs.push_back(getBaseInputName(Args, Input));

  // Some flags which affect the language (via preprocessor
  // defines).
  if (Args.hasArg(options::OPT_static))
    CmdArgs.push_back("-static-define");

  if (Args.hasArg(options::OPT_municode))
    CmdArgs.push_back("-DUNICODE");

  if (isa<AnalyzeJobAction>(JA))
    RenderAnalyzerOptions(Args, CmdArgs, Triple, Input);

  if (isa<AnalyzeJobAction>(JA) ||
      (isa<PreprocessJobAction>(JA) && Args.hasArg(options::OPT__analyze)))
    CmdArgs.push_back("-setup-static-analyzer");

  // Enable compatilibily mode to avoid analyzer-config related errors.
  // Since we can't access frontend flags through hasArg, let's manually iterate
  // through them.
  bool FoundAnalyzerConfig = false;
  for (auto *Arg : Args.filtered(options::OPT_Xclang))
    if (StringRef(Arg->getValue()) == "-analyzer-config") {
      FoundAnalyzerConfig = true;
      break;
    }
  if (!FoundAnalyzerConfig)
    for (auto *Arg : Args.filtered(options::OPT_Xanalyzer))
      if (StringRef(Arg->getValue()) == "-analyzer-config") {
        FoundAnalyzerConfig = true;
        break;
      }
  if (FoundAnalyzerConfig)
    CmdArgs.push_back("-analyzer-config-compatibility-mode=true");

  CheckCodeGenerationOptions(D, Args);

  unsigned FunctionAlignment = ParseFunctionAlignment(TC, Args);
  assert(FunctionAlignment <= 31 && "function alignment will be truncated!");
  if (FunctionAlignment) {
    CmdArgs.push_back("-function-alignment");
    CmdArgs.push_back(Args.MakeArgString(std::to_string(FunctionAlignment)));
  }

  // We support -falign-loops=N where N is a power of 2. GCC supports more
  // forms.
  if (const Arg *A = Args.getLastArg(options::OPT_falign_loops_EQ)) {
    unsigned Value = 0;
    if (StringRef(A->getValue()).getAsInteger(10, Value) || Value > 65536)
      TC.getDriver().Diag(diag::err_drv_invalid_int_value)
          << A->getAsString(Args) << A->getValue();
    else if (Value & (Value - 1))
      TC.getDriver().Diag(diag::err_drv_alignment_not_power_of_two)
          << A->getAsString(Args) << A->getValue();
    // Treat =0 as unspecified (use the target preference).
    if (Value)
      CmdArgs.push_back(Args.MakeArgString("-falign-loops=" +
                                           Twine(std::min(Value, 65536u))));
  }

  if (Triple.isOSzOS()) {
    // On z/OS some of the system header feature macros need to
    // be defined to enable most cross platform projects to build
    // successfully.  Ths include the libc++ library.  A
    // complicating factor is that users can define these
    // macros to the same or different values.  We need to add
    // the definition for these macros to the compilation command
    // if the user hasn't already defined them.

    auto findMacroDefinition = [&](const std::string &Macro) {
      auto MacroDefs = Args.getAllArgValues(options::OPT_D);
      return std::find_if(MacroDefs.begin(), MacroDefs.end(),
                          [&](const std::string &M) {
                            return M == Macro ||
                                   M.find(Macro + '=') != std::string::npos;
                          }) != MacroDefs.end();
    };

    // _UNIX03_WITHDRAWN is required for libcxx & porting.
    if (!findMacroDefinition("_UNIX03_WITHDRAWN"))
      CmdArgs.push_back("-D_UNIX03_WITHDRAWN");
    // _OPEN_DEFAULT is required for XL compat
    if (!findMacroDefinition("_OPEN_DEFAULT"))
      CmdArgs.push_back("-D_OPEN_DEFAULT");
    if (D.CCCIsCXX() || types::isCXX(Input.getType())) {
      // _XOPEN_SOURCE=600 is required for libcxx.
      if (!findMacroDefinition("_XOPEN_SOURCE"))
        CmdArgs.push_back("-D_XOPEN_SOURCE=600");
    }
  }

  llvm::Reloc::Model RelocationModel;
  unsigned PICLevel;
  bool IsPIE;
  std::tie(RelocationModel, PICLevel, IsPIE) = ParsePICArgs(TC, Args);
  Arg *LastPICDataRelArg =
      Args.getLastArg(options::OPT_mno_pic_data_is_text_relative,
                      options::OPT_mpic_data_is_text_relative);
  bool NoPICDataIsTextRelative = false;
  if (LastPICDataRelArg) {
    if (LastPICDataRelArg->getOption().matches(
            options::OPT_mno_pic_data_is_text_relative)) {
      NoPICDataIsTextRelative = true;
      if (!PICLevel)
        D.Diag(diag::err_drv_argument_only_allowed_with)
            << "-mno-pic-data-is-text-relative"
            << "-fpic/-fpie";
    }
    if (!Triple.isSystemZ())
      D.Diag(diag::err_drv_unsupported_opt_for_target)
          << (NoPICDataIsTextRelative ? "-mno-pic-data-is-text-relative"
                                      : "-mpic-data-is-text-relative")
          << RawTriple.str();
  }

  bool IsROPI = RelocationModel == llvm::Reloc::ROPI ||
                RelocationModel == llvm::Reloc::ROPI_RWPI;
  bool IsRWPI = RelocationModel == llvm::Reloc::RWPI ||
                RelocationModel == llvm::Reloc::ROPI_RWPI;

  if (Args.hasArg(options::OPT_mcmse) &&
      !Args.hasArg(options::OPT_fallow_unsupported)) {
    if (IsROPI)
      D.Diag(diag::err_cmse_pi_are_incompatible) << IsROPI;
    if (IsRWPI)
      D.Diag(diag::err_cmse_pi_are_incompatible) << !IsRWPI;
  }

  if (IsROPI && types::isCXX(Input.getType()) &&
      !Args.hasArg(options::OPT_fallow_unsupported))
    D.Diag(diag::err_drv_ropi_incompatible_with_cxx);

  const char *RMName = RelocationModelName(RelocationModel);
  if (RMName) {
    CmdArgs.push_back("-mrelocation-model");
    CmdArgs.push_back(RMName);
  }
  if (PICLevel > 0) {
    CmdArgs.push_back("-pic-level");
    CmdArgs.push_back(PICLevel == 1 ? "1" : "2");
    if (IsPIE)
      CmdArgs.push_back("-pic-is-pie");
    if (NoPICDataIsTextRelative)
      CmdArgs.push_back("-mcmodel=medium");
  }

  if (RelocationModel == llvm::Reloc::ROPI ||
      RelocationModel == llvm::Reloc::ROPI_RWPI)
    CmdArgs.push_back("-fropi");
  if (RelocationModel == llvm::Reloc::RWPI ||
      RelocationModel == llvm::Reloc::ROPI_RWPI)
    CmdArgs.push_back("-frwpi");

  if (Arg *A = Args.getLastArg(options::OPT_meabi)) {
    CmdArgs.push_back("-meabi");
    CmdArgs.push_back(A->getValue());
  }

  // -fsemantic-interposition is forwarded to CC1: set the
  // "SemanticInterposition" metadata to 1 (make some linkages interposable) and
  // make default visibility external linkage definitions dso_preemptable.
  //
  // -fno-semantic-interposition: if the target supports .Lfoo$local local
  // aliases (make default visibility external linkage definitions dso_local).
  // This is the CC1 default for ELF to match COFF/Mach-O.
  //
  // Otherwise use Clang's traditional behavior: like
  // -fno-semantic-interposition but local aliases are not used. So references
  // can be interposed if not optimized out.
  if (Triple.isOSBinFormatELF()) {
    Arg *A = Args.getLastArg(options::OPT_fsemantic_interposition,
                             options::OPT_fno_semantic_interposition);
    if (RelocationModel != llvm::Reloc::Static && !IsPIE) {
      // The supported targets need to call AsmPrinter::getSymbolPreferLocal.
      bool SupportsLocalAlias =
          Triple.isAArch64() || Triple.isRISCV() || Triple.isX86();
      if (!A)
        CmdArgs.push_back("-fhalf-no-semantic-interposition");
      else if (A->getOption().matches(options::OPT_fsemantic_interposition))
        A->render(Args, CmdArgs);
      else if (!SupportsLocalAlias)
        CmdArgs.push_back("-fhalf-no-semantic-interposition");
    }
  }

  {
    std::string Model;
    if (Arg *A = Args.getLastArg(options::OPT_mthread_model)) {
      if (!TC.isThreadModelSupported(A->getValue()))
        D.Diag(diag::err_drv_invalid_thread_model_for_target)
            << A->getValue() << A->getAsString(Args);
      Model = A->getValue();
    } else
      Model = TC.getThreadModel();
    if (Model != "posix") {
      CmdArgs.push_back("-mthread-model");
      CmdArgs.push_back(Args.MakeArgString(Model));
    }
  }

  if (Arg *A = Args.getLastArg(options::OPT_fveclib)) {
    StringRef Name = A->getValue();
    if (Name == "SVML") {
      if (Triple.getArch() != llvm::Triple::x86 &&
          Triple.getArch() != llvm::Triple::x86_64)
        D.Diag(diag::err_drv_unsupported_opt_for_target)
            << Name << Triple.getArchName();
    } else if (Name == "LIBMVEC-X86") {
      if (Triple.getArch() != llvm::Triple::x86 &&
          Triple.getArch() != llvm::Triple::x86_64)
        D.Diag(diag::err_drv_unsupported_opt_for_target)
            << Name << Triple.getArchName();
    } else if (Name == "SLEEF" || Name == "ArmPL") {
      if (Triple.getArch() != llvm::Triple::aarch64 &&
          Triple.getArch() != llvm::Triple::aarch64_be)
        D.Diag(diag::err_drv_unsupported_opt_for_target)
            << Name << Triple.getArchName();
    }
    A->render(Args, CmdArgs);
  }

  if (Args.hasFlag(options::OPT_fmerge_all_constants,
                   options::OPT_fno_merge_all_constants, false))
    CmdArgs.push_back("-fmerge-all-constants");

  Args.addOptOutFlag(CmdArgs, options::OPT_fdelete_null_pointer_checks,
                     options::OPT_fno_delete_null_pointer_checks);

  // LLVM Code Generator Options.

  if (Arg *A = Args.getLastArg(options::OPT_mabi_EQ_quadword_atomics)) {
    if (!Triple.isOSAIX() || Triple.isPPC32())
      D.Diag(diag::err_drv_unsupported_opt_for_target)
        << A->getSpelling() << RawTriple.str();
    CmdArgs.push_back("-mabi=quadword-atomics");
  }

  if (Arg *A = Args.getLastArg(options::OPT_mlong_double_128)) {
    // Emit the unsupported option error until the Clang's library integration
    // support for 128-bit long double is available for AIX.
    if (Triple.isOSAIX())
      D.Diag(diag::err_drv_unsupported_opt_for_target)
          << A->getSpelling() << RawTriple.str();
  }

  if (Arg *A = Args.getLastArg(options::OPT_Wframe_larger_than_EQ)) {
    StringRef V = A->getValue(), V1 = V;
    unsigned Size;
    if (V1.consumeInteger(10, Size) || !V1.empty())
      D.Diag(diag::err_drv_invalid_argument_to_option)
          << V << A->getOption().getName();
    else
      CmdArgs.push_back(Args.MakeArgString("-fwarn-stack-size=" + V));
  }

  Args.addOptOutFlag(CmdArgs, options::OPT_fjump_tables,
                     options::OPT_fno_jump_tables);
  Args.addOptInFlag(CmdArgs, options::OPT_fprofile_sample_accurate,
                    options::OPT_fno_profile_sample_accurate);
  Args.addOptOutFlag(CmdArgs, options::OPT_fpreserve_as_comments,
                     options::OPT_fno_preserve_as_comments);

  if (Arg *A = Args.getLastArg(options::OPT_mregparm_EQ)) {
    CmdArgs.push_back("-mregparm");
    CmdArgs.push_back(A->getValue());
  }

  if (Arg *A = Args.getLastArg(options::OPT_maix_struct_return,
                               options::OPT_msvr4_struct_return)) {
    if (!TC.getTriple().isPPC32()) {
      D.Diag(diag::err_drv_unsupported_opt_for_target)
          << A->getSpelling() << RawTriple.str();
    } else if (A->getOption().matches(options::OPT_maix_struct_return)) {
      CmdArgs.push_back("-maix-struct-return");
    } else {
      assert(A->getOption().matches(options::OPT_msvr4_struct_return));
      CmdArgs.push_back("-msvr4-struct-return");
    }
  }

  if (Arg *A = Args.getLastArg(options::OPT_fpcc_struct_return,
                               options::OPT_freg_struct_return)) {
    if (TC.getArch() != llvm::Triple::x86) {
      D.Diag(diag::err_drv_unsupported_opt_for_target)
          << A->getSpelling() << RawTriple.str();
    } else if (A->getOption().matches(options::OPT_fpcc_struct_return)) {
      CmdArgs.push_back("-fpcc-struct-return");
    } else {
      assert(A->getOption().matches(options::OPT_freg_struct_return));
      CmdArgs.push_back("-freg-struct-return");
    }
  }

  if (Args.hasFlag(options::OPT_mrtd, options::OPT_mno_rtd, false))
    CmdArgs.push_back("-fdefault-calling-conv=stdcall");

  if (Args.hasArg(options::OPT_fenable_matrix)) {
    // enable-matrix is needed by both the LangOpts and by LLVM.
    CmdArgs.push_back("-fenable-matrix");
    CmdArgs.push_back("-mllvm");
    CmdArgs.push_back("-enable-matrix");
  }

  CodeGenOptions::FramePointerKind FPKeepKind =
                  getFramePointerKind(Args, RawTriple);
  const char *FPKeepKindStr = nullptr;
  switch (FPKeepKind) {
  case CodeGenOptions::FramePointerKind::None:
    FPKeepKindStr = "-mframe-pointer=none";
    break;
  case CodeGenOptions::FramePointerKind::NonLeaf:
    FPKeepKindStr = "-mframe-pointer=non-leaf";
    break;
  case CodeGenOptions::FramePointerKind::All:
    FPKeepKindStr = "-mframe-pointer=all";
    break;
  }
  assert(FPKeepKindStr && "unknown FramePointerKind");
  CmdArgs.push_back(FPKeepKindStr);

  Args.addOptOutFlag(CmdArgs, options::OPT_fzero_initialized_in_bss,
                     options::OPT_fno_zero_initialized_in_bss);

  bool OFastEnabled = isOptimizationLevelFast(Args);
  // If -Ofast is the optimization level, then -fstrict-aliasing should be
  // enabled.  This alias option is being used to simplify the hasFlag logic.
  OptSpecifier StrictAliasingAliasOption =
      OFastEnabled ? options::OPT_Ofast : options::OPT_fstrict_aliasing;
  // We turn strict aliasing off by default if we're in CL mode, since MSVC
  // doesn't do any TBAA.
  bool TBAAOnByDefault = !D.IsCLMode();
  if (!Args.hasFlag(options::OPT_fstrict_aliasing, StrictAliasingAliasOption,
                    options::OPT_fno_strict_aliasing, TBAAOnByDefault))
    CmdArgs.push_back("-relaxed-aliasing");
  if (!Args.hasFlag(options::OPT_fstruct_path_tbaa,
                    options::OPT_fno_struct_path_tbaa, true))
    CmdArgs.push_back("-no-struct-path-tbaa");
  Args.addOptInFlag(CmdArgs, options::OPT_fstrict_enums,
                    options::OPT_fno_strict_enums);
  Args.addOptOutFlag(CmdArgs, options::OPT_fstrict_return,
                     options::OPT_fno_strict_return);
  Args.addOptInFlag(CmdArgs, options::OPT_fallow_editor_placeholders,
                    options::OPT_fno_allow_editor_placeholders);
  Args.addOptInFlag(CmdArgs, options::OPT_fstrict_vtable_pointers,
                    options::OPT_fno_strict_vtable_pointers);
  Args.addOptInFlag(CmdArgs, options::OPT_fforce_emit_vtables,
                    options::OPT_fno_force_emit_vtables);
  Args.addOptOutFlag(CmdArgs, options::OPT_foptimize_sibling_calls,
                     options::OPT_fno_optimize_sibling_calls);
  Args.addOptOutFlag(CmdArgs, options::OPT_fescaping_block_tail_calls,
                     options::OPT_fno_escaping_block_tail_calls);

  Args.AddLastArg(CmdArgs, options::OPT_ffine_grained_bitfield_accesses,
                  options::OPT_fno_fine_grained_bitfield_accesses);

  Args.AddLastArg(CmdArgs, options::OPT_fexperimental_relative_cxx_abi_vtables,
                  options::OPT_fno_experimental_relative_cxx_abi_vtables);

  // Handle segmented stacks.
  Args.addOptInFlag(CmdArgs, options::OPT_fsplit_stack,
                    options::OPT_fno_split_stack);

  // -fprotect-parens=0 is default.
  if (Args.hasFlag(options::OPT_fprotect_parens,
                   options::OPT_fno_protect_parens, false))
    CmdArgs.push_back("-fprotect-parens");

  RenderFloatingPointOptions(TC, D, OFastEnabled, Args, CmdArgs, JA);

  if (Arg *A = Args.getLastArg(options::OPT_fextend_args_EQ)) {
    const llvm::Triple::ArchType Arch = TC.getArch();
    if (Arch == llvm::Triple::x86 || Arch == llvm::Triple::x86_64) {
      StringRef V = A->getValue();
      if (V == "64")
        CmdArgs.push_back("-fextend-arguments=64");
      else if (V != "32")
        D.Diag(diag::err_drv_invalid_argument_to_option)
            << A->getValue() << A->getOption().getName();
    } else
      D.Diag(diag::err_drv_unsupported_opt_for_target)
          << A->getOption().getName() << TripleStr;
  }

  if (Arg *A = Args.getLastArg(options::OPT_mdouble_EQ)) {
    if (TC.getArch() == llvm::Triple::avr)
      A->render(Args, CmdArgs);
    else
      D.Diag(diag::err_drv_unsupported_opt_for_target)
          << A->getAsString(Args) << TripleStr;
  }

  if (Arg *A = Args.getLastArg(options::OPT_LongDouble_Group)) {
    if (TC.getTriple().isX86())
      A->render(Args, CmdArgs);
    else if (TC.getTriple().isPPC() &&
             (A->getOption().getID() != options::OPT_mlong_double_80))
      A->render(Args, CmdArgs);
    else
      D.Diag(diag::err_drv_unsupported_opt_for_target)
          << A->getAsString(Args) << TripleStr;
  }

  // Decide whether to use verbose asm. Verbose assembly is the default on
  // toolchains which have the integrated assembler on by default.
  bool IsIntegratedAssemblerDefault = TC.IsIntegratedAssemblerDefault();
  if (!Args.hasFlag(options::OPT_fverbose_asm, options::OPT_fno_verbose_asm,
                    IsIntegratedAssemblerDefault))
    CmdArgs.push_back("-fno-verbose-asm");

  // Parse 'none' or '$major.$minor'. Disallow -fbinutils-version=0 because we
  // use that to indicate the MC default in the backend.
  if (Arg *A = Args.getLastArg(options::OPT_fbinutils_version_EQ)) {
    StringRef V = A->getValue();
    unsigned Num;
    if (V == "none")
      A->render(Args, CmdArgs);
    else if (!V.consumeInteger(10, Num) && Num > 0 &&
             (V.empty() || (V.consume_front(".") &&
                            !V.consumeInteger(10, Num) && V.empty())))
      A->render(Args, CmdArgs);
    else
      D.Diag(diag::err_drv_invalid_argument_to_option)
          << A->getValue() << A->getOption().getName();
  }

  // If toolchain choose to use MCAsmParser for inline asm don't pass the
  // option to disable integrated-as explictly.
  if (!TC.useIntegratedAs() && !TC.parseInlineAsmUsingAsmParser())
    CmdArgs.push_back("-no-integrated-as");

  if (Args.hasArg(options::OPT_fdebug_pass_structure)) {
    CmdArgs.push_back("-mdebug-pass");
    CmdArgs.push_back("Structure");
  }
  if (Args.hasArg(options::OPT_fdebug_pass_arguments)) {
    CmdArgs.push_back("-mdebug-pass");
    CmdArgs.push_back("Arguments");
  }

  // Enable -mconstructor-aliases except on darwin, where we have to work around
  // a linker bug (see https://openradar.appspot.com/7198997), and CUDA device
  // code, where aliases aren't supported.
  if (!RawTriple.isOSDarwin() && !RawTriple.isNVPTX())
    CmdArgs.push_back("-mconstructor-aliases");

  // Darwin's kernel doesn't support guard variables; just die if we
  // try to use them.
  if (KernelOrKext && RawTriple.isOSDarwin())
    CmdArgs.push_back("-fforbid-guard-variables");

  if (Args.hasFlag(options::OPT_mms_bitfields, options::OPT_mno_ms_bitfields,
                   Triple.isWindowsGNUEnvironment())) {
    CmdArgs.push_back("-mms-bitfields");
  }

  // Non-PIC code defaults to -fdirect-access-external-data while PIC code
  // defaults to -fno-direct-access-external-data. Pass the option if different
  // from the default.
  if (Arg *A = Args.getLastArg(options::OPT_fdirect_access_external_data,
                               options::OPT_fno_direct_access_external_data))
    if (A->getOption().matches(options::OPT_fdirect_access_external_data) !=
        (PICLevel == 0))
      A->render(Args, CmdArgs);

  if (Args.hasFlag(options::OPT_fno_plt, options::OPT_fplt, false)) {
    CmdArgs.push_back("-fno-plt");
  }

  // -fhosted is default.
  // TODO: Audit uses of KernelOrKext and see where it'd be more appropriate to
  // use Freestanding.
  bool Freestanding =
      Args.hasFlag(options::OPT_ffreestanding, options::OPT_fhosted, false) ||
      KernelOrKext;
  if (Freestanding)
    CmdArgs.push_back("-ffreestanding");

  Args.AddLastArg(CmdArgs, options::OPT_fno_knr_functions);

  // This is a coarse approximation of what llvm-gcc actually does, both
  // -fasynchronous-unwind-tables and -fnon-call-exceptions interact in more
  // complicated ways.
  auto SanitizeArgs = TC.getSanitizerArgs(Args);

  bool IsAsyncUnwindTablesDefault =
      TC.getDefaultUnwindTableLevel(Args) == ToolChain::UnwindTableLevel::Asynchronous;
  bool IsSyncUnwindTablesDefault =
      TC.getDefaultUnwindTableLevel(Args) == ToolChain::UnwindTableLevel::Synchronous;

  bool AsyncUnwindTables = Args.hasFlag(
      options::OPT_fasynchronous_unwind_tables,
      options::OPT_fno_asynchronous_unwind_tables,
      (IsAsyncUnwindTablesDefault || SanitizeArgs.needsUnwindTables()) &&
          !Freestanding);
  bool UnwindTables =
      Args.hasFlag(options::OPT_funwind_tables, options::OPT_fno_unwind_tables,
                   IsSyncUnwindTablesDefault && !Freestanding);
  if (AsyncUnwindTables)
    CmdArgs.push_back("-funwind-tables=2");
  else if (UnwindTables)
     CmdArgs.push_back("-funwind-tables=1");

  // Prepare `-aux-target-cpu` and `-aux-target-feature` unless
  // `--gpu-use-aux-triple-only` is specified.
  if (!Args.getLastArg(options::OPT_gpu_use_aux_triple_only) &&
      (IsCudaDevice || IsHIPDevice)) {
    const ArgList &HostArgs =
        C.getArgsForToolChain(nullptr, StringRef(), Action::OFK_None);
    std::string HostCPU =
        getCPUName(D, HostArgs, *TC.getAuxTriple(), /*FromAs*/ false);
    if (!HostCPU.empty()) {
      CmdArgs.push_back("-aux-target-cpu");
      CmdArgs.push_back(Args.MakeArgString(HostCPU));
    }
    getTargetFeatures(D, *TC.getAuxTriple(), HostArgs, CmdArgs,
                      /*ForAS*/ false, /*IsAux*/ true);
  }

  TC.addActionsFromClangTargetOptions(Args, CmdArgs, JA, C, Inputs);
  TC.addClangTargetOptions(Args, CmdArgs, JA.getOffloadingDeviceKind());

  if (Arg *A = Args.getLastArg(options::OPT_mcmodel_EQ)) {
    StringRef CM = A->getValue();
    if (CM == "small" || CM == "kernel" || CM == "medium" || CM == "large" ||
        CM == "tiny") {
      if (Triple.isOSAIX() && CM == "medium")
        CmdArgs.push_back("-mcmodel=large");
      else if (Triple.isAArch64() && (CM == "kernel" || CM == "medium"))
        D.Diag(diag::err_drv_invalid_argument_to_option)
            << CM << A->getOption().getName();
      else
        A->render(Args, CmdArgs);
    } else {
      D.Diag(diag::err_drv_invalid_argument_to_option)
          << CM << A->getOption().getName();
    }
  }

  if (Arg *A = Args.getLastArg(options::OPT_mtls_size_EQ)) {
    StringRef Value = A->getValue();
    unsigned TLSSize = 0;
    Value.getAsInteger(10, TLSSize);
    if (!Triple.isAArch64() || !Triple.isOSBinFormatELF())
      D.Diag(diag::err_drv_unsupported_opt_for_target)
          << A->getOption().getName() << TripleStr;
    if (TLSSize != 12 && TLSSize != 24 && TLSSize != 32 && TLSSize != 48)
      D.Diag(diag::err_drv_invalid_int_value)
          << A->getOption().getName() << Value;
    Args.AddLastArg(CmdArgs, options::OPT_mtls_size_EQ);
  }

  // Add the target cpu
  std::string CPU = getCPUName(D, Args, Triple, /*FromAs*/ false);
  // In case args have been translated and -march deleted, get GPU from TC
  if (CPU.empty())
    CPU = TC.getTargetID().str();
  if (!CPU.empty()) {
    CmdArgs.push_back("-target-cpu");
    CmdArgs.push_back(Args.MakeArgString(CPU));
  }

  RenderTargetOptions(Triple, Args, KernelOrKext, CmdArgs);

  // Add clang-cl arguments.
  types::ID InputType = Input.getType();
  if (D.IsCLMode())
    AddClangCLArgs(Args, InputType, CmdArgs);

  llvm::codegenoptions::DebugInfoKind DebugInfoKind =
      llvm::codegenoptions::NoDebugInfo;
  DwarfFissionKind DwarfFission = DwarfFissionKind::None;
  renderDebugOptions(TC, D, RawTriple, Args, types::isLLVMIR(InputType),
                     CmdArgs, Output, DebugInfoKind, DwarfFission);

  // Add the split debug info name to the command lines here so we
  // can propagate it to the backend.
  bool SplitDWARF = (DwarfFission != DwarfFissionKind::None) &&
                    (TC.getTriple().isOSBinFormatELF() ||
                     TC.getTriple().isOSBinFormatWasm() ||
                     TC.getTriple().isOSBinFormatCOFF()) &&
                    (isa<AssembleJobAction>(JA) || isa<CompileJobAction>(JA) ||
                     isa<BackendJobAction>(JA));
  if (SplitDWARF) {
    const char *SplitDWARFOut = SplitDebugName(JA, Args, Input, Output);
    CmdArgs.push_back("-split-dwarf-file");
    CmdArgs.push_back(SplitDWARFOut);
    if (DwarfFission == DwarfFissionKind::Split) {
      CmdArgs.push_back("-split-dwarf-output");
      CmdArgs.push_back(SplitDWARFOut);
    }
  }

  // Pass the linker version in use.
  if (Arg *A = Args.getLastArg(options::OPT_mlinker_version_EQ)) {
    CmdArgs.push_back("-target-linker-version");
    CmdArgs.push_back(A->getValue());
  }

  // Explicitly error on some things we know we don't support and can't just
  // ignore.
  if (!Args.hasArg(options::OPT_fallow_unsupported)) {
    Arg *Unsupported;
    if (types::isCXX(InputType) && RawTriple.isOSDarwin() &&
        TC.getArch() == llvm::Triple::x86) {
      if ((Unsupported = Args.getLastArg(options::OPT_fapple_kext)) ||
          (Unsupported = Args.getLastArg(options::OPT_mkernel)))
        D.Diag(diag::err_drv_clang_unsupported_opt_cxx_darwin_i386)
            << Unsupported->getOption().getName();
    }
    // The faltivec option has been superseded by the maltivec option.
    if ((Unsupported = Args.getLastArg(options::OPT_faltivec)))
      D.Diag(diag::err_drv_clang_unsupported_opt_faltivec)
          << Unsupported->getOption().getName()
          << "please use -maltivec and include altivec.h explicitly";
    if ((Unsupported = Args.getLastArg(options::OPT_fno_altivec)))
      D.Diag(diag::err_drv_clang_unsupported_opt_faltivec)
          << Unsupported->getOption().getName() << "please use -mno-altivec";
  }

  Args.AddAllArgs(CmdArgs, options::OPT_v);

  if (Args.getLastArg(options::OPT_H)) {
    CmdArgs.push_back("-H");
    CmdArgs.push_back("-sys-header-deps");
  }
  Args.AddAllArgs(CmdArgs, options::OPT_fshow_skipped_includes);

  if (D.CCPrintHeadersFormat && !D.CCGenDiagnostics) {
    CmdArgs.push_back("-header-include-file");
    CmdArgs.push_back(!D.CCPrintHeadersFilename.empty()
                          ? D.CCPrintHeadersFilename.c_str()
                          : "-");
    CmdArgs.push_back("-sys-header-deps");
    CmdArgs.push_back(Args.MakeArgString(
        "-header-include-format=" +
        std::string(headerIncludeFormatKindToString(D.CCPrintHeadersFormat))));
    CmdArgs.push_back(
        Args.MakeArgString("-header-include-filtering=" +
                           std::string(headerIncludeFilteringKindToString(
                               D.CCPrintHeadersFiltering))));
  }
  Args.AddLastArg(CmdArgs, options::OPT_P);
  Args.AddLastArg(CmdArgs, options::OPT_print_ivar_layout);

  if (D.CCLogDiagnostics && !D.CCGenDiagnostics) {
    CmdArgs.push_back("-diagnostic-log-file");
    CmdArgs.push_back(!D.CCLogDiagnosticsFilename.empty()
                          ? D.CCLogDiagnosticsFilename.c_str()
                          : "-");
  }

  // Give the gen diagnostics more chances to succeed, by avoiding intentional
  // crashes.
  if (D.CCGenDiagnostics)
    CmdArgs.push_back("-disable-pragma-debug-crash");

  // Allow backend to put its diagnostic files in the same place as frontend
  // crash diagnostics files.
  if (Args.hasArg(options::OPT_fcrash_diagnostics_dir)) {
    StringRef Dir = Args.getLastArgValue(options::OPT_fcrash_diagnostics_dir);
    CmdArgs.push_back("-mllvm");
    CmdArgs.push_back(Args.MakeArgString("-crash-diagnostics-dir=" + Dir));
  }

  bool UseSeparateSections = isUseSeparateSections(Triple);

  if (Args.hasFlag(options::OPT_ffunction_sections,
                   options::OPT_fno_function_sections, UseSeparateSections)) {
    CmdArgs.push_back("-ffunction-sections");
  }

  if (Arg *A = Args.getLastArg(options::OPT_fbasic_block_sections_EQ)) {
    StringRef Val = A->getValue();
    if (Triple.isX86() && Triple.isOSBinFormatELF()) {
      if (Val != "all" && Val != "labels" && Val != "none" &&
          !Val.startswith("list="))
        D.Diag(diag::err_drv_invalid_value)
            << A->getAsString(Args) << A->getValue();
      else
        A->render(Args, CmdArgs);
    } else if (Triple.isNVPTX()) {
      // Do not pass the option to the GPU compilation. We still want it enabled
      // for the host-side compilation, so seeing it here is not an error.
    } else if (Val != "none") {
      // =none is allowed everywhere. It's useful for overriding the option
      // and is the same as not specifying the option.
      D.Diag(diag::err_drv_unsupported_opt_for_target)
          << A->getAsString(Args) << TripleStr;
    }
  }

  bool HasDefaultDataSections = Triple.isOSBinFormatXCOFF();
  if (Args.hasFlag(options::OPT_fdata_sections, options::OPT_fno_data_sections,
                   UseSeparateSections || HasDefaultDataSections)) {
    CmdArgs.push_back("-fdata-sections");
  }

  Args.addOptOutFlag(CmdArgs, options::OPT_funique_section_names,
                     options::OPT_fno_unique_section_names);
  Args.addOptInFlag(CmdArgs, options::OPT_funique_internal_linkage_names,
                    options::OPT_fno_unique_internal_linkage_names);
  Args.addOptInFlag(CmdArgs, options::OPT_funique_basic_block_section_names,
                    options::OPT_fno_unique_basic_block_section_names);
  Args.addOptInFlag(CmdArgs, options::OPT_fconvergent_functions,
                    options::OPT_fno_convergent_functions);

  if (Arg *A = Args.getLastArg(options::OPT_fsplit_machine_functions,
                               options::OPT_fno_split_machine_functions)) {
    // This codegen pass is only available on x86-elf targets.
    if (Triple.isX86() && Triple.isOSBinFormatELF()) {
      if (A->getOption().matches(options::OPT_fsplit_machine_functions))
        A->render(Args, CmdArgs);
    } else {
      D.Diag(diag::err_drv_unsupported_opt_for_target)
          << A->getAsString(Args) << TripleStr;
    }
  }

  Args.AddLastArg(CmdArgs, options::OPT_finstrument_functions,
                  options::OPT_finstrument_functions_after_inlining,
                  options::OPT_finstrument_function_entry_bare);

  // NVPTX/AMDGCN doesn't support PGO or coverage. There's no runtime support
  // for sampling, overhead of call arc collection is way too high and there's
  // no way to collect the output.
  if (!Triple.isNVPTX() && !Triple.isAMDGCN())
    addPGOAndCoverageFlags(TC, C, JA, Output, Args, SanitizeArgs, CmdArgs);

  Args.AddLastArg(CmdArgs, options::OPT_fclang_abi_compat_EQ);

  if (getLastProfileSampleUseArg(Args) &&
      Args.hasArg(options::OPT_fsample_profile_use_profi)) {
    CmdArgs.push_back("-mllvm");
    CmdArgs.push_back("-sample-profile-use-profi");
  }

  // Add runtime flag for PS4/PS5 when PGO, coverage, or sanitizers are enabled.
  if (RawTriple.isPS() &&
      !Args.hasArg(options::OPT_nostdlib, options::OPT_nodefaultlibs)) {
    PScpu::addProfileRTArgs(TC, Args, CmdArgs);
    PScpu::addSanitizerArgs(TC, Args, CmdArgs);
  }

  // Pass options for controlling the default header search paths.
  if (Args.hasArg(options::OPT_nostdinc)) {
    CmdArgs.push_back("-nostdsysteminc");
    CmdArgs.push_back("-nobuiltininc");
  } else {
    if (Args.hasArg(options::OPT_nostdlibinc))
      CmdArgs.push_back("-nostdsysteminc");
    Args.AddLastArg(CmdArgs, options::OPT_nostdincxx);
    Args.AddLastArg(CmdArgs, options::OPT_nobuiltininc);
  }

  // Pass the path to compiler resource files.
  CmdArgs.push_back("-resource-dir");
  CmdArgs.push_back(D.ResourceDir.c_str());

  Args.AddLastArg(CmdArgs, options::OPT_working_directory);

  RenderARCMigrateToolOptions(D, Args, CmdArgs);

  // Add preprocessing options like -I, -D, etc. if we are using the
  // preprocessor.
  //
  // FIXME: Support -fpreprocessed
  if (types::getPreprocessedType(InputType) != types::TY_INVALID)
    AddPreprocessingOptions(C, JA, D, Args, CmdArgs, Output, Inputs);

  // Don't warn about "clang -c -DPIC -fPIC test.i" because libtool.m4 assumes
  // that "The compiler can only warn and ignore the option if not recognized".
  // When building with ccache, it will pass -D options to clang even on
  // preprocessed inputs and configure concludes that -fPIC is not supported.
  Args.ClaimAllArgs(options::OPT_D);

  // Manually translate -O4 to -O3; let clang reject others.
  if (Arg *A = Args.getLastArg(options::OPT_O_Group)) {
    if (A->getOption().matches(options::OPT_O4)) {
      CmdArgs.push_back("-O3");
      D.Diag(diag::warn_O4_is_O3);
    } else {
      A->render(Args, CmdArgs);
    }
  }

  // Warn about ignored options to clang.
  for (const Arg *A :
       Args.filtered(options::OPT_clang_ignored_gcc_optimization_f_Group)) {
    D.Diag(diag::warn_ignored_gcc_optimization) << A->getAsString(Args);
    A->claim();
  }

  for (const Arg *A :
       Args.filtered(options::OPT_clang_ignored_legacy_options_Group)) {
    D.Diag(diag::warn_ignored_clang_option) << A->getAsString(Args);
    A->claim();
  }

  claimNoWarnArgs(Args);

  Args.AddAllArgs(CmdArgs, options::OPT_R_Group);

  for (const Arg *A :
       Args.filtered(options::OPT_W_Group, options::OPT__SLASH_wd)) {
    A->claim();
    if (A->getOption().getID() == options::OPT__SLASH_wd) {
      unsigned WarningNumber;
      if (StringRef(A->getValue()).getAsInteger(10, WarningNumber)) {
        D.Diag(diag::err_drv_invalid_int_value)
            << A->getAsString(Args) << A->getValue();
        continue;
      }

      if (auto Group = diagGroupFromCLWarningID(WarningNumber)) {
        CmdArgs.push_back(Args.MakeArgString(
            "-Wno-" + DiagnosticIDs::getWarningOptionForGroup(*Group)));
      }
      continue;
    }
    A->render(Args, CmdArgs);
  }

  Args.AddAllArgs(CmdArgs, options::OPT_Wsystem_headers_in_module_EQ);

  if (Args.hasFlag(options::OPT_pedantic, options::OPT_no_pedantic, false))
    CmdArgs.push_back("-pedantic");
  Args.AddLastArg(CmdArgs, options::OPT_pedantic_errors);
  Args.AddLastArg(CmdArgs, options::OPT_w);

  Args.addOptInFlag(CmdArgs, options::OPT_ffixed_point,
                    options::OPT_fno_fixed_point);

  if (Arg *A = Args.getLastArg(options::OPT_fcxx_abi_EQ))
    A->render(Args, CmdArgs);

  Args.AddLastArg(CmdArgs, options::OPT_fexperimental_relative_cxx_abi_vtables,
                  options::OPT_fno_experimental_relative_cxx_abi_vtables);

  if (Arg *A = Args.getLastArg(options::OPT_ffuchsia_api_level_EQ))
    A->render(Args, CmdArgs);

  // Handle -{std, ansi, trigraphs} -- take the last of -{std, ansi}
  // (-ansi is equivalent to -std=c89 or -std=c++98).
  //
  // If a std is supplied, only add -trigraphs if it follows the
  // option.
  bool ImplyVCPPCVer = false;
  bool ImplyVCPPCXXVer = false;
  const Arg *Std = Args.getLastArg(options::OPT_std_EQ, options::OPT_ansi);
  if (Std) {
    if (Std->getOption().matches(options::OPT_ansi))
      if (types::isCXX(InputType))
        CmdArgs.push_back("-std=c++98");
      else
        CmdArgs.push_back("-std=c89");
    else
      Std->render(Args, CmdArgs);

    // If -f(no-)trigraphs appears after the language standard flag, honor it.
    if (Arg *A = Args.getLastArg(options::OPT_std_EQ, options::OPT_ansi,
                                 options::OPT_ftrigraphs,
                                 options::OPT_fno_trigraphs))
      if (A != Std)
        A->render(Args, CmdArgs);
  } else {
    // Honor -std-default.
    //
    // FIXME: Clang doesn't correctly handle -std= when the input language
    // doesn't match. For the time being just ignore this for C++ inputs;
    // eventually we want to do all the standard defaulting here instead of
    // splitting it between the driver and clang -cc1.
    if (!types::isCXX(InputType)) {
      if (!Args.hasArg(options::OPT__SLASH_std)) {
        Args.AddAllArgsTranslated(CmdArgs, options::OPT_std_default_EQ, "-std=",
                                  /*Joined=*/true);
      } else
        ImplyVCPPCVer = true;
    }
    else if (IsWindowsMSVC)
      ImplyVCPPCXXVer = true;

    Args.AddLastArg(CmdArgs, options::OPT_ftrigraphs,
                    options::OPT_fno_trigraphs);
  }

  // GCC's behavior for -Wwrite-strings is a bit strange:
  //  * In C, this "warning flag" changes the types of string literals from
  //    'char[N]' to 'const char[N]', and thus triggers an unrelated warning
  //    for the discarded qualifier.
  //  * In C++, this is just a normal warning flag.
  //
  // Implementing this warning correctly in C is hard, so we follow GCC's
  // behavior for now. FIXME: Directly diagnose uses of a string literal as
  // a non-const char* in C, rather than using this crude hack.
  if (!types::isCXX(InputType)) {
    // FIXME: This should behave just like a warning flag, and thus should also
    // respect -Weverything, -Wno-everything, -Werror=write-strings, and so on.
    Arg *WriteStrings =
        Args.getLastArg(options::OPT_Wwrite_strings,
                        options::OPT_Wno_write_strings, options::OPT_w);
    if (WriteStrings &&
        WriteStrings->getOption().matches(options::OPT_Wwrite_strings))
      CmdArgs.push_back("-fconst-strings");
  }

  // GCC provides a macro definition '__DEPRECATED' when -Wdeprecated is active
  // during C++ compilation, which it is by default. GCC keeps this define even
  // in the presence of '-w', match this behavior bug-for-bug.
  if (types::isCXX(InputType) &&
      Args.hasFlag(options::OPT_Wdeprecated, options::OPT_Wno_deprecated,
                   true)) {
    CmdArgs.push_back("-fdeprecated-macro");
  }

  // Translate GCC's misnamer '-fasm' arguments to '-fgnu-keywords'.
  if (Arg *Asm = Args.getLastArg(options::OPT_fasm, options::OPT_fno_asm)) {
    if (Asm->getOption().matches(options::OPT_fasm))
      CmdArgs.push_back("-fgnu-keywords");
    else
      CmdArgs.push_back("-fno-gnu-keywords");
  }

  if (!ShouldEnableAutolink(Args, TC, JA))
    CmdArgs.push_back("-fno-autolink");

  Args.AddLastArg(CmdArgs, options::OPT_ftemplate_depth_EQ);
  Args.AddLastArg(CmdArgs, options::OPT_foperator_arrow_depth_EQ);
  Args.AddLastArg(CmdArgs, options::OPT_fconstexpr_depth_EQ);
  Args.AddLastArg(CmdArgs, options::OPT_fconstexpr_steps_EQ);

  Args.AddLastArg(CmdArgs, options::OPT_fexperimental_library);

  if (Args.hasArg(options::OPT_fexperimental_new_constant_interpreter))
    CmdArgs.push_back("-fexperimental-new-constant-interpreter");

  if (Arg *A = Args.getLastArg(options::OPT_fbracket_depth_EQ)) {
    CmdArgs.push_back("-fbracket-depth");
    CmdArgs.push_back(A->getValue());
  }

  if (Arg *A = Args.getLastArg(options::OPT_Wlarge_by_value_copy_EQ,
                               options::OPT_Wlarge_by_value_copy_def)) {
    if (A->getNumValues()) {
      StringRef bytes = A->getValue();
      CmdArgs.push_back(Args.MakeArgString("-Wlarge-by-value-copy=" + bytes));
    } else
      CmdArgs.push_back("-Wlarge-by-value-copy=64"); // default value
  }

  if (Args.hasArg(options::OPT_relocatable_pch))
    CmdArgs.push_back("-relocatable-pch");

  if (const Arg *A = Args.getLastArg(options::OPT_fcf_runtime_abi_EQ)) {
    static const char *kCFABIs[] = {
      "standalone", "objc", "swift", "swift-5.0", "swift-4.2", "swift-4.1",
    };

    if (!llvm::is_contained(kCFABIs, StringRef(A->getValue())))
      D.Diag(diag::err_drv_invalid_cf_runtime_abi) << A->getValue();
    else
      A->render(Args, CmdArgs);
  }

  if (Arg *A = Args.getLastArg(options::OPT_fconstant_string_class_EQ)) {
    CmdArgs.push_back("-fconstant-string-class");
    CmdArgs.push_back(A->getValue());
  }

  if (Arg *A = Args.getLastArg(options::OPT_ftabstop_EQ)) {
    CmdArgs.push_back("-ftabstop");
    CmdArgs.push_back(A->getValue());
  }

  Args.addOptInFlag(CmdArgs, options::OPT_fstack_size_section,
                    options::OPT_fno_stack_size_section);

  if (Args.hasArg(options::OPT_fstack_usage)) {
    CmdArgs.push_back("-stack-usage-file");

    if (Arg *OutputOpt = Args.getLastArg(options::OPT_o)) {
      SmallString<128> OutputFilename(OutputOpt->getValue());
      llvm::sys::path::replace_extension(OutputFilename, "su");
      CmdArgs.push_back(Args.MakeArgString(OutputFilename));
    } else
      CmdArgs.push_back(
          Args.MakeArgString(Twine(getBaseInputStem(Args, Inputs)) + ".su"));
  }

  CmdArgs.push_back("-ferror-limit");
  if (Arg *A = Args.getLastArg(options::OPT_ferror_limit_EQ))
    CmdArgs.push_back(A->getValue());
  else
    CmdArgs.push_back("19");

  Args.AddLastArg(CmdArgs, options::OPT_fconstexpr_backtrace_limit_EQ);
  Args.AddLastArg(CmdArgs, options::OPT_fmacro_backtrace_limit_EQ);
  Args.AddLastArg(CmdArgs, options::OPT_ftemplate_backtrace_limit_EQ);
  Args.AddLastArg(CmdArgs, options::OPT_fspell_checking_limit_EQ);
  Args.AddLastArg(CmdArgs, options::OPT_fcaret_diagnostics_max_lines_EQ);

  // Pass -fmessage-length=.
  unsigned MessageLength = 0;
  if (Arg *A = Args.getLastArg(options::OPT_fmessage_length_EQ)) {
    StringRef V(A->getValue());
    if (V.getAsInteger(0, MessageLength))
      D.Diag(diag::err_drv_invalid_argument_to_option)
          << V << A->getOption().getName();
  } else {
    // If -fmessage-length=N was not specified, determine whether this is a
    // terminal and, if so, implicitly define -fmessage-length appropriately.
    MessageLength = llvm::sys::Process::StandardErrColumns();
  }
  if (MessageLength != 0)
    CmdArgs.push_back(
        Args.MakeArgString("-fmessage-length=" + Twine(MessageLength)));

  if (Arg *A = Args.getLastArg(options::OPT_frandomize_layout_seed_EQ))
    CmdArgs.push_back(
        Args.MakeArgString("-frandomize-layout-seed=" + Twine(A->getValue(0))));

  if (Arg *A = Args.getLastArg(options::OPT_frandomize_layout_seed_file_EQ))
    CmdArgs.push_back(Args.MakeArgString("-frandomize-layout-seed-file=" +
                                         Twine(A->getValue(0))));

  // -fvisibility= and -fvisibility-ms-compat are of a piece.
  if (const Arg *A = Args.getLastArg(options::OPT_fvisibility_EQ,
                                     options::OPT_fvisibility_ms_compat)) {
    if (A->getOption().matches(options::OPT_fvisibility_EQ)) {
      A->render(Args, CmdArgs);
    } else {
      assert(A->getOption().matches(options::OPT_fvisibility_ms_compat));
      CmdArgs.push_back("-fvisibility=hidden");
      CmdArgs.push_back("-ftype-visibility=default");
    }
  } else if (IsOpenMPDevice) {
    // When compiling for the OpenMP device we want protected visibility by
    // default. This prevents the device from accidentally preempting code on
    // the host, makes the system more robust, and improves performance.
    CmdArgs.push_back("-fvisibility=protected");
  }

  // PS4/PS5 process these options in addClangTargetOptions.
  if (!RawTriple.isPS()) {
    if (const Arg *A =
            Args.getLastArg(options::OPT_fvisibility_from_dllstorageclass,
                            options::OPT_fno_visibility_from_dllstorageclass)) {
      if (A->getOption().matches(
              options::OPT_fvisibility_from_dllstorageclass)) {
        CmdArgs.push_back("-fvisibility-from-dllstorageclass");
        Args.AddLastArg(CmdArgs, options::OPT_fvisibility_dllexport_EQ);
        Args.AddLastArg(CmdArgs, options::OPT_fvisibility_nodllstorageclass_EQ);
        Args.AddLastArg(CmdArgs, options::OPT_fvisibility_externs_dllimport_EQ);
        Args.AddLastArg(CmdArgs,
                        options::OPT_fvisibility_externs_nodllstorageclass_EQ);
      }
    }
  }

  if (Args.hasFlag(options::OPT_fvisibility_inlines_hidden,
                    options::OPT_fno_visibility_inlines_hidden, false))
    CmdArgs.push_back("-fvisibility-inlines-hidden");

  Args.AddLastArg(CmdArgs, options::OPT_fvisibility_inlines_hidden_static_local_var,
                           options::OPT_fno_visibility_inlines_hidden_static_local_var);
  Args.AddLastArg(CmdArgs, options::OPT_fvisibility_global_new_delete_hidden);
  Args.AddLastArg(CmdArgs, options::OPT_ftlsmodel_EQ);

  if (Args.hasFlag(options::OPT_fnew_infallible,
                   options::OPT_fno_new_infallible, false))
    CmdArgs.push_back("-fnew-infallible");

  if (Args.hasFlag(options::OPT_fno_operator_names,
                   options::OPT_foperator_names, false))
    CmdArgs.push_back("-fno-operator-names");

  // Forward -f (flag) options which we can pass directly.
  Args.AddLastArg(CmdArgs, options::OPT_femit_all_decls);
  Args.AddLastArg(CmdArgs, options::OPT_fheinous_gnu_extensions);
  Args.AddLastArg(CmdArgs, options::OPT_fdigraphs, options::OPT_fno_digraphs);
  Args.AddLastArg(CmdArgs, options::OPT_fzero_call_used_regs_EQ);

  if (Args.hasFlag(options::OPT_femulated_tls, options::OPT_fno_emulated_tls,
                   Triple.hasDefaultEmulatedTLS()))
    CmdArgs.push_back("-femulated-tls");

  Args.addOptInFlag(CmdArgs, options::OPT_fcheck_new,
                    options::OPT_fno_check_new);

  if (Arg *A = Args.getLastArg(options::OPT_fzero_call_used_regs_EQ)) {
    // FIXME: There's no reason for this to be restricted to X86. The backend
    // code needs to be changed to include the appropriate function calls
    // automatically.
    if (!Triple.isX86() && !Triple.isAArch64())
      D.Diag(diag::err_drv_unsupported_opt_for_target)
          << A->getAsString(Args) << TripleStr;
  }

  // AltiVec-like language extensions aren't relevant for assembling.
  if (!isa<PreprocessJobAction>(JA) || Output.getType() != types::TY_PP_Asm)
    Args.AddLastArg(CmdArgs, options::OPT_fzvector);

  Args.AddLastArg(CmdArgs, options::OPT_fdiagnostics_show_template_tree);
  Args.AddLastArg(CmdArgs, options::OPT_fno_elide_type);

  // Forward flags for OpenMP. We don't do this if the current action is an
  // device offloading action other than OpenMP.
  if (Args.hasFlag(options::OPT_fopenmp, options::OPT_fopenmp_EQ,
                   options::OPT_fno_openmp, false) &&
      (JA.isDeviceOffloading(Action::OFK_None) ||
       JA.isDeviceOffloading(Action::OFK_OpenMP))) {
    switch (D.getOpenMPRuntime(Args)) {
    case Driver::OMPRT_OMP:
    case Driver::OMPRT_IOMP5:
    case Driver::OMPRT_BOLT:
      // Clang can generate useful OpenMP code for these two runtime libraries.
      CmdArgs.push_back("-fopenmp");

      // If no option regarding the use of TLS in OpenMP codegeneration is
      // given, decide a default based on the target. Otherwise rely on the
      // options and pass the right information to the frontend.
      if (!Args.hasFlag(options::OPT_fopenmp_use_tls,
                        options::OPT_fnoopenmp_use_tls, /*Default=*/true))
        CmdArgs.push_back("-fnoopenmp-use-tls");
      Args.AddLastArg(CmdArgs, options::OPT_fopenmp_simd,
                      options::OPT_fno_openmp_simd);
      Args.AddAllArgs(CmdArgs, options::OPT_fopenmp_enable_irbuilder);
      Args.AddAllArgs(CmdArgs, options::OPT_fopenmp_version_EQ);
      if (!Args.hasFlag(options::OPT_fopenmp_extensions,
                        options::OPT_fno_openmp_extensions, /*Default=*/true))
        CmdArgs.push_back("-fno-openmp-extensions");
      Args.AddAllArgs(CmdArgs, options::OPT_fopenmp_cuda_number_of_sm_EQ);
      Args.AddAllArgs(CmdArgs, options::OPT_fopenmp_cuda_blocks_per_sm_EQ);
      Args.AddAllArgs(CmdArgs,
                      options::OPT_fopenmp_cuda_teams_reduction_recs_num_EQ);
      Args.AddAllArgs(CmdArgs, options::OPT_fopenmp_gpu_threads_per_team_EQ);
      Args.AddAllArgs(CmdArgs,
                      options::OPT_fopenmp_target_xteam_reduction_blocksize_EQ);
      if (Args.hasFlag(options::OPT_fopenmp_optimistic_collapse,
                       options::OPT_fno_openmp_optimistic_collapse,
                       /*Default=*/false))
        CmdArgs.push_back("-fopenmp-optimistic-collapse");

      if (isTargetFastUsed(Args)) {
        if (!Args.hasArg(options::OPT_O_Group))
          CmdArgs.push_back("-O3");

        CmdArgs.push_back("-fopenmp-target-fast");
      } else
        CmdArgs.push_back("-fno-openmp-target-fast");

      if (Args.hasFlag(options::OPT_fopenmp_target_ignore_env_vars,
                       options::OPT_fno_openmp_target_ignore_env_vars,
                       shouldIgnoreEnvVars(Args)))
        CmdArgs.push_back("-fopenmp-target-ignore-env-vars");
      else
        CmdArgs.push_back("-fno-openmp-target-ignore-env-vars");

      if (Args.hasFlag(options::OPT_fopenmp_target_big_jump_loop,
                       options::OPT_fno_openmp_target_big_jump_loop, true))
        CmdArgs.push_back("-fopenmp-target-big-jump-loop");
      else
        CmdArgs.push_back("-fno-openmp-target-big-jump-loop");

      if (Args.hasFlag(options::OPT_fopenmp_target_no_loop,
                       options::OPT_fno_openmp_target_no_loop, true))
        CmdArgs.push_back("-fopenmp-target-no-loop");
      else
        CmdArgs.push_back("-fno-openmp-target-no-loop");

      if (Args.hasFlag(options::OPT_fopenmp_target_xteam_reduction,
                       options::OPT_fno_openmp_target_xteam_reduction, true))
        CmdArgs.push_back("-fopenmp-target-xteam-reduction");
      else
        CmdArgs.push_back("-fno-openmp-target-xteam-reduction");

      if (Args.hasFlag(options::OPT_fopenmp_target_fast_reduction,
                       options::OPT_fno_openmp_target_fast_reduction, false))
        CmdArgs.push_back("-fopenmp-target-fast-reduction");
      else
        CmdArgs.push_back("-fno-openmp-target-fast-reduction");

      // When in OpenMP offloading mode with NVPTX target, forward
      // cuda-mode flag
      if (Args.hasFlag(options::OPT_fopenmp_cuda_mode,
                       options::OPT_fno_openmp_cuda_mode, /*Default=*/false))
        CmdArgs.push_back("-fopenmp-cuda-mode");

      // When in OpenMP offloading mode, enable or disable the new device
      // runtime.
      CmdArgs.push_back("-fopenmp-target-new-runtime");

      // When in OpenMP offloading mode, enable debugging on the device.
      Args.AddAllArgs(CmdArgs, options::OPT_fopenmp_target_debug_EQ);
      if (Args.hasFlag(options::OPT_fopenmp_target_debug,
                       options::OPT_fno_openmp_target_debug, /*Default=*/false))
        CmdArgs.push_back("-fopenmp-target-debug");

      // When in OpenMP offloading mode, forward assumptions information about
      // thread and team counts in the device.
      if (Args.hasFlag(options::OPT_fopenmp_assume_teams_oversubscription,
                       options::OPT_fno_openmp_assume_teams_oversubscription,
                       /*Default=*/false))
        CmdArgs.push_back("-fopenmp-assume-teams-oversubscription");
      if (Args.hasFlag(options::OPT_fopenmp_assume_threads_oversubscription,
                       options::OPT_fno_openmp_assume_threads_oversubscription,
                       /*Default=*/false))
        CmdArgs.push_back("-fopenmp-assume-threads-oversubscription");

      if (Args.hasFlag(options::OPT_fopenmp_assume_no_thread_state,
                       options::OPT_fno_openmp_assume_no_thread_state,
                       isTargetFastUsed(Args)))
        CmdArgs.push_back("-fopenmp-assume-no-thread-state");
      else
        CmdArgs.push_back("-fno-openmp-assume-no-thread-state");

      if (Args.hasFlag(options::OPT_fopenmp_assume_no_nested_parallelism,
                       options::OPT_fno_openmp_assume_no_nested_parallelism,
                       isTargetFastUsed(Args)))
        CmdArgs.push_back("-fopenmp-assume-no-nested-parallelism");
      else
        CmdArgs.push_back("-fno-openmp-assume-no-nested-parallelism");

      if (Args.hasArg(options::OPT_fopenmp_offload_mandatory))
        CmdArgs.push_back("-fopenmp-offload-mandatory");
      break;
    default:
      // By default, if Clang doesn't know how to generate useful OpenMP code
      // for a specific runtime library, we just don't pass the '-fopenmp' flag
      // down to the actual compilation.
      // FIXME: It would be better to have a mode which *only* omits IR
      // generation based on the OpenMP support so that we get consistent
      // semantic analysis, etc.
      break;
    }
  } else {
    Args.AddLastArg(CmdArgs, options::OPT_fopenmp_simd,
                    options::OPT_fno_openmp_simd);
    Args.AddAllArgs(CmdArgs, options::OPT_fopenmp_version_EQ);
    Args.addOptOutFlag(CmdArgs, options::OPT_fopenmp_extensions,
                       options::OPT_fno_openmp_extensions);
  }

  // Forward the new driver to change offloading code generation.
  if (Args.hasFlag(options::OPT_offload_new_driver,
                   options::OPT_no_offload_new_driver,
                   JA.isHostOffloading(Action::OFK_OpenMP)))
    CmdArgs.push_back("--offload-new-driver");

  SanitizeArgs.addArgs(TC, Args, CmdArgs, InputType);

  const XRayArgs &XRay = TC.getXRayArgs();
  XRay.addArgs(TC, Args, CmdArgs, InputType);

  for (const auto &Filename :
       Args.getAllArgValues(options::OPT_fprofile_list_EQ)) {
    if (D.getVFS().exists(Filename))
      CmdArgs.push_back(Args.MakeArgString("-fprofile-list=" + Filename));
    else
      D.Diag(clang::diag::err_drv_no_such_file) << Filename;
  }

  if (Arg *A = Args.getLastArg(options::OPT_fpatchable_function_entry_EQ)) {
    StringRef S0 = A->getValue(), S = S0;
    unsigned Size, Offset = 0;
    if (!Triple.isAArch64() && !Triple.isLoongArch() && !Triple.isRISCV() &&
        !Triple.isX86())
      D.Diag(diag::err_drv_unsupported_opt_for_target)
          << A->getAsString(Args) << TripleStr;
    else if (S.consumeInteger(10, Size) ||
             (!S.empty() && (!S.consume_front(",") ||
                             S.consumeInteger(10, Offset) || !S.empty())))
      D.Diag(diag::err_drv_invalid_argument_to_option)
          << S0 << A->getOption().getName();
    else if (Size < Offset)
      D.Diag(diag::err_drv_unsupported_fpatchable_function_entry_argument);
    else {
      CmdArgs.push_back(Args.MakeArgString(A->getSpelling() + Twine(Size)));
      CmdArgs.push_back(Args.MakeArgString(
          "-fpatchable-function-entry-offset=" + Twine(Offset)));
    }
  }

  Args.AddLastArg(CmdArgs, options::OPT_fms_hotpatch);

  if (TC.SupportsProfiling()) {
    Args.AddLastArg(CmdArgs, options::OPT_pg);

    llvm::Triple::ArchType Arch = TC.getArch();
    if (Arg *A = Args.getLastArg(options::OPT_mfentry)) {
      if (Arch == llvm::Triple::systemz || TC.getTriple().isX86())
        A->render(Args, CmdArgs);
      else
        D.Diag(diag::err_drv_unsupported_opt_for_target)
            << A->getAsString(Args) << TripleStr;
    }
    if (Arg *A = Args.getLastArg(options::OPT_mnop_mcount)) {
      if (Arch == llvm::Triple::systemz)
        A->render(Args, CmdArgs);
      else
        D.Diag(diag::err_drv_unsupported_opt_for_target)
            << A->getAsString(Args) << TripleStr;
    }
    if (Arg *A = Args.getLastArg(options::OPT_mrecord_mcount)) {
      if (Arch == llvm::Triple::systemz)
        A->render(Args, CmdArgs);
      else
        D.Diag(diag::err_drv_unsupported_opt_for_target)
            << A->getAsString(Args) << TripleStr;
    }
  }

  if (Arg *A = Args.getLastArgNoClaim(options::OPT_pg)) {
    if (TC.getTriple().isOSzOS()) {
      D.Diag(diag::err_drv_unsupported_opt_for_target)
          << A->getAsString(Args) << TripleStr;
    }
  }
  if (Arg *A = Args.getLastArgNoClaim(options::OPT_p)) {
    if (!(TC.getTriple().isOSAIX() || TC.getTriple().isOSOpenBSD())) {
      D.Diag(diag::err_drv_unsupported_opt_for_target)
          << A->getAsString(Args) << TripleStr;
    }
  }
  if (Arg *A = Args.getLastArgNoClaim(options::OPT_p, options::OPT_pg)) {
    if (A->getOption().matches(options::OPT_p)) {
      A->claim();
      if (TC.getTriple().isOSAIX() && !Args.hasArgNoClaim(options::OPT_pg))
        CmdArgs.push_back("-pg");
    }
  }

  // Reject AIX-specific link options on other targets.
  if (!TC.getTriple().isOSAIX()) {
    for (const Arg *A : Args.filtered(options::OPT_b, options::OPT_K,
                                      options::OPT_mxcoff_build_id_EQ)) {
      D.Diag(diag::err_drv_unsupported_opt_for_target)
          << A->getSpelling() << TripleStr;
    }
  }

  if (Args.getLastArg(options::OPT_fapple_kext) ||
      (Args.hasArg(options::OPT_mkernel) && types::isCXX(InputType)))
    CmdArgs.push_back("-fapple-kext");

  Args.AddLastArg(CmdArgs, options::OPT_altivec_src_compat);
  Args.AddLastArg(CmdArgs, options::OPT_flax_vector_conversions_EQ);
  Args.AddLastArg(CmdArgs, options::OPT_fobjc_sender_dependent_dispatch);
  Args.AddLastArg(CmdArgs, options::OPT_fdiagnostics_print_source_range_info);
  Args.AddLastArg(CmdArgs, options::OPT_fdiagnostics_parseable_fixits);
  Args.AddLastArg(CmdArgs, options::OPT_ftime_report);
  Args.AddLastArg(CmdArgs, options::OPT_ftime_report_EQ);
  Args.AddLastArg(CmdArgs, options::OPT_ftrapv);
  Args.AddLastArg(CmdArgs, options::OPT_malign_double);
  Args.AddLastArg(CmdArgs, options::OPT_fno_temp_file);

  if (const char *Name = C.getTimeTraceFile(&JA)) {
    CmdArgs.push_back(Args.MakeArgString("-ftime-trace=" + Twine(Name)));
    Args.AddLastArg(CmdArgs, options::OPT_ftime_trace_granularity_EQ);
  }

  if (Arg *A = Args.getLastArg(options::OPT_ftrapv_handler_EQ)) {
    CmdArgs.push_back("-ftrapv-handler");
    CmdArgs.push_back(A->getValue());
  }

  Args.AddLastArg(CmdArgs, options::OPT_ftrap_function_EQ);

  // -fno-strict-overflow implies -fwrapv if it isn't disabled, but
  // -fstrict-overflow won't turn off an explicitly enabled -fwrapv.
  if (Arg *A = Args.getLastArg(options::OPT_fwrapv, options::OPT_fno_wrapv)) {
    if (A->getOption().matches(options::OPT_fwrapv))
      CmdArgs.push_back("-fwrapv");
  } else if (Arg *A = Args.getLastArg(options::OPT_fstrict_overflow,
                                      options::OPT_fno_strict_overflow)) {
    if (A->getOption().matches(options::OPT_fno_strict_overflow))
      CmdArgs.push_back("-fwrapv");
  }

  if (Arg *A = Args.getLastArg(options::OPT_freroll_loops,
                               options::OPT_fno_reroll_loops))
    if (A->getOption().matches(options::OPT_freroll_loops))
      CmdArgs.push_back("-freroll-loops");

  Args.AddLastArg(CmdArgs, options::OPT_ffinite_loops,
                  options::OPT_fno_finite_loops);

  Args.AddLastArg(CmdArgs, options::OPT_fwritable_strings);
  Args.AddLastArg(CmdArgs, options::OPT_funroll_loops,
                  options::OPT_fno_unroll_loops);

  Args.AddLastArg(CmdArgs, options::OPT_fstrict_flex_arrays_EQ);

  Args.AddLastArg(CmdArgs, options::OPT_pthread);

  Args.addOptInFlag(CmdArgs, options::OPT_mspeculative_load_hardening,
                    options::OPT_mno_speculative_load_hardening);

  RenderSSPOptions(D, TC, Args, CmdArgs, KernelOrKext);
  RenderSCPOptions(TC, Args, CmdArgs);
  RenderTrivialAutoVarInitOptions(D, TC, Args, CmdArgs);

  Args.AddLastArg(CmdArgs, options::OPT_fswift_async_fp_EQ);

  Args.addOptInFlag(CmdArgs, options::OPT_mstackrealign,
                    options::OPT_mno_stackrealign);

  if (Args.hasArg(options::OPT_mstack_alignment)) {
    StringRef alignment = Args.getLastArgValue(options::OPT_mstack_alignment);
    CmdArgs.push_back(Args.MakeArgString("-mstack-alignment=" + alignment));
  }

  if (Args.hasArg(options::OPT_mstack_probe_size)) {
    StringRef Size = Args.getLastArgValue(options::OPT_mstack_probe_size);

    if (!Size.empty())
      CmdArgs.push_back(Args.MakeArgString("-mstack-probe-size=" + Size));
    else
      CmdArgs.push_back("-mstack-probe-size=0");
  }

  Args.addOptOutFlag(CmdArgs, options::OPT_mstack_arg_probe,
                     options::OPT_mno_stack_arg_probe);

  if (Arg *A = Args.getLastArg(options::OPT_mrestrict_it,
                               options::OPT_mno_restrict_it)) {
    if (A->getOption().matches(options::OPT_mrestrict_it)) {
      CmdArgs.push_back("-mllvm");
      CmdArgs.push_back("-arm-restrict-it");
    } else {
      CmdArgs.push_back("-mllvm");
      CmdArgs.push_back("-arm-default-it");
    }
  }

  // Forward -cl options to -cc1
  RenderOpenCLOptions(Args, CmdArgs, InputType);

  // Forward hlsl options to -cc1
  RenderHLSLOptions(Args, CmdArgs, InputType);

  if (IsHIP) {
    if (Args.hasFlag(options::OPT_fhip_new_launch_api,
                     options::OPT_fno_hip_new_launch_api, true))
      CmdArgs.push_back("-fhip-new-launch-api");
    if (Args.hasFlag(options::OPT_fgpu_allow_device_init,
                     options::OPT_fno_gpu_allow_device_init, false))
      CmdArgs.push_back("-fgpu-allow-device-init");
    Args.addOptInFlag(CmdArgs, options::OPT_fhip_kernel_arg_name,
                      options::OPT_fno_hip_kernel_arg_name);
  }

  if (IsCuda || IsHIP) {
    if (IsRDCMode)
      CmdArgs.push_back("-fgpu-rdc");
    if (Args.hasFlag(options::OPT_fgpu_defer_diag,
                     options::OPT_fno_gpu_defer_diag, false))
      CmdArgs.push_back("-fgpu-defer-diag");
    if (Args.hasFlag(options::OPT_fgpu_exclude_wrong_side_overloads,
                     options::OPT_fno_gpu_exclude_wrong_side_overloads,
                     false)) {
      CmdArgs.push_back("-fgpu-exclude-wrong-side-overloads");
      CmdArgs.push_back("-fgpu-defer-diag");
    }
  }

  // Forward -nogpulib to -cc1.
  if (Args.hasArg(options::OPT_nogpulib))
    CmdArgs.push_back("-nogpulib");

  if (Arg *A = Args.getLastArg(options::OPT_fcf_protection_EQ)) {
    CmdArgs.push_back(
        Args.MakeArgString(Twine("-fcf-protection=") + A->getValue()));
  }

  if (Arg *A = Args.getLastArg(options::OPT_mfunction_return_EQ))
    CmdArgs.push_back(
        Args.MakeArgString(Twine("-mfunction-return=") + A->getValue()));

  Args.AddLastArg(CmdArgs, options::OPT_mindirect_branch_cs_prefix);

  // Forward -f options with positive and negative forms; we translate these by
  // hand.  Do not propagate PGO options to the GPU-side compilations as the
  // profile info is for the host-side compilation only.
  if (!(IsCudaDevice || IsHIPDevice)) {
    if (Arg *A = getLastProfileSampleUseArg(Args)) {
      auto *PGOArg = Args.getLastArg(
          options::OPT_fprofile_generate, options::OPT_fprofile_generate_EQ,
          options::OPT_fcs_profile_generate,
          options::OPT_fcs_profile_generate_EQ, options::OPT_fprofile_use,
          options::OPT_fprofile_use_EQ);
      if (PGOArg)
        D.Diag(diag::err_drv_argument_not_allowed_with)
            << "SampleUse with PGO options";

      StringRef fname = A->getValue();
      if (!llvm::sys::fs::exists(fname))
        D.Diag(diag::err_drv_no_such_file) << fname;
      else
        A->render(Args, CmdArgs);
    }
    Args.AddLastArg(CmdArgs, options::OPT_fprofile_remapping_file_EQ);

    if (Args.hasFlag(options::OPT_fpseudo_probe_for_profiling,
                     options::OPT_fno_pseudo_probe_for_profiling, false)) {
      CmdArgs.push_back("-fpseudo-probe-for-profiling");
      // Enforce -funique-internal-linkage-names if it's not explicitly turned
      // off.
      if (Args.hasFlag(options::OPT_funique_internal_linkage_names,
                       options::OPT_fno_unique_internal_linkage_names, true))
        CmdArgs.push_back("-funique-internal-linkage-names");
    }
  }
  RenderBuiltinOptions(TC, RawTriple, Args, CmdArgs);

  Args.addOptOutFlag(CmdArgs, options::OPT_fassume_sane_operator_new,
                     options::OPT_fno_assume_sane_operator_new);

  // -fblocks=0 is default.
  if (Args.hasFlag(options::OPT_fblocks, options::OPT_fno_blocks,
                   TC.IsBlocksDefault()) ||
      (Args.hasArg(options::OPT_fgnu_runtime) &&
       Args.hasArg(options::OPT_fobjc_nonfragile_abi) &&
       !Args.hasArg(options::OPT_fno_blocks))) {
    CmdArgs.push_back("-fblocks");

    if (!Args.hasArg(options::OPT_fgnu_runtime) && !TC.hasBlocksRuntime())
      CmdArgs.push_back("-fblocks-runtime-optional");
  }

  // -fencode-extended-block-signature=1 is default.
  if (TC.IsEncodeExtendedBlockSignatureDefault())
    CmdArgs.push_back("-fencode-extended-block-signature");

  if (Args.hasFlag(options::OPT_fcoro_aligned_allocation,
                   options::OPT_fno_coro_aligned_allocation, false) &&
      types::isCXX(InputType))
    CmdArgs.push_back("-fcoro-aligned-allocation");

  Args.AddLastArg(CmdArgs, options::OPT_fdouble_square_bracket_attributes,
                  options::OPT_fno_double_square_bracket_attributes);

  Args.addOptOutFlag(CmdArgs, options::OPT_faccess_control,
                     options::OPT_fno_access_control);
  Args.addOptOutFlag(CmdArgs, options::OPT_felide_constructors,
                     options::OPT_fno_elide_constructors);

  ToolChain::RTTIMode RTTIMode = TC.getRTTIMode();

  if (KernelOrKext || (types::isCXX(InputType) &&
                       (RTTIMode == ToolChain::RM_Disabled)))
    CmdArgs.push_back("-fno-rtti");

  // -fshort-enums=0 is default for all architectures except Hexagon and z/OS.
  if (Args.hasFlag(options::OPT_fshort_enums, options::OPT_fno_short_enums,
                   TC.getArch() == llvm::Triple::hexagon || Triple.isOSzOS()))
    CmdArgs.push_back("-fshort-enums");

  RenderCharacterOptions(Args, AuxTriple ? *AuxTriple : RawTriple, CmdArgs);

  // -fuse-cxa-atexit is default.
  if (!Args.hasFlag(
          options::OPT_fuse_cxa_atexit, options::OPT_fno_use_cxa_atexit,
          !RawTriple.isOSAIX() && !RawTriple.isOSWindows() &&
              ((RawTriple.getVendor() != llvm::Triple::MipsTechnologies) ||
               RawTriple.hasEnvironment())) ||
      KernelOrKext)
    CmdArgs.push_back("-fno-use-cxa-atexit");

  if (Args.hasFlag(options::OPT_fregister_global_dtors_with_atexit,
                   options::OPT_fno_register_global_dtors_with_atexit,
                   RawTriple.isOSDarwin() && !KernelOrKext))
    CmdArgs.push_back("-fregister-global-dtors-with-atexit");

  Args.addOptInFlag(CmdArgs, options::OPT_fuse_line_directives,
                    options::OPT_fno_use_line_directives);

  // -fno-minimize-whitespace is default.
  if (Args.hasFlag(options::OPT_fminimize_whitespace,
                   options::OPT_fno_minimize_whitespace, false)) {
    types::ID InputType = Inputs[0].getType();
    if (!isDerivedFromC(InputType))
      D.Diag(diag::err_drv_minws_unsupported_input_type)
          << types::getTypeName(InputType);
    CmdArgs.push_back("-fminimize-whitespace");
  }

  // -fms-extensions=0 is default.
  if (Args.hasFlag(options::OPT_fms_extensions, options::OPT_fno_ms_extensions,
                   IsWindowsMSVC))
    CmdArgs.push_back("-fms-extensions");

  // -fms-compatibility=0 is default.
  bool IsMSVCCompat = Args.hasFlag(
      options::OPT_fms_compatibility, options::OPT_fno_ms_compatibility,
      (IsWindowsMSVC && Args.hasFlag(options::OPT_fms_extensions,
                                     options::OPT_fno_ms_extensions, true)));
  if (IsMSVCCompat)
    CmdArgs.push_back("-fms-compatibility");

  if (Triple.isWindowsMSVCEnvironment() && !D.IsCLMode() &&
      Args.hasArg(options::OPT_fms_runtime_lib_EQ))
    ProcessVSRuntimeLibrary(Args, CmdArgs);

  // Handle -fgcc-version, if present.
  VersionTuple GNUCVer;
  if (Arg *A = Args.getLastArg(options::OPT_fgnuc_version_EQ)) {
    // Check that the version has 1 to 3 components and the minor and patch
    // versions fit in two decimal digits.
    StringRef Val = A->getValue();
    Val = Val.empty() ? "0" : Val; // Treat "" as 0 or disable.
    bool Invalid = GNUCVer.tryParse(Val);
    unsigned Minor = GNUCVer.getMinor().value_or(0);
    unsigned Patch = GNUCVer.getSubminor().value_or(0);
    if (Invalid || GNUCVer.getBuild() || Minor >= 100 || Patch >= 100) {
      D.Diag(diag::err_drv_invalid_value)
          << A->getAsString(Args) << A->getValue();
    }
  } else if (!IsMSVCCompat) {
    // Imitate GCC 4.2.1 by default if -fms-compatibility is not in effect.
    GNUCVer = VersionTuple(4, 2, 1);
  }
  if (C.getDefaultToolChain().getArch() != llvm::Triple::amdgcn &&
      !GNUCVer.empty()) {
    CmdArgs.push_back(
        Args.MakeArgString("-fgnuc-version=" + GNUCVer.getAsString()));
  }

  VersionTuple MSVT = TC.computeMSVCVersion(&D, Args);
  if (!MSVT.empty())
    CmdArgs.push_back(
        Args.MakeArgString("-fms-compatibility-version=" + MSVT.getAsString()));

  bool IsMSVC2015Compatible = MSVT.getMajor() >= 19;
  if (ImplyVCPPCVer) {
    StringRef LanguageStandard;
    if (const Arg *StdArg = Args.getLastArg(options::OPT__SLASH_std)) {
      Std = StdArg;
      LanguageStandard = llvm::StringSwitch<StringRef>(StdArg->getValue())
                             .Case("c11", "-std=c11")
                             .Case("c17", "-std=c17")
                             .Default("");
      if (LanguageStandard.empty())
        D.Diag(clang::diag::warn_drv_unused_argument)
            << StdArg->getAsString(Args);
    }
    CmdArgs.push_back(LanguageStandard.data());
  }
  if (ImplyVCPPCXXVer) {
    StringRef LanguageStandard;
    if (const Arg *StdArg = Args.getLastArg(options::OPT__SLASH_std)) {
      Std = StdArg;
      LanguageStandard = llvm::StringSwitch<StringRef>(StdArg->getValue())
                             .Case("c++14", "-std=c++14")
                             .Case("c++17", "-std=c++17")
                             .Case("c++20", "-std=c++20")
                             .Case("c++latest", "-std=c++2b")
                             .Default("");
      if (LanguageStandard.empty())
        D.Diag(clang::diag::warn_drv_unused_argument)
            << StdArg->getAsString(Args);
    }

    if (LanguageStandard.empty()) {
      if (IsMSVC2015Compatible)
        LanguageStandard = "-std=c++14";
      else
        LanguageStandard = "-std=c++11";
    }

    CmdArgs.push_back(LanguageStandard.data());
  }

  Args.addOptInFlag(CmdArgs, options::OPT_fborland_extensions,
                    options::OPT_fno_borland_extensions);

  // -fno-declspec is default, except for PS4/PS5.
  if (Args.hasFlag(options::OPT_fdeclspec, options::OPT_fno_declspec,
                   RawTriple.isPS()))
    CmdArgs.push_back("-fdeclspec");
  else if (Args.hasArg(options::OPT_fno_declspec))
    CmdArgs.push_back("-fno-declspec"); // Explicitly disabling __declspec.

  // -fthreadsafe-static is default, except for MSVC compatibility versions less
  // than 19.
  if (!Args.hasFlag(options::OPT_fthreadsafe_statics,
                    options::OPT_fno_threadsafe_statics,
                    !types::isOpenCL(InputType) &&
                        (!IsWindowsMSVC || IsMSVC2015Compatible)))
    CmdArgs.push_back("-fno-threadsafe-statics");

  // -fno-delayed-template-parsing is default, except when targeting MSVC.
  // Many old Windows SDK versions require this to parse.
  // FIXME: MSVC introduced /Zc:twoPhase- to disable this behavior in their
  // compiler. We should be able to disable this by default at some point.
  if (Args.hasFlag(options::OPT_fdelayed_template_parsing,
                   options::OPT_fno_delayed_template_parsing, IsWindowsMSVC))
    CmdArgs.push_back("-fdelayed-template-parsing");

  // -fgnu-keywords default varies depending on language; only pass if
  // specified.
  Args.AddLastArg(CmdArgs, options::OPT_fgnu_keywords,
                  options::OPT_fno_gnu_keywords);

  Args.addOptInFlag(CmdArgs, options::OPT_fgnu89_inline,
                    options::OPT_fno_gnu89_inline);

  const Arg *InlineArg = Args.getLastArg(options::OPT_finline_functions,
                                         options::OPT_finline_hint_functions,
                                         options::OPT_fno_inline_functions);
  if (Arg *A = Args.getLastArg(options::OPT_finline, options::OPT_fno_inline)) {
    if (A->getOption().matches(options::OPT_fno_inline))
      A->render(Args, CmdArgs);
  } else if (InlineArg) {
    InlineArg->render(Args, CmdArgs);
  }

  Args.AddLastArg(CmdArgs, options::OPT_finline_max_stacksize_EQ);

  bool HaveModules =
      RenderModulesOptions(C, D, Args, Input, Output, Std, CmdArgs);

  if (Args.hasFlag(options::OPT_fpch_validate_input_files_content,
                   options::OPT_fno_pch_validate_input_files_content, false))
    CmdArgs.push_back("-fvalidate-ast-input-files-content");
  if (Args.hasFlag(options::OPT_fpch_instantiate_templates,
                   options::OPT_fno_pch_instantiate_templates, false))
    CmdArgs.push_back("-fpch-instantiate-templates");
  if (Args.hasFlag(options::OPT_fpch_codegen, options::OPT_fno_pch_codegen,
                   false))
    CmdArgs.push_back("-fmodules-codegen");
  if (Args.hasFlag(options::OPT_fpch_debuginfo, options::OPT_fno_pch_debuginfo,
                   false))
    CmdArgs.push_back("-fmodules-debuginfo");

  ObjCRuntime Runtime = AddObjCRuntimeArgs(Args, Inputs, CmdArgs, rewriteKind);
  RenderObjCOptions(TC, D, RawTriple, Args, Runtime, rewriteKind != RK_None,
                    Input, CmdArgs);

  if (types::isObjC(Input.getType()) &&
      Args.hasFlag(options::OPT_fobjc_encode_cxx_class_template_spec,
                   options::OPT_fno_objc_encode_cxx_class_template_spec,
                   !Runtime.isNeXTFamily()))
    CmdArgs.push_back("-fobjc-encode-cxx-class-template-spec");

  if (Args.hasFlag(options::OPT_fapplication_extension,
                   options::OPT_fno_application_extension, false))
    CmdArgs.push_back("-fapplication-extension");

  // Handle GCC-style exception args.
  bool EH = false;
  if (!C.getDriver().IsCLMode())
    EH = addExceptionArgs(Args, InputType, TC, KernelOrKext, Runtime, CmdArgs);

  // Handle exception personalities
  Arg *A = Args.getLastArg(
      options::OPT_fsjlj_exceptions, options::OPT_fseh_exceptions,
      options::OPT_fdwarf_exceptions, options::OPT_fwasm_exceptions);
  if (A) {
    const Option &Opt = A->getOption();
    if (Opt.matches(options::OPT_fsjlj_exceptions))
      CmdArgs.push_back("-exception-model=sjlj");
    if (Opt.matches(options::OPT_fseh_exceptions))
      CmdArgs.push_back("-exception-model=seh");
    if (Opt.matches(options::OPT_fdwarf_exceptions))
      CmdArgs.push_back("-exception-model=dwarf");
    if (Opt.matches(options::OPT_fwasm_exceptions))
      CmdArgs.push_back("-exception-model=wasm");
  } else {
    switch (TC.GetExceptionModel(Args)) {
    default:
      break;
    case llvm::ExceptionHandling::DwarfCFI:
      CmdArgs.push_back("-exception-model=dwarf");
      break;
    case llvm::ExceptionHandling::SjLj:
      CmdArgs.push_back("-exception-model=sjlj");
      break;
    case llvm::ExceptionHandling::WinEH:
      CmdArgs.push_back("-exception-model=seh");
      break;
    }
  }

  // C++ "sane" operator new.
  Args.addOptOutFlag(CmdArgs, options::OPT_fassume_sane_operator_new,
                     options::OPT_fno_assume_sane_operator_new);

  // -fassume-unique-vtables is on by default.
  Args.addOptOutFlag(CmdArgs, options::OPT_fassume_unique_vtables,
                     options::OPT_fno_assume_unique_vtables);

  // -frelaxed-template-template-args is off by default, as it is a severe
  // breaking change until a corresponding change to template partial ordering
  // is provided.
  Args.addOptInFlag(CmdArgs, options::OPT_frelaxed_template_template_args,
                    options::OPT_fno_relaxed_template_template_args);

  // -fsized-deallocation is off by default, as it is an ABI-breaking change for
  // most platforms.
  Args.addOptInFlag(CmdArgs, options::OPT_fsized_deallocation,
                    options::OPT_fno_sized_deallocation);

  // -faligned-allocation is on by default in C++17 onwards and otherwise off
  // by default.
  if (Arg *A = Args.getLastArg(options::OPT_faligned_allocation,
                               options::OPT_fno_aligned_allocation,
                               options::OPT_faligned_new_EQ)) {
    if (A->getOption().matches(options::OPT_fno_aligned_allocation))
      CmdArgs.push_back("-fno-aligned-allocation");
    else
      CmdArgs.push_back("-faligned-allocation");
  }

  // The default new alignment can be specified using a dedicated option or via
  // a GCC-compatible option that also turns on aligned allocation.
  if (Arg *A = Args.getLastArg(options::OPT_fnew_alignment_EQ,
                               options::OPT_faligned_new_EQ))
    CmdArgs.push_back(
        Args.MakeArgString(Twine("-fnew-alignment=") + A->getValue()));

  // -fconstant-cfstrings is default, and may be subject to argument translation
  // on Darwin.
  if (!Args.hasFlag(options::OPT_fconstant_cfstrings,
                    options::OPT_fno_constant_cfstrings, true) ||
      !Args.hasFlag(options::OPT_mconstant_cfstrings,
                    options::OPT_mno_constant_cfstrings, true))
    CmdArgs.push_back("-fno-constant-cfstrings");

  Args.addOptInFlag(CmdArgs, options::OPT_fpascal_strings,
                    options::OPT_fno_pascal_strings);

  // Honor -fpack-struct= and -fpack-struct, if given. Note that
  // -fno-pack-struct doesn't apply to -fpack-struct=.
  if (Arg *A = Args.getLastArg(options::OPT_fpack_struct_EQ)) {
    std::string PackStructStr = "-fpack-struct=";
    PackStructStr += A->getValue();
    CmdArgs.push_back(Args.MakeArgString(PackStructStr));
  } else if (Args.hasFlag(options::OPT_fpack_struct,
                          options::OPT_fno_pack_struct, false)) {
    CmdArgs.push_back("-fpack-struct=1");
  }

  // Handle -fmax-type-align=N and -fno-type-align
  bool SkipMaxTypeAlign = Args.hasArg(options::OPT_fno_max_type_align);
  if (Arg *A = Args.getLastArg(options::OPT_fmax_type_align_EQ)) {
    if (!SkipMaxTypeAlign) {
      std::string MaxTypeAlignStr = "-fmax-type-align=";
      MaxTypeAlignStr += A->getValue();
      CmdArgs.push_back(Args.MakeArgString(MaxTypeAlignStr));
    }
  } else if (RawTriple.isOSDarwin()) {
    if (!SkipMaxTypeAlign) {
      std::string MaxTypeAlignStr = "-fmax-type-align=16";
      CmdArgs.push_back(Args.MakeArgString(MaxTypeAlignStr));
    }
  }

  if (!Args.hasFlag(options::OPT_Qy, options::OPT_Qn, true))
    CmdArgs.push_back("-Qn");

  // -fno-common is the default, set -fcommon only when that flag is set.
  Args.addOptInFlag(CmdArgs, options::OPT_fcommon, options::OPT_fno_common);

  // -fsigned-bitfields is default, and clang doesn't yet support
  // -funsigned-bitfields.
  if (!Args.hasFlag(options::OPT_fsigned_bitfields,
                    options::OPT_funsigned_bitfields, true))
    D.Diag(diag::warn_drv_clang_unsupported)
        << Args.getLastArg(options::OPT_funsigned_bitfields)->getAsString(Args);

  // -fsigned-bitfields is default, and clang doesn't support -fno-for-scope.
  if (!Args.hasFlag(options::OPT_ffor_scope, options::OPT_fno_for_scope, true))
    D.Diag(diag::err_drv_clang_unsupported)
        << Args.getLastArg(options::OPT_fno_for_scope)->getAsString(Args);

  // -finput_charset=UTF-8 is default. Reject others
  if (Arg *inputCharset = Args.getLastArg(options::OPT_finput_charset_EQ)) {
    StringRef value = inputCharset->getValue();
    if (!value.equals_insensitive("utf-8"))
      D.Diag(diag::err_drv_invalid_value) << inputCharset->getAsString(Args)
                                          << value;
  }

  // -fexec_charset=UTF-8 is default. Reject others
  if (Arg *execCharset = Args.getLastArg(options::OPT_fexec_charset_EQ)) {
    StringRef value = execCharset->getValue();
    if (!value.equals_insensitive("utf-8"))
      D.Diag(diag::err_drv_invalid_value) << execCharset->getAsString(Args)
                                          << value;
  }

  RenderDiagnosticsOptions(D, Args, CmdArgs);

  Args.addOptInFlag(CmdArgs, options::OPT_fasm_blocks,
                    options::OPT_fno_asm_blocks);

  Args.addOptOutFlag(CmdArgs, options::OPT_fgnu_inline_asm,
                     options::OPT_fno_gnu_inline_asm);

  // Enable vectorization per default according to the optimization level
  // selected. For optimization levels that want vectorization we use the alias
  // option to simplify the hasFlag logic.
  bool EnableVec = shouldEnableVectorizerAtOLevel(Args, false);
  OptSpecifier VectorizeAliasOption =
      EnableVec ? options::OPT_O_Group : options::OPT_fvectorize;
  if (Args.hasFlag(options::OPT_fvectorize, VectorizeAliasOption,
                   options::OPT_fno_vectorize, EnableVec))
    CmdArgs.push_back("-vectorize-loops");

  // -fslp-vectorize is enabled based on the optimization level selected.
  bool EnableSLPVec = shouldEnableVectorizerAtOLevel(Args, true);
  OptSpecifier SLPVectAliasOption =
      EnableSLPVec ? options::OPT_O_Group : options::OPT_fslp_vectorize;
  if (Args.hasFlag(options::OPT_fslp_vectorize, SLPVectAliasOption,
                   options::OPT_fno_slp_vectorize, EnableSLPVec))
    CmdArgs.push_back("-vectorize-slp");

  bool ProprietaryToolChainNeeded =
    checkForAMDProprietaryOptOptions(TC, D, Args, CmdArgs, false /*isLLD*/);
  ParseMPreferVectorWidth(D, Args, CmdArgs);

  Args.AddLastArg(CmdArgs, options::OPT_fshow_overloads_EQ);
  Args.AddLastArg(CmdArgs,
                  options::OPT_fsanitize_undefined_strip_path_components_EQ);

  // -fdollars-in-identifiers default varies depending on platform and
  // language; only pass if specified.
  if (Arg *A = Args.getLastArg(options::OPT_fdollars_in_identifiers,
                               options::OPT_fno_dollars_in_identifiers)) {
    if (A->getOption().matches(options::OPT_fdollars_in_identifiers))
      CmdArgs.push_back("-fdollars-in-identifiers");
    else
      CmdArgs.push_back("-fno-dollars-in-identifiers");
  }

  Args.addOptInFlag(CmdArgs, options::OPT_fapple_pragma_pack,
                    options::OPT_fno_apple_pragma_pack);

  // Remarks can be enabled with any of the `-f.*optimization-record.*` flags.
  if (willEmitRemarks(Args) && checkRemarksOptions(D, Args, Triple))
    renderRemarksOptions(Args, CmdArgs, Triple, Input, Output, JA);

  bool RewriteImports = Args.hasFlag(options::OPT_frewrite_imports,
                                     options::OPT_fno_rewrite_imports, false);
  if (RewriteImports)
    CmdArgs.push_back("-frewrite-imports");

  Args.addOptInFlag(CmdArgs, options::OPT_fdirectives_only,
                    options::OPT_fno_directives_only);

  // Enable rewrite includes if the user's asked for it or if we're generating
  // diagnostics.
  // TODO: Once -module-dependency-dir works with -frewrite-includes it'd be
  // nice to enable this when doing a crashdump for modules as well.
  if (Args.hasFlag(options::OPT_frewrite_includes,
                   options::OPT_fno_rewrite_includes, false) ||
      (C.isForDiagnostics() && !HaveModules))
    CmdArgs.push_back("-frewrite-includes");

  // Only allow -traditional or -traditional-cpp outside in preprocessing modes.
  if (Arg *A = Args.getLastArg(options::OPT_traditional,
                               options::OPT_traditional_cpp)) {
    if (isa<PreprocessJobAction>(JA))
      CmdArgs.push_back("-traditional-cpp");
    else
      D.Diag(diag::err_drv_clang_unsupported) << A->getAsString(Args);
  }

  Args.AddLastArg(CmdArgs, options::OPT_dM);
  Args.AddLastArg(CmdArgs, options::OPT_dD);
  Args.AddLastArg(CmdArgs, options::OPT_dI);

  Args.AddLastArg(CmdArgs, options::OPT_fmax_tokens_EQ);

  // Handle serialized diagnostics.
  if (Arg *A = Args.getLastArg(options::OPT__serialize_diags)) {
    CmdArgs.push_back("-serialize-diagnostic-file");
    CmdArgs.push_back(Args.MakeArgString(A->getValue()));
  }

  if (Args.hasArg(options::OPT_fretain_comments_from_system_headers))
    CmdArgs.push_back("-fretain-comments-from-system-headers");

  // Forward -fcomment-block-commands to -cc1.
  Args.AddAllArgs(CmdArgs, options::OPT_fcomment_block_commands);
  // Forward -fparse-all-comments to -cc1.
  Args.AddAllArgs(CmdArgs, options::OPT_fparse_all_comments);

  // Turn -fplugin=name.so into -load name.so
  for (const Arg *A : Args.filtered(options::OPT_fplugin_EQ)) {
    CmdArgs.push_back("-load");
    CmdArgs.push_back(A->getValue());
    A->claim();
  }

  // Turn -fplugin-arg-pluginname-key=value into
  // -plugin-arg-pluginname key=value
  // GCC has an actual plugin_argument struct with key/value pairs that it
  // passes to its plugins, but we don't, so just pass it on as-is.
  //
  // The syntax for -fplugin-arg- is ambiguous if both plugin name and
  // argument key are allowed to contain dashes. GCC therefore only
  // allows dashes in the key. We do the same.
  for (const Arg *A : Args.filtered(options::OPT_fplugin_arg)) {
    auto ArgValue = StringRef(A->getValue());
    auto FirstDashIndex = ArgValue.find('-');
    StringRef PluginName = ArgValue.substr(0, FirstDashIndex);
    StringRef Arg = ArgValue.substr(FirstDashIndex + 1);

    A->claim();
    if (FirstDashIndex == StringRef::npos || Arg.empty()) {
      if (PluginName.empty()) {
        D.Diag(diag::warn_drv_missing_plugin_name) << A->getAsString(Args);
      } else {
        D.Diag(diag::warn_drv_missing_plugin_arg)
            << PluginName << A->getAsString(Args);
      }
      continue;
    }

    CmdArgs.push_back(Args.MakeArgString(Twine("-plugin-arg-") + PluginName));
    CmdArgs.push_back(Args.MakeArgString(Arg));
  }

  // Forward -fpass-plugin=name.so to -cc1.
  for (const Arg *A : Args.filtered(options::OPT_fpass_plugin_EQ)) {
    CmdArgs.push_back(
        Args.MakeArgString(Twine("-fpass-plugin=") + A->getValue()));
    A->claim();
  }

  // Forward --vfsoverlay to -cc1.
  for (const Arg *A : Args.filtered(options::OPT_vfsoverlay)) {
    CmdArgs.push_back("--vfsoverlay");
    CmdArgs.push_back(A->getValue());
    A->claim();
  }

  Args.addOptInFlag(CmdArgs, options::OPT_fsafe_buffer_usage_suggestions,
                    options::OPT_fno_safe_buffer_usage_suggestions);

  // Setup statistics file output.
  SmallString<128> StatsFile = getStatsFileName(Args, Output, Input, D);
  if (!StatsFile.empty()) {
    CmdArgs.push_back(Args.MakeArgString(Twine("-stats-file=") + StatsFile));
    if (D.CCPrintInternalStats)
      CmdArgs.push_back("-stats-file-append");
  }

  // Forward -Xclang arguments to -cc1, and -mllvm arguments to the LLVM option
  // parser.
  for (auto Arg : Args.filtered(options::OPT_Xclang)) {
    Arg->claim();
    // -finclude-default-header flag is for preprocessor,
    // do not pass it to other cc1 commands when save-temps is enabled
    if (C.getDriver().isSaveTempsEnabled() &&
        !isa<PreprocessJobAction>(JA)) {
      if (StringRef(Arg->getValue()) == "-finclude-default-header")
        continue;
    }
    CmdArgs.push_back(Arg->getValue());
  }
  for (const Arg *A : Args.filtered(options::OPT_mllvm)) {
    A->claim();

    // We translate this by hand to the -cc1 argument, since nightly test uses
    // it and developers have been trained to spell it with -mllvm. Both
    // spellings are now deprecated and should be removed.
    if (StringRef(A->getValue(0)) == "-disable-llvm-optzns") {
      CmdArgs.push_back("-disable-llvm-optzns");
    } else {
      A->render(Args, CmdArgs);
    }
  }

  // With -save-temps, we want to save the unoptimized bitcode output from the
  // CompileJobAction, use -disable-llvm-passes to get pristine IR generated
  // by the frontend.
  // When -fembed-bitcode is enabled, optimized bitcode is emitted because it
  // has slightly different breakdown between stages.
  // FIXME: -fembed-bitcode -save-temps will save optimized bitcode instead of
  // pristine IR generated by the frontend. Ideally, a new compile action should
  // be added so both IR can be captured.
  if ((C.getDriver().isSaveTempsEnabled() ||
       JA.isHostOffloading(Action::OFK_OpenMP)) &&
      !(C.getDriver().embedBitcodeInObject() && !C.getDriver().isUsingLTO()) &&
      isa<CompileJobAction>(JA)) {
    // We do not want to disable llvm opt passes if we are offloading
    // amdgpu openmp code, and -save-temps is specified.
    // We want the same opt passes run regardless of setting -save-temps.
    if (!(Triple.isAMDGCN() && C.getDriver().isSaveTempsEnabled() &&
          JA.getOffloadingDeviceKind() == Action::OFK_OpenMP))
      CmdArgs.push_back("-disable-llvm-passes");
  }

  Args.AddAllArgs(CmdArgs, options::OPT_undef);

  std::string AltPath = D.getInstalledDir();
  AltPath += "/../alt/bin/clang-" + std::to_string(LLVM_VERSION_MAJOR);

  const char *Exec = ProprietaryToolChainNeeded
         ? C.getArgs().MakeArgString(AltPath.c_str())
	 : D.getClangProgramPath();
  // Optionally embed the -cc1 level arguments into the debug info or a
  // section, for build analysis.
  // Also record command line arguments into the debug info if
  // -grecord-gcc-switches options is set on.
  // By default, -gno-record-gcc-switches is set on and no recording.
  auto GRecordSwitches =
      Args.hasFlag(options::OPT_grecord_command_line,
                   options::OPT_gno_record_command_line, false);
  auto FRecordSwitches =
      Args.hasFlag(options::OPT_frecord_command_line,
                   options::OPT_fno_record_command_line, false);
  if (FRecordSwitches && !Triple.isOSBinFormatELF() &&
      !Triple.isOSBinFormatXCOFF() && !Triple.isOSBinFormatMachO())
    D.Diag(diag::err_drv_unsupported_opt_for_target)
        << Args.getLastArg(options::OPT_frecord_command_line)->getAsString(Args)
        << TripleStr;
  if (TC.UseDwarfDebugFlags() || GRecordSwitches || FRecordSwitches) {
    ArgStringList OriginalArgs;
    for (const auto &Arg : Args)
      Arg->render(Args, OriginalArgs);

    SmallString<256> Flags;
    EscapeSpacesAndBackslashes(Exec, Flags);
    for (const char *OriginalArg : OriginalArgs) {
      SmallString<128> EscapedArg;
      EscapeSpacesAndBackslashes(OriginalArg, EscapedArg);
      Flags += " ";
      Flags += EscapedArg;
    }
    auto FlagsArgString = Args.MakeArgString(Flags);
    if (TC.UseDwarfDebugFlags() || GRecordSwitches) {
      CmdArgs.push_back("-dwarf-debug-flags");
      CmdArgs.push_back(FlagsArgString);
    }
    if (FRecordSwitches) {
      CmdArgs.push_back("-record-command-line");
      CmdArgs.push_back(FlagsArgString);
    }
  }

  // Host-side offloading compilation receives all device-side outputs. Include
  // them in the host compilation depending on the target. If the host inputs
  // are not empty we use the new-driver scheme, otherwise use the old scheme.
  if ((IsCuda || IsHIP) && CudaDeviceInput) {
    CmdArgs.push_back("-fcuda-include-gpubinary");
    CmdArgs.push_back(CudaDeviceInput->getFilename());
  } else if (!HostOffloadingInputs.empty()) {
    if ((IsCuda || IsHIP) && !IsRDCMode) {
      assert(HostOffloadingInputs.size() == 1 && "Only one input expected");
      CmdArgs.push_back("-fcuda-include-gpubinary");
      CmdArgs.push_back(HostOffloadingInputs.front().getFilename());
    } else {
      for (const InputInfo Input : HostOffloadingInputs)
        CmdArgs.push_back(Args.MakeArgString("-fembed-offload-object=" +
                                             TC.getInputFilename(Input)));
    }
  }

  if (IsCuda) {
    if (Args.hasFlag(options::OPT_fcuda_short_ptr,
                     options::OPT_fno_cuda_short_ptr, false))
      CmdArgs.push_back("-fcuda-short-ptr");
  }

  if (IsCuda || IsHIP) {
    // Determine the original source input.
    const Action *SourceAction = &JA;
    while (SourceAction->getKind() != Action::InputClass) {
      assert(!SourceAction->getInputs().empty() && "unexpected root action!");
      SourceAction = SourceAction->getInputs()[0];
    }
    auto CUID = cast<InputAction>(SourceAction)->getId();
    if (!CUID.empty())
      CmdArgs.push_back(Args.MakeArgString(Twine("-cuid=") + Twine(CUID)));

    // -ffast-math turns on -fgpu-approx-transcendentals implicitly, but will
    // be overriden by -fno-gpu-approx-transcendentals.
    bool UseApproxTranscendentals = Args.hasFlag(
        options::OPT_ffast_math, options::OPT_fno_fast_math, false);
    if (Args.hasFlag(options::OPT_fgpu_approx_transcendentals,
                     options::OPT_fno_gpu_approx_transcendentals,
                     UseApproxTranscendentals))
      CmdArgs.push_back("-fgpu-approx-transcendentals");
  } else {
    Args.claimAllArgs(options::OPT_fgpu_approx_transcendentals,
                      options::OPT_fno_gpu_approx_transcendentals);
  }

  if (IsHIP) {
    CmdArgs.push_back("-fcuda-allow-variadic-functions");
    Args.AddLastArg(CmdArgs, options::OPT_fgpu_default_stream_EQ);
  }

  Args.AddLastArg(CmdArgs, options::OPT_foffload_uniform_block,
                  options::OPT_fno_offload_uniform_block);

  if (IsCudaDevice || IsHIPDevice) {
    StringRef InlineThresh =
        Args.getLastArgValue(options::OPT_fgpu_inline_threshold_EQ);
    if (!InlineThresh.empty()) {
      std::string ArgStr =
          std::string("-inline-threshold=") + InlineThresh.str();
      CmdArgs.append({"-mllvm", Args.MakeArgStringRef(ArgStr)});
    }
  }

  if (IsHIPDevice)
    Args.addOptOutFlag(CmdArgs,
                       options::OPT_fhip_fp32_correctly_rounded_divide_sqrt,
                       options::OPT_fno_hip_fp32_correctly_rounded_divide_sqrt);

  // OpenMP offloading device jobs take the argument -fopenmp-host-ir-file-path
  // to specify the result of the compile phase on the host, so the meaningful
  // device declarations can be identified. Also, -fopenmp-is-target-device is
  // passed along to tell the frontend that it is generating code for a device,
  // so that only the relevant declarations are emitted.
  if (IsOpenMPDevice) {
    CmdArgs.push_back("-fopenmp-is-target-device");
    if (OpenMPDeviceInput) {
      CmdArgs.push_back("-fopenmp-host-ir-file-path");
      CmdArgs.push_back(Args.MakeArgString(OpenMPDeviceInput->getFilename()));
    }
  }

  if (Triple.isAMDGPU()) {
    handleAMDGPUCodeObjectVersionOptions(D, Args, CmdArgs);

    Args.addOptInFlag(CmdArgs, options::OPT_munsafe_fp_atomics,
                      options::OPT_mno_unsafe_fp_atomics);
    Args.addOptOutFlag(CmdArgs, options::OPT_mamdgpu_ieee,
                       options::OPT_mno_amdgpu_ieee);
  }

  // For all the host OpenMP offloading compile jobs we need to pass the targets
  // information using `-fopenmp-targets=` option.
  if (JA.isHostOffloading(Action::OFK_OpenMP)) {
    SmallString<128> TargetInfo("-fopenmp-targets=");

    Arg *Tgts = Args.getLastArg(options::OPT_fopenmp_targets_EQ);

    // Get list of device Toolchains
    auto OpenMPTCRange = C.getOffloadToolChains<Action::OFK_OpenMP>();

    if (Tgts && Tgts->getNumValues()) {
      for (unsigned i = 0; i < Tgts->getNumValues(); ++i) {
        if (i)
          TargetInfo += ',';
        // We need to get the string from the triple because it may be not
        // exactly the same as the one we get directly from the arguments.
        llvm::Triple T(Tgts->getValue(i));
        TargetInfo += T.getTriple();
      }
    } else if (OpenMPTCRange.first != OpenMPTCRange.second) {
      for (auto TI = OpenMPTCRange.first, TE = OpenMPTCRange.second; TI != TE;
           ++TI) {
        auto *deviceTC = TI->second;
        TargetInfo += deviceTC->getTriple().str();
      }
    } else {
      assert("OpenMP offloading requires target devices, use either \
              `-fopenmp-targets=` format, or `--offload-arch=` flag");
    }
    CmdArgs.push_back(Args.MakeArgString(TargetInfo.str()));
  }

  bool VirtualFunctionElimination =
      Args.hasFlag(options::OPT_fvirtual_function_elimination,
                   options::OPT_fno_virtual_function_elimination, false);
  if (VirtualFunctionElimination) {
    // VFE requires full LTO (currently, this might be relaxed to allow ThinLTO
    // in the future).
    if (LTOMode != LTOK_Full)
      D.Diag(diag::err_drv_argument_only_allowed_with)
          << "-fvirtual-function-elimination"
          << "-flto=full";

    CmdArgs.push_back("-fvirtual-function-elimination");
  }

  // VFE requires whole-program-vtables, and enables it by default.
  bool WholeProgramVTables = Args.hasFlag(
      options::OPT_fwhole_program_vtables,
      options::OPT_fno_whole_program_vtables, VirtualFunctionElimination);
  if (VirtualFunctionElimination && !WholeProgramVTables) {
    D.Diag(diag::err_drv_argument_not_allowed_with)
        << "-fno-whole-program-vtables"
        << "-fvirtual-function-elimination";
  }

  if (WholeProgramVTables) {
    // PS4 uses the legacy LTO API, which does not support this feature in
    // ThinLTO mode.
    bool IsPS4 = getToolChain().getTriple().isPS4();

    // Check if we passed LTO options but they were suppressed because this is a
    // device offloading action, or we passed device offload LTO options which
    // were suppressed because this is not the device offload action.
    // Check if we are using PS4 in regular LTO mode.
    // Otherwise, issue an error.
    if ((!IsUsingLTO && !D.isUsingLTO(!IsDeviceOffloadAction)) ||
        (IsPS4 && !UnifiedLTO && (D.getLTOMode() != LTOK_Full)))
      D.Diag(diag::err_drv_argument_only_allowed_with)
          << "-fwhole-program-vtables"
          << ((IsPS4 && !UnifiedLTO) ? "-flto=full" : "-flto");

    // Propagate -fwhole-program-vtables if this is an LTO compile.
    if (IsUsingLTO)
      CmdArgs.push_back("-fwhole-program-vtables");
  }

  bool DefaultsSplitLTOUnit =
      ((WholeProgramVTables || SanitizeArgs.needsLTO()) &&
          (LTOMode == LTOK_Full || TC.canSplitThinLTOUnit())) ||
      (!Triple.isPS4() && UnifiedLTO);
  bool SplitLTOUnit =
      Args.hasFlag(options::OPT_fsplit_lto_unit,
                   options::OPT_fno_split_lto_unit, DefaultsSplitLTOUnit);
  if (SanitizeArgs.needsLTO() && !SplitLTOUnit)
    D.Diag(diag::err_drv_argument_not_allowed_with) << "-fno-split-lto-unit"
                                                    << "-fsanitize=cfi";
  if (SplitLTOUnit)
    CmdArgs.push_back("-fsplit-lto-unit");

  if (Arg *A = Args.getLastArg(options::OPT_ffat_lto_objects,
                               options::OPT_fno_fat_lto_objects)) {
    if (IsUsingLTO && A->getOption().matches(options::OPT_ffat_lto_objects)) {
      assert(LTOMode == LTOK_Full || LTOMode == LTOK_Thin);
      if (!Triple.isOSBinFormatELF()) {
        D.Diag(diag::err_drv_unsupported_opt_for_target)
            << A->getAsString(Args) << TC.getTripleString();
      }
      CmdArgs.push_back(Args.MakeArgString(
          Twine("-flto=") + (LTOMode == LTOK_Thin ? "thin" : "full")));
      CmdArgs.push_back("-flto-unit");
      CmdArgs.push_back("-ffat-lto-objects");
      A->render(Args, CmdArgs);
    }
  }

  if (Arg *A = Args.getLastArg(options::OPT_fglobal_isel,
                               options::OPT_fno_global_isel)) {
    CmdArgs.push_back("-mllvm");
    if (A->getOption().matches(options::OPT_fglobal_isel)) {
      CmdArgs.push_back("-global-isel=1");

      // GISel is on by default on AArch64 -O0, so don't bother adding
      // the fallback remarks for it. Other combinations will add a warning of
      // some kind.
      bool IsArchSupported = Triple.getArch() == llvm::Triple::aarch64;
      bool IsOptLevelSupported = false;

      Arg *A = Args.getLastArg(options::OPT_O_Group);
      if (Triple.getArch() == llvm::Triple::aarch64) {
        if (!A || A->getOption().matches(options::OPT_O0))
          IsOptLevelSupported = true;
      }
      if (!IsArchSupported || !IsOptLevelSupported) {
        CmdArgs.push_back("-mllvm");
        CmdArgs.push_back("-global-isel-abort=2");

        if (!IsArchSupported)
          D.Diag(diag::warn_drv_global_isel_incomplete) << Triple.getArchName();
        else
          D.Diag(diag::warn_drv_global_isel_incomplete_opt);
      }
    } else {
      CmdArgs.push_back("-global-isel=0");
    }
  }

  if (Args.hasArg(options::OPT_forder_file_instrumentation)) {
     CmdArgs.push_back("-forder-file-instrumentation");
     // Enable order file instrumentation when ThinLTO is not on. When ThinLTO is
     // on, we need to pass these flags as linker flags and that will be handled
     // outside of the compiler.
     if (!IsUsingLTO) {
       CmdArgs.push_back("-mllvm");
       CmdArgs.push_back("-enable-order-file-instrumentation");
     }
  }

  if (Arg *A = Args.getLastArg(options::OPT_fforce_enable_int128,
                               options::OPT_fno_force_enable_int128)) {
    if (A->getOption().matches(options::OPT_fforce_enable_int128))
      CmdArgs.push_back("-fforce-enable-int128");
  }

  Args.addOptInFlag(CmdArgs, options::OPT_fkeep_static_consts,
                    options::OPT_fno_keep_static_consts);
  Args.addOptInFlag(CmdArgs, options::OPT_fkeep_persistent_storage_variables,
                    options::OPT_fno_keep_persistent_storage_variables);
  Args.addOptInFlag(CmdArgs, options::OPT_fcomplete_member_pointers,
                    options::OPT_fno_complete_member_pointers);
  Args.addOptOutFlag(CmdArgs, options::OPT_fcxx_static_destructors,
                     options::OPT_fno_cxx_static_destructors);

  addMachineOutlinerArgs(D, Args, CmdArgs, Triple, /*IsLTO=*/false);

  if (Arg *A = Args.getLastArg(options::OPT_moutline_atomics,
                               options::OPT_mno_outline_atomics)) {
    // Option -moutline-atomics supported for AArch64 target only.
    if (!Triple.isAArch64()) {
      D.Diag(diag::warn_drv_moutline_atomics_unsupported_opt)
          << Triple.getArchName() << A->getOption().getName();
    } else {
      if (A->getOption().matches(options::OPT_moutline_atomics)) {
        CmdArgs.push_back("-target-feature");
        CmdArgs.push_back("+outline-atomics");
      } else {
        CmdArgs.push_back("-target-feature");
        CmdArgs.push_back("-outline-atomics");
      }
    }
  } else if (Triple.isAArch64() &&
             getToolChain().IsAArch64OutlineAtomicsDefault(Args)) {
    CmdArgs.push_back("-target-feature");
    CmdArgs.push_back("+outline-atomics");
  }

  if (Triple.isAArch64() &&
      (Args.hasArg(options::OPT_mno_fmv) ||
       getToolChain().GetRuntimeLibType(Args) != ToolChain::RLT_CompilerRT)) {
    // Disable Function Multiversioning on AArch64 target.
    CmdArgs.push_back("-target-feature");
    CmdArgs.push_back("-fmv");
  }

  if (Args.hasFlag(options::OPT_faddrsig, options::OPT_fno_addrsig,
                   (TC.getTriple().isOSBinFormatELF() ||
                    TC.getTriple().isOSBinFormatCOFF()) &&
                       !TC.getTriple().isPS4() && !TC.getTriple().isVE() &&
                       !TC.getTriple().isOSNetBSD() &&
                       !Distro(D.getVFS(), TC.getTriple()).IsGentoo() &&
                       !TC.getTriple().isAndroid() && TC.useIntegratedAs()))
    CmdArgs.push_back("-faddrsig");

  if ((Triple.isOSBinFormatELF() || Triple.isOSBinFormatMachO()) &&
      (EH || UnwindTables || AsyncUnwindTables ||
       DebugInfoKind != llvm::codegenoptions::NoDebugInfo))
    CmdArgs.push_back("-D__GCC_HAVE_DWARF2_CFI_ASM=1");

  if (Arg *A = Args.getLastArg(options::OPT_fsymbol_partition_EQ)) {
    std::string Str = A->getAsString(Args);
    if (!TC.getTriple().isOSBinFormatELF())
      D.Diag(diag::err_drv_unsupported_opt_for_target)
          << Str << TC.getTripleString();
    CmdArgs.push_back(Args.MakeArgString(Str));
  }

  // Add the "-o out -x type src.c" flags last. This is done primarily to make
  // the -cc1 command easier to edit when reproducing compiler crashes.
  if (Output.getType() == types::TY_Dependencies) {
    // Handled with other dependency code.
  } else if (Output.isFilename()) {
    if (Output.getType() == clang::driver::types::TY_IFS_CPP ||
        Output.getType() == clang::driver::types::TY_IFS) {
      SmallString<128> OutputFilename(Output.getFilename());
      llvm::sys::path::replace_extension(OutputFilename, "ifs");
      CmdArgs.push_back("-o");
      CmdArgs.push_back(Args.MakeArgString(OutputFilename));
    } else {
      CmdArgs.push_back("-o");
      CmdArgs.push_back(Output.getFilename());
    }
  } else {
    assert(Output.isNothing() && "Invalid output.");
  }

  addDashXForInput(Args, Input, CmdArgs);

  ArrayRef<InputInfo> FrontendInputs = Input;
  if (IsExtractAPI)
    FrontendInputs = ExtractAPIInputs;
  else if (Input.isNothing())
    FrontendInputs = {};

  for (const InputInfo &Input : FrontendInputs) {
    if (Input.isFilename())
      CmdArgs.push_back(Input.getFilename());
    else
      Input.getInputArg().renderAsInput(Args, CmdArgs);
  }

  if (D.CC1Main && !D.CCGenDiagnostics && !ProprietaryToolChainNeeded) {
    // Invoke the CC1 directly in this process
    C.addCommand(std::make_unique<CC1Command>(
        JA, *this, ResponseFileSupport::AtFileUTF8(), Exec, CmdArgs, Inputs,
        Output, D.getPrependArg()));
  } else {
    C.addCommand(std::make_unique<Command>(
        JA, *this, ResponseFileSupport::AtFileUTF8(), Exec, CmdArgs, Inputs,
        Output, D.getPrependArg()));
  }

  // Make the compile command echo its inputs for /showFilenames.
  if (Output.getType() == types::TY_Object &&
      Args.hasFlag(options::OPT__SLASH_showFilenames,
                   options::OPT__SLASH_showFilenames_, false)) {
    C.getJobs().getJobs().back()->PrintInputFilenames = true;
  }

  if (Arg *A = Args.getLastArg(options::OPT_pg))
    if (FPKeepKind == CodeGenOptions::FramePointerKind::None &&
        !Args.hasArg(options::OPT_mfentry))
      D.Diag(diag::err_drv_argument_not_allowed_with) << "-fomit-frame-pointer"
                                                      << A->getAsString(Args);

  // Claim some arguments which clang supports automatically.

  // -fpch-preprocess is used with gcc to add a special marker in the output to
  // include the PCH file.
  Args.ClaimAllArgs(options::OPT_fpch_preprocess);

  // Claim some arguments which clang doesn't support, but we don't
  // care to warn the user about.
  Args.ClaimAllArgs(options::OPT_clang_ignored_f_Group);
  Args.ClaimAllArgs(options::OPT_clang_ignored_m_Group);

  // Disable warnings for clang -E -emit-llvm foo.c
  Args.ClaimAllArgs(options::OPT_emit_llvm);
}

Clang::Clang(const ToolChain &TC, bool HasIntegratedBackend)
    // CAUTION! The first constructor argument ("clang") is not arbitrary,
    // as it is for other tools. Some operations on a Tool actually test
    // whether that tool is Clang based on the Tool's Name as a string.
    : Tool("clang", "clang frontend", TC), HasBackend(HasIntegratedBackend) {}

Clang::~Clang() {}

/// Add options related to the Objective-C runtime/ABI.
///
/// Returns true if the runtime is non-fragile.
ObjCRuntime Clang::AddObjCRuntimeArgs(const ArgList &args,
                                      const InputInfoList &inputs,
                                      ArgStringList &cmdArgs,
                                      RewriteKind rewriteKind) const {
  // Look for the controlling runtime option.
  Arg *runtimeArg =
      args.getLastArg(options::OPT_fnext_runtime, options::OPT_fgnu_runtime,
                      options::OPT_fobjc_runtime_EQ);

  // Just forward -fobjc-runtime= to the frontend.  This supercedes
  // options about fragility.
  if (runtimeArg &&
      runtimeArg->getOption().matches(options::OPT_fobjc_runtime_EQ)) {
    ObjCRuntime runtime;
    StringRef value = runtimeArg->getValue();
    if (runtime.tryParse(value)) {
      getToolChain().getDriver().Diag(diag::err_drv_unknown_objc_runtime)
          << value;
    }
    if ((runtime.getKind() == ObjCRuntime::GNUstep) &&
        (runtime.getVersion() >= VersionTuple(2, 0)))
      if (!getToolChain().getTriple().isOSBinFormatELF() &&
          !getToolChain().getTriple().isOSBinFormatCOFF()) {
        getToolChain().getDriver().Diag(
            diag::err_drv_gnustep_objc_runtime_incompatible_binary)
          << runtime.getVersion().getMajor();
      }

    runtimeArg->render(args, cmdArgs);
    return runtime;
  }

  // Otherwise, we'll need the ABI "version".  Version numbers are
  // slightly confusing for historical reasons:
  //   1 - Traditional "fragile" ABI
  //   2 - Non-fragile ABI, version 1
  //   3 - Non-fragile ABI, version 2
  unsigned objcABIVersion = 1;
  // If -fobjc-abi-version= is present, use that to set the version.
  if (Arg *abiArg = args.getLastArg(options::OPT_fobjc_abi_version_EQ)) {
    StringRef value = abiArg->getValue();
    if (value == "1")
      objcABIVersion = 1;
    else if (value == "2")
      objcABIVersion = 2;
    else if (value == "3")
      objcABIVersion = 3;
    else
      getToolChain().getDriver().Diag(diag::err_drv_clang_unsupported) << value;
  } else {
    // Otherwise, determine if we are using the non-fragile ABI.
    bool nonFragileABIIsDefault =
        (rewriteKind == RK_NonFragile ||
         (rewriteKind == RK_None &&
          getToolChain().IsObjCNonFragileABIDefault()));
    if (args.hasFlag(options::OPT_fobjc_nonfragile_abi,
                     options::OPT_fno_objc_nonfragile_abi,
                     nonFragileABIIsDefault)) {
// Determine the non-fragile ABI version to use.
#ifdef DISABLE_DEFAULT_NONFRAGILEABI_TWO
      unsigned nonFragileABIVersion = 1;
#else
      unsigned nonFragileABIVersion = 2;
#endif

      if (Arg *abiArg =
              args.getLastArg(options::OPT_fobjc_nonfragile_abi_version_EQ)) {
        StringRef value = abiArg->getValue();
        if (value == "1")
          nonFragileABIVersion = 1;
        else if (value == "2")
          nonFragileABIVersion = 2;
        else
          getToolChain().getDriver().Diag(diag::err_drv_clang_unsupported)
              << value;
      }

      objcABIVersion = 1 + nonFragileABIVersion;
    } else {
      objcABIVersion = 1;
    }
  }

  // We don't actually care about the ABI version other than whether
  // it's non-fragile.
  bool isNonFragile = objcABIVersion != 1;

  // If we have no runtime argument, ask the toolchain for its default runtime.
  // However, the rewriter only really supports the Mac runtime, so assume that.
  ObjCRuntime runtime;
  if (!runtimeArg) {
    switch (rewriteKind) {
    case RK_None:
      runtime = getToolChain().getDefaultObjCRuntime(isNonFragile);
      break;
    case RK_Fragile:
      runtime = ObjCRuntime(ObjCRuntime::FragileMacOSX, VersionTuple());
      break;
    case RK_NonFragile:
      runtime = ObjCRuntime(ObjCRuntime::MacOSX, VersionTuple());
      break;
    }

    // -fnext-runtime
  } else if (runtimeArg->getOption().matches(options::OPT_fnext_runtime)) {
    // On Darwin, make this use the default behavior for the toolchain.
    if (getToolChain().getTriple().isOSDarwin()) {
      runtime = getToolChain().getDefaultObjCRuntime(isNonFragile);

      // Otherwise, build for a generic macosx port.
    } else {
      runtime = ObjCRuntime(ObjCRuntime::MacOSX, VersionTuple());
    }

    // -fgnu-runtime
  } else {
    assert(runtimeArg->getOption().matches(options::OPT_fgnu_runtime));
    // Legacy behaviour is to target the gnustep runtime if we are in
    // non-fragile mode or the GCC runtime in fragile mode.
    if (isNonFragile)
      runtime = ObjCRuntime(ObjCRuntime::GNUstep, VersionTuple(2, 0));
    else
      runtime = ObjCRuntime(ObjCRuntime::GCC, VersionTuple());
  }

  if (llvm::any_of(inputs, [](const InputInfo &input) {
        return types::isObjC(input.getType());
      }))
    cmdArgs.push_back(
        args.MakeArgString("-fobjc-runtime=" + runtime.getAsString()));
  return runtime;
}

static bool maybeConsumeDash(const std::string &EH, size_t &I) {
  bool HaveDash = (I + 1 < EH.size() && EH[I + 1] == '-');
  I += HaveDash;
  return !HaveDash;
}

namespace {
struct EHFlags {
  bool Synch = false;
  bool Asynch = false;
  bool NoUnwindC = false;
};
} // end anonymous namespace

/// /EH controls whether to run destructor cleanups when exceptions are
/// thrown.  There are three modifiers:
/// - s: Cleanup after "synchronous" exceptions, aka C++ exceptions.
/// - a: Cleanup after "asynchronous" exceptions, aka structured exceptions.
///      The 'a' modifier is unimplemented and fundamentally hard in LLVM IR.
/// - c: Assume that extern "C" functions are implicitly nounwind.
/// The default is /EHs-c-, meaning cleanups are disabled.
static EHFlags parseClangCLEHFlags(const Driver &D, const ArgList &Args) {
  EHFlags EH;

  std::vector<std::string> EHArgs =
      Args.getAllArgValues(options::OPT__SLASH_EH);
  for (auto EHVal : EHArgs) {
    for (size_t I = 0, E = EHVal.size(); I != E; ++I) {
      switch (EHVal[I]) {
      case 'a':
        EH.Asynch = maybeConsumeDash(EHVal, I);
        if (EH.Asynch)
          EH.Synch = false;
        continue;
      case 'c':
        EH.NoUnwindC = maybeConsumeDash(EHVal, I);
        continue;
      case 's':
        EH.Synch = maybeConsumeDash(EHVal, I);
        if (EH.Synch)
          EH.Asynch = false;
        continue;
      default:
        break;
      }
      D.Diag(clang::diag::err_drv_invalid_value) << "/EH" << EHVal;
      break;
    }
  }
  // The /GX, /GX- flags are only processed if there are not /EH flags.
  // The default is that /GX is not specified.
  if (EHArgs.empty() &&
      Args.hasFlag(options::OPT__SLASH_GX, options::OPT__SLASH_GX_,
                   /*Default=*/false)) {
    EH.Synch = true;
    EH.NoUnwindC = true;
  }

  if (Args.hasArg(options::OPT__SLASH_kernel)) {
    EH.Synch = false;
    EH.NoUnwindC = false;
    EH.Asynch = false;
  }

  return EH;
}

void Clang::AddClangCLArgs(const ArgList &Args, types::ID InputType,
                           ArgStringList &CmdArgs) const {
  bool isNVPTX = getToolChain().getTriple().isNVPTX();

  ProcessVSRuntimeLibrary(Args, CmdArgs);

  if (Arg *ShowIncludes =
          Args.getLastArg(options::OPT__SLASH_showIncludes,
                          options::OPT__SLASH_showIncludes_user)) {
    CmdArgs.push_back("--show-includes");
    if (ShowIncludes->getOption().matches(options::OPT__SLASH_showIncludes))
      CmdArgs.push_back("-sys-header-deps");
  }

  // This controls whether or not we emit RTTI data for polymorphic types.
  if (Args.hasFlag(options::OPT__SLASH_GR_, options::OPT__SLASH_GR,
                   /*Default=*/false))
    CmdArgs.push_back("-fno-rtti-data");

  // This controls whether or not we emit stack-protector instrumentation.
  // In MSVC, Buffer Security Check (/GS) is on by default.
  if (!isNVPTX && Args.hasFlag(options::OPT__SLASH_GS, options::OPT__SLASH_GS_,
                               /*Default=*/true)) {
    CmdArgs.push_back("-stack-protector");
    CmdArgs.push_back(Args.MakeArgString(Twine(LangOptions::SSPStrong)));
  }

  const Driver &D = getToolChain().getDriver();

  EHFlags EH = parseClangCLEHFlags(D, Args);
  if (!isNVPTX && (EH.Synch || EH.Asynch)) {
    if (types::isCXX(InputType))
      CmdArgs.push_back("-fcxx-exceptions");
    CmdArgs.push_back("-fexceptions");
    if (EH.Asynch)
      CmdArgs.push_back("-fasync-exceptions");
  }
  if (types::isCXX(InputType) && EH.Synch && EH.NoUnwindC)
    CmdArgs.push_back("-fexternc-nounwind");

  // /EP should expand to -E -P.
  if (Args.hasArg(options::OPT__SLASH_EP)) {
    CmdArgs.push_back("-E");
    CmdArgs.push_back("-P");
  }

  unsigned VolatileOptionID;
  if (getToolChain().getTriple().isX86())
    VolatileOptionID = options::OPT__SLASH_volatile_ms;
  else
    VolatileOptionID = options::OPT__SLASH_volatile_iso;

  if (Arg *A = Args.getLastArg(options::OPT__SLASH_volatile_Group))
    VolatileOptionID = A->getOption().getID();

  if (VolatileOptionID == options::OPT__SLASH_volatile_ms)
    CmdArgs.push_back("-fms-volatile");

 if (Args.hasFlag(options::OPT__SLASH_Zc_dllexportInlines_,
                  options::OPT__SLASH_Zc_dllexportInlines,
                  false)) {
  CmdArgs.push_back("-fno-dllexport-inlines");
 }

 if (Args.hasFlag(options::OPT__SLASH_Zc_wchar_t_,
                  options::OPT__SLASH_Zc_wchar_t, false)) {
   CmdArgs.push_back("-fno-wchar");
 }

 if (Args.hasArg(options::OPT__SLASH_kernel)) {
   llvm::Triple::ArchType Arch = getToolChain().getArch();
   std::vector<std::string> Values =
       Args.getAllArgValues(options::OPT__SLASH_arch);
   if (!Values.empty()) {
     llvm::SmallSet<std::string, 4> SupportedArches;
     if (Arch == llvm::Triple::x86)
       SupportedArches.insert("IA32");

     for (auto &V : Values)
       if (!SupportedArches.contains(V))
         D.Diag(diag::err_drv_argument_not_allowed_with)
             << std::string("/arch:").append(V) << "/kernel";
   }

   CmdArgs.push_back("-fno-rtti");
   if (Args.hasFlag(options::OPT__SLASH_GR, options::OPT__SLASH_GR_, false))
     D.Diag(diag::err_drv_argument_not_allowed_with) << "/GR"
                                                     << "/kernel";
 }

  Arg *MostGeneralArg = Args.getLastArg(options::OPT__SLASH_vmg);
  Arg *BestCaseArg = Args.getLastArg(options::OPT__SLASH_vmb);
  if (MostGeneralArg && BestCaseArg)
    D.Diag(clang::diag::err_drv_argument_not_allowed_with)
        << MostGeneralArg->getAsString(Args) << BestCaseArg->getAsString(Args);

  if (MostGeneralArg) {
    Arg *SingleArg = Args.getLastArg(options::OPT__SLASH_vms);
    Arg *MultipleArg = Args.getLastArg(options::OPT__SLASH_vmm);
    Arg *VirtualArg = Args.getLastArg(options::OPT__SLASH_vmv);

    Arg *FirstConflict = SingleArg ? SingleArg : MultipleArg;
    Arg *SecondConflict = VirtualArg ? VirtualArg : MultipleArg;
    if (FirstConflict && SecondConflict && FirstConflict != SecondConflict)
      D.Diag(clang::diag::err_drv_argument_not_allowed_with)
          << FirstConflict->getAsString(Args)
          << SecondConflict->getAsString(Args);

    if (SingleArg)
      CmdArgs.push_back("-fms-memptr-rep=single");
    else if (MultipleArg)
      CmdArgs.push_back("-fms-memptr-rep=multiple");
    else
      CmdArgs.push_back("-fms-memptr-rep=virtual");
  }

  if (Args.hasArg(options::OPT_regcall4))
    CmdArgs.push_back("-regcall4");

  // Parse the default calling convention options.
  if (Arg *CCArg =
          Args.getLastArg(options::OPT__SLASH_Gd, options::OPT__SLASH_Gr,
                          options::OPT__SLASH_Gz, options::OPT__SLASH_Gv,
                          options::OPT__SLASH_Gregcall)) {
    unsigned DCCOptId = CCArg->getOption().getID();
    const char *DCCFlag = nullptr;
    bool ArchSupported = !isNVPTX;
    llvm::Triple::ArchType Arch = getToolChain().getArch();
    switch (DCCOptId) {
    case options::OPT__SLASH_Gd:
      DCCFlag = "-fdefault-calling-conv=cdecl";
      break;
    case options::OPT__SLASH_Gr:
      ArchSupported = Arch == llvm::Triple::x86;
      DCCFlag = "-fdefault-calling-conv=fastcall";
      break;
    case options::OPT__SLASH_Gz:
      ArchSupported = Arch == llvm::Triple::x86;
      DCCFlag = "-fdefault-calling-conv=stdcall";
      break;
    case options::OPT__SLASH_Gv:
      ArchSupported = Arch == llvm::Triple::x86 || Arch == llvm::Triple::x86_64;
      DCCFlag = "-fdefault-calling-conv=vectorcall";
      break;
    case options::OPT__SLASH_Gregcall:
      ArchSupported = Arch == llvm::Triple::x86 || Arch == llvm::Triple::x86_64;
      DCCFlag = "-fdefault-calling-conv=regcall";
      break;
    }

    // MSVC doesn't warn if /Gr or /Gz is used on x64, so we don't either.
    if (ArchSupported && DCCFlag)
      CmdArgs.push_back(DCCFlag);
  }

  if (Args.hasArg(options::OPT__SLASH_Gregcall4))
    CmdArgs.push_back("-regcall4");

  Args.AddLastArg(CmdArgs, options::OPT_vtordisp_mode_EQ);

  if (!Args.hasArg(options::OPT_fdiagnostics_format_EQ)) {
    CmdArgs.push_back("-fdiagnostics-format");
    CmdArgs.push_back("msvc");
  }

  if (Args.hasArg(options::OPT__SLASH_kernel))
    CmdArgs.push_back("-fms-kernel");

  for (const Arg *A : Args.filtered(options::OPT__SLASH_guard)) {
    StringRef GuardArgs = A->getValue();
    // The only valid options are "cf", "cf,nochecks", "cf-", "ehcont" and
    // "ehcont-".
    if (GuardArgs.equals_insensitive("cf")) {
      // Emit CFG instrumentation and the table of address-taken functions.
      CmdArgs.push_back("-cfguard");
    } else if (GuardArgs.equals_insensitive("cf,nochecks")) {
      // Emit only the table of address-taken functions.
      CmdArgs.push_back("-cfguard-no-checks");
    } else if (GuardArgs.equals_insensitive("ehcont")) {
      // Emit EH continuation table.
      CmdArgs.push_back("-ehcontguard");
    } else if (GuardArgs.equals_insensitive("cf-") ||
               GuardArgs.equals_insensitive("ehcont-")) {
      // Do nothing, but we might want to emit a security warning in future.
    } else {
      D.Diag(diag::err_drv_invalid_value) << A->getSpelling() << GuardArgs;
    }
    A->claim();
  }
}

const char *Clang::getBaseInputName(const ArgList &Args,
                                    const InputInfo &Input) {
  return Args.MakeArgString(llvm::sys::path::filename(Input.getBaseInput()));
}

const char *Clang::getBaseInputStem(const ArgList &Args,
                                    const InputInfoList &Inputs) {
  const char *Str = getBaseInputName(Args, Inputs[0]);

  if (const char *End = strrchr(Str, '.'))
    return Args.MakeArgString(std::string(Str, End));

  return Str;
}

const char *Clang::getDependencyFileName(const ArgList &Args,
                                         const InputInfoList &Inputs) {
  // FIXME: Think about this more.

  if (Arg *OutputOpt = Args.getLastArg(options::OPT_o)) {
    SmallString<128> OutputFilename(OutputOpt->getValue());
    llvm::sys::path::replace_extension(OutputFilename, llvm::Twine('d'));
    return Args.MakeArgString(OutputFilename);
  }

  return Args.MakeArgString(Twine(getBaseInputStem(Args, Inputs)) + ".d");
}

// Begin ClangAs

void ClangAs::AddMIPSTargetArgs(const ArgList &Args,
                                ArgStringList &CmdArgs) const {
  StringRef CPUName;
  StringRef ABIName;
  const llvm::Triple &Triple = getToolChain().getTriple();
  mips::getMipsCPUAndABI(Args, Triple, CPUName, ABIName);

  CmdArgs.push_back("-target-abi");
  CmdArgs.push_back(ABIName.data());
}

void ClangAs::AddX86TargetArgs(const ArgList &Args,
                               ArgStringList &CmdArgs) const {
  addX86AlignBranchArgs(getToolChain().getDriver(), Args, CmdArgs,
                        /*IsLTO=*/false);

  if (Arg *A = Args.getLastArg(options::OPT_masm_EQ)) {
    StringRef Value = A->getValue();
    if (Value == "intel" || Value == "att") {
      CmdArgs.push_back("-mllvm");
      CmdArgs.push_back(Args.MakeArgString("-x86-asm-syntax=" + Value));
    } else {
      getToolChain().getDriver().Diag(diag::err_drv_unsupported_option_argument)
          << A->getSpelling() << Value;
    }
  }
}

void ClangAs::AddLoongArchTargetArgs(const ArgList &Args,
                                     ArgStringList &CmdArgs) const {
  CmdArgs.push_back("-target-abi");
  CmdArgs.push_back(loongarch::getLoongArchABI(getToolChain().getDriver(), Args,
                                               getToolChain().getTriple())
                        .data());
}

void ClangAs::AddRISCVTargetArgs(const ArgList &Args,
                               ArgStringList &CmdArgs) const {
  const llvm::Triple &Triple = getToolChain().getTriple();
  StringRef ABIName = riscv::getRISCVABI(Args, Triple);

  CmdArgs.push_back("-target-abi");
  CmdArgs.push_back(ABIName.data());

  if (Args.hasFlag(options::OPT_mdefault_build_attributes,
                   options::OPT_mno_default_build_attributes, true)) {
      CmdArgs.push_back("-mllvm");
      CmdArgs.push_back("-riscv-add-build-attributes");
  }
}

void ClangAs::ConstructJob(Compilation &C, const JobAction &JA,
                           const InputInfo &Output, const InputInfoList &Inputs,
                           const ArgList &Args,
                           const char *LinkingOutput) const {
  ArgStringList CmdArgs;

  assert(Inputs.size() == 1 && "Unexpected number of inputs.");
  const InputInfo &Input = Inputs[0];

  const llvm::Triple &Triple = getToolChain().getEffectiveTriple();
  const std::string &TripleStr = Triple.getTriple();
  const auto &D = getToolChain().getDriver();

  // Don't warn about "clang -w -c foo.s"
  Args.ClaimAllArgs(options::OPT_w);
  // and "clang -emit-llvm -c foo.s"
  Args.ClaimAllArgs(options::OPT_emit_llvm);

  claimNoWarnArgs(Args);

  // Invoke ourselves in -cc1as mode.
  //
  // FIXME: Implement custom jobs for internal actions.
  CmdArgs.push_back("-cc1as");

  // Add the "effective" target triple.
  CmdArgs.push_back("-triple");
  CmdArgs.push_back(Args.MakeArgString(TripleStr));

  getToolChain().addClangCC1ASTargetOptions(Args, CmdArgs);

  // Set the output mode, we currently only expect to be used as a real
  // assembler.
  CmdArgs.push_back("-filetype");
  CmdArgs.push_back("obj");

  // Set the main file name, so that debug info works even with
  // -save-temps or preprocessed assembly.
  CmdArgs.push_back("-main-file-name");
  CmdArgs.push_back(Clang::getBaseInputName(Args, Input));

  // Add the target cpu
  std::string CPU = getCPUName(D, Args, Triple, /*FromAs*/ true);
  if (!CPU.empty()) {
    CmdArgs.push_back("-target-cpu");
    CmdArgs.push_back(Args.MakeArgString(CPU));
  }

  // Add the target features
  getTargetFeatures(D, Triple, Args, CmdArgs, true);

  // Ignore explicit -force_cpusubtype_ALL option.
  (void)Args.hasArg(options::OPT_force__cpusubtype__ALL);

  // Pass along any -I options so we get proper .include search paths.
  Args.AddAllArgs(CmdArgs, options::OPT_I_Group);

  // Determine the original source input.
  auto FindSource = [](const Action *S) -> const Action * {
    while (S->getKind() != Action::InputClass) {
      assert(!S->getInputs().empty() && "unexpected root action!");
      S = S->getInputs()[0];
    }
    return S;
  };
  const Action *SourceAction = FindSource(&JA);

  // Forward -g and handle debug info related flags, assuming we are dealing
  // with an actual assembly file.
  bool WantDebug = false;
  Args.ClaimAllArgs(options::OPT_g_Group);
  if (Arg *A = Args.getLastArg(options::OPT_g_Group))
    WantDebug = !A->getOption().matches(options::OPT_g0) &&
                !A->getOption().matches(options::OPT_ggdb0);

  llvm::codegenoptions::DebugInfoKind DebugInfoKind =
      llvm::codegenoptions::NoDebugInfo;

  // Add the -fdebug-compilation-dir flag if needed.
  const char *DebugCompilationDir =
      addDebugCompDirArg(Args, CmdArgs, C.getDriver().getVFS());

  if (SourceAction->getType() == types::TY_Asm ||
      SourceAction->getType() == types::TY_PP_Asm) {
    // You might think that it would be ok to set DebugInfoKind outside of
    // the guard for source type, however there is a test which asserts
    // that some assembler invocation receives no -debug-info-kind,
    // and it's not clear whether that test is just overly restrictive.
    DebugInfoKind = (WantDebug ? llvm::codegenoptions::DebugInfoConstructor
                               : llvm::codegenoptions::NoDebugInfo);

    addDebugPrefixMapArg(getToolChain().getDriver(), getToolChain(), Args,
                         CmdArgs);

    // Set the AT_producer to the clang version when using the integrated
    // assembler on assembly source files.
    CmdArgs.push_back("-dwarf-debug-producer");
    CmdArgs.push_back(Args.MakeArgString(getClangFullVersion()));

    // And pass along -I options
    Args.AddAllArgs(CmdArgs, options::OPT_I);
  }
  const unsigned DwarfVersion = getDwarfVersion(getToolChain(), Args);
  RenderDebugEnablingArgs(Args, CmdArgs, DebugInfoKind, DwarfVersion,
                          llvm::DebuggerKind::Default);
  renderDwarfFormat(D, Triple, Args, CmdArgs, DwarfVersion);
  RenderDebugInfoCompressionArgs(Args, CmdArgs, D, getToolChain());

  // Handle -fPIC et al -- the relocation-model affects the assembler
  // for some targets.
  llvm::Reloc::Model RelocationModel;
  unsigned PICLevel;
  bool IsPIE;
  std::tie(RelocationModel, PICLevel, IsPIE) =
      ParsePICArgs(getToolChain(), Args);

  const char *RMName = RelocationModelName(RelocationModel);
  if (RMName) {
    CmdArgs.push_back("-mrelocation-model");
    CmdArgs.push_back(RMName);
  }

  // Optionally embed the -cc1as level arguments into the debug info, for build
  // analysis.
  if (getToolChain().UseDwarfDebugFlags()) {
    ArgStringList OriginalArgs;
    for (const auto &Arg : Args)
      Arg->render(Args, OriginalArgs);

    SmallString<256> Flags;
    const char *Exec = getToolChain().getDriver().getClangProgramPath();
    EscapeSpacesAndBackslashes(Exec, Flags);
    for (const char *OriginalArg : OriginalArgs) {
      SmallString<128> EscapedArg;
      EscapeSpacesAndBackslashes(OriginalArg, EscapedArg);
      Flags += " ";
      Flags += EscapedArg;
    }
    CmdArgs.push_back("-dwarf-debug-flags");
    CmdArgs.push_back(Args.MakeArgString(Flags));
  }

  // FIXME: Add -static support, once we have it.

  // Add target specific flags.
  switch (getToolChain().getArch()) {
  default:
    break;

  case llvm::Triple::mips:
  case llvm::Triple::mipsel:
  case llvm::Triple::mips64:
  case llvm::Triple::mips64el:
    AddMIPSTargetArgs(Args, CmdArgs);
    break;

  case llvm::Triple::x86:
  case llvm::Triple::x86_64:
    AddX86TargetArgs(Args, CmdArgs);
    break;

  case llvm::Triple::arm:
  case llvm::Triple::armeb:
  case llvm::Triple::thumb:
  case llvm::Triple::thumbeb:
    // This isn't in AddARMTargetArgs because we want to do this for assembly
    // only, not C/C++.
    if (Args.hasFlag(options::OPT_mdefault_build_attributes,
                     options::OPT_mno_default_build_attributes, true)) {
        CmdArgs.push_back("-mllvm");
        CmdArgs.push_back("-arm-add-build-attributes");
    }
    break;

  case llvm::Triple::aarch64:
  case llvm::Triple::aarch64_32:
  case llvm::Triple::aarch64_be:
    if (Args.hasArg(options::OPT_mmark_bti_property)) {
      CmdArgs.push_back("-mllvm");
      CmdArgs.push_back("-aarch64-mark-bti-property");
    }
    break;

  case llvm::Triple::loongarch32:
  case llvm::Triple::loongarch64:
    AddLoongArchTargetArgs(Args, CmdArgs);
    break;

  case llvm::Triple::riscv32:
  case llvm::Triple::riscv64:
    AddRISCVTargetArgs(Args, CmdArgs);
    break;
  }

  // Consume all the warning flags. Usually this would be handled more
  // gracefully by -cc1 (warning about unknown warning flags, etc) but -cc1as
  // doesn't handle that so rather than warning about unused flags that are
  // actually used, we'll lie by omission instead.
  // FIXME: Stop lying and consume only the appropriate driver flags
  Args.ClaimAllArgs(options::OPT_W_Group);

  CollectArgsForIntegratedAssembler(C, Args, CmdArgs,
                                    getToolChain().getDriver());

  Args.AddAllArgs(CmdArgs, options::OPT_mllvm);

  if (DebugInfoKind > llvm::codegenoptions::NoDebugInfo && Output.isFilename())
    addDebugObjectName(Args, CmdArgs, DebugCompilationDir,
                       Output.getFilename());

  // Fixup any previous commands that use -object-file-name because when we
  // generated them, the final .obj name wasn't yet known.
  for (Command &J : C.getJobs()) {
    if (SourceAction != FindSource(&J.getSource()))
      continue;
    auto &JArgs = J.getArguments();
    for (unsigned I = 0; I < JArgs.size(); ++I) {
      if (StringRef(JArgs[I]).startswith("-object-file-name=") &&
          Output.isFilename()) {
        ArgStringList NewArgs(JArgs.begin(), JArgs.begin() + I);
        addDebugObjectName(Args, NewArgs, DebugCompilationDir,
                           Output.getFilename());
        NewArgs.append(JArgs.begin() + I + 1, JArgs.end());
        J.replaceArguments(NewArgs);
        break;
      }
    }
  }

  assert(Output.isFilename() && "Unexpected lipo output.");
  CmdArgs.push_back("-o");
  CmdArgs.push_back(Output.getFilename());

  const llvm::Triple &T = getToolChain().getTriple();
  Arg *A;
  if (getDebugFissionKind(D, Args, A) == DwarfFissionKind::Split &&
      T.isOSBinFormatELF()) {
    CmdArgs.push_back("-split-dwarf-output");
    CmdArgs.push_back(SplitDebugName(JA, Args, Input, Output));
  }

  if (Triple.isAMDGPU())
    handleAMDGPUCodeObjectVersionOptions(D, C.getArgs(), CmdArgs,
                                         /*IsCC1As=*/true);

  assert(Input.isFilename() && "Invalid input.");
  CmdArgs.push_back(Input.getFilename());

  const char *Exec = getToolChain().getDriver().getClangProgramPath();
  if (D.CC1Main && !D.CCGenDiagnostics) {
    // Invoke cc1as directly in this process.
    C.addCommand(std::make_unique<CC1Command>(
        JA, *this, ResponseFileSupport::AtFileUTF8(), Exec, CmdArgs, Inputs,
        Output, D.getPrependArg()));
  } else {
    C.addCommand(std::make_unique<Command>(
        JA, *this, ResponseFileSupport::AtFileUTF8(), Exec, CmdArgs, Inputs,
        Output, D.getPrependArg()));
  }
}

// Begin OffloadBundler

void OffloadBundler::ConstructJob(Compilation &C, const JobAction &JA,
                                  const InputInfo &Output,
                                  const InputInfoList &Inputs,
                                  const llvm::opt::ArgList &TCArgs,
                                  const char *LinkingOutput) const {
  // The version with only one output is expected to refer to a bundling job.
  assert(isa<OffloadBundlingJobAction>(JA) && "Expecting bundling job!");

  // The bundling command looks like this:
  // clang-offload-bundler -type=bc
  //   -targets=host-triple,openmp-triple1,openmp-triple2
  //   -output=output_file
  //   -input=unbundle_file_host
  //   -input=unbundle_file_tgt1
  //   -input=unbundle_file_tgt2

  ArgStringList CmdArgs;

  // Get the type.
  CmdArgs.push_back(TCArgs.MakeArgString(
      Twine("-type=") + types::getTypeTempSuffix(Output.getType())));

  assert(JA.getInputs().size() == Inputs.size() &&
         "Not have inputs for all dependence actions??");

  // Get the targets.
  SmallString<128> Triples;
  Triples += "-targets=";
  for (unsigned I = 0; I < Inputs.size(); ++I) {
    if (I)
      Triples += ',';

    // Find ToolChain for this input.
    Action::OffloadKind CurKind = Action::OFK_Host;
    const ToolChain *CurTC = &getToolChain();
    const Action *CurDep = JA.getInputs()[I];

    if (const auto *OA = dyn_cast<OffloadAction>(CurDep)) {
      CurTC = nullptr;
      OA->doOnEachDependence([&](Action *A, const ToolChain *TC, const char *) {
        assert(CurTC == nullptr && "Expected one dependence!");
        CurKind = A->getOffloadingDeviceKind();
        CurTC = TC;
      });
    }
    Triples += Action::GetOffloadKindName(CurKind);
    Triples += '-';
    Triples += CurTC->getTriple().normalize();
    if ((CurKind == Action::OFK_HIP || CurKind == Action::OFK_Cuda) &&
        !StringRef(CurDep->getOffloadingArch()).empty()) {
      Triples += '-';
      Triples += CurDep->getOffloadingArch();
    }
    if (CurKind == Action::OFK_OpenMP && !CurTC->getTargetID().empty()) {
      Triples += '-';
      Triples += CurTC->getTargetID();
    }
  }
  CmdArgs.push_back(TCArgs.MakeArgString(Triples));

  // Get bundled file command.
  CmdArgs.push_back(
      TCArgs.MakeArgString(Twine("-output=") + Output.getFilename()));

  // Get unbundled files command.
  for (unsigned I = 0; I < Inputs.size(); ++I) {
    SmallString<128> UB;
    UB += "-input=";

    // Find ToolChain for this input.
    const ToolChain *CurTC = &getToolChain();
    if (const auto *OA = dyn_cast<OffloadAction>(JA.getInputs()[I])) {
      CurTC = nullptr;
      OA->doOnEachDependence([&](Action *, const ToolChain *TC, const char *) {
        assert(CurTC == nullptr && "Expected one dependence!");
        CurTC = TC;
      });
      UB += C.addTempFile(
          C.getArgs().MakeArgString(CurTC->getInputFilename(Inputs[I])));
    } else {
      UB += CurTC->getInputFilename(Inputs[I]);
    }
    CmdArgs.push_back(TCArgs.MakeArgString(UB));
  }
  // All the inputs are encoded as commands.
  C.addCommand(std::make_unique<Command>(
      JA, *this, ResponseFileSupport::None(),
      TCArgs.MakeArgString(getToolChain().GetProgramPath(getShortName())),
      CmdArgs, Inputs, Output));
}

static bool isArchiveOfBundlesFileName(StringRef FilePath) {
  StringRef FileName = llvm::sys::path::filename(FilePath);
  if (!FileName.endswith(".a"))
    return false;


  if (FileName.startswith("lib")) {
    if (FileName.contains("amdgcn") && FileName.contains("gfx"))
      return false;
    if (FileName.contains("nvptx") && FileName.contains("sm_"))
      return false;
  }

  return true;
}

void OffloadBundler::ConstructJobMultipleOutputs(
    Compilation &C, const JobAction &JA, const InputInfoList &Outputs,
    const InputInfoList &Inputs, const llvm::opt::ArgList &TCArgs,
    const char *LinkingOutput) const {
  // The version with multiple outputs is expected to refer to a unbundling job.
  auto &UA = cast<OffloadUnbundlingJobAction>(JA);

  // The unbundling command looks like this:
  // clang-offload-bundler -type=bc
  //   -targets=host-triple,openmp-triple1,openmp-triple2
  //   -input=input_file
  //   -output=unbundle_file_host
  //   -output=unbundle_file_tgt1
  //   -output=unbundle_file_tgt2
  //   -unbundle

  ArgStringList CmdArgs;

  assert(Inputs.size() == 1 && "Expecting to unbundle a single file!");
  InputInfo Input = Inputs.front();
  StringRef FileName = Input.getFilename();

  if (isArchiveOfBundlesFileName(FileName)) {
    return;
  }

  // Get the type.
  CmdArgs.push_back(TCArgs.MakeArgString(
      Twine("-type=") + types::getTypeTempSuffix(Input.getType())));

  // Get the targets.
  SmallString<128> Triples;
  Triples += "-targets=";
  auto DepInfo = UA.getDependentActionsInfo();
  for (unsigned I = 0; I < DepInfo.size(); ++I) {
    if (I)
      Triples += ',';

    auto &Dep = DepInfo[I];
    auto OffloadKind = Dep.DependentOffloadKind;
    Triples += Action::GetOffloadKindName(OffloadKind);
    Triples += '-';
    Triples += Dep.DependentToolChain->getTriple().normalize();
    if ((Dep.DependentOffloadKind == Action::OFK_HIP ||
         Dep.DependentOffloadKind == Action::OFK_Cuda) &&
        !Dep.DependentBoundArch.empty()) {
      Triples += '-';
      Triples += Dep.DependentBoundArch;
    }
    if (OffloadKind == Action::OFK_OpenMP &&
        !Dep.DependentToolChain->getTargetID().empty()) {
      Triples += '-';
      Triples += Dep.DependentToolChain->getTargetID();
    }
  }

  CmdArgs.push_back(TCArgs.MakeArgString(Triples));

  // Get bundled file command.
  CmdArgs.push_back(
      TCArgs.MakeArgString(Twine("-input=") + Input.getFilename()));

  // Get unbundled files command.
  for (unsigned I = 0; I < Outputs.size(); ++I) {
    SmallString<128> UB;
    UB += "-output=";
    UB += DepInfo[I].DependentToolChain->getInputFilename(Outputs[I]);
    CmdArgs.push_back(TCArgs.MakeArgString(UB));
  }
  CmdArgs.push_back("-unbundle");
  CmdArgs.push_back("-allow-missing-bundles");

  // All the inputs are encoded as commands.
  C.addCommand(std::make_unique<Command>(
      JA, *this, ResponseFileSupport::None(),
      TCArgs.MakeArgString(getToolChain().GetProgramPath(getShortName())),
      CmdArgs, Inputs, Outputs));
}

void OffloadWrapper::ConstructJob(Compilation &C, const JobAction &JA,
                                  const InputInfo &Output,
                                  const InputInfoList &Inputs,
                                  const ArgList &Args,
                                  const char *LinkingOutput) const {
  ArgStringList CmdArgs;

  const llvm::Triple &Triple = getToolChain().getEffectiveTriple();

  // Add the "effective" target triple.
  CmdArgs.push_back("-target");
  CmdArgs.push_back(Args.MakeArgString(Triple.getTriple()));

  // Add the output file name.
  assert(Output.isFilename() && "Invalid output.");
  CmdArgs.push_back("-o");
  CmdArgs.push_back(Output.getFilename());

  auto TCs = C.getOffloadToolChains<Action::OFK_OpenMP>();

  // Add target id of each image
  auto II = TCs.first;
  for (const InputInfo &I : Inputs) {
    assert(I.isFilename() && "Invalid input.");
    if (I.getAction()) {
      auto TC = II->second;
      auto TargetID = TC->getTargetID();
      II++;
      if(TargetID.empty()) {
        CmdArgs.push_back(I.getFilename());
        continue;
      }

      // FIXME: Add other architecture target ids here
      CmdArgs.push_back(
          Args.MakeArgString(Twine("--offload-arch=") + TargetID));
      CmdArgs.push_back(I.getFilename());
    }
  }

  C.addCommand(std::make_unique<Command>(
      JA, *this, ResponseFileSupport::None(),
      Args.MakeArgString(getToolChain().GetProgramPath(getShortName())),
      CmdArgs, Inputs, Output));
}

void OffloadPackager::ConstructJob(Compilation &C, const JobAction &JA,
                                   const InputInfo &Output,
                                   const InputInfoList &Inputs,
                                   const llvm::opt::ArgList &Args,
                                   const char *LinkingOutput) const {
  ArgStringList CmdArgs;

  // Add the output file name.
  assert(Output.isFilename() && "Invalid output.");
  CmdArgs.push_back("-o");
  CmdArgs.push_back(Output.getFilename());

  // Create the inputs to bundle the needed metadata.
  for (const InputInfo &Input : Inputs) {
    const Action *OffloadAction = Input.getAction();
    const ToolChain *TC = OffloadAction->getOffloadingToolChain();
    const ArgList &TCArgs =
        C.getArgsForToolChain(TC, OffloadAction->getOffloadingArch(),
                              OffloadAction->getOffloadingDeviceKind());
    StringRef File = C.getArgs().MakeArgString(TC->getInputFilename(Input));
    StringRef Arch = OffloadAction->getOffloadingArch()
                         ? OffloadAction->getOffloadingArch()
                         : TCArgs.getLastArgValue(options::OPT_march_EQ);
    StringRef Kind =
      Action::GetOffloadKindName(OffloadAction->getOffloadingDeviceKind());

    ArgStringList Features;
    SmallVector<StringRef> FeatureArgs;
    getTargetFeatures(TC->getDriver(), TC->getTriple(), TCArgs, Features, false,
                      false, Arch);
    llvm::copy_if(Features, std::back_inserter(FeatureArgs),
                  [](StringRef Arg) { return !Arg.startswith("-target"); });

    // TODO: We need to pass in the full target-id and handle it properly in the
    // linker wrapper.
    SmallVector<std::string> Parts{
        "file=" + File.str(),
        "triple=" + TC->getTripleString(),
        "arch=" + getProcessorFromTargetID(TC->getTriple(), Arch).str(),
        "kind=" + Kind.str(),
    };

    if (TC->getDriver().isUsingLTO(/* IsOffload */ true) ||
        TC->getTriple().isAMDGPU())
      for (StringRef Feature : FeatureArgs)
        Parts.emplace_back("feature=" + Feature.str());

    CmdArgs.push_back(Args.MakeArgString("--image=" + llvm::join(Parts, ",")));
  }

  C.addCommand(std::make_unique<Command>(
      JA, *this, ResponseFileSupport::None(),
      Args.MakeArgString(getToolChain().GetProgramPath(getShortName())),
      CmdArgs, Inputs, Output));
}

static const char *getOutputFileName(Compilation &C, StringRef Base,
                                     const char *Postfix,
                                     const char *Extension) {
  const char *OutputFileName;
  if (C.getDriver().isSaveTempsEnabled()) {
    OutputFileName =
        C.getArgs().MakeArgString(Base.str() + Postfix + "." + Extension);
  } else {
    std::string TmpName =
        C.getDriver().GetTemporaryPath(Base.str() + Postfix, Extension);
    OutputFileName = C.addTempFile(C.getArgs().MakeArgString(TmpName));
  }
  return OutputFileName;
}

static void addSubArchsWithTargetID(Compilation &C, const ArgList &Args,
                                    const llvm::Triple &Triple,
                                    SmallVectorImpl<std::string> &subarchs) {
  // process OPT_offload_arch_EQ subarch specification
  for (auto itr : C.getDriver().getOffloadArchs(
           C, C.getArgs(), Action::OFK_OpenMP, nullptr, true))
    subarchs.push_back(itr.str());

  // process OPT_Xopenmp_target_EQ subarch specification with march
  for (auto itr : Args.getAllArgValues(options::OPT_Xopenmp_target_EQ)) {
    SmallVector<StringRef> marchs;
    StringRef vstr = StringRef(itr);
    if (vstr.startswith("-march=") || vstr.startswith("--march=")) {
      vstr.split('=').second.split(marchs, ',');
      for (auto &march : marchs)
        subarchs.push_back(march.str());
    }
  }
}

/// This is an alternative to LinkerWrapper::ConstructJob.
/// This is called when driver option --opaque-offload-wrapper is specified.

/// opaque-offload-wrapper requires heterogeneous objects have bitcode
/// because offload LTO is implemented by merging all offloaded bitcodes
/// and then linking in system bitcode libraries followed by opt and then
/// the GPU backend is called only once for each TargetID.

/// foreach(TargetID) {
///   foreach(input) {
///     1 "unpackage" each .o input to create targetID specific bitcode
///   }
///   2 build-select-link to create a merged bc with corrected attributes.
///   3 llvm-link with -internalize -as-needed with system bitcode libraries.
///   4 opt
///   5 llc
///   6 lld
/// }
/// 7 clang-offload-wrapper to output x.img
/// 8 clang (host) -cc1 -embed x.img -x host.bc -o x.o
/// 9 ld.lld  x.o ... -o linkerwrapper ouput
///
void LinkerWrapper::ConstructOpaqueJob(Compilation &C, const JobAction &JA,
                                       const InputInfo &Output,
                                       const InputInfoList &Inputs,
                                       const ArgList &Args,
                                       const llvm::Triple &TheTriple,
                                       const char *LinkingOutput) const {

  const ToolChain &TC = getToolChain();
  const Driver &D = getToolChain().getDriver();
  RocmInstallationDetector RocmInstallation(D, TheTriple, Args, true, true);
  std::string OutputFilePrefix, OutputFile;

  SmallVector<std::string> subarchs;
  llvm::SmallVector<std::pair<StringRef, const char *>, 4> TargetIDLLDMap;

  addSubArchsWithTargetID(C, Args, TheTriple, subarchs);

  for (auto &subArchWithTargetID : subarchs) {
    StringRef TargetID(subArchWithTargetID);
    // ---------- Step 1 unpackage each input -----------
    const char *UnpackageExec = Args.MakeArgString(
        getToolChain().GetProgramPath("clang-offload-packager"));

    SmallVector<std::string> UnpackagedFiles;

    for (const auto &II : Inputs) {
      if (II.isFilename()) {
        OutputFile = llvm::sys::path::stem(II.getFilename()).str();
        OutputFilePrefix = llvm::sys::path::stem(II.getBaseInput()).str() +
                           "-openmp-" + TheTriple.str();

        // generate command to unpackage each II.getFilename()
        auto UnpackagedFileName =
            getOutputFileName(C, OutputFilePrefix, "-unpackaged", "bc");
        // push unpacked file names to argument list for clang-build-select
        UnpackagedFiles.push_back(UnpackagedFileName);
        ArgStringList UnpackageCmdArgs;
        UnpackageCmdArgs.push_back(II.getFilename());

        ArgStringList Features;
        SmallVector<StringRef> FeatureArgs;
        getTargetFeatures(TC.getDriver(), TheTriple, Args, Features, false,
                          false, TargetID);

        llvm::copy_if(Features, std::back_inserter(FeatureArgs),
                      [](StringRef Arg) { return !Arg.startswith("-target"); });

        SmallVector<std::string> Parts{
            "file=" + std::string(UnpackagedFileName),
            "triple=" + TheTriple.str(),
            "arch=" + getProcessorFromTargetID(TheTriple, TargetID).str(),
            "kind=openmp",
        };

        for (StringRef Feature : FeatureArgs)
          Parts.emplace_back("feature=" + Feature.str());

        UnpackageCmdArgs.push_back(
            Args.MakeArgString("--image=" + llvm::join(Parts, ",")));

        C.addCommand(std::make_unique<Command>(
            JA, *this, ResponseFileSupport::AtFileCurCP(), UnpackageExec,
            UnpackageCmdArgs, Inputs,
            InputInfo(&JA, Args.MakeArgString(UnpackagedFileName))));
      }
    }

    // ---------- Step 2 clang-build-select-link -----------
    // Look for Static Device Libs (SDLs) in args, and add temp files for
    // the extracted Device-specific Archive Libs (DAL) to inputs
    ArgStringList CbslArgs;
    AddStaticDeviceLibsLinking(C, *this, JA, Inputs, Args, CbslArgs, "amdgcn",
                               TargetID,
                               /* bitcode SDL?*/ true,
                               /* PostClang Link? */ false,
                               /* Unpackage? */ true);

    auto PreLinkFileName = amdgpu::dlr::getCbslCommandArgs(
        C, Args, CbslArgs, UnpackagedFiles, OutputFilePrefix);

    const char *CbslExec = Args.MakeArgString(
        getToolChain().GetProgramPath("clang-build-select-link"));
    C.addCommand(std::make_unique<Command>(
        JA, *this, ResponseFileSupport::AtFileCurCP(), CbslExec, CbslArgs,
        Inputs, InputInfo(&JA, Args.MakeArgString(PreLinkFileName))));

    // ---------- Step 3 llvm-link internalize as-needed -----------
    ArgStringList LastLinkArgs;
    auto LinkOutputFileName = amdgpu::dlr::getLinkCommandArgs(
        C, Args, LastLinkArgs, TC, TheTriple, TargetID, OutputFilePrefix,
        PreLinkFileName, RocmInstallation);

    const char *LinkExec =
        Args.MakeArgString(getToolChain().GetProgramPath("llvm-link"));
    C.addCommand(std::make_unique<Command>(
        JA, *this, ResponseFileSupport::AtFileCurCP(), LinkExec, LastLinkArgs,
        Inputs, InputInfo(&JA, Args.MakeArgString(LinkOutputFileName))));

    // ---------- Step 4 opt  -----------
    ArgStringList OptArgs;
    auto OptOutputFileName = amdgpu::dlr::getOptCommandArgs(
        C, Args, OptArgs, TheTriple, TargetID, OutputFilePrefix,
        LinkOutputFileName);

    const char *OptExec =
        Args.MakeArgString(getToolChain().GetProgramPath("opt"));
    C.addCommand(std::make_unique<Command>(
        JA, *this, ResponseFileSupport::AtFileCurCP(), OptExec, OptArgs, Inputs,
        InputInfo(&JA, Args.MakeArgString(OptOutputFileName))));

    // ---------- Step 5 llc  -----------
    ArgStringList LlcArgs;
    auto LlcOutputFileName = amdgpu::dlr::getLlcCommandArgs(
        C, Args, LlcArgs, TheTriple, TargetID, OutputFilePrefix,
        OptOutputFileName);

    const char *LlcExec =
        Args.MakeArgString(getToolChain().GetProgramPath("llc"));
    C.addCommand(std::make_unique<Command>(
        JA, *this, ResponseFileSupport::AtFileCurCP(), LlcExec, LlcArgs, Inputs,
        InputInfo(&JA, Args.MakeArgString(LlcOutputFileName))));

    // ---------- Step 6 lld  -----------
    ArgStringList LldArgs;
    auto LldOutputFileName = amdgpu::dlr::getLldCommandArgs(
        C, Output, Args, LldArgs, TheTriple, TargetID, LlcOutputFileName,
        OutputFilePrefix);

    // create vector of pairs of TargetID,lldname for step 7 inputs.
    TargetIDLLDMap.push_back(
        std::pair<StringRef, const char *>(TargetID, LldOutputFileName));

    const char *LldExec =
        Args.MakeArgString(getToolChain().GetProgramPath("lld"));
    C.addCommand(std::make_unique<Command>(
        JA, *this, ResponseFileSupport::AtFileCurCP(), LldExec, LldArgs, Inputs,
        InputInfo(&JA, Args.MakeArgString(LldOutputFileName))));

  } //  End loop for each subarch

  // -------- Step 7 clang-offload-wrapper to build device image
  auto CowOutputFileName = getOutputFileName(C, OutputFile, "-wrapped", "bc");
  ArgStringList CowArgs;
  const char *CowExec = Args.MakeArgString(
      getToolChain().GetProgramPath("clang-offload-wrapper"));

  const llvm::Triple &Triple = getToolChain().getEffectiveTriple();

  // Add the "effective" target triple.
  CowArgs.push_back("-target");
  CowArgs.push_back(Args.MakeArgString(Triple.getTriple()));

  // Add the output file name.
  assert(CowOutputFileName != nullptr && "Invalid output.");
  CowArgs.push_back("-o");
  CowArgs.push_back(CowOutputFileName);

  // a vector of pairs of TargetID,lldName
  for (auto &TM : TargetIDLLDMap) {
    CowArgs.push_back(Args.MakeArgString(Twine("--offload-arch=") + TM.first));
    CowArgs.push_back(TM.second);
  }

  C.addCommand(std::make_unique<Command>(
      JA, *this, ResponseFileSupport::AtFileCurCP(), CowExec, CowArgs, Inputs,
      InputInfo(&JA, Args.MakeArgString(CowOutputFileName))));

  // ---------- Step 8 clang -cc1 host backend -----------
  ArgStringList HbeArgs;
  const char *HbeOutputFileName =
      getOutputFileName(C, OutputFilePrefix, "-hbe", "o");
  const char *HbeExec =
      Args.MakeArgString(getToolChain().GetProgramPath("clang"));

  HbeArgs.push_back("-cc1");
  HbeArgs.push_back("-triple");
  HbeArgs.push_back(Args.MakeArgString(getToolChain().getTripleString()));
  HbeArgs.push_back("-emit-obj");
  HbeArgs.push_back("-o");
  HbeArgs.push_back(Args.MakeArgString(HbeOutputFileName));
  HbeArgs.push_back("-x");
  HbeArgs.push_back("ir");
  HbeArgs.push_back(Args.MakeArgString(CowOutputFileName));

  C.addCommand(std::make_unique<Command>(
      JA, *this, ResponseFileSupport::AtFileCurCP(), HbeExec, HbeArgs, Inputs,
      InputInfo(&JA, Args.MakeArgString(HbeOutputFileName))));

  // ---------- Step 9 final host link  -----------
  InputInfoList LinkInputs;
  for (const auto &II : Inputs)
    LinkInputs.push_back(II);

  LinkInputs.push_back(
      InputInfo(types::TY_Object, HbeOutputFileName, HbeOutputFileName));

  Linker->ConstructJob(C, JA, Output, LinkInputs, Args, LinkingOutput);
}

void LinkerWrapper::ConstructJob(Compilation &C, const JobAction &JA,
                                 const InputInfo &Output,
                                 const InputInfoList &Inputs,
                                 const ArgList &Args,
                                 const char *LinkingOutput) const {
  bool isAMDGPU = false;
  auto offloadTC = C.getOffloadToolChains(Action::OFK_OpenMP);
  const auto openMPTCs = llvm::make_range(offloadTC.first, offloadTC.second);
  const ToolChain *TC;
  for (auto &I : openMPTCs) {
    TC = I.second;
    if (TC->getTriple().isAMDGPU()) {
      isAMDGPU = true;
      break;
    }
  }

  if (!openMPTCs.empty() &&
      Args.hasFlag(options::OPT_opaque_offload_linker,
                   options::OPT_no_opaque_offload_linker, isAMDGPU)) {
    ConstructOpaqueJob(C, JA, Output, Inputs, Args, TC->getTriple(),
                       LinkingOutput);
    return;
  }
  // This following is the upstream LinkerWrapper ConstructJob

  const Driver &D = getToolChain().getDriver();
  const llvm::Triple TheTriple = getToolChain().getTriple();
  ArgStringList CmdArgs;

  // Pass the CUDA path to the linker wrapper tool.
  for (Action::OffloadKind Kind : {Action::OFK_Cuda, Action::OFK_OpenMP}) {
    auto TCRange = C.getOffloadToolChains(Kind);
    for (auto &I : llvm::make_range(TCRange.first, TCRange.second)) {
      const ToolChain *TC = I.second;
      if (TC->getTriple().isNVPTX()) {
        CudaInstallationDetector CudaInstallation(D, TheTriple, Args);
        if (CudaInstallation.isValid())
          CmdArgs.push_back(Args.MakeArgString(
              "--cuda-path=" + CudaInstallation.getInstallPath()));
        break;
      }
      if (TC->getTriple().isAMDGPU()) {
        RocmInstallationDetector RocmInstallation(D, TheTriple, Args, true,
                                                  true);
        const llvm::Triple triple = TC->getTriple();
        const auto GPUArch = TC->getTargetID().str();
        const auto ArchKind = llvm::AMDGPU::parseArchAMDGCN(TC->getTargetID());

        bool AsanGpuRT = Args.hasFlag(options::OPT_fgpu_sanitize,
                                      options::OPT_fno_gpu_sanitize, true);

        llvm::SmallVector<std::string, 12> BCLibs =
            amdgpu::dlr::getCommonDeviceLibNames(
                Args, D, GPUArch, /* isOpenMP */ true, RocmInstallation);

        SmallVector<std::string> subarchs;
        addSubArchsWithTargetID(C, Args, triple, subarchs);

        std::set<std::string> bitcodeTarget;
        for (const auto &sa : subarchs) {
          bitcodeTarget.insert("openmp-" + triple.str() + "-" +
                               getProcessorFromTargetID(triple, sa).str());
        }

        for (StringRef prefix : bitcodeTarget)
          for (auto BCLib : BCLibs)
            CmdArgs.push_back(Args.MakeArgString("--bitcode-library=" + prefix +
                                                 "=" + BCLib));
        break;
      }
    }
  }

  if (D.isUsingLTO(/* IsOffload */ true)) {
    // Pass in the optimization level to use for LTO.
    if (const Arg *A = Args.getLastArg(options::OPT_O_Group)) {
      StringRef OOpt;
      if (A->getOption().matches(options::OPT_O4) ||
          A->getOption().matches(options::OPT_Ofast))
        OOpt = "3";
      else if (A->getOption().matches(options::OPT_O)) {
        OOpt = A->getValue();
        if (OOpt == "g")
          OOpt = "1";
        else if (OOpt == "s" || OOpt == "z")
          OOpt = "2";
      } else if (A->getOption().matches(options::OPT_O0))
        OOpt = "0";
      if (!OOpt.empty())
        CmdArgs.push_back(Args.MakeArgString(Twine("--opt-level=O") + OOpt));
    }
  }

  CmdArgs.push_back(
      Args.MakeArgString("--host-triple=" + TheTriple.getTriple()));
  if (Args.hasArg(options::OPT_v))
    CmdArgs.push_back("--wrapper-verbose");

  if (const Arg *A = Args.getLastArg(options::OPT_g_Group)) {
    if (!A->getOption().matches(options::OPT_g0))
      CmdArgs.push_back("--device-debug");
  }

  for (const auto &A : Args.getAllArgValues(options::OPT_Xcuda_ptxas))
    CmdArgs.push_back(Args.MakeArgString("--ptxas-arg=" + A));

  // Forward remarks passes to the LLVM backend in the wrapper.
  if (const Arg *A = Args.getLastArg(options::OPT_Rpass_EQ))
    CmdArgs.push_back(Args.MakeArgString(Twine("--offload-opt=-pass-remarks=") +
                                         A->getValue()));
  if (const Arg *A = Args.getLastArg(options::OPT_Rpass_missed_EQ))
    CmdArgs.push_back(Args.MakeArgString(
        Twine("--offload-opt=-pass-remarks-missed=") + A->getValue()));
  if (const Arg *A = Args.getLastArg(options::OPT_Rpass_analysis_EQ))
    CmdArgs.push_back(Args.MakeArgString(
        Twine("--offload-opt=-pass-remarks-analysis=") + A->getValue()));
  if (Args.getLastArg(options::OPT_save_temps_EQ))
    CmdArgs.push_back("--save-temps");

  // Construct the link job so we can wrap around it.
  Linker->ConstructJob(C, JA, Output, Inputs, Args, LinkingOutput);
  const auto &LinkCommand = C.getJobs().getJobs().back();

  // Forward -Xoffload-linker<-triple> arguments to the device link job.
  for (Arg *A : Args.filtered(options::OPT_Xoffload_linker)) {
    StringRef Val = A->getValue(0);
    if (Val.empty())
      CmdArgs.push_back(
          Args.MakeArgString(Twine("--device-linker=") + A->getValue(1)));
    else
      CmdArgs.push_back(Args.MakeArgString(
          "--device-linker=" +
          ToolChain::getOpenMPTriple(Val.drop_front()).getTriple() + "=" +
          A->getValue(1)));
  }
  Args.ClaimAllArgs(options::OPT_Xoffload_linker);

  // Embed bitcode instead of an object in JIT mode.
  if (Args.hasFlag(options::OPT_fopenmp_target_jit,
                   options::OPT_fno_openmp_target_jit, false))
    CmdArgs.push_back("--embed-bitcode");

  // Forward `-mllvm` arguments to the LLVM invocations if present.
  for (Arg *A : Args.filtered(options::OPT_mllvm)) {
    CmdArgs.push_back("-mllvm");
    CmdArgs.push_back(A->getValue());
    A->claim();
  }

  // Add the linker arguments to be forwarded by the wrapper.
  CmdArgs.push_back(Args.MakeArgString(Twine("--linker-path=") +
                                       LinkCommand->getExecutable()));
  CmdArgs.push_back("--");
  for (const char *LinkArg : LinkCommand->getArguments())
    CmdArgs.push_back(LinkArg);

  const char *Exec =
      Args.MakeArgString(getToolChain().GetProgramPath("clang-linker-wrapper"));

  // Replace the executable and arguments of the link job with the
  // wrapper.
  LinkCommand->replaceExecutable(Exec);
  LinkCommand->replaceArguments(CmdArgs);
}<|MERGE_RESOLUTION|>--- conflicted
+++ resolved
@@ -4562,14 +4562,13 @@
   renderDwarfFormat(D, T, Args, CmdArgs, EffectiveDWARFVersion);
   RenderDebugInfoCompressionArgs(Args, CmdArgs, D, TC);
 
-<<<<<<< HEAD
   bool EmitDwarfForAMDGCN = EmitDwarf && T.isAMDGCN();
   if (EmitDwarfForAMDGCN)
     CmdArgs.append({"-mllvm", "-amdgpu-spill-cfi-saved-regs"});
   if (Args.hasFlag(options::OPT_gheterogeneous_dwarf,
                    options::OPT_gno_heterogeneous_dwarf, EmitDwarfForAMDGCN))
     CmdArgs.push_back("-gheterogeneous-dwarf");
-=======
+
   // This controls whether or not we perform JustMyCode instrumentation.
   if (Args.hasFlag(options::OPT_fjmc, options::OPT_fno_jmc, false)) {
     if (TC.getTriple().isOSBinFormatELF() || D.IsCLMode()) {
@@ -4596,7 +4595,6 @@
   if (EmitCodeView && Output.isFilename())
     addDebugObjectName(Args, CmdArgs, DebugCompilationDir,
                        Output.getFilename());
->>>>>>> 4cf7666b
 }
 
 static void ProcessVSRuntimeLibrary(const ArgList &Args,
