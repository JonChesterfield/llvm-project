--- conflicted
+++ resolved
@@ -2386,24 +2386,9 @@
 
 unsigned tools::getAMDGPUCodeObjectVersion(const Driver &D,
                                            const llvm::opt::ArgList &Args) {
-<<<<<<< HEAD
   unsigned CodeObjVer = 5; // default
-  if (auto *CodeObjArg = getAMDGPUCodeObjectArgument(D, Args)) {
-    if (CodeObjArg->getOption().getID() ==
-        options::OPT_mno_code_object_v3_legacy) {
-      CodeObjVer = 2;
-    } else if (CodeObjArg->getOption().getID() ==
-               options::OPT_mcode_object_v3_legacy) {
-      CodeObjVer = 3;
-    } else {
-      StringRef(CodeObjArg->getValue()).getAsInteger(0, CodeObjVer);
-    }
-  }
-=======
-  unsigned CodeObjVer = 4; // default
   if (auto *CodeObjArg = getAMDGPUCodeObjectArgument(D, Args))
     StringRef(CodeObjArg->getValue()).getAsInteger(0, CodeObjVer);
->>>>>>> 6f0d4568
   return CodeObjVer;
 }
 
