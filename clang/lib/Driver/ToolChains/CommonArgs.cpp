//===--- CommonArgs.cpp - Args handling for multiple toolchains -*- C++ -*-===//
//
// Part of the LLVM Project, under the Apache License v2.0 with LLVM Exceptions.
// See https://llvm.org/LICENSE.txt for license information.
// SPDX-License-Identifier: Apache-2.0 WITH LLVM-exception
// Modifications Copyright (c) 2022 Advanced Micro Devices, Inc. All rights reserved.
// Notified per clause 4(b) of the license.
//
//===----------------------------------------------------------------------===//

#include "CommonArgs.h"
#include "AmdOptArgs.h"
#include "Arch/AArch64.h"
#include "Arch/ARM.h"
#include "Arch/M68k.h"
#include "Arch/Mips.h"
#include "Arch/PPC.h"
#include "Arch/Sparc.h"
#include "Arch/SystemZ.h"
#include "Arch/VE.h"
#include "Arch/X86.h"
#include "HIPAMD.h"
#include "Hexagon.h"
#include "clang/Basic/CharInfo.h"
#include "clang/Basic/LangOptions.h"
#include "clang/Basic/ObjCRuntime.h"
#include "clang/Basic/Version.h"
#include "clang/Config/config.h"
#include "clang/Driver/Action.h"
#include "clang/Driver/Compilation.h"
#include "clang/Driver/Driver.h"
#include "clang/Driver/DriverDiagnostic.h"
#include "clang/Driver/InputInfo.h"
#include "clang/Driver/Job.h"
#include "clang/Driver/Options.h"
#include "clang/Driver/SanitizerArgs.h"
#include "clang/Driver/ToolChain.h"
#include "clang/Driver/Util.h"
#include "clang/Driver/XRayArgs.h"
#include "llvm/ADT/STLExtras.h"
#include "llvm/ADT/SmallSet.h"
#include "llvm/ADT/SmallString.h"
#include "llvm/ADT/StringExtras.h"
#include "llvm/ADT/StringSwitch.h"
#include "llvm/ADT/Twine.h"
#include "llvm/BinaryFormat/Magic.h"
#include "llvm/Config/llvm-config.h"
#include "llvm/Object/Archive.h"
#include "llvm/Option/Arg.h"
#include "llvm/Option/ArgList.h"
#include "llvm/Option/Option.h"
#include "llvm/Support/CodeGen.h"
#include "llvm/Support/Compression.h"
#include "llvm/Support/Debug.h"
#include "llvm/Support/Error.h"
#include "llvm/Support/ErrorHandling.h"
#include "llvm/Support/ErrorOr.h"
#include "llvm/Support/FileSystem.h"
#include "llvm/Support/Host.h"
#include "llvm/Support/MemoryBuffer.h"
#include "llvm/Support/Path.h"
#include "llvm/Support/Process.h"
#include "llvm/Support/Program.h"
#include "llvm/Support/ScopedPrinter.h"
#include "llvm/Support/TargetParser.h"
#include "llvm/Support/Threading.h"
#include "llvm/Support/VirtualFileSystem.h"
#include "llvm/Support/YAMLParser.h"

using namespace clang::driver;
using namespace clang::driver::tools;
using namespace clang;
using namespace llvm::opt;

/// \brief Determine if Fortran link libraies are needed
bool clang::driver::tools::needFortranLibs(const Driver &D,
                                           const ArgList &Args) {
  if (D.IsFlangMode() && !Args.hasArg(options::OPT_nostdlib) &&
      !Args.hasArg(options::OPT_noFlangLibs)) {
    return true;
  }

  return false;
}

/// \brief Determine if Fortran "main" object is needed
static bool needFortranMain(const Driver &D, const ArgList &Args) {
  return (tools::needFortranLibs(D, Args) &&
          (!Args.hasArg(options::OPT_Mnomain) ||
           !Args.hasArg(options::OPT_no_fortran_main)));
}

static void renderRpassOptions(const ArgList &Args, ArgStringList &CmdArgs,
                               const StringRef PluginOptPrefix) {
  if (const Arg *A = Args.getLastArg(options::OPT_Rpass_EQ))
    CmdArgs.push_back(Args.MakeArgString(Twine(PluginOptPrefix) +
                                         "-pass-remarks=" + A->getValue()));

  if (const Arg *A = Args.getLastArg(options::OPT_Rpass_missed_EQ))
    CmdArgs.push_back(Args.MakeArgString(
        Twine(PluginOptPrefix) + "-pass-remarks-missed=" + A->getValue()));

  if (const Arg *A = Args.getLastArg(options::OPT_Rpass_analysis_EQ))
    CmdArgs.push_back(Args.MakeArgString(
        Twine(PluginOptPrefix) + "-pass-remarks-analysis=" + A->getValue()));
}

static void renderRemarksOptions(const ArgList &Args, ArgStringList &CmdArgs,
                                 const llvm::Triple &Triple,
                                 const InputInfo &Input,
                                 const InputInfo &Output,
                                 const StringRef PluginOptPrefix) {
  StringRef Format = "yaml";
  if (const Arg *A = Args.getLastArg(options::OPT_fsave_optimization_record_EQ))
    Format = A->getValue();

  SmallString<128> F;
  const Arg *A = Args.getLastArg(options::OPT_foptimization_record_file_EQ);
  if (A)
    F = A->getValue();
  else if (Output.isFilename())
    F = Output.getFilename();

  assert(!F.empty() && "Cannot determine remarks output name.");
  // Append "opt.ld.<format>" to the end of the file name.
  CmdArgs.push_back(Args.MakeArgString(Twine(PluginOptPrefix) +
                                       "opt-remarks-filename=" + F +
                                       ".opt.ld." + Format));

  if (const Arg *A =
          Args.getLastArg(options::OPT_foptimization_record_passes_EQ))
    CmdArgs.push_back(Args.MakeArgString(
        Twine(PluginOptPrefix) + "opt-remarks-passes=" + A->getValue()));

  CmdArgs.push_back(Args.MakeArgString(Twine(PluginOptPrefix) +
                                       "opt-remarks-format=" + Format.data()));
}

static void renderRemarksHotnessOptions(const ArgList &Args,
                                        ArgStringList &CmdArgs,
                                        const StringRef PluginOptPrefix) {
  if (Args.hasFlag(options::OPT_fdiagnostics_show_hotness,
                   options::OPT_fno_diagnostics_show_hotness, false))
    CmdArgs.push_back(Args.MakeArgString(Twine(PluginOptPrefix) +
                                         "opt-remarks-with-hotness"));

  if (const Arg *A =
          Args.getLastArg(options::OPT_fdiagnostics_hotness_threshold_EQ))
    CmdArgs.push_back(
        Args.MakeArgString(Twine(PluginOptPrefix) +
                           "opt-remarks-hotness-threshold=" + A->getValue()));
}

void tools::addPathIfExists(const Driver &D, const Twine &Path,
                            ToolChain::path_list &Paths) {
  if (D.getVFS().exists(Path))
    Paths.push_back(Path.str());
}

void tools::handleTargetFeaturesGroup(const ArgList &Args,
                                      std::vector<StringRef> &Features,
                                      OptSpecifier Group) {
  for (const Arg *A : Args.filtered(Group)) {
    StringRef Name = A->getOption().getName();
    A->claim();

    // Skip over "-m".
    assert(Name.startswith("m") && "Invalid feature name.");
    Name = Name.substr(1);

    bool IsNegative = Name.startswith("no-");
    if (IsNegative)
      Name = Name.substr(3);
    Features.push_back(Args.MakeArgString((IsNegative ? "-" : "+") + Name));
  }
}

SmallVector<StringRef>
tools::unifyTargetFeatures(ArrayRef<StringRef> Features) {
  // Only add a feature if it hasn't been seen before starting from the end.
  SmallVector<StringRef> UnifiedFeatures;
  llvm::DenseSet<StringRef> UsedFeatures;
  for (StringRef Feature : llvm::reverse(Features)) {
    if (UsedFeatures.insert(Feature.drop_front()).second)
      UnifiedFeatures.insert(UnifiedFeatures.begin(), Feature);
  }

  return UnifiedFeatures;
}

void tools::addDirectoryList(const ArgList &Args, ArgStringList &CmdArgs,
                             const char *ArgName, const char *EnvVar) {
  const char *DirList = ::getenv(EnvVar);
  bool CombinedArg = false;

  if (!DirList)
    return; // Nothing to do.

  StringRef Name(ArgName);
  if (Name.equals("-I") || Name.equals("-L") || Name.empty())
    CombinedArg = true;

  StringRef Dirs(DirList);
  if (Dirs.empty()) // Empty string should not add '.'.
    return;

  StringRef::size_type Delim;
  while ((Delim = Dirs.find(llvm::sys::EnvPathSeparator)) != StringRef::npos) {
    if (Delim == 0) { // Leading colon.
      if (CombinedArg) {
        CmdArgs.push_back(Args.MakeArgString(std::string(ArgName) + "."));
      } else {
        CmdArgs.push_back(ArgName);
        CmdArgs.push_back(".");
      }
    } else {
      if (CombinedArg) {
        CmdArgs.push_back(
            Args.MakeArgString(std::string(ArgName) + Dirs.substr(0, Delim)));
      } else {
        CmdArgs.push_back(ArgName);
        CmdArgs.push_back(Args.MakeArgString(Dirs.substr(0, Delim)));
      }
    }
    Dirs = Dirs.substr(Delim + 1);
  }

  if (Dirs.empty()) { // Trailing colon.
    if (CombinedArg) {
      CmdArgs.push_back(Args.MakeArgString(std::string(ArgName) + "."));
    } else {
      CmdArgs.push_back(ArgName);
      CmdArgs.push_back(".");
    }
  } else { // Add the last path.
    if (CombinedArg) {
      CmdArgs.push_back(Args.MakeArgString(std::string(ArgName) + Dirs));
    } else {
      CmdArgs.push_back(ArgName);
      CmdArgs.push_back(Args.MakeArgString(Dirs));
    }
  }
}

void tools::AddLinkerInputs(const ToolChain &TC, const InputInfoList &Inputs,
                            const ArgList &Args, ArgStringList &CmdArgs,
                            const JobAction &JA) {
  const Driver &D = TC.getDriver();
  bool SeenFirstLinkerInput = false;

  // Add extra linker input arguments which are not treated as inputs
  // (constructed via -Xarch_).
  Args.AddAllArgValues(CmdArgs, options::OPT_Zlinker_input);

  // LIBRARY_PATH are included before user inputs and only supported on native
  // toolchains.
  if (!TC.isCrossCompiling())
    addDirectoryList(Args, CmdArgs, "-L", "LIBRARY_PATH");

  for (const auto &II : Inputs) {
    // If the current tool chain refers to an OpenMP offloading host, we
    // should ignore inputs that refer to OpenMP offloading devices -
    // they will be embedded according to a proper linker script.
    if (auto *IA = II.getAction())
      if ((JA.isHostOffloading(Action::OFK_OpenMP) &&
           IA->isDeviceOffloading(Action::OFK_OpenMP)))
        continue;

    if (!TC.HasNativeLLVMSupport() && types::isLLVMIR(II.getType()))
      // Don't try to pass LLVM inputs unless we have native support.
      D.Diag(diag::err_drv_no_linker_llvm_support) << TC.getTripleString();

    // Add filenames immediately.
    if (II.isFilename()) {
      CmdArgs.push_back(II.getFilename());
      continue;
    }

    // In some error cases, the input could be Nothing; skip those.
    if (II.isNothing())
      continue;

    // Otherwise, this is a linker input argument.
    const Arg &A = II.getInputArg();

    // Handle reserved library options.
    if (A.getOption().matches(options::OPT_Z_reserved_lib_stdcxx))
      TC.AddCXXStdlibLibArgs(Args, CmdArgs);
    else if (A.getOption().matches(options::OPT_Z_reserved_lib_cckext))
      TC.AddCCKextLibArgs(Args, CmdArgs);
    else if (A.getOption().matches(options::OPT_z)) {
      // Pass -z prefix for gcc linker compatibility.
      A.claim();
      A.render(Args, CmdArgs);
    } else if (A.getOption().matches(options::OPT_b)) {
      const llvm::Triple &T = TC.getTriple();
      if (!T.isOSAIX()) {
        TC.getDriver().Diag(diag::err_drv_unsupported_opt_for_target)
            << A.getSpelling() << T.str();
      }
      // Pass -b prefix for AIX linker.
      A.claim();
      A.render(Args, CmdArgs);
    } else {
      A.renderAsInput(Args, CmdArgs);
    }
  }

   if (!SeenFirstLinkerInput && needFortranMain(D, Args)) {
     CmdArgs.push_back("-lflangmain");
   }

  // Claim "no Fortran main" arguments
  for (auto Arg :
       Args.filtered(options::OPT_no_fortran_main, options::OPT_Mnomain))
    Arg->claim();
}

void tools::addLinkerCompressDebugSectionsOption(
    const ToolChain &TC, const llvm::opt::ArgList &Args,
    llvm::opt::ArgStringList &CmdArgs) {
  // GNU ld supports --compress-debug-sections=none|zlib|zlib-gnu|zlib-gabi
  // whereas zlib is an alias to zlib-gabi and zlib-gnu is obsoleted. Therefore
  // -gz=none|zlib are translated to --compress-debug-sections=none|zlib. -gz
  // is not translated since ld --compress-debug-sections option requires an
  // argument.
  if (const Arg *A = Args.getLastArg(options::OPT_gz_EQ)) {
    StringRef V = A->getValue();
    if (V == "none" || V == "zlib" || V == "zstd")
      CmdArgs.push_back(Args.MakeArgString("--compress-debug-sections=" + V));
    else
      TC.getDriver().Diag(diag::err_drv_unsupported_option_argument)
          << A->getOption().getName() << V;
  }
}

void tools::AddTargetFeature(const ArgList &Args,
                             std::vector<StringRef> &Features,
                             OptSpecifier OnOpt, OptSpecifier OffOpt,
                             StringRef FeatureName) {
  if (Arg *A = Args.getLastArg(OnOpt, OffOpt)) {
    if (A->getOption().matches(OnOpt))
      Features.push_back(Args.MakeArgString("+" + FeatureName));
    else
      Features.push_back(Args.MakeArgString("-" + FeatureName));
  }
}

/// Get the (LLVM) name of the AMDGPU gpu we are targeting.
static std::string getAMDGPUTargetGPU(const llvm::Triple &T,
                                      const ArgList &Args) {
  Arg *A = Args.getLastArg(options::OPT_mcpu_EQ);
  if (!A)
    A = Args.getLastArg(options::OPT_march_EQ);
  if (!A)
    A = Args.getLastArg(options::OPT_offload_arch_EQ);
  if (A) {
    auto GPUName = getProcessorFromTargetID(T, A->getValue());
    return llvm::StringSwitch<std::string>(GPUName)
        .Cases("rv630", "rv635", "r600")
        .Cases("rv610", "rv620", "rs780", "rs880")
        .Case("rv740", "rv770")
        .Case("palm", "cedar")
        .Cases("sumo", "sumo2", "sumo")
        .Case("hemlock", "cypress")
        .Case("aruba", "cayman")
        .Default(GPUName.str());
  }
  return "";
}

static std::string getLanaiTargetCPU(const ArgList &Args) {
  if (Arg *A = Args.getLastArg(options::OPT_mcpu_EQ)) {
    return A->getValue();
  }
  return "";
}

/// Get the (LLVM) name of the WebAssembly cpu we are targeting.
static StringRef getWebAssemblyTargetCPU(const ArgList &Args) {
  // If we have -mcpu=, use that.
  if (Arg *A = Args.getLastArg(options::OPT_mcpu_EQ)) {
    StringRef CPU = A->getValue();

#ifdef __wasm__
    // Handle "native" by examining the host. "native" isn't meaningful when
    // cross compiling, so only support this when the host is also WebAssembly.
    if (CPU == "native")
      return llvm::sys::getHostCPUName();
#endif

    return CPU;
  }

  return "generic";
}

std::string tools::getCPUName(const Driver &D, const ArgList &Args,
                              const llvm::Triple &T, bool FromAs) {
  Arg *A;

  switch (T.getArch()) {
  default:
    return "";

  case llvm::Triple::aarch64:
  case llvm::Triple::aarch64_32:
  case llvm::Triple::aarch64_be:
    return aarch64::getAArch64TargetCPU(Args, T, A);

  case llvm::Triple::arm:
  case llvm::Triple::armeb:
  case llvm::Triple::thumb:
  case llvm::Triple::thumbeb: {
    StringRef MArch, MCPU;
    arm::getARMArchCPUFromArgs(Args, MArch, MCPU, FromAs);
    return arm::getARMTargetCPU(MCPU, MArch, T);
  }

  case llvm::Triple::avr:
    if (const Arg *A = Args.getLastArg(options::OPT_mmcu_EQ))
      return A->getValue();
    return "";

  case llvm::Triple::m68k:
    return m68k::getM68kTargetCPU(Args);

  case llvm::Triple::mips:
  case llvm::Triple::mipsel:
  case llvm::Triple::mips64:
  case llvm::Triple::mips64el: {
    StringRef CPUName;
    StringRef ABIName;
    mips::getMipsCPUAndABI(Args, T, CPUName, ABIName);
    return std::string(CPUName);
  }

  case llvm::Triple::nvptx:
  case llvm::Triple::nvptx64:
    if (const Arg *A = Args.getLastArg(options::OPT_march_EQ))
      return A->getValue();
    return "";

  case llvm::Triple::ppc:
  case llvm::Triple::ppcle:
  case llvm::Triple::ppc64:
  case llvm::Triple::ppc64le: {
    std::string TargetCPUName = ppc::getPPCTargetCPU(Args);
    // LLVM may default to generating code for the native CPU,
    // but, like gcc, we default to a more generic option for
    // each architecture. (except on AIX)
    if (!TargetCPUName.empty())
      return TargetCPUName;

    if (T.isOSAIX())
      TargetCPUName = "pwr7";
    else if (T.getArch() == llvm::Triple::ppc64le)
      TargetCPUName = "ppc64le";
    else if (T.getArch() == llvm::Triple::ppc64)
      TargetCPUName = "ppc64";
    else
      TargetCPUName = "ppc";

    return TargetCPUName;
  }
  case llvm::Triple::csky:
    if (const Arg *A = Args.getLastArg(options::OPT_mcpu_EQ))
      return A->getValue();
    else if (const Arg *A = Args.getLastArg(options::OPT_march_EQ))
      return A->getValue();
    else
      return "ck810";
  case llvm::Triple::riscv32:
  case llvm::Triple::riscv64:
    if (const Arg *A = Args.getLastArg(options::OPT_mcpu_EQ))
      return A->getValue();
    return "";

  case llvm::Triple::bpfel:
  case llvm::Triple::bpfeb:
    if (const Arg *A = Args.getLastArg(options::OPT_mcpu_EQ))
      return A->getValue();
    return "";

  case llvm::Triple::sparc:
  case llvm::Triple::sparcel:
  case llvm::Triple::sparcv9:
    return sparc::getSparcTargetCPU(D, Args, T);

  case llvm::Triple::x86:
  case llvm::Triple::x86_64:
    return x86::getX86TargetCPU(D, Args, T);

  case llvm::Triple::hexagon:
    return "hexagon" +
           toolchains::HexagonToolChain::GetTargetCPUVersion(Args).str();

  case llvm::Triple::lanai:
    return getLanaiTargetCPU(Args);

  case llvm::Triple::systemz:
    return systemz::getSystemZTargetCPU(Args);

  case llvm::Triple::r600:
  case llvm::Triple::amdgcn:
    return getAMDGPUTargetGPU(T, Args);

  case llvm::Triple::wasm32:
  case llvm::Triple::wasm64:
    return std::string(getWebAssemblyTargetCPU(Args));
  }
}

llvm::StringRef tools::getLTOParallelism(const ArgList &Args, const Driver &D) {
  Arg *LtoJobsArg = Args.getLastArg(options::OPT_flto_jobs_EQ);
  if (!LtoJobsArg)
    return {};
  if (!llvm::get_threadpool_strategy(LtoJobsArg->getValue()))
    D.Diag(diag::err_drv_invalid_int_value)
        << LtoJobsArg->getAsString(Args) << LtoJobsArg->getValue();
  return LtoJobsArg->getValue();
}

// CloudABI and PS4/PS5 use -ffunction-sections and -fdata-sections by default.
bool tools::isUseSeparateSections(const llvm::Triple &Triple) {
  return Triple.getOS() == llvm::Triple::CloudABI || Triple.isPS();
}

void tools::addLTOOptions(const ToolChain &ToolChain, const ArgList &Args,
                          ArgStringList &CmdArgs, const InputInfo &Output,
                          const InputInfo &Input, bool IsThinLTO) {
  const bool IsOSAIX = ToolChain.getTriple().isOSAIX();
  const char *Linker = Args.MakeArgString(ToolChain.GetLinkerPath());
  const Driver &D = ToolChain.getDriver();
  bool ClosedNeeded =
    checkForAMDProprietaryOptOptions(ToolChain, D, Args, CmdArgs,
		                     false /*isLLD*/, true /*checkOnly*/);

  if (llvm::sys::path::filename(Linker) != "ld.lld" &&
      llvm::sys::path::stem(Linker) != "ld.lld" && !ClosedNeeded) {
    // Tell the linker to load the plugin. This has to come before
    // AddLinkerInputs as gold requires -plugin and AIX ld requires -bplugin to
    // come before any -plugin-opt/-bplugin_opt that -Wl might forward.
    const char *PluginPrefix = IsOSAIX ? "-bplugin:" : "";
    const char *PluginName = IsOSAIX ? "/libLTO" : "/LLVMgold";

    if (!IsOSAIX)
      CmdArgs.push_back("-plugin");

#if defined(_WIN32)
    const char *Suffix = ".dll";
#elif defined(__APPLE__)
    const char *Suffix = ".dylib";
#else
    const char *Suffix = ".so";
#endif

    SmallString<1024> Plugin;
    llvm::sys::path::native(Twine(D.Dir) +
                                "/../" CLANG_INSTALL_LIBDIR_BASENAME +
                                PluginName + Suffix,
                            Plugin);
    CmdArgs.push_back(Args.MakeArgString(Twine(PluginPrefix) + Plugin));
  }

  const char *PluginOptPrefix = IsOSAIX ? "-bplugin_opt:" : "-plugin-opt=";
  const char *mcpuOptPrefix = IsOSAIX ? "-mcpu=" : "mcpu=";
  const char *OptLevelPrefix = IsOSAIX ? "-O" : "O";

  // Note, this solution is far from perfect, better to encode it into IR
  // metadata, but this may not be worth it, since it looks like aranges is on
  // the way out.
  if (Args.hasArg(options::OPT_gdwarf_aranges)) {
    CmdArgs.push_back(Args.MakeArgString(Twine(PluginOptPrefix) +
                                         "-generate-arange-section"));
  }

  // Try to pass driver level flags relevant to LTO code generation down to
  // the plugin.

  // Handle flags for selecting CPU variants.
  std::string CPU = getCPUName(D, Args, ToolChain.getTriple());
  if (!CPU.empty())
    CmdArgs.push_back(
        Args.MakeArgString(Twine(PluginOptPrefix) + mcpuOptPrefix + CPU));

  if (Arg *A = Args.getLastArg(options::OPT_O_Group)) {
    // The optimization level matches
    // CompilerInvocation.cpp:getOptimizationLevel().
    StringRef OOpt;
    if (A->getOption().matches(options::OPT_O4) ||
        A->getOption().matches(options::OPT_Ofast))
      OOpt = "3";
    else if (A->getOption().matches(options::OPT_O)) {
      OOpt = A->getValue();
      if (OOpt == "g")
        OOpt = "1";
      else if (OOpt == "s" || OOpt == "z")
        OOpt = "2";
    } else if (A->getOption().matches(options::OPT_O0))
      OOpt = "0";
    if (!OOpt.empty())
      CmdArgs.push_back(
          Args.MakeArgString(Twine(PluginOptPrefix) + OptLevelPrefix + OOpt));
  }

  if (Args.hasArg(options::OPT_gsplit_dwarf))
    CmdArgs.push_back(Args.MakeArgString(
        Twine(PluginOptPrefix) + "dwo_dir=" + Output.getFilename() + "_dwo"));

  if (IsThinLTO)
    CmdArgs.push_back(Args.MakeArgString(Twine(PluginOptPrefix) + "thinlto"));

  StringRef Parallelism = getLTOParallelism(Args, D);
  if (!Parallelism.empty())
    CmdArgs.push_back(
        Args.MakeArgString(Twine(PluginOptPrefix) + "jobs=" + Parallelism));

  // If an explicit debugger tuning argument appeared, pass it along.
  if (Arg *A =
          Args.getLastArg(options::OPT_gTune_Group, options::OPT_ggdbN_Group)) {
    if (A->getOption().matches(options::OPT_glldb))
      CmdArgs.push_back(
          Args.MakeArgString(Twine(PluginOptPrefix) + "-debugger-tune=lldb"));
    else if (A->getOption().matches(options::OPT_gsce))
      CmdArgs.push_back(
          Args.MakeArgString(Twine(PluginOptPrefix) + "-debugger-tune=sce"));
    else if (A->getOption().matches(options::OPT_gdbx))
      CmdArgs.push_back(
          Args.MakeArgString(Twine(PluginOptPrefix) + "-debugger-tune=dbx"));
    else
      CmdArgs.push_back(
          Args.MakeArgString(Twine(PluginOptPrefix) + "-debugger-tune=gdb"));
  }

  if (IsOSAIX) {
    // On AIX, clang assumes strict-dwarf is true if any debug option is
    // specified, unless it is told explicitly not to assume so.
    Arg *A = Args.getLastArg(options::OPT_g_Group);
    bool EnableDebugInfo = A && !A->getOption().matches(options::OPT_g0) &&
                           !A->getOption().matches(options::OPT_ggdb0);
    if (EnableDebugInfo && Args.hasFlag(options::OPT_gstrict_dwarf,
                                        options::OPT_gno_strict_dwarf, true))
      CmdArgs.push_back(
          Args.MakeArgString(Twine(PluginOptPrefix) + "-strict-dwarf=true"));

    if (Args.getLastArg(options::OPT_mabi_EQ_vec_extabi))
      CmdArgs.push_back(
          Args.MakeArgString(Twine(PluginOptPrefix) + "-vec-extabi"));
  }

  bool UseSeparateSections =
      isUseSeparateSections(ToolChain.getEffectiveTriple());

  if (Args.hasFlag(options::OPT_ffunction_sections,
                   options::OPT_fno_function_sections, UseSeparateSections))
    CmdArgs.push_back(
        Args.MakeArgString(Twine(PluginOptPrefix) + "-function-sections=1"));
  else if (Args.hasArg(options::OPT_fno_function_sections))
    CmdArgs.push_back(
        Args.MakeArgString(Twine(PluginOptPrefix) + "-function-sections=0"));

  if (Args.hasFlag(options::OPT_fdata_sections, options::OPT_fno_data_sections,
                   UseSeparateSections))
    CmdArgs.push_back(
        Args.MakeArgString(Twine(PluginOptPrefix) + "-data-sections=1"));
  else if (Args.hasArg(options::OPT_fno_data_sections))
    CmdArgs.push_back(
        Args.MakeArgString(Twine(PluginOptPrefix) + "-data-sections=0"));

  // Pass an option to enable split machine functions.
  if (auto *A = Args.getLastArg(options::OPT_fsplit_machine_functions,
                                options::OPT_fno_split_machine_functions)) {
    if (A->getOption().matches(options::OPT_fsplit_machine_functions))
      CmdArgs.push_back(Args.MakeArgString(Twine(PluginOptPrefix) +
                                           "-split-machine-functions"));
  }

  if (Arg *A = getLastProfileSampleUseArg(Args)) {
    StringRef FName = A->getValue();
    if (!llvm::sys::fs::exists(FName))
      D.Diag(diag::err_drv_no_such_file) << FName;
    else
      CmdArgs.push_back(Args.MakeArgString(Twine(PluginOptPrefix) +
                                           "sample-profile=" + FName));
  }

  auto *CSPGOGenerateArg = Args.getLastArg(options::OPT_fcs_profile_generate,
                                           options::OPT_fcs_profile_generate_EQ,
                                           options::OPT_fno_profile_generate);
  if (CSPGOGenerateArg &&
      CSPGOGenerateArg->getOption().matches(options::OPT_fno_profile_generate))
    CSPGOGenerateArg = nullptr;

  auto *ProfileUseArg = getLastProfileUseArg(Args);

  if (CSPGOGenerateArg) {
    CmdArgs.push_back(
        Args.MakeArgString(Twine(PluginOptPrefix) + "cs-profile-generate"));
    if (CSPGOGenerateArg->getOption().matches(
            options::OPT_fcs_profile_generate_EQ)) {
      SmallString<128> Path(CSPGOGenerateArg->getValue());
      llvm::sys::path::append(Path, "default_%m.profraw");
      CmdArgs.push_back(Args.MakeArgString(Twine(PluginOptPrefix) +
                                           "cs-profile-path=" + Path));
    } else
      CmdArgs.push_back(Args.MakeArgString(
          Twine(PluginOptPrefix) + "cs-profile-path=default_%m.profraw"));
  } else if (ProfileUseArg) {
    SmallString<128> Path(
        ProfileUseArg->getNumValues() == 0 ? "" : ProfileUseArg->getValue());
    if (Path.empty() || llvm::sys::fs::is_directory(Path))
      llvm::sys::path::append(Path, "default.profdata");
    CmdArgs.push_back(
        Args.MakeArgString(Twine(PluginOptPrefix) + "cs-profile-path=" + Path));
  }

  // This controls whether or not we perform JustMyCode instrumentation.
  if (Args.hasFlag(options::OPT_fjmc, options::OPT_fno_jmc, false)) {
    if (ToolChain.getEffectiveTriple().isOSBinFormatELF())
      CmdArgs.push_back(Args.MakeArgString(Twine(PluginOptPrefix) +
                                           "-enable-jmc-instrument"));
    else
      D.Diag(clang::diag::warn_drv_fjmc_for_elf_only);
  }

  // Setup statistics file output.
  SmallString<128> StatsFile = getStatsFileName(Args, Output, Input, D);
  if (!StatsFile.empty())
    CmdArgs.push_back(
        Args.MakeArgString(Twine(PluginOptPrefix) + "stats-file=" + StatsFile));

  // Setup crash diagnostics dir.
  if (Arg *A = Args.getLastArg(options::OPT_fcrash_diagnostics_dir))
    CmdArgs.push_back(Args.MakeArgString(
        Twine(PluginOptPrefix) + "-crash-diagnostics-dir=" + A->getValue()));

  addX86AlignBranchArgs(D, Args, CmdArgs, /*IsLTO=*/true, PluginOptPrefix);

  // Handle remark diagnostics on screen options: '-Rpass-*'.
  renderRpassOptions(Args, CmdArgs, PluginOptPrefix);

  // Handle serialized remarks options: '-fsave-optimization-record'
  // and '-foptimization-record-*'.
  if (willEmitRemarks(Args))
    renderRemarksOptions(Args, CmdArgs, ToolChain.getEffectiveTriple(), Input,
                         Output, PluginOptPrefix);

  // Handle remarks hotness/threshold related options.
  renderRemarksHotnessOptions(Args, CmdArgs, PluginOptPrefix);

  addMachineOutlinerArgs(D, Args, CmdArgs, ToolChain.getEffectiveTriple(),
                         /*IsLTO=*/true, PluginOptPrefix);
}

std::string tools::FindDebugInLibraryPath() {
  const char *DirList = ::getenv("LIBRARY_PATH");
  if (!DirList)
    return "";
  StringRef Dirs(DirList);
  if (Dirs.empty()) // Empty string should not add '.'.
    return "";

  StringRef::size_type Delim;
  while ((Delim = Dirs.find(llvm::sys::EnvPathSeparator)) != StringRef::npos) {
    if (Delim != 0) { // Leading colon.
      if (Dirs.substr(0, Delim).endswith("lib-debug"))
        return Dirs.substr(0, Delim).str();
    }
    Dirs = Dirs.substr(Delim + 1);
  }
  if (!Dirs.empty()) {
    if (Dirs.endswith("lib-debug"))
      return Dirs.str();
  }
  return "";
}

void tools::addOpenMPRuntimeSpecificRPath(const ToolChain &TC,
                                          const ArgList &Args,
                                          ArgStringList &CmdArgs) {
  const Driver &D = TC.getDriver();
  std::string CandidateRPath = FindDebugInLibraryPath();
  if (CandidateRPath.empty())
    CandidateRPath = D.Dir + "/../lib";

  if (Args.hasFlag(options::OPT_fopenmp_implicit_rpath,
                   options::OPT_fno_openmp_implicit_rpath, true)) {
    // Default to clang lib / lib64 folder, i.e. the same location as device
    // runtime
    SmallString<256> DefaultLibPath =
        llvm::sys::path::parent_path(TC.getDriver().Dir);
    llvm::sys::path::append(DefaultLibPath, CLANG_INSTALL_LIBDIR_BASENAME);
    CmdArgs.push_back("-rpath");
    CmdArgs.push_back(Args.MakeArgString(CandidateRPath.c_str()));
  }
}

void tools::addOpenMPRuntimeLibraryPath(const ToolChain &TC,
                                        const ArgList &Args,
                                        ArgStringList &CmdArgs) {
  // Default to clang lib / lib64 folder, i.e. the same location as device
  // runtime.
  SmallString<256> DefaultLibPath =
      llvm::sys::path::parent_path(TC.getDriver().Dir);
  llvm::sys::path::append(DefaultLibPath, CLANG_INSTALL_LIBDIR_BASENAME);
  CmdArgs.push_back(Args.MakeArgString("-L" + DefaultLibPath));
}

void tools::addArchSpecificRPath(const ToolChain &TC, const ArgList &Args,
                                 ArgStringList &CmdArgs) {
  // Enable -frtlib-add-rpath by default for the case of VE.
  const bool IsVE = TC.getTriple().isVE();
  bool DefaultValue = IsVE;
  if (!Args.hasFlag(options::OPT_frtlib_add_rpath,
                    options::OPT_fno_rtlib_add_rpath, DefaultValue))
    return;

  std::string CandidateRPath = TC.getArchSpecificLibPath();
  if (TC.getVFS().exists(CandidateRPath)) {
    CmdArgs.push_back("-rpath");
    CmdArgs.push_back(Args.MakeArgString(CandidateRPath));
  }
}

bool requiresCOMGrLinking(const ToolChain &TC, const ArgList &Args) {
  std::vector<std::string> extractValues =
      Args.getAllArgValues(options::OPT_Xopenmp_target_EQ);
  std::vector<std::string>::iterator itr;
  if (!extractValues.empty()) {
    itr = extractValues.begin();
    while ((itr = std::find(itr, extractValues.end(), "amdgcn-amd-amdhsa")) !=
           extractValues.end()) {
      StringRef archVal(*(itr + 1));
      if (archVal.contains("xnack+") && TC.getSanitizerArgs(Args).needsAsanRt())
        return true;
      itr += 2;
    }
  } else {
    std::string tgtArch =
        getAMDGPUTargetGPU(llvm::Triple("amdgcn-amd-amdhsa"), Args);
    extractValues = Args.getAllArgValues(options::OPT_offload_arch_EQ);
    itr = extractValues.begin();
    while (itr != extractValues.end()) {
      StringRef archVal(*itr);
      if (!tgtArch.empty() && archVal.contains("xnack+") &&
          TC.getSanitizerArgs(Args).needsAsanRt())
        return true;
      itr++;
    }
  }
  return false;
}

bool tools::addOpenMPRuntime(ArgStringList &CmdArgs, const ToolChain &TC,
                             const ArgList &Args, bool ForceStaticHostRuntime,
                             bool IsOffloadingHost, bool GompNeedsRT) {
  if (!Args.hasFlag(options::OPT_fopenmp, options::OPT_fopenmp_EQ,
                    options::OPT_fno_openmp, false))
    return false;
  Driver::OpenMPRuntimeKind RTKind = TC.getDriver().getOpenMPRuntime(Args);

  if (RTKind == Driver::OMPRT_Unknown)
    // Already diagnosed.
    return false;

  if (ForceStaticHostRuntime)
    CmdArgs.push_back("-Bstatic");

  switch (RTKind) {
  case Driver::OMPRT_OMP:
    CmdArgs.push_back("-lomp");
    break;
  case Driver::OMPRT_GOMP:
    CmdArgs.push_back("-lgomp");
    break;
  case Driver::OMPRT_IOMP5:
    CmdArgs.push_back("-liomp5");
    break;
  case Driver::OMPRT_BOLT:
    CmdArgs.push_back("-lbolt");
    break;
  case Driver::OMPRT_Unknown:
    break;
  }

  if (ForceStaticHostRuntime)
    CmdArgs.push_back("-Bdynamic");

  if (RTKind == Driver::OMPRT_GOMP && GompNeedsRT)
      CmdArgs.push_back("-lrt");

  if (RTKind == Driver::OMPRT_BOLT)
    CmdArgs.push_back("-lbolt");

  if (IsOffloadingHost) {
    if (requiresCOMGrLinking(TC, Args)) {
      CmdArgs.push_back("-lamd_comgr");
    }
    CmdArgs.push_back("-lomptarget");
  }

  if (IsOffloadingHost && TC.getDriver().isUsingLTO(/* IsOffload */ true) &&
      !Args.hasArg(options::OPT_nogpulib))
    CmdArgs.push_back("-lomptarget.devicertl");

  addArchSpecificRPath(TC, Args, CmdArgs);

  if (RTKind == Driver::OMPRT_OMP || RTKind == Driver::OMPRT_BOLT)
    addOpenMPRuntimeSpecificRPath(TC, Args, CmdArgs);
  addOpenMPRuntimeLibraryPath(TC, Args, CmdArgs);

  return true;
}

void tools::addFortranRuntimeLibs(const ToolChain &TC,
                                  llvm::opt::ArgStringList &CmdArgs) {
  if (TC.getTriple().isKnownWindowsMSVCEnvironment()) {
    CmdArgs.push_back("Fortran_main.lib");
    CmdArgs.push_back("FortranRuntime.lib");
    CmdArgs.push_back("FortranDecimal.lib");
  } else {
    CmdArgs.push_back("-lFortran_main");
    CmdArgs.push_back("-lFortranRuntime");
    CmdArgs.push_back("-lFortranDecimal");
  }
}

void tools::addFortranRuntimeLibraryPath(const ToolChain &TC,
                                         const llvm::opt::ArgList &Args,
                                         ArgStringList &CmdArgs) {
  // NOTE: Generating executables by Flang is considered an "experimental"
  // feature and hence this is guarded with a command line option.
  // TODO: Make this work unconditionally once Flang is mature enough.
  if (!Args.hasArg(options::OPT_flang_experimental_exec))
    return;

  // Default to the <driver-path>/../lib directory. This works fine on the
  // platforms that we have tested so far. We will probably have to re-fine
  // this in the future. In particular, on some platforms, we may need to use
  // lib64 instead of lib.
  SmallString<256> DefaultLibPath =
      llvm::sys::path::parent_path(TC.getDriver().Dir);
  llvm::sys::path::append(DefaultLibPath, "lib");
  if (TC.getTriple().isKnownWindowsMSVCEnvironment())
    CmdArgs.push_back(Args.MakeArgString("-libpath:" + DefaultLibPath));
  else
    CmdArgs.push_back(Args.MakeArgString("-L" + DefaultLibPath));
}

static void addSanitizerRuntime(const ToolChain &TC, const ArgList &Args,
                                ArgStringList &CmdArgs, StringRef Sanitizer,
                                bool IsShared, bool IsWhole) {
  // Wrap any static runtimes that must be forced into executable in
  // whole-archive.
  if (IsWhole) CmdArgs.push_back("--whole-archive");
  CmdArgs.push_back(TC.getCompilerRTArgString(
      Args, Sanitizer, IsShared ? ToolChain::FT_Shared : ToolChain::FT_Static));
  if (IsWhole) CmdArgs.push_back("--no-whole-archive");

  if (IsShared) {
    addArchSpecificRPath(TC, Args, CmdArgs);
  }
}

// Tries to use a file with the list of dynamic symbols that need to be exported
// from the runtime library. Returns true if the file was found.
static bool addSanitizerDynamicList(const ToolChain &TC, const ArgList &Args,
                                    ArgStringList &CmdArgs,
                                    StringRef Sanitizer) {
  // Solaris ld defaults to --export-dynamic behaviour but doesn't support
  // the option, so don't try to pass it.
  if (TC.getTriple().getOS() == llvm::Triple::Solaris)
    return true;
  SmallString<128> SanRT(TC.getCompilerRT(Args, Sanitizer));
  if (llvm::sys::fs::exists(SanRT + ".syms")) {
    CmdArgs.push_back(Args.MakeArgString("--dynamic-list=" + SanRT + ".syms"));
    return true;
  }
  return false;
}

const char *tools::getAsNeededOption(const ToolChain &TC, bool as_needed) {
  assert(!TC.getTriple().isOSAIX() &&
         "AIX linker does not support any form of --as-needed option yet.");

  // While the Solaris 11.2 ld added --as-needed/--no-as-needed as aliases
  // for the native forms -z ignore/-z record, they are missing in Illumos,
  // so always use the native form.
  if (TC.getTriple().isOSSolaris())
    return as_needed ? "-zignore" : "-zrecord";
  else
    return as_needed ? "--as-needed" : "--no-as-needed";
}

void tools::linkSanitizerRuntimeDeps(const ToolChain &TC,
                                     ArgStringList &CmdArgs) {
  // Force linking against the system libraries sanitizers depends on
  // (see PR15823 why this is necessary).
  CmdArgs.push_back(getAsNeededOption(TC, false));
  // There's no libpthread or librt on RTEMS & Android.
  if (TC.getTriple().getOS() != llvm::Triple::RTEMS &&
      !TC.getTriple().isAndroid()) {
    CmdArgs.push_back("-lpthread");
    if (!TC.getTriple().isOSOpenBSD())
      CmdArgs.push_back("-lrt");
  }
  CmdArgs.push_back("-lm");
  // There's no libdl on all OSes.
  if (!TC.getTriple().isOSFreeBSD() && !TC.getTriple().isOSNetBSD() &&
      !TC.getTriple().isOSOpenBSD() &&
      TC.getTriple().getOS() != llvm::Triple::RTEMS)
    CmdArgs.push_back("-ldl");
  // Required for backtrace on some OSes
  if (TC.getTriple().isOSFreeBSD() ||
      TC.getTriple().isOSNetBSD() ||
      TC.getTriple().isOSOpenBSD())
    CmdArgs.push_back("-lexecinfo");
  // There is no libresolv on Android, FreeBSD, OpenBSD, etc. On musl
  // libresolv.a, even if exists, is an empty archive to satisfy POSIX -lresolv
  // requirement.
  if (TC.getTriple().isOSLinux() && !TC.getTriple().isAndroid() &&
      !TC.getTriple().isMusl())
    CmdArgs.push_back("-lresolv");
}

static void
collectSanitizerRuntimes(const ToolChain &TC, const ArgList &Args,
                         SmallVectorImpl<StringRef> &SharedRuntimes,
                         SmallVectorImpl<StringRef> &StaticRuntimes,
                         SmallVectorImpl<StringRef> &NonWholeStaticRuntimes,
                         SmallVectorImpl<StringRef> &HelperStaticRuntimes,
                         SmallVectorImpl<StringRef> &RequiredSymbols) {
  const SanitizerArgs &SanArgs = TC.getSanitizerArgs(Args);
  // Collect shared runtimes.
  if (SanArgs.needsSharedRt()) {
    if (SanArgs.needsAsanRt() && SanArgs.linkRuntimes()) {
      SharedRuntimes.push_back("asan");
      if (!Args.hasArg(options::OPT_shared) && !TC.getTriple().isAndroid())
        HelperStaticRuntimes.push_back("asan-preinit");
    }
    if (SanArgs.needsMemProfRt() && SanArgs.linkRuntimes()) {
      SharedRuntimes.push_back("memprof");
      if (!Args.hasArg(options::OPT_shared) && !TC.getTriple().isAndroid())
        HelperStaticRuntimes.push_back("memprof-preinit");
    }
    if (SanArgs.needsUbsanRt() && SanArgs.linkRuntimes()) {
      if (SanArgs.requiresMinimalRuntime())
        SharedRuntimes.push_back("ubsan_minimal");
      else
        SharedRuntimes.push_back("ubsan_standalone");
    }
    if (SanArgs.needsScudoRt() && SanArgs.linkRuntimes()) {
      if (SanArgs.requiresMinimalRuntime())
        SharedRuntimes.push_back("scudo_minimal");
      else
        SharedRuntimes.push_back("scudo");
    }
    if (SanArgs.needsTsanRt() && SanArgs.linkRuntimes())
      SharedRuntimes.push_back("tsan");
    if (SanArgs.needsHwasanRt() && SanArgs.linkRuntimes()) {
      if (SanArgs.needsHwasanAliasesRt())
        SharedRuntimes.push_back("hwasan_aliases");
      else
        SharedRuntimes.push_back("hwasan");
      if (!Args.hasArg(options::OPT_shared))
        HelperStaticRuntimes.push_back("hwasan-preinit");
    }
  }

  // The stats_client library is also statically linked into DSOs.
  if (SanArgs.needsStatsRt() && SanArgs.linkRuntimes())
    StaticRuntimes.push_back("stats_client");

  // Always link the static runtime regardless of DSO or executable.
  if (SanArgs.needsAsanRt())
    HelperStaticRuntimes.push_back("asan_static");

  // Collect static runtimes.
  if (Args.hasArg(options::OPT_shared)) {
    // Don't link static runtimes into DSOs.
    return;
  }

  // Each static runtime that has a DSO counterpart above is excluded below,
  // but runtimes that exist only as static are not affected by needsSharedRt.

  if (!SanArgs.needsSharedRt() && SanArgs.needsAsanRt() && SanArgs.linkRuntimes()) {
    StaticRuntimes.push_back("asan");
    if (SanArgs.linkCXXRuntimes())
      StaticRuntimes.push_back("asan_cxx");
  }

  if (!SanArgs.needsSharedRt() && SanArgs.needsMemProfRt() &&
      SanArgs.linkRuntimes()) {
    StaticRuntimes.push_back("memprof");
    if (SanArgs.linkCXXRuntimes())
      StaticRuntimes.push_back("memprof_cxx");
  }

  if (!SanArgs.needsSharedRt() && SanArgs.needsHwasanRt() && SanArgs.linkRuntimes()) {
    if (SanArgs.needsHwasanAliasesRt()) {
      StaticRuntimes.push_back("hwasan_aliases");
      if (SanArgs.linkCXXRuntimes())
        StaticRuntimes.push_back("hwasan_aliases_cxx");
    } else {
      StaticRuntimes.push_back("hwasan");
      if (SanArgs.linkCXXRuntimes())
        StaticRuntimes.push_back("hwasan_cxx");
    }
  }
  if (SanArgs.needsDfsanRt() && SanArgs.linkRuntimes())
    StaticRuntimes.push_back("dfsan");
  if (SanArgs.needsLsanRt() && SanArgs.linkRuntimes())
    StaticRuntimes.push_back("lsan");
  if (SanArgs.needsMsanRt() && SanArgs.linkRuntimes()) {
    StaticRuntimes.push_back("msan");
    if (SanArgs.linkCXXRuntimes())
      StaticRuntimes.push_back("msan_cxx");
  }
  if (!SanArgs.needsSharedRt() && SanArgs.needsTsanRt() &&
      SanArgs.linkRuntimes()) {
    StaticRuntimes.push_back("tsan");
    if (SanArgs.linkCXXRuntimes())
      StaticRuntimes.push_back("tsan_cxx");
  }
  if (!SanArgs.needsSharedRt() && SanArgs.needsUbsanRt() && SanArgs.linkRuntimes()) {
    if (SanArgs.requiresMinimalRuntime()) {
      StaticRuntimes.push_back("ubsan_minimal");
    } else {
      StaticRuntimes.push_back("ubsan_standalone");
      if (SanArgs.linkCXXRuntimes())
        StaticRuntimes.push_back("ubsan_standalone_cxx");
    }
  }
  if (SanArgs.needsSafeStackRt() && SanArgs.linkRuntimes()) {
    NonWholeStaticRuntimes.push_back("safestack");
    RequiredSymbols.push_back("__safestack_init");
  }
  if (!(SanArgs.needsSharedRt() && SanArgs.needsUbsanRt() && SanArgs.linkRuntimes())) {
    if (SanArgs.needsCfiRt() && SanArgs.linkRuntimes())
      StaticRuntimes.push_back("cfi");
    if (SanArgs.needsCfiDiagRt() && SanArgs.linkRuntimes()) {
      StaticRuntimes.push_back("cfi_diag");
      if (SanArgs.linkCXXRuntimes())
        StaticRuntimes.push_back("ubsan_standalone_cxx");
    }
  }
  if (SanArgs.needsStatsRt() && SanArgs.linkRuntimes()) {
    NonWholeStaticRuntimes.push_back("stats");
    RequiredSymbols.push_back("__sanitizer_stats_register");
  }
  if (!SanArgs.needsSharedRt() && SanArgs.needsScudoRt() && SanArgs.linkRuntimes()) {
    if (SanArgs.requiresMinimalRuntime()) {
      StaticRuntimes.push_back("scudo_minimal");
      if (SanArgs.linkCXXRuntimes())
        StaticRuntimes.push_back("scudo_cxx_minimal");
    } else {
      StaticRuntimes.push_back("scudo");
      if (SanArgs.linkCXXRuntimes())
        StaticRuntimes.push_back("scudo_cxx");
    }
  }
}

// Should be called before we add system libraries (C++ ABI, libstdc++/libc++,
// C runtime, etc). Returns true if sanitizer system deps need to be linked in.
bool tools::addSanitizerRuntimes(const ToolChain &TC, const ArgList &Args,
                                 ArgStringList &CmdArgs) {
  SmallVector<StringRef, 4> SharedRuntimes, StaticRuntimes,
      NonWholeStaticRuntimes, HelperStaticRuntimes, RequiredSymbols;
  collectSanitizerRuntimes(TC, Args, SharedRuntimes, StaticRuntimes,
                           NonWholeStaticRuntimes, HelperStaticRuntimes,
                           RequiredSymbols);

  const SanitizerArgs &SanArgs = TC.getSanitizerArgs(Args);
  // Inject libfuzzer dependencies.
  if (SanArgs.needsFuzzer() && SanArgs.linkRuntimes() &&
      !Args.hasArg(options::OPT_shared)) {

    addSanitizerRuntime(TC, Args, CmdArgs, "fuzzer", false, true);
    if (SanArgs.needsFuzzerInterceptors())
      addSanitizerRuntime(TC, Args, CmdArgs, "fuzzer_interceptors", false,
                          true);
    if (!Args.hasArg(clang::driver::options::OPT_nostdlibxx)) {
      bool OnlyLibstdcxxStatic = Args.hasArg(options::OPT_static_libstdcxx) &&
                                 !Args.hasArg(options::OPT_static);
      if (OnlyLibstdcxxStatic)
        CmdArgs.push_back("-Bstatic");
      TC.AddCXXStdlibLibArgs(Args, CmdArgs);
      if (OnlyLibstdcxxStatic)
        CmdArgs.push_back("-Bdynamic");
    }
  }

  for (auto RT : SharedRuntimes)
    addSanitizerRuntime(TC, Args, CmdArgs, RT, true, false);
  for (auto RT : HelperStaticRuntimes)
    addSanitizerRuntime(TC, Args, CmdArgs, RT, false, true);
  bool AddExportDynamic = false;
  for (auto RT : StaticRuntimes) {
    addSanitizerRuntime(TC, Args, CmdArgs, RT, false, true);
    AddExportDynamic |= !addSanitizerDynamicList(TC, Args, CmdArgs, RT);
  }
  for (auto RT : NonWholeStaticRuntimes) {
    addSanitizerRuntime(TC, Args, CmdArgs, RT, false, false);
    AddExportDynamic |= !addSanitizerDynamicList(TC, Args, CmdArgs, RT);
  }
  for (auto S : RequiredSymbols) {
    CmdArgs.push_back("-u");
    CmdArgs.push_back(Args.MakeArgString(S));
  }
  // If there is a static runtime with no dynamic list, force all the symbols
  // to be dynamic to be sure we export sanitizer interface functions.
  if (AddExportDynamic)
    CmdArgs.push_back("--export-dynamic");

  if (SanArgs.hasCrossDsoCfi() && !AddExportDynamic)
    CmdArgs.push_back("--export-dynamic-symbol=__cfi_check");

  if (SanArgs.hasMemTag()) {
    if (!TC.getTriple().isAndroid()) {
      TC.getDriver().Diag(diag::err_drv_unsupported_opt_for_target)
          << "-fsanitize=memtag*" << TC.getTriple().str();
    }
    CmdArgs.push_back(
        Args.MakeArgString("--android-memtag-mode=" + SanArgs.getMemtagMode()));
    if (SanArgs.hasMemtagHeap())
      CmdArgs.push_back("--android-memtag-heap");
    if (SanArgs.hasMemtagStack())
      CmdArgs.push_back("--android-memtag-stack");
  }

  return !StaticRuntimes.empty() || !NonWholeStaticRuntimes.empty();
}

bool tools::addXRayRuntime(const ToolChain&TC, const ArgList &Args, ArgStringList &CmdArgs) {
  if (Args.hasArg(options::OPT_shared))
    return false;

  if (TC.getXRayArgs().needsXRayRt()) {
    CmdArgs.push_back("-whole-archive");
    CmdArgs.push_back(TC.getCompilerRTArgString(Args, "xray"));
    for (const auto &Mode : TC.getXRayArgs().modeList())
      CmdArgs.push_back(TC.getCompilerRTArgString(Args, Mode));
    CmdArgs.push_back("-no-whole-archive");
    return true;
  }

  return false;
}

void tools::linkXRayRuntimeDeps(const ToolChain &TC, ArgStringList &CmdArgs) {
  CmdArgs.push_back(getAsNeededOption(TC, false));
  CmdArgs.push_back("-lpthread");
  if (!TC.getTriple().isOSOpenBSD())
    CmdArgs.push_back("-lrt");
  CmdArgs.push_back("-lm");

  if (!TC.getTriple().isOSFreeBSD() &&
      !TC.getTriple().isOSNetBSD() &&
      !TC.getTriple().isOSOpenBSD())
    CmdArgs.push_back("-ldl");
}

bool tools::areOptimizationsEnabled(const ArgList &Args) {
  // Find the last -O arg and see if it is non-zero.
  if (Arg *A = Args.getLastArg(options::OPT_O_Group))
    return !A->getOption().matches(options::OPT_O0);
  // Defaults to -O0.
  return false;
}

const char *tools::SplitDebugName(const JobAction &JA, const ArgList &Args,
                                  const InputInfo &Input,
                                  const InputInfo &Output) {
  auto AddPostfix = [JA](auto &F) {
    if (JA.getOffloadingDeviceKind() == Action::OFK_HIP)
      F += (Twine("_") + JA.getOffloadingArch()).str();
    F += ".dwo";
  };
  if (Arg *A = Args.getLastArg(options::OPT_gsplit_dwarf_EQ))
    if (StringRef(A->getValue()) == "single")
      return Args.MakeArgString(Output.getFilename());

  Arg *FinalOutput = Args.getLastArg(options::OPT_o);
  if (FinalOutput && Args.hasArg(options::OPT_c)) {
    SmallString<128> T(FinalOutput->getValue());
    llvm::sys::path::remove_filename(T);
    llvm::sys::path::append(T, llvm::sys::path::stem(FinalOutput->getValue()));
    AddPostfix(T);
    return Args.MakeArgString(T);
  } else {
    // Use the compilation dir.
    Arg *A = Args.getLastArg(options::OPT_ffile_compilation_dir_EQ,
                             options::OPT_fdebug_compilation_dir_EQ);
    SmallString<128> T(A ? A->getValue() : "");
    SmallString<128> F(llvm::sys::path::stem(Input.getBaseInput()));
    AddPostfix(F);
    T += F;
    return Args.MakeArgString(T);
  }
}

void tools::SplitDebugInfo(const ToolChain &TC, Compilation &C, const Tool &T,
                           const JobAction &JA, const ArgList &Args,
                           const InputInfo &Output, const char *OutFile) {
  ArgStringList ExtractArgs;
  ExtractArgs.push_back("--extract-dwo");

  ArgStringList StripArgs;
  StripArgs.push_back("--strip-dwo");

  // Grabbing the output of the earlier compile step.
  StripArgs.push_back(Output.getFilename());
  ExtractArgs.push_back(Output.getFilename());
  ExtractArgs.push_back(OutFile);

  const char *Exec =
      Args.MakeArgString(TC.GetProgramPath(CLANG_DEFAULT_OBJCOPY));
  InputInfo II(types::TY_Object, Output.getFilename(), Output.getFilename());

  // First extract the dwo sections.
  C.addCommand(std::make_unique<Command>(JA, T,
                                         ResponseFileSupport::AtFileCurCP(),
                                         Exec, ExtractArgs, II, Output));

  // Then remove them from the original .o file.
  C.addCommand(std::make_unique<Command>(
      JA, T, ResponseFileSupport::AtFileCurCP(), Exec, StripArgs, II, Output));
}

// Claim options we don't want to warn if they are unused. We do this for
// options that build systems might add but are unused when assembling or only
// running the preprocessor for example.
void tools::claimNoWarnArgs(const ArgList &Args) {
  // Don't warn about unused -f(no-)?lto.  This can happen when we're
  // preprocessing, precompiling or assembling.
  Args.ClaimAllArgs(options::OPT_flto_EQ);
  Args.ClaimAllArgs(options::OPT_flto);
  Args.ClaimAllArgs(options::OPT_fno_lto);
}

Arg *tools::getLastProfileUseArg(const ArgList &Args) {
  auto *ProfileUseArg = Args.getLastArg(
      options::OPT_fprofile_instr_use, options::OPT_fprofile_instr_use_EQ,
      options::OPT_fprofile_use, options::OPT_fprofile_use_EQ,
      options::OPT_fno_profile_instr_use);

  if (ProfileUseArg &&
      ProfileUseArg->getOption().matches(options::OPT_fno_profile_instr_use))
    ProfileUseArg = nullptr;

  return ProfileUseArg;
}

Arg *tools::getLastProfileSampleUseArg(const ArgList &Args) {
  auto *ProfileSampleUseArg = Args.getLastArg(
      options::OPT_fprofile_sample_use, options::OPT_fprofile_sample_use_EQ,
      options::OPT_fauto_profile, options::OPT_fauto_profile_EQ,
      options::OPT_fno_profile_sample_use, options::OPT_fno_auto_profile);

  if (ProfileSampleUseArg &&
      (ProfileSampleUseArg->getOption().matches(
           options::OPT_fno_profile_sample_use) ||
       ProfileSampleUseArg->getOption().matches(options::OPT_fno_auto_profile)))
    return nullptr;

  return Args.getLastArg(options::OPT_fprofile_sample_use_EQ,
                         options::OPT_fauto_profile_EQ);
}

const char *tools::RelocationModelName(llvm::Reloc::Model Model) {
  switch (Model) {
  case llvm::Reloc::Static:
    return "static";
  case llvm::Reloc::PIC_:
    return "pic";
  case llvm::Reloc::DynamicNoPIC:
    return "dynamic-no-pic";
  case llvm::Reloc::ROPI:
    return "ropi";
  case llvm::Reloc::RWPI:
    return "rwpi";
  case llvm::Reloc::ROPI_RWPI:
    return "ropi-rwpi";
  }
  llvm_unreachable("Unknown Reloc::Model kind");
}

/// Parses the various -fpic/-fPIC/-fpie/-fPIE arguments.  Then,
/// smooshes them together with platform defaults, to decide whether
/// this compile should be using PIC mode or not. Returns a tuple of
/// (RelocationModel, PICLevel, IsPIE).
std::tuple<llvm::Reloc::Model, unsigned, bool>
tools::ParsePICArgs(const ToolChain &ToolChain, const ArgList &Args) {
  const llvm::Triple &EffectiveTriple = ToolChain.getEffectiveTriple();
  const llvm::Triple &Triple = ToolChain.getTriple();

  bool PIE = ToolChain.isPIEDefault(Args);
  bool PIC = PIE || ToolChain.isPICDefault();
  // The Darwin/MachO default to use PIC does not apply when using -static.
  if (Triple.isOSBinFormatMachO() && Args.hasArg(options::OPT_static))
    PIE = PIC = false;
  bool IsPICLevelTwo = PIC;

  bool KernelOrKext =
      Args.hasArg(options::OPT_mkernel, options::OPT_fapple_kext);

  // Android-specific defaults for PIC/PIE
  if (Triple.isAndroid()) {
    switch (Triple.getArch()) {
    case llvm::Triple::arm:
    case llvm::Triple::armeb:
    case llvm::Triple::thumb:
    case llvm::Triple::thumbeb:
    case llvm::Triple::aarch64:
    case llvm::Triple::mips:
    case llvm::Triple::mipsel:
    case llvm::Triple::mips64:
    case llvm::Triple::mips64el:
      PIC = true; // "-fpic"
      break;

    case llvm::Triple::x86:
    case llvm::Triple::x86_64:
      PIC = true; // "-fPIC"
      IsPICLevelTwo = true;
      break;

    default:
      break;
    }
  }

  // OpenBSD-specific defaults for PIE
  if (Triple.isOSOpenBSD()) {
    switch (ToolChain.getArch()) {
    case llvm::Triple::arm:
    case llvm::Triple::aarch64:
    case llvm::Triple::mips64:
    case llvm::Triple::mips64el:
    case llvm::Triple::x86:
    case llvm::Triple::x86_64:
      IsPICLevelTwo = false; // "-fpie"
      break;

    case llvm::Triple::ppc:
    case llvm::Triple::sparcv9:
      IsPICLevelTwo = true; // "-fPIE"
      break;

    default:
      break;
    }
  }

  // AMDGPU-specific defaults for PIC.
  if (Triple.isAMDGCN())
    PIC = true;

  // The last argument relating to either PIC or PIE wins, and no
  // other argument is used. If the last argument is any flavor of the
  // '-fno-...' arguments, both PIC and PIE are disabled. Any PIE
  // option implicitly enables PIC at the same level.
  Arg *LastPICArg = Args.getLastArg(options::OPT_fPIC, options::OPT_fno_PIC,
                                    options::OPT_fpic, options::OPT_fno_pic,
                                    options::OPT_fPIE, options::OPT_fno_PIE,
                                    options::OPT_fpie, options::OPT_fno_pie);
  if (Triple.isOSWindows() && !Triple.isOSCygMing() && LastPICArg &&
      LastPICArg == Args.getLastArg(options::OPT_fPIC, options::OPT_fpic,
                                    options::OPT_fPIE, options::OPT_fpie)) {
    ToolChain.getDriver().Diag(diag::err_drv_unsupported_opt_for_target)
        << LastPICArg->getSpelling() << Triple.str();
    if (Triple.getArch() == llvm::Triple::x86_64)
      return std::make_tuple(llvm::Reloc::PIC_, 2U, false);
    return std::make_tuple(llvm::Reloc::Static, 0U, false);
  }

  // Check whether the tool chain trumps the PIC-ness decision. If the PIC-ness
  // is forced, then neither PIC nor PIE flags will have no effect.
  if (!ToolChain.isPICDefaultForced()) {
    if (LastPICArg) {
      Option O = LastPICArg->getOption();
      if (O.matches(options::OPT_fPIC) || O.matches(options::OPT_fpic) ||
          O.matches(options::OPT_fPIE) || O.matches(options::OPT_fpie)) {
        PIE = O.matches(options::OPT_fPIE) || O.matches(options::OPT_fpie);
        PIC =
            PIE || O.matches(options::OPT_fPIC) || O.matches(options::OPT_fpic);
        IsPICLevelTwo =
            O.matches(options::OPT_fPIE) || O.matches(options::OPT_fPIC);
      } else {
        PIE = PIC = false;
        if (EffectiveTriple.isPS()) {
          Arg *ModelArg = Args.getLastArg(options::OPT_mcmodel_EQ);
          StringRef Model = ModelArg ? ModelArg->getValue() : "";
          if (Model != "kernel") {
            PIC = true;
            ToolChain.getDriver().Diag(diag::warn_drv_ps_force_pic)
                << LastPICArg->getSpelling()
                << (EffectiveTriple.isPS4() ? "PS4" : "PS5");
          }
        }
      }
    }
  }

  // Introduce a Darwin and PS4/PS5-specific hack. If the default is PIC, but
  // the PIC level would've been set to level 1, force it back to level 2 PIC
  // instead.
  if (PIC && (Triple.isOSDarwin() || EffectiveTriple.isPS()))
    IsPICLevelTwo |= ToolChain.isPICDefault();

  // This kernel flags are a trump-card: they will disable PIC/PIE
  // generation, independent of the argument order.
  if (KernelOrKext &&
      ((!EffectiveTriple.isiOS() || EffectiveTriple.isOSVersionLT(6)) &&
       !EffectiveTriple.isWatchOS() && !EffectiveTriple.isDriverKit()))
    PIC = PIE = false;

  if (Arg *A = Args.getLastArg(options::OPT_mdynamic_no_pic)) {
    // This is a very special mode. It trumps the other modes, almost no one
    // uses it, and it isn't even valid on any OS but Darwin.
    if (!Triple.isOSDarwin())
      ToolChain.getDriver().Diag(diag::err_drv_unsupported_opt_for_target)
          << A->getSpelling() << Triple.str();

    // FIXME: Warn when this flag trumps some other PIC or PIE flag.

    // Only a forced PIC mode can cause the actual compile to have PIC defines
    // etc., no flags are sufficient. This behavior was selected to closely
    // match that of llvm-gcc and Apple GCC before that.
    PIC = ToolChain.isPICDefault() && ToolChain.isPICDefaultForced();

    return std::make_tuple(llvm::Reloc::DynamicNoPIC, PIC ? 2U : 0U, false);
  }

  bool EmbeddedPISupported;
  switch (Triple.getArch()) {
    case llvm::Triple::arm:
    case llvm::Triple::armeb:
    case llvm::Triple::thumb:
    case llvm::Triple::thumbeb:
      EmbeddedPISupported = true;
      break;
    default:
      EmbeddedPISupported = false;
      break;
  }

  bool ROPI = false, RWPI = false;
  Arg* LastROPIArg = Args.getLastArg(options::OPT_fropi, options::OPT_fno_ropi);
  if (LastROPIArg && LastROPIArg->getOption().matches(options::OPT_fropi)) {
    if (!EmbeddedPISupported)
      ToolChain.getDriver().Diag(diag::err_drv_unsupported_opt_for_target)
          << LastROPIArg->getSpelling() << Triple.str();
    ROPI = true;
  }
  Arg *LastRWPIArg = Args.getLastArg(options::OPT_frwpi, options::OPT_fno_rwpi);
  if (LastRWPIArg && LastRWPIArg->getOption().matches(options::OPT_frwpi)) {
    if (!EmbeddedPISupported)
      ToolChain.getDriver().Diag(diag::err_drv_unsupported_opt_for_target)
          << LastRWPIArg->getSpelling() << Triple.str();
    RWPI = true;
  }

  // ROPI and RWPI are not compatible with PIC or PIE.
  if ((ROPI || RWPI) && (PIC || PIE))
    ToolChain.getDriver().Diag(diag::err_drv_ropi_rwpi_incompatible_with_pic);

  if (Triple.isMIPS()) {
    StringRef CPUName;
    StringRef ABIName;
    mips::getMipsCPUAndABI(Args, Triple, CPUName, ABIName);
    // When targeting the N64 ABI, PIC is the default, except in the case
    // when the -mno-abicalls option is used. In that case we exit
    // at next check regardless of PIC being set below.
    if (ABIName == "n64")
      PIC = true;
    // When targettng MIPS with -mno-abicalls, it's always static.
    if(Args.hasArg(options::OPT_mno_abicalls))
      return std::make_tuple(llvm::Reloc::Static, 0U, false);
    // Unlike other architectures, MIPS, even with -fPIC/-mxgot/multigot,
    // does not use PIC level 2 for historical reasons.
    IsPICLevelTwo = false;
  }

  if (PIC)
    return std::make_tuple(llvm::Reloc::PIC_, IsPICLevelTwo ? 2U : 1U, PIE);

  llvm::Reloc::Model RelocM = llvm::Reloc::Static;
  if (ROPI && RWPI)
    RelocM = llvm::Reloc::ROPI_RWPI;
  else if (ROPI)
    RelocM = llvm::Reloc::ROPI;
  else if (RWPI)
    RelocM = llvm::Reloc::RWPI;

  return std::make_tuple(RelocM, 0U, false);
}

// `-falign-functions` indicates that the functions should be aligned to a
// 16-byte boundary.
//
// `-falign-functions=1` is the same as `-fno-align-functions`.
//
// The scalar `n` in `-falign-functions=n` must be an integral value between
// [0, 65536].  If the value is not a power-of-two, it will be rounded up to
// the nearest power-of-two.
//
// If we return `0`, the frontend will default to the backend's preferred
// alignment.
//
// NOTE: icc only allows values between [0, 4096].  icc uses `-falign-functions`
// to mean `-falign-functions=16`.  GCC defaults to the backend's preferred
// alignment.  For unaligned functions, we default to the backend's preferred
// alignment.
unsigned tools::ParseFunctionAlignment(const ToolChain &TC,
                                       const ArgList &Args) {
  const Arg *A = Args.getLastArg(options::OPT_falign_functions,
                                 options::OPT_falign_functions_EQ,
                                 options::OPT_fno_align_functions);
  if (!A || A->getOption().matches(options::OPT_fno_align_functions))
    return 0;

  if (A->getOption().matches(options::OPT_falign_functions))
    return 0;

  unsigned Value = 0;
  if (StringRef(A->getValue()).getAsInteger(10, Value) || Value > 65536)
    TC.getDriver().Diag(diag::err_drv_invalid_int_value)
        << A->getAsString(Args) << A->getValue();
  return Value ? llvm::Log2_32_Ceil(std::min(Value, 65536u)) : Value;
}

static unsigned ParseDebugDefaultVersion(const ToolChain &TC,
                                         const ArgList &Args) {
  const Arg *A = Args.getLastArg(options::OPT_fdebug_default_version);

  if (!A)
    return 0;

  unsigned Value = 0;
  if (StringRef(A->getValue()).getAsInteger(10, Value) || Value > 5 ||
      Value < 2)
    TC.getDriver().Diag(diag::err_drv_invalid_int_value)
        << A->getAsString(Args) << A->getValue();
  return Value;
}

unsigned tools::DwarfVersionNum(StringRef ArgValue) {
  return llvm::StringSwitch<unsigned>(ArgValue)
      .Case("-gdwarf-2", 2)
      .Case("-gdwarf-3", 3)
      .Case("-gdwarf-4", 4)
      .Case("-gdwarf-5", 5)
      .Default(0);
}

const Arg *tools::getDwarfNArg(const ArgList &Args) {
  return Args.getLastArg(options::OPT_gdwarf_2, options::OPT_gdwarf_3,
                         options::OPT_gdwarf_4, options::OPT_gdwarf_5,
                         options::OPT_gdwarf);
}

unsigned tools::getDwarfVersion(const ToolChain &TC,
                                const llvm::opt::ArgList &Args) {
  unsigned DwarfVersion = ParseDebugDefaultVersion(TC, Args);
  if (const Arg *GDwarfN = getDwarfNArg(Args))
    if (int N = DwarfVersionNum(GDwarfN->getSpelling()))
      DwarfVersion = N;
  if (DwarfVersion == 0) {
    DwarfVersion = TC.GetDefaultDwarfVersion();
    assert(DwarfVersion && "toolchain default DWARF version must be nonzero");
  }
  return DwarfVersion;
}

void tools::AddAssemblerKPIC(const ToolChain &ToolChain, const ArgList &Args,
                             ArgStringList &CmdArgs) {
  llvm::Reloc::Model RelocationModel;
  unsigned PICLevel;
  bool IsPIE;
  std::tie(RelocationModel, PICLevel, IsPIE) = ParsePICArgs(ToolChain, Args);

  if (RelocationModel != llvm::Reloc::Static)
    CmdArgs.push_back("-KPIC");
}

/// Determine whether Objective-C automated reference counting is
/// enabled.
bool tools::isObjCAutoRefCount(const ArgList &Args) {
  return Args.hasFlag(options::OPT_fobjc_arc, options::OPT_fno_objc_arc, false);
}

enum class LibGccType { UnspecifiedLibGcc, StaticLibGcc, SharedLibGcc };

static LibGccType getLibGccType(const ToolChain &TC, const Driver &D,
                                const ArgList &Args) {
  if (Args.hasArg(options::OPT_static_libgcc) ||
      Args.hasArg(options::OPT_static) || Args.hasArg(options::OPT_static_pie) ||
      // The Android NDK only provides libunwind.a, not libunwind.so.
      TC.getTriple().isAndroid())
    return LibGccType::StaticLibGcc;
  if (Args.hasArg(options::OPT_shared_libgcc))
    return LibGccType::SharedLibGcc;
  return LibGccType::UnspecifiedLibGcc;
}

// Gcc adds libgcc arguments in various ways:
//
// gcc <none>:     -lgcc --as-needed -lgcc_s --no-as-needed
// g++ <none>:                       -lgcc_s               -lgcc
// gcc shared:                       -lgcc_s               -lgcc
// g++ shared:                       -lgcc_s               -lgcc
// gcc static:     -lgcc             -lgcc_eh
// g++ static:     -lgcc             -lgcc_eh
// gcc static-pie: -lgcc             -lgcc_eh
// g++ static-pie: -lgcc             -lgcc_eh
//
// Also, certain targets need additional adjustments.

static void AddUnwindLibrary(const ToolChain &TC, const Driver &D,
                             ArgStringList &CmdArgs, const ArgList &Args) {
  ToolChain::UnwindLibType UNW = TC.GetUnwindLibType(Args);
  // Targets that don't use unwind libraries.
  if ((TC.getTriple().isAndroid() && UNW == ToolChain::UNW_Libgcc) ||
      TC.getTriple().isOSIAMCU() || TC.getTriple().isOSBinFormatWasm() ||
      TC.getTriple().isWindowsMSVCEnvironment() || UNW == ToolChain::UNW_None)
    return;

  LibGccType LGT = getLibGccType(TC, D, Args);
  bool AsNeeded = LGT == LibGccType::UnspecifiedLibGcc &&
                  (UNW == ToolChain::UNW_CompilerRT || !D.CCCIsCXX()) &&
                  !TC.getTriple().isAndroid() &&
                  !TC.getTriple().isOSCygMing() && !TC.getTriple().isOSAIX();
  if (AsNeeded)
    CmdArgs.push_back(getAsNeededOption(TC, true));

  switch (UNW) {
  case ToolChain::UNW_None:
    return;
  case ToolChain::UNW_Libgcc: {
    if (LGT == LibGccType::StaticLibGcc)
      CmdArgs.push_back("-lgcc_eh");
    else
      CmdArgs.push_back("-lgcc_s");
    break;
  }
  case ToolChain::UNW_CompilerRT:
    if (TC.getTriple().isOSAIX()) {
      // AIX only has libunwind as a shared library. So do not pass
      // anything in if -static is specified.
      if (LGT != LibGccType::StaticLibGcc)
        CmdArgs.push_back("-lunwind");
    } else if (LGT == LibGccType::StaticLibGcc) {
      CmdArgs.push_back("-l:libunwind.a");
    } else if (LGT == LibGccType::SharedLibGcc) {
      if (TC.getTriple().isOSCygMing())
        CmdArgs.push_back("-l:libunwind.dll.a");
      else
        CmdArgs.push_back("-l:libunwind.so");
    } else {
      // Let the linker choose between libunwind.so and libunwind.a
      // depending on what's available, and depending on the -static flag
      CmdArgs.push_back("-lunwind");
    }
    break;
  }

  if (AsNeeded)
    CmdArgs.push_back(getAsNeededOption(TC, false));
}

static void AddLibgcc(const ToolChain &TC, const Driver &D,
                      ArgStringList &CmdArgs, const ArgList &Args) {
  LibGccType LGT = getLibGccType(TC, D, Args);
  if (LGT == LibGccType::StaticLibGcc ||
      (LGT == LibGccType::UnspecifiedLibGcc && !D.CCCIsCXX()))
    CmdArgs.push_back("-lgcc");
  AddUnwindLibrary(TC, D, CmdArgs, Args);
  if (LGT == LibGccType::SharedLibGcc ||
      (LGT == LibGccType::UnspecifiedLibGcc && D.CCCIsCXX()))
    CmdArgs.push_back("-lgcc");
}

void tools::AddRunTimeLibs(const ToolChain &TC, const Driver &D,
                           ArgStringList &CmdArgs, const ArgList &Args) {
  // Make use of compiler-rt if --rtlib option is used
  ToolChain::RuntimeLibType RLT = TC.GetRuntimeLibType(Args);

  switch (RLT) {
  case ToolChain::RLT_CompilerRT:
    CmdArgs.push_back(TC.getCompilerRTArgString(Args, "builtins"));
    AddUnwindLibrary(TC, D, CmdArgs, Args);
    break;
  case ToolChain::RLT_Libgcc:
    // Make sure libgcc is not used under MSVC environment by default
    if (TC.getTriple().isKnownWindowsMSVCEnvironment()) {
      // Issue error diagnostic if libgcc is explicitly specified
      // through command line as --rtlib option argument.
      Arg *A = Args.getLastArg(options::OPT_rtlib_EQ);
      if (A && A->getValue() != StringRef("platform")) {
        TC.getDriver().Diag(diag::err_drv_unsupported_rtlib_for_platform)
            << A->getValue() << "MSVC";
      }
    } else
      AddLibgcc(TC, D, CmdArgs, Args);
    break;
  }

  // On Android, the unwinder uses dl_iterate_phdr (or one of
  // dl_unwind_find_exidx/__gnu_Unwind_Find_exidx on arm32) from libdl.so. For
  // statically-linked executables, these functions come from libc.a instead.
  if (TC.getTriple().isAndroid() && !Args.hasArg(options::OPT_static) &&
      !Args.hasArg(options::OPT_static_pie))
    CmdArgs.push_back("-ldl");
}

SmallString<128> tools::getStatsFileName(const llvm::opt::ArgList &Args,
                                         const InputInfo &Output,
                                         const InputInfo &Input,
                                         const Driver &D) {
  const Arg *A = Args.getLastArg(options::OPT_save_stats_EQ);
  if (!A)
    return {};

  StringRef SaveStats = A->getValue();
  SmallString<128> StatsFile;
  if (SaveStats == "obj" && Output.isFilename()) {
    StatsFile.assign(Output.getFilename());
    llvm::sys::path::remove_filename(StatsFile);
  } else if (SaveStats != "cwd") {
    D.Diag(diag::err_drv_invalid_value) << A->getAsString(Args) << SaveStats;
    return {};
  }

  StringRef BaseName = llvm::sys::path::filename(Input.getBaseInput());
  llvm::sys::path::append(StatsFile, BaseName);
  llvm::sys::path::replace_extension(StatsFile, "stats");
  return StatsFile;
}

void tools::addMultilibFlag(bool Enabled, const char *const Flag,
                            Multilib::flags_list &Flags) {
  Flags.push_back(std::string(Enabled ? "+" : "-") + Flag);
}

void tools::addX86AlignBranchArgs(const Driver &D, const ArgList &Args,
                                  ArgStringList &CmdArgs, bool IsLTO,
                                  const StringRef PluginOptPrefix) {
  auto addArg = [&, IsLTO](const Twine &Arg) {
    if (IsLTO) {
      assert(!PluginOptPrefix.empty() && "Cannot have empty PluginOptPrefix!");
      CmdArgs.push_back(Args.MakeArgString(Twine(PluginOptPrefix) + Arg));
    } else {
      CmdArgs.push_back("-mllvm");
      CmdArgs.push_back(Args.MakeArgString(Arg));
    }
  };

  if (Args.hasArg(options::OPT_mbranches_within_32B_boundaries)) {
    addArg(Twine("-x86-branches-within-32B-boundaries"));
  }
  if (const Arg *A = Args.getLastArg(options::OPT_malign_branch_boundary_EQ)) {
    StringRef Value = A->getValue();
    unsigned Boundary;
    if (Value.getAsInteger(10, Boundary) || Boundary < 16 ||
        !llvm::isPowerOf2_64(Boundary)) {
      D.Diag(diag::err_drv_invalid_argument_to_option)
          << Value << A->getOption().getName();
    } else {
      addArg("-x86-align-branch-boundary=" + Twine(Boundary));
    }
  }
  if (const Arg *A = Args.getLastArg(options::OPT_malign_branch_EQ)) {
    std::string AlignBranch;
    for (StringRef T : A->getValues()) {
      if (T != "fused" && T != "jcc" && T != "jmp" && T != "call" &&
          T != "ret" && T != "indirect")
        D.Diag(diag::err_drv_invalid_malign_branch_EQ)
            << T << "fused, jcc, jmp, call, ret, indirect";
      if (!AlignBranch.empty())
        AlignBranch += '+';
      AlignBranch += T;
    }
    addArg("-x86-align-branch=" + Twine(AlignBranch));
  }
  if (const Arg *A = Args.getLastArg(options::OPT_mpad_max_prefix_size_EQ)) {
    StringRef Value = A->getValue();
    unsigned PrefixSize;
    if (Value.getAsInteger(10, PrefixSize)) {
      D.Diag(diag::err_drv_invalid_argument_to_option)
          << Value << A->getOption().getName();
    } else {
      addArg("-x86-pad-max-prefix-size=" + Twine(PrefixSize));
    }
  }
}

/// SDLSearch: Search for Static Device Library
/// The search for SDL bitcode files is consistent with how static host
/// libraries are discovered. That is, the -l option triggers a search for
/// files in a set of directories called the LINKPATH. The host library search
/// procedure looks for a specific filename in the LINKPATH.  The filename for
/// a host library is lib<libname>.a or lib<libname>.so. For SDLs, there is an
/// ordered-set of filenames that are searched. We call this ordered-set of
/// filenames as SEARCH-ORDER. Since an SDL can either be device-type specific,
/// architecture specific, or generic across all architectures, a naming
/// convention and search order is used where the file name embeds the
/// architecture name <arch-name> (nvptx or amdgcn) and the GPU device type
/// <device-name> such as sm_30 and gfx906. <device-name> is absent in case of
/// device-independent SDLs. To reduce congestion in host library directories,
/// the search first looks for files in the “libdevice” subdirectory. SDLs that
/// are bc files begin with the prefix “lib”.
///
/// Machine-code SDLs can also be managed as an archive (*.a file). The
/// convention has been to use the prefix “lib”. To avoid confusion with host
/// archive libraries, we use prefix "libbc-" for the bitcode SDL archives.
///
bool tools::SDLSearch(const Driver &D, const llvm::opt::ArgList &DriverArgs,
                      llvm::opt::ArgStringList &CC1Args,
                      SmallVector<std::string, 8> LibraryPaths, std::string Lib,
                      StringRef Arch, StringRef TargetID, bool isBitCodeSDL,
                      bool postClangLink) {
  SmallVector<std::string, 12> SDLs;

  std::string LibDeviceLoc = "/libdevice";
  std::string LibBcPrefix = "/libbc-";
  std::string LibPrefix = "/lib";

  if (isBitCodeSDL) {
    // SEARCH-ORDER for Bitcode SDLs:
    //       libdevice/libbc-<libname>-<arch-name>-<device-type>.a
    //       libbc-<libname>-<arch-name>-<device-type>.a
    //       libdevice/libbc-<libname>-<arch-name>.a
    //       libbc-<libname>-<arch-name>.a
    //       libdevice/libbc-<libname>.a
    //       libbc-<libname>.a
    //       libdevice/lib<libname>-<arch-name>-<device-type>.bc
    //       lib<libname>-<arch-name>-<device-type>.bc
    //       libdevice/lib<libname>-<arch-name>.bc
    //       lib<libname>-<arch-name>.bc
    //       libdevice/lib<libname>.bc
    //       lib<libname>.bc

    for (StringRef Base : {LibBcPrefix, LibPrefix}) {
      const auto *Ext = Base.contains(LibBcPrefix) ? ".a" : ".bc";

      for (auto Suffix : {Twine(Lib + "-" + Arch + "-" + TargetID).str(),
                          Twine(Lib + "-" + Arch).str(), Twine(Lib).str()}) {
        SDLs.push_back(Twine(LibDeviceLoc + Base + Suffix + Ext).str());
        SDLs.push_back(Twine(Base + Suffix + Ext).str());
      }
    }
  } else {
    // SEARCH-ORDER for Machine-code SDLs:
    //    libdevice/lib<libname>-<arch-name>-<device-type>.a
    //    lib<libname>-<arch-name>-<device-type>.a
    //    libdevice/lib<libname>-<arch-name>.a
    //    lib<libname>-<arch-name>.a

    const auto *Ext = ".a";

    for (auto Suffix : {Twine(Lib + "-" + Arch + "-" + TargetID).str(),
                        Twine(Lib + "-" + Arch).str()}) {
      SDLs.push_back(Twine(LibDeviceLoc + LibPrefix + Suffix + Ext).str());
      SDLs.push_back(Twine(LibPrefix + Suffix + Ext).str());
    }
  }

  // The CUDA toolchain does not use a global device llvm-link before the LLVM
  // backend generates ptx. So currently, the use of bitcode SDL for nvptx is
  // only possible with post-clang-cc1 linking. Clang cc1 has a feature that
  // will link libraries after clang compilation while the LLVM IR is still in
  // memory. This utilizes a clang cc1 option called “-mlink-builtin-bitcode”.
  // This is a clang -cc1 option that is generated by the clang driver. The
  // option value must a full path to an existing file.
  bool FoundSDL = false;
  for (auto LPath : LibraryPaths) {
    for (auto SDL : SDLs) {
      auto FullName = Twine(LPath + SDL).str();
      if (llvm::sys::fs::exists(FullName)) {
        if (postClangLink)
          CC1Args.push_back("-mlink-builtin-bitcode");
        CC1Args.push_back(DriverArgs.MakeArgString(FullName));
        FoundSDL = true;
        break;
      }
    }
    if (FoundSDL)
      break;
  }
  return FoundSDL;
}

/// Search if a user provided archive file lib<libname>.a exists in any of
/// the library paths. If so, add a new command to clang-offload-bundler to
/// unbundle this archive and create a temporary device specific archive. Name
/// of this SDL is passed to the llvm-link (for amdgcn) or to the
/// clang-nvlink-wrapper (for nvptx) commands by the driver.
bool tools::GetSDLFromOffloadArchive(
    Compilation &C, const Driver &D, const Tool &T, const JobAction &JA,
    const InputInfoList &Inputs, const llvm::opt::ArgList &DriverArgs,
    llvm::opt::ArgStringList &CC1Args, SmallVector<std::string, 8> LibraryPaths,
    StringRef Lib, StringRef Arch, StringRef Target, bool isBitCodeSDL,
    bool postClangLink) {

  // We don't support bitcode archive bundles for nvptx
  if (isBitCodeSDL && Arch.contains("nvptx"))
    return false;

  bool FoundAOB = false;
  std::string ArchiveOfBundles;

  llvm::Triple Triple(D.getTargetTriple());
  bool IsMSVC = Triple.isWindowsMSVCEnvironment();
  auto Ext = IsMSVC ? ".lib" : ".a";
  if (!Lib.startswith(":") && !Lib.startswith("-l")) {
    if (llvm::sys::fs::exists(Lib)) {
      ArchiveOfBundles = Lib.str();
      FoundAOB = true;
    }
  } else {
    if (Lib.startswith("-l"))
      Lib = Lib.drop_front(2);
    for (auto LPath : LibraryPaths) {
      ArchiveOfBundles.clear();
      SmallVector<std::string, 2> AOBFileNames;
      auto LibFile =
          (Lib.startswith(":") ? Lib.drop_front()
                               : IsMSVC ? Lib + Ext : "lib" + Lib + Ext)
              .str();
      for (auto Prefix : {"/libdevice/", "/"}) {
        auto AOB = Twine(LPath + Prefix + LibFile).str();
        if (llvm::sys::fs::exists(AOB)) {
          ArchiveOfBundles = AOB;
          FoundAOB = true;
          break;
        }
      }
      if (FoundAOB)
        break;
    }
  }

  if (!FoundAOB)
    return false;

  llvm::file_magic Magic;
  auto EC = llvm::identify_magic(ArchiveOfBundles, Magic);
  if (EC || Magic != llvm::file_magic::archive)
    return false;

  StringRef Prefix = isBitCodeSDL ? "libbc-" : "lib";
  std::string OutputLib =
      D.GetTemporaryPath(Twine(Prefix + llvm::sys::path::filename(Lib) + "-" +
                               Arch + "-" + Target)
                             .str(),
                         "a");

  C.addTempFile(C.getArgs().MakeArgString(OutputLib));

  ArgStringList CmdArgs;
  SmallString<128> DeviceTriple;
  DeviceTriple += Action::GetOffloadKindName(JA.getOffloadingDeviceKind());
  DeviceTriple += '-';
  std::string NormalizedTriple = T.getToolChain().getTriple().normalize();
  DeviceTriple += NormalizedTriple;
  if (!Target.empty()) {
    DeviceTriple += '-';
    DeviceTriple += Target;
  }

  std::string UnbundleArg("-unbundle");
  std::string TypeArg("-type=a");
  std::string InputArg("-input=" + ArchiveOfBundles);
  std::string OffloadArg("-targets=" + std::string(DeviceTriple));
  std::string OutputArg("-output=" + OutputLib);

  const char *UBProgram = DriverArgs.MakeArgString(
      T.getToolChain().GetProgramPath("clang-offload-bundler"));

  ArgStringList UBArgs;
  UBArgs.push_back(C.getArgs().MakeArgString(UnbundleArg));
  UBArgs.push_back(C.getArgs().MakeArgString(TypeArg));
  UBArgs.push_back(C.getArgs().MakeArgString(InputArg));
  UBArgs.push_back(C.getArgs().MakeArgString(OffloadArg));
  UBArgs.push_back(C.getArgs().MakeArgString(OutputArg));
<<<<<<< HEAD

  // Add this flag to not exit from clang-offload-bundler if no compatible
  // code object is found in heterogenous archive library.
  std::string AdditionalArgs("-allow-missing-bundles");
  UBArgs.push_back(C.getArgs().MakeArgString(AdditionalArgs));

  // Add this flag to treat hip and hipv4 offload kinds as compatible with
  // openmp offload kind while extracting code objects from a heterogenous
  // archive library. Vice versa is also considered compatible.
  std::string HipCompatibleArgs("-hip-openmp-compatible");
  UBArgs.push_back(C.getArgs().MakeArgString(HipCompatibleArgs));

  C.addCommand(std::make_unique<Command>(
      JA, T, ResponseFileSupport::AtFileCurCP(), UBProgram, UBArgs, Inputs,
      InputInfo(&JA, C.getArgs().MakeArgString(OutputLib))));
  if (postClangLink)
    CC1Args.push_back("-mlink-builtin-bitcode");

  CC1Args.push_back(DriverArgs.MakeArgString(OutputLib));

=======

  // Add this flag to not exit from clang-offload-bundler if no compatible
  // code object is found in heterogenous archive library.
  std::string AdditionalArgs("-allow-missing-bundles");
  UBArgs.push_back(C.getArgs().MakeArgString(AdditionalArgs));

  // Add this flag to treat hip and hipv4 offload kinds as compatible with
  // openmp offload kind while extracting code objects from a heterogenous
  // archive library. Vice versa is also considered compatible.
  std::string HipCompatibleArgs("-hip-openmp-compatible");
  UBArgs.push_back(C.getArgs().MakeArgString(HipCompatibleArgs));

  C.addCommand(std::make_unique<Command>(
      JA, T, ResponseFileSupport::AtFileCurCP(), UBProgram, UBArgs, Inputs,
      InputInfo(&JA, C.getArgs().MakeArgString(OutputLib))));
  if (postClangLink)
    CC1Args.push_back("-mlink-builtin-bitcode");

  CC1Args.push_back(DriverArgs.MakeArgString(OutputLib));
>>>>>>> f2751388
  return true;
}

// Wrapper function used by driver for adding SDLs during link phase.
void tools::AddStaticDeviceLibsLinking(Compilation &C, const Tool &T,
                                       const JobAction &JA,
                                       const InputInfoList &Inputs,
                                       const llvm::opt::ArgList &DriverArgs,
                                       llvm::opt::ArgStringList &CC1Args,
                                       StringRef Arch, StringRef TargetID,
                                       bool isBitCodeSDL, bool postClangLink) {
  AddStaticDeviceLibs(&C, &T, &JA, &Inputs, C.getDriver(), DriverArgs, CC1Args,
                      Arch, TargetID, isBitCodeSDL, postClangLink);
}

// Wrapper function used for post clang linking of bitcode SDLS for nvptx by
// the CUDA toolchain.
void tools::AddStaticDeviceLibsPostLinking(const Driver &D,
                                           const llvm::opt::ArgList &DriverArgs,
                                           llvm::opt::ArgStringList &CC1Args,
                                           StringRef Arch, StringRef TargetID,
                                           bool isBitCodeSDL,
                                           bool postClangLink) {
  AddStaticDeviceLibs(nullptr, nullptr, nullptr, nullptr, D, DriverArgs,
                      CC1Args, Arch, TargetID, isBitCodeSDL, postClangLink);
}

// User defined Static Device Libraries(SDLs) can be passed to clang for
// offloading GPU compilers. Like static host libraries, the use of a SDL is
// specified with the -l command line option. The primary difference between
// host and SDLs is the filenames for SDLs (refer SEARCH-ORDER for Bitcode SDLs
// and SEARCH-ORDER for Machine-code SDLs for the naming convention).
// SDLs are of following types:
//
// * Bitcode SDLs: They can either be a *.bc file or an archive of *.bc files.
//           For NVPTX, these libraries are post-clang linked following each
//           compilation. For AMDGPU, these libraries are linked one time
//           during the application link phase.
//
// * Machine-code SDLs: They are archive files. For NVPTX, the archive members
//           contain cubin for Nvidia GPUs and are linked one time during the
//           link phase by the CUDA SDK linker called nvlink.	For AMDGPU, the
//           process for machine code SDLs is still in development. But they
//           will be linked by the LLVM tool lld.
//
// * Bundled objects that contain both host and device codes: Bundled objects
//           may also contain library code compiled from source. For NVPTX, the
//           bundle contains cubin. For AMDGPU, the bundle contains bitcode.
//
// For Bitcode and Machine-code SDLs, current compiler toolchains hardcode the
// inclusion of specific SDLs such as math libraries and the OpenMP device
// library libomptarget.
void tools::AddStaticDeviceLibs(Compilation *C, const Tool *T,
                                const JobAction *JA,
                                const InputInfoList *Inputs, const Driver &D,
                                const llvm::opt::ArgList &DriverArgs,
                                llvm::opt::ArgStringList &CC1Args,
                                StringRef Arch, StringRef Target,
                                bool isBitCodeSDL, bool postClangLink) {

  SmallVector<std::string, 8> LibraryPaths;
  // Add search directories from LIBRARY_PATH env variable
  llvm::Optional<std::string> LibPath =
      llvm::sys::Process::GetEnv("LIBRARY_PATH");
  if (LibPath) {
    SmallVector<StringRef, 8> Frags;
    const char EnvPathSeparatorStr[] = {llvm::sys::EnvPathSeparator, '\0'};
    llvm::SplitString(*LibPath, Frags, EnvPathSeparatorStr);
    for (StringRef Path : Frags)
      LibraryPaths.emplace_back(Path.trim());
  }

  // Add directories from user-specified -L options
  for (std::string Search_Dir : DriverArgs.getAllArgValues(options::OPT_L))
    LibraryPaths.emplace_back(Search_Dir);

  // Add path to lib-debug folders
  SmallString<256> DefaultLibPath = llvm::sys::path::parent_path(D.Dir);
  llvm::sys::path::append(DefaultLibPath, CLANG_INSTALL_LIBDIR_BASENAME);
  LibraryPaths.emplace_back(DefaultLibPath.c_str());

  // Build list of Static Device Libraries SDLs specified by -l option
  llvm::SmallSet<std::string, 16> SDLNames;
  static const StringRef HostOnlyArchives[] = {
      "omp", "cudart", "m", "gcc", "gcc_s", "pthread", "hip_hcc"};
  for (auto SDLName : DriverArgs.getAllArgValues(options::OPT_l)) {
    if (!HostOnlyArchives->contains(SDLName)) {
      SDLNames.insert(std::string("-l") + SDLName);
    }
  }

  for (auto Input : DriverArgs.getAllArgValues(options::OPT_INPUT)) {
    auto FileName = StringRef(Input);
    // Clang treats any unknown file types as archives and passes them to the
    // linker. Files with extension 'lib' are classified as TY_Object by clang
    // but they are usually archives. It is OK if the file is not really an
    // archive since GetSDLFromOffloadArchive will check the magic of the file
    // and only unbundle it if it is really an archive.
    const StringRef LibFileExt = ".lib";
    if (!llvm::sys::path::has_extension(FileName) ||
        types::lookupTypeForExtension(
            llvm::sys::path::extension(FileName).drop_front()) ==
            types::TY_INVALID ||
        llvm::sys::path::extension(FileName) == LibFileExt)
      SDLNames.insert(Input);
  }

  // The search stops as soon as an SDL file is found. The driver then provides
  // the full filename of the SDL to the llvm-link or clang-nvlink-wrapper
  // command. If no SDL is found after searching each LINKPATH with
  // SEARCH-ORDER, it is possible that an archive file lib<libname>.a exists
  // and may contain bundled object files.
  for (auto SDLName : SDLNames) {
    // This is the only call to SDLSearch
    if (!SDLSearch(D, DriverArgs, CC1Args, LibraryPaths, SDLName, Arch, Target,
                   isBitCodeSDL, postClangLink)) {
      GetSDLFromOffloadArchive(*C, D, *T, *JA, *Inputs, DriverArgs, CC1Args,
                               LibraryPaths, SDLName, Arch, Target,
                               isBitCodeSDL, postClangLink);
    }
  }
}

static llvm::opt::Arg *
getAMDGPUCodeObjectArgument(const Driver &D, const llvm::opt::ArgList &Args) {
  // The last of -mcode-object-v3, -mno-code-object-v3 and
  // -mcode-object-version=<version> wins.
  return Args.getLastArg(options::OPT_mcode_object_v3_legacy,
                         options::OPT_mno_code_object_v3_legacy,
                         options::OPT_mcode_object_version_EQ);
}

void tools::checkAMDGPUCodeObjectVersion(const Driver &D,
                                         const llvm::opt::ArgList &Args) {
  const unsigned MinCodeObjVer = 2;
  const unsigned MaxCodeObjVer = 5;

  // Emit warnings for legacy options even if they are overridden.
  if (Args.hasArg(options::OPT_mno_code_object_v3_legacy))
    D.Diag(diag::warn_drv_deprecated_arg) << "-mno-code-object-v3"
                                          << "-mcode-object-version=2";

  if (Args.hasArg(options::OPT_mcode_object_v3_legacy))
    D.Diag(diag::warn_drv_deprecated_arg) << "-mcode-object-v3"
                                          << "-mcode-object-version=3";

  if (auto *CodeObjArg = getAMDGPUCodeObjectArgument(D, Args)) {
    if (CodeObjArg->getOption().getID() ==
        options::OPT_mcode_object_version_EQ) {
      unsigned CodeObjVer = MaxCodeObjVer;
      auto Remnant =
          StringRef(CodeObjArg->getValue()).getAsInteger(0, CodeObjVer);
      if (Remnant || CodeObjVer < MinCodeObjVer || CodeObjVer > MaxCodeObjVer)
        D.Diag(diag::err_drv_invalid_int_value)
            << CodeObjArg->getAsString(Args) << CodeObjArg->getValue();
    }
  }
}

unsigned tools::getAMDGPUCodeObjectVersion(const Driver &D,
                                           const llvm::opt::ArgList &Args) {
  unsigned CodeObjVer = 4; // default
  if (auto *CodeObjArg = getAMDGPUCodeObjectArgument(D, Args)) {
    if (CodeObjArg->getOption().getID() ==
        options::OPT_mno_code_object_v3_legacy) {
      CodeObjVer = 2;
    } else if (CodeObjArg->getOption().getID() ==
               options::OPT_mcode_object_v3_legacy) {
      CodeObjVer = 3;
    } else {
      StringRef(CodeObjArg->getValue()).getAsInteger(0, CodeObjVer);
    }
  }
  return CodeObjVer;
}

unsigned tools::getOrCheckAMDGPUCodeObjectVersion(
    const Driver &D, const llvm::opt::ArgList &Args, bool Diagnose) {
  if (Diagnose)
    checkAMDGPUCodeObjectVersion(D, Args);  
  return getAMDGPUCodeObjectVersion(D, Args);
}

bool tools::haveAMDGPUCodeObjectVersionArgument(
    const Driver &D, const llvm::opt::ArgList &Args) {
  return getAMDGPUCodeObjectArgument(D, Args) != nullptr;
}

void tools::addMachineOutlinerArgs(const Driver &D,
                                   const llvm::opt::ArgList &Args,
                                   llvm::opt::ArgStringList &CmdArgs,
                                   const llvm::Triple &Triple, bool IsLTO,
                                   const StringRef PluginOptPrefix) {
  auto addArg = [&, IsLTO](const Twine &Arg) {
    if (IsLTO) {
      assert(!PluginOptPrefix.empty() && "Cannot have empty PluginOptPrefix!");
      CmdArgs.push_back(Args.MakeArgString(Twine(PluginOptPrefix) + Arg));
    } else {
      CmdArgs.push_back("-mllvm");
      CmdArgs.push_back(Args.MakeArgString(Arg));
    }
  };

  if (Arg *A = Args.getLastArg(options::OPT_moutline,
                               options::OPT_mno_outline)) {
    if (A->getOption().matches(options::OPT_moutline)) {
      // We only support -moutline in AArch64 and ARM targets right now. If
      // we're not compiling for these, emit a warning and ignore the flag.
      // Otherwise, add the proper mllvm flags.
      if (!(Triple.isARM() || Triple.isThumb() ||
            Triple.getArch() == llvm::Triple::aarch64 ||
            Triple.getArch() == llvm::Triple::aarch64_32)) {
        D.Diag(diag::warn_drv_moutline_unsupported_opt) << Triple.getArchName();
      } else {
        addArg(Twine("-enable-machine-outliner"));
      }
    } else {
      // Disable all outlining behaviour.
      addArg(Twine("-enable-machine-outliner=never"));
    }
  }
}

void tools::addOpenMPDeviceRTL(const Driver &D,
                               const llvm::opt::ArgList &DriverArgs,
                               llvm::opt::ArgStringList &CC1Args,
                               StringRef BitcodeSuffix,
                               const llvm::Triple &Triple) {
  SmallVector<StringRef, 8> LibraryPaths;

  // Add path to clang lib / lib64 folder.
  SmallString<256> DefaultLibPath = llvm::sys::path::parent_path(D.Dir);
  llvm::sys::path::append(DefaultLibPath, CLANG_INSTALL_LIBDIR_BASENAME);
  LibraryPaths.emplace_back(DefaultLibPath.c_str());

  // Add user defined library paths from LIBRARY_PATH.
  llvm::Optional<std::string> LibPath =
      llvm::sys::Process::GetEnv("LIBRARY_PATH");
  if (LibPath) {
    SmallVector<StringRef, 8> Frags;
    const char EnvPathSeparatorStr[] = {llvm::sys::EnvPathSeparator, '\0'};
    llvm::SplitString(*LibPath, Frags, EnvPathSeparatorStr);
    for (StringRef Path : Frags)
      LibraryPaths.emplace_back(Path.trim());
  }

  OptSpecifier LibomptargetBCPathOpt =
      Triple.isAMDGCN() ? options::OPT_libomptarget_amdgpu_bc_path_EQ
                        : options::OPT_libomptarget_nvptx_bc_path_EQ;

  StringRef ArchPrefix = Triple.isAMDGCN() ? "amdgpu" : "nvptx";
  std::string LibOmpTargetName =
      Triple.isAMDGCN()
          ? ("libomptarget-" + ArchPrefix + "-" + BitcodeSuffix + ".bc").str()
          : ("libomptarget-new-nvptx-" + BitcodeSuffix + ".bc").str();

  // First check whether user specifies bc library
  if (const Arg *A = DriverArgs.getLastArg(LibomptargetBCPathOpt)) {
    SmallString<128> LibOmpTargetFile(A->getValue());
    if (llvm::sys::fs::exists(LibOmpTargetFile) &&
        llvm::sys::fs::is_directory(LibOmpTargetFile)) {
      llvm::sys::path::append(LibOmpTargetFile, LibOmpTargetName);
    }

    if (llvm::sys::fs::exists(LibOmpTargetFile)) {
      CC1Args.push_back("-mlink-builtin-bitcode");
      CC1Args.push_back(DriverArgs.MakeArgString(LibOmpTargetFile));
    } else {
      D.Diag(diag::err_drv_omp_offload_target_bcruntime_not_found)
          << LibOmpTargetFile;
    }
  } else {
    bool FoundBCLibrary = false;

    for (StringRef LibraryPath : LibraryPaths) {
      SmallString<128> LibOmpTargetFile(LibraryPath);
      llvm::sys::path::append(LibOmpTargetFile, LibOmpTargetName);
      if (llvm::sys::fs::exists(LibOmpTargetFile)) {
        CC1Args.push_back("-mlink-builtin-bitcode");
        CC1Args.push_back(DriverArgs.MakeArgString(LibOmpTargetFile));
        FoundBCLibrary = true;
        break;
      }
    }

    if (!FoundBCLibrary)
      D.Diag(diag::err_drv_omp_offload_target_missingbcruntime)
          << LibOmpTargetName << ArchPrefix;
  }
}
void tools::addHIPRuntimeLibArgs(const ToolChain &TC,
                                 const llvm::opt::ArgList &Args,
                                 llvm::opt::ArgStringList &CmdArgs) {
  if (Args.hasArg(options::OPT_hip_link) &&
      !Args.hasArg(options::OPT_nostdlib) &&
      !Args.hasArg(options::OPT_no_hip_rt)) {
    TC.AddHIPRuntimeLibArgs(Args, CmdArgs);
  } else {
    // Claim "no HIP libraries" arguments if any
    for (auto *Arg : Args.filtered(options::OPT_no_hip_rt)) {
      Arg->claim();
    }
  }
}<|MERGE_RESOLUTION|>--- conflicted
+++ resolved
@@ -2087,7 +2087,6 @@
   UBArgs.push_back(C.getArgs().MakeArgString(InputArg));
   UBArgs.push_back(C.getArgs().MakeArgString(OffloadArg));
   UBArgs.push_back(C.getArgs().MakeArgString(OutputArg));
-<<<<<<< HEAD
 
   // Add this flag to not exit from clang-offload-bundler if no compatible
   // code object is found in heterogenous archive library.
@@ -2107,28 +2106,6 @@
     CC1Args.push_back("-mlink-builtin-bitcode");
 
   CC1Args.push_back(DriverArgs.MakeArgString(OutputLib));
-
-=======
-
-  // Add this flag to not exit from clang-offload-bundler if no compatible
-  // code object is found in heterogenous archive library.
-  std::string AdditionalArgs("-allow-missing-bundles");
-  UBArgs.push_back(C.getArgs().MakeArgString(AdditionalArgs));
-
-  // Add this flag to treat hip and hipv4 offload kinds as compatible with
-  // openmp offload kind while extracting code objects from a heterogenous
-  // archive library. Vice versa is also considered compatible.
-  std::string HipCompatibleArgs("-hip-openmp-compatible");
-  UBArgs.push_back(C.getArgs().MakeArgString(HipCompatibleArgs));
-
-  C.addCommand(std::make_unique<Command>(
-      JA, T, ResponseFileSupport::AtFileCurCP(), UBProgram, UBArgs, Inputs,
-      InputInfo(&JA, C.getArgs().MakeArgString(OutputLib))));
-  if (postClangLink)
-    CC1Args.push_back("-mlink-builtin-bitcode");
-
-  CC1Args.push_back(DriverArgs.MakeArgString(OutputLib));
->>>>>>> f2751388
   return true;
 }
 
