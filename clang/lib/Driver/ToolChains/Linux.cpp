//===--- Linux.h - Linux ToolChain Implementations --------------*- C++ -*-===//
//
// Part of the LLVM Project, under the Apache License v2.0 with LLVM Exceptions.
// See https://llvm.org/LICENSE.txt for license information.
// SPDX-License-Identifier: Apache-2.0 WITH LLVM-exception
//
//===----------------------------------------------------------------------===//

#include "Linux.h"
#include "Arch/ARM.h"
#include "Arch/LoongArch.h"
#include "Arch/Mips.h"
#include "Arch/PPC.h"
#include "Arch/RISCV.h"
#include "CommonArgs.h"
#include "clang/Config/config.h"
#include "clang/Driver/Distro.h"
#include "clang/Driver/Driver.h"
#include "clang/Driver/Options.h"
#include "clang/Driver/SanitizerArgs.h"
#include "llvm/Option/ArgList.h"
#include "llvm/ProfileData/InstrProf.h"
#include "llvm/Support/Path.h"
#include "llvm/Support/ScopedPrinter.h"
#include "llvm/Support/VirtualFileSystem.h"
#include <system_error>

using namespace clang::driver;
using namespace clang::driver::toolchains;
using namespace clang;
using namespace llvm::opt;

using tools::addPathIfExists;

/// Get our best guess at the multiarch triple for a target.
///
/// Debian-based systems are starting to use a multiarch setup where they use
/// a target-triple directory in the library and header search paths.
/// Unfortunately, this triple does not align with the vanilla target triple,
/// so we provide a rough mapping here.
std::string Linux::getMultiarchTriple(const Driver &D,
                                      const llvm::Triple &TargetTriple,
                                      StringRef SysRoot) const {
  llvm::Triple::EnvironmentType TargetEnvironment =
      TargetTriple.getEnvironment();
  bool IsAndroid = TargetTriple.isAndroid();
  bool IsMipsR6 = TargetTriple.getSubArch() == llvm::Triple::MipsSubArch_r6;
  bool IsMipsN32Abi = TargetTriple.getEnvironment() == llvm::Triple::GNUABIN32;

  // For most architectures, just use whatever we have rather than trying to be
  // clever.
  switch (TargetTriple.getArch()) {
  default:
    break;

  // We use the existence of '/lib/<triple>' as a directory to detect some
  // common linux triples that don't quite match the Clang triple for both
  // 32-bit and 64-bit targets. Multiarch fixes its install triples to these
  // regardless of what the actual target triple is.
  case llvm::Triple::arm:
  case llvm::Triple::thumb:
    if (IsAndroid)
      return "arm-linux-androideabi";
    if (TargetEnvironment == llvm::Triple::GNUEABIHF)
      return "arm-linux-gnueabihf";
    return "arm-linux-gnueabi";
  case llvm::Triple::armeb:
  case llvm::Triple::thumbeb:
    if (TargetEnvironment == llvm::Triple::GNUEABIHF)
      return "armeb-linux-gnueabihf";
    return "armeb-linux-gnueabi";
  case llvm::Triple::x86:
    if (IsAndroid)
      return "i686-linux-android";
    return "i386-linux-gnu";
  case llvm::Triple::x86_64:
    if (IsAndroid)
      return "x86_64-linux-android";
    if (TargetEnvironment == llvm::Triple::GNUX32)
      return "x86_64-linux-gnux32";
    return "x86_64-linux-gnu";
  case llvm::Triple::aarch64:
    if (IsAndroid)
      return "aarch64-linux-android";
    return "aarch64-linux-gnu";
  case llvm::Triple::aarch64_be:
    return "aarch64_be-linux-gnu";

  case llvm::Triple::m68k:
    return "m68k-linux-gnu";

  case llvm::Triple::mips:
    return IsMipsR6 ? "mipsisa32r6-linux-gnu" : "mips-linux-gnu";
  case llvm::Triple::mipsel:
    return IsMipsR6 ? "mipsisa32r6el-linux-gnu" : "mipsel-linux-gnu";
  case llvm::Triple::mips64: {
    std::string MT = std::string(IsMipsR6 ? "mipsisa64r6" : "mips64") +
                     "-linux-" + (IsMipsN32Abi ? "gnuabin32" : "gnuabi64");
    if (D.getVFS().exists(concat(SysRoot, "/lib", MT)))
      return MT;
    if (D.getVFS().exists(concat(SysRoot, "/lib/mips64-linux-gnu")))
      return "mips64-linux-gnu";
    break;
  }
  case llvm::Triple::mips64el: {
    std::string MT = std::string(IsMipsR6 ? "mipsisa64r6el" : "mips64el") +
                     "-linux-" + (IsMipsN32Abi ? "gnuabin32" : "gnuabi64");
    if (D.getVFS().exists(concat(SysRoot, "/lib", MT)))
      return MT;
    if (D.getVFS().exists(concat(SysRoot, "/lib/mips64el-linux-gnu")))
      return "mips64el-linux-gnu";
    break;
  }
  case llvm::Triple::ppc:
    if (D.getVFS().exists(concat(SysRoot, "/lib/powerpc-linux-gnuspe")))
      return "powerpc-linux-gnuspe";
    return "powerpc-linux-gnu";
  case llvm::Triple::ppcle:
    return "powerpcle-linux-gnu";
  case llvm::Triple::ppc64:
    return "powerpc64-linux-gnu";
  case llvm::Triple::ppc64le:
    return "powerpc64le-linux-gnu";
  case llvm::Triple::riscv64:
    if (IsAndroid)
      return "riscv64-linux-android";
    return "riscv64-linux-gnu";
  case llvm::Triple::sparc:
    return "sparc-linux-gnu";
  case llvm::Triple::sparcv9:
    return "sparc64-linux-gnu";
  case llvm::Triple::systemz:
    return "s390x-linux-gnu";
  }
  return TargetTriple.str();
}

static StringRef getOSLibDir(const llvm::Triple &Triple, const ArgList &Args) {
  if (Triple.isMIPS()) {
    if (Triple.isAndroid()) {
      StringRef CPUName;
      StringRef ABIName;
      tools::mips::getMipsCPUAndABI(Args, Triple, CPUName, ABIName);
      if (CPUName == "mips32r6")
        return "libr6";
      if (CPUName == "mips32r2")
        return "libr2";
    }
    // lib32 directory has a special meaning on MIPS targets.
    // It contains N32 ABI binaries. Use this folder if produce
    // code for N32 ABI only.
    if (tools::mips::hasMipsAbiArg(Args, "n32"))
      return "lib32";
    return Triple.isArch32Bit() ? "lib" : "lib64";
  }

  // It happens that only x86, PPC and SPARC use the 'lib32' variant of
  // oslibdir, and using that variant while targeting other architectures causes
  // problems because the libraries are laid out in shared system roots that
  // can't cope with a 'lib32' library search path being considered. So we only
  // enable them when we know we may need it.
  //
  // FIXME: This is a bit of a hack. We should really unify this code for
  // reasoning about oslibdir spellings with the lib dir spellings in the
  // GCCInstallationDetector, but that is a more significant refactoring.
  if (Triple.getArch() == llvm::Triple::x86 || Triple.isPPC32() ||
      Triple.getArch() == llvm::Triple::sparc)
    return "lib32";

  if (Triple.getArch() == llvm::Triple::x86_64 && Triple.isX32())
    return "libx32";

  if (Triple.getArch() == llvm::Triple::riscv32)
    return "lib32";

  return Triple.isArch32Bit() ? "lib" : "lib64";
}

Linux::Linux(const Driver &D, const llvm::Triple &Triple, const ArgList &Args)
    : Generic_ELF(D, Triple, Args) {
  GCCInstallation.init(Triple, Args);
  Multilibs = GCCInstallation.getMultilibs();
  SelectedMultilib = GCCInstallation.getMultilib();
  llvm::Triple::ArchType Arch = Triple.getArch();
  std::string SysRoot = computeSysRoot();
  ToolChain::path_list &PPaths = getProgramPaths();

  Generic_GCC::PushPPaths(PPaths);

  Distro Distro(D.getVFS(), Triple);

  if (Distro.IsAlpineLinux() || Triple.isAndroid()) {
    ExtraOpts.push_back("-z");
    ExtraOpts.push_back("now");
  }

  if (Distro.IsOpenSUSE() || Distro.IsUbuntu() || Distro.IsAlpineLinux() ||
      Triple.isAndroid()) {
    ExtraOpts.push_back("-z");
    ExtraOpts.push_back("relro");
  }

  // Android ARM/AArch64 use max-page-size=4096 to reduce VMA usage. Note, lld
  // from 11 onwards default max-page-size to 65536 for both ARM and AArch64.
  if ((Triple.isARM() || Triple.isAArch64()) && Triple.isAndroid()) {
    ExtraOpts.push_back("-z");
    ExtraOpts.push_back("max-page-size=4096");
  }

  if (GCCInstallation.getParentLibPath().contains("opt/rh/"))
    // With devtoolset on RHEL, we want to add a bin directory that is relative
    // to the detected gcc install, because if we are using devtoolset gcc then
    // we want to use other tools from devtoolset (e.g. ld) instead of the
    // standard system tools.
    PPaths.push_back(Twine(GCCInstallation.getParentLibPath() +
                     "/../bin").str());

  if (Arch == llvm::Triple::arm || Arch == llvm::Triple::thumb)
    ExtraOpts.push_back("-X");

  const bool IsAndroid = Triple.isAndroid();
  const bool IsMips = Triple.isMIPS();
  const bool IsHexagon = Arch == llvm::Triple::hexagon;
  const bool IsRISCV = Triple.isRISCV();
  const bool IsCSKY = Triple.isCSKY();

  if (IsCSKY)
    SysRoot = SysRoot + SelectedMultilib.osSuffix();

  if ((IsMips || IsCSKY) && !SysRoot.empty())
    ExtraOpts.push_back("--sysroot=" + SysRoot);

  // Do not use 'gnu' hash style for Mips targets because .gnu.hash
  // and the MIPS ABI require .dynsym to be sorted in different ways.
  // .gnu.hash needs symbols to be grouped by hash code whereas the MIPS
  // ABI requires a mapping between the GOT and the symbol table.
  // Android loader does not support .gnu.hash until API 23.
  // Hexagon linker/loader does not support .gnu.hash
  if (!IsMips && !IsHexagon) {
    if (Distro.IsOpenSUSE() || Distro == Distro::UbuntuLucid ||
        Distro == Distro::UbuntuJaunty || Distro == Distro::UbuntuKarmic ||
        (IsAndroid && Triple.isAndroidVersionLT(23)))
      ExtraOpts.push_back("--hash-style=both");
    else
      ExtraOpts.push_back("--hash-style=gnu");
  }

#ifdef ENABLE_LINKER_BUILD_ID
  ExtraOpts.push_back("--build-id");
#endif

  // The selection of paths to try here is designed to match the patterns which
  // the GCC driver itself uses, as this is part of the GCC-compatible driver.
  // This was determined by running GCC in a fake filesystem, creating all
  // possible permutations of these directories, and seeing which ones it added
  // to the link paths.
  path_list &Paths = getFilePaths();

  const std::string OSLibDir = std::string(getOSLibDir(Triple, Args));
  const std::string MultiarchTriple = getMultiarchTriple(D, Triple, SysRoot);

  // mips32: Debian multilib, we use /libo32, while in other case, /lib is
  // used. We need add both libo32 and /lib.
  if (Arch == llvm::Triple::mips || Arch == llvm::Triple::mipsel) {
    Generic_GCC::AddMultilibPaths(D, SysRoot, "libo32", MultiarchTriple, Paths);
    addPathIfExists(D, concat(SysRoot, "/libo32"), Paths);
    addPathIfExists(D, concat(SysRoot, "/usr/libo32"), Paths);
  }
  Generic_GCC::AddMultilibPaths(D, SysRoot, OSLibDir, MultiarchTriple, Paths);

  addPathIfExists(D, concat(SysRoot, "/lib", MultiarchTriple), Paths);
  addPathIfExists(D, concat(SysRoot, "/lib/..", OSLibDir), Paths);

  if (IsAndroid) {
    // Android sysroots contain a library directory for each supported OS
    // version as well as some unversioned libraries in the usual multiarch
    // directory.
    addPathIfExists(
        D,
        concat(SysRoot, "/usr/lib", MultiarchTriple,
               llvm::to_string(Triple.getEnvironmentVersion().getMajor())),
        Paths);
  }

  addPathIfExists(D, concat(SysRoot, "/usr/lib", MultiarchTriple), Paths);
  // 64-bit OpenEmbedded sysroots may not have a /usr/lib dir. So they cannot
  // find /usr/lib64 as it is referenced as /usr/lib/../lib64. So we handle
  // this here.
  if (Triple.getVendor() == llvm::Triple::OpenEmbedded &&
      Triple.isArch64Bit())
    addPathIfExists(D, concat(SysRoot, "/usr", OSLibDir), Paths);
  else
    addPathIfExists(D, concat(SysRoot, "/usr/lib/..", OSLibDir), Paths);
  if (IsRISCV) {
    StringRef ABIName = tools::riscv::getRISCVABI(Args, Triple);
    addPathIfExists(D, concat(SysRoot, "/", OSLibDir, ABIName), Paths);
    addPathIfExists(D, concat(SysRoot, "/usr", OSLibDir, ABIName), Paths);
  }

  Generic_GCC::AddMultiarchPaths(D, SysRoot, OSLibDir, Paths);

  // The deprecated -DLLVM_ENABLE_PROJECTS=libcxx configuration installs
  // libc++.so in D.Dir+"/../lib/". Detect this path.
  // TODO Remove once LLVM_ENABLE_PROJECTS=libcxx is unsupported.
  if (StringRef(D.Dir).startswith(SysRoot) &&
      D.getVFS().exists(D.Dir + "/../lib/libc++.so"))
    addPathIfExists(D, D.Dir + "/../lib", Paths);

  addPathIfExists(D, concat(SysRoot, "/lib"), Paths);
  addPathIfExists(D, concat(SysRoot, "/usr/lib"), Paths);
}

ToolChain::RuntimeLibType Linux::GetDefaultRuntimeLibType() const {
  if (getTriple().isAndroid())
    return ToolChain::RLT_CompilerRT;
  return Generic_ELF::GetDefaultRuntimeLibType();
}

unsigned Linux::GetDefaultDwarfVersion() const {
  if (getTriple().isAndroid())
    return 4;
  return ToolChain::GetDefaultDwarfVersion();
}

ToolChain::CXXStdlibType Linux::GetDefaultCXXStdlibType() const {
  if (getTriple().isAndroid())
    return ToolChain::CST_Libcxx;
  return ToolChain::CST_Libstdcxx;
}

bool Linux::HasNativeLLVMSupport() const { return true; }

Tool *Linux::buildLinker() const { return new tools::gnutools::Linker(*this); }

Tool *Linux::buildStaticLibTool() const {
  return new tools::gnutools::StaticLibTool(*this);
}

Tool *Linux::buildAssembler() const {
  return new tools::gnutools::Assembler(*this);
}

std::string Linux::computeSysRoot() const {
  if (!getDriver().SysRoot.empty())
    return getDriver().SysRoot;

  if (getTriple().isAndroid()) {
    // Android toolchains typically include a sysroot at ../sysroot relative to
    // the clang binary.
    const StringRef ClangDir = getDriver().getInstalledDir();
    std::string AndroidSysRootPath = (ClangDir + "/../sysroot").str();
    if (getVFS().exists(AndroidSysRootPath))
      return AndroidSysRootPath;
  }

  if (getTriple().isCSKY()) {
    // CSKY toolchains use different names for sysroot folder.
    if (!GCCInstallation.isValid())
      return std::string();
    // GCCInstallation.getInstallPath() =
    //   $GCCToolchainPath/lib/gcc/csky-linux-gnuabiv2/6.3.0
    // Path = $GCCToolchainPath/csky-linux-gnuabiv2/libc
    std::string Path = (GCCInstallation.getInstallPath() + "/../../../../" +
                        GCCInstallation.getTriple().str() + "/libc")
                           .str();
    if (getVFS().exists(Path))
      return Path;
    return std::string();
  }

  if (!GCCInstallation.isValid() || !getTriple().isMIPS())
    return std::string();

  // Standalone MIPS toolchains use different names for sysroot folder
  // and put it into different places. Here we try to check some known
  // variants.

  const StringRef InstallDir = GCCInstallation.getInstallPath();
  const StringRef TripleStr = GCCInstallation.getTriple().str();
  const Multilib &Multilib = GCCInstallation.getMultilib();

  std::string Path =
      (InstallDir + "/../../../../" + TripleStr + "/libc" + Multilib.osSuffix())
          .str();

  if (getVFS().exists(Path))
    return Path;

  Path = (InstallDir + "/../../../../sysroot" + Multilib.osSuffix()).str();

  if (getVFS().exists(Path))
    return Path;

  return std::string();
}

std::string Linux::getDynamicLinker(const ArgList &Args) const {
  const llvm::Triple::ArchType Arch = getArch();
  const llvm::Triple &Triple = getTriple();

  const Distro Distro(getDriver().getVFS(), Triple);

  if (Triple.isAndroid())
    return Triple.isArch64Bit() ? "/system/bin/linker64" : "/system/bin/linker";

  if (Triple.isMusl()) {
    std::string ArchName;
    bool IsArm = false;

    switch (Arch) {
    case llvm::Triple::arm:
    case llvm::Triple::thumb:
      ArchName = "arm";
      IsArm = true;
      break;
    case llvm::Triple::armeb:
    case llvm::Triple::thumbeb:
      ArchName = "armeb";
      IsArm = true;
      break;
    case llvm::Triple::x86:
      ArchName = "i386";
      break;
    case llvm::Triple::x86_64:
      ArchName = Triple.isX32() ? "x32" : Triple.getArchName().str();
      break;
    default:
      ArchName = Triple.getArchName().str();
    }
    if (IsArm &&
        (Triple.getEnvironment() == llvm::Triple::MuslEABIHF ||
         tools::arm::getARMFloatABI(*this, Args) == tools::arm::FloatABI::Hard))
      ArchName += "hf";
    if (Arch == llvm::Triple::ppc &&
        Triple.getSubArch() == llvm::Triple::PPCSubArch_spe)
      ArchName = "powerpc-sf";

    return "/lib/ld-musl-" + ArchName + ".so.1";
  }

  std::string LibDir;
  std::string Loader;

  switch (Arch) {
  default:
    llvm_unreachable("unsupported architecture");

  case llvm::Triple::aarch64:
    LibDir = "lib";
    Loader = "ld-linux-aarch64.so.1";
    break;
  case llvm::Triple::aarch64_be:
    LibDir = "lib";
    Loader = "ld-linux-aarch64_be.so.1";
    break;
  case llvm::Triple::arm:
  case llvm::Triple::thumb:
  case llvm::Triple::armeb:
  case llvm::Triple::thumbeb: {
    const bool HF =
        Triple.getEnvironment() == llvm::Triple::GNUEABIHF ||
        tools::arm::getARMFloatABI(*this, Args) == tools::arm::FloatABI::Hard;

    LibDir = "lib";
    Loader = HF ? "ld-linux-armhf.so.3" : "ld-linux.so.3";
    break;
  }
  case llvm::Triple::loongarch32: {
    LibDir = "lib32";
    Loader =
        ("ld-linux-loongarch-" +
         tools::loongarch::getLoongArchABI(getDriver(), Args, Triple) + ".so.1")
            .str();
    break;
  }
  case llvm::Triple::loongarch64: {
    LibDir = "lib64";
    Loader =
        ("ld-linux-loongarch-" +
         tools::loongarch::getLoongArchABI(getDriver(), Args, Triple) + ".so.1")
            .str();
    break;
  }
  case llvm::Triple::m68k:
    LibDir = "lib";
    Loader = "ld.so.1";
    break;
  case llvm::Triple::mips:
  case llvm::Triple::mipsel:
  case llvm::Triple::mips64:
  case llvm::Triple::mips64el: {
    bool IsNaN2008 = tools::mips::isNaN2008(getDriver(), Args, Triple);

    LibDir = "lib" + tools::mips::getMipsABILibSuffix(Args, Triple);

    if (tools::mips::isUCLibc(Args))
      Loader = IsNaN2008 ? "ld-uClibc-mipsn8.so.0" : "ld-uClibc.so.0";
    else if (!Triple.hasEnvironment() &&
             Triple.getVendor() == llvm::Triple::VendorType::MipsTechnologies)
      Loader =
          Triple.isLittleEndian() ? "ld-musl-mipsel.so.1" : "ld-musl-mips.so.1";
    else
      Loader = IsNaN2008 ? "ld-linux-mipsn8.so.1" : "ld.so.1";

    break;
  }
  case llvm::Triple::ppc:
    LibDir = "lib";
    Loader = "ld.so.1";
    break;
  case llvm::Triple::ppcle:
    LibDir = "lib";
    Loader = "ld.so.1";
    break;
  case llvm::Triple::ppc64:
    LibDir = "lib64";
    Loader =
        (tools::ppc::hasPPCAbiArg(Args, "elfv2")) ? "ld64.so.2" : "ld64.so.1";
    break;
  case llvm::Triple::ppc64le:
    LibDir = "lib64";
    Loader =
        (tools::ppc::hasPPCAbiArg(Args, "elfv1")) ? "ld64.so.1" : "ld64.so.2";
    break;
  case llvm::Triple::riscv32: {
    StringRef ABIName = tools::riscv::getRISCVABI(Args, Triple);
    LibDir = "lib";
    Loader = ("ld-linux-riscv32-" + ABIName + ".so.1").str();
    break;
  }
  case llvm::Triple::riscv64: {
    StringRef ABIName = tools::riscv::getRISCVABI(Args, Triple);
    LibDir = "lib";
    Loader = ("ld-linux-riscv64-" + ABIName + ".so.1").str();
    break;
  }
  case llvm::Triple::sparc:
  case llvm::Triple::sparcel:
    LibDir = "lib";
    Loader = "ld-linux.so.2";
    break;
  case llvm::Triple::sparcv9:
    LibDir = "lib64";
    Loader = "ld-linux.so.2";
    break;
  case llvm::Triple::systemz:
    LibDir = "lib";
    Loader = "ld64.so.1";
    break;
  case llvm::Triple::x86:
    LibDir = "lib";
    Loader = "ld-linux.so.2";
    break;
  case llvm::Triple::x86_64: {
    bool X32 = Triple.isX32();

    LibDir = X32 ? "libx32" : "lib64";
    Loader = X32 ? "ld-linux-x32.so.2" : "ld-linux-x86-64.so.2";
    break;
  }
  case llvm::Triple::ve:
    return "/opt/nec/ve/lib/ld-linux-ve.so.1";
  case llvm::Triple::csky: {
    LibDir = "lib";
    Loader = "ld.so.1";
    break;
  }
  }

  if (Distro == Distro::Exherbo &&
      (Triple.getVendor() == llvm::Triple::UnknownVendor ||
       Triple.getVendor() == llvm::Triple::PC))
    return "/usr/" + Triple.str() + "/lib/" + Loader;
  return "/" + LibDir + "/" + Loader;
}

void Linux::AddClangSystemIncludeArgs(const ArgList &DriverArgs,
                                      ArgStringList &CC1Args) const {
  const Driver &D = getDriver();
  std::string SysRoot = computeSysRoot();

  if (DriverArgs.hasArg(clang::driver::options::OPT_nostdinc))
    return;

  if (DriverArgs.hasArg(clang::driver::options::OPT_fopenmp)) {
    // Look for system files in our compiler AOMP/include dir first
    addSystemInclude(DriverArgs, CC1Args,
                     DriverArgs.MakeArgString(D.Dir + "/../include"));
  }

  // Add 'include' in the resource directory, which is similar to
  // GCC_INCLUDE_DIR (private headers) in GCC. Note: the include directory
  // contains some files conflicting with system /usr/include. musl systems
  // prefer the /usr/include copies which are more relevant.
  SmallString<128> ResourceDirInclude(D.ResourceDir);
  llvm::sys::path::append(ResourceDirInclude, "include");
  if (!DriverArgs.hasArg(options::OPT_nobuiltininc) &&
      (!getTriple().isMusl() || DriverArgs.hasArg(options::OPT_nostdlibinc)))
    addSystemInclude(DriverArgs, CC1Args, ResourceDirInclude);

  if (DriverArgs.hasArg(options::OPT_nostdlibinc))
    return;

  // LOCAL_INCLUDE_DIR
  addSystemInclude(DriverArgs, CC1Args, concat(SysRoot, "/usr/local/include"));
  // TOOL_INCLUDE_DIR
  AddMultilibIncludeArgs(DriverArgs, CC1Args);

  // Check for configure-time C include directories.
  StringRef CIncludeDirs(C_INCLUDE_DIRS);
  if (CIncludeDirs != "") {
    SmallVector<StringRef, 5> dirs;
    CIncludeDirs.split(dirs, ":");
    for (StringRef dir : dirs) {
      StringRef Prefix =
          llvm::sys::path::is_absolute(dir) ? "" : StringRef(SysRoot);
      addExternCSystemInclude(DriverArgs, CC1Args, Prefix + dir);
    }
    return;
  }

  // On systems using multiarch and Android, add /usr/include/$triple before
  // /usr/include.
  std::string MultiarchIncludeDir = getMultiarchTriple(D, getTriple(), SysRoot);
  if (!MultiarchIncludeDir.empty() &&
      D.getVFS().exists(concat(SysRoot, "/usr/include", MultiarchIncludeDir)))
    addExternCSystemInclude(
        DriverArgs, CC1Args,
        concat(SysRoot, "/usr/include", MultiarchIncludeDir));

  if (getTriple().getOS() == llvm::Triple::RTEMS)
    return;

  // Add an include of '/include' directly. This isn't provided by default by
  // system GCCs, but is often used with cross-compiling GCCs, and harmless to
  // add even when Clang is acting as-if it were a system compiler.
  addExternCSystemInclude(DriverArgs, CC1Args, concat(SysRoot, "/include"));

  addExternCSystemInclude(DriverArgs, CC1Args, concat(SysRoot, "/usr/include"));

  if (!DriverArgs.hasArg(options::OPT_nobuiltininc) && getTriple().isMusl())
    addSystemInclude(DriverArgs, CC1Args, ResourceDirInclude);
}

/// Convert path list to Fortran frontend argument
static void AddFlangSysIncludeArg(const ArgList &DriverArgs,
                                  ArgStringList &Flang1args,
                                  ToolChain::path_list IncludePathList) {
  std::string ArgValue; // Path argument value

  // Make up argument value consisting of paths separated by colons
  bool first = true;
  for (auto P : IncludePathList) {
    if (first) {
      first = false;
    } else {
      ArgValue += ":";
    }
    ArgValue += P;
  }

  // Add the argument
  Flang1args.push_back("-stdinc");
  Flang1args.push_back(DriverArgs.MakeArgString(ArgValue));
}

static std::string DetectLibcxxIncludePath(llvm::vfs::FileSystem &vfs,
                                           StringRef base) {
  std::error_code EC;
  int MaxVersion = 0;
  std::string MaxVersionString = "";
  for (llvm::vfs::directory_iterator LI = vfs.dir_begin(base, EC), LE;
       !EC && LI != LE; LI = LI.increment(EC)) {
    StringRef VersionText = llvm::sys::path::filename(LI->path());
    int Version;
    if (VersionText[0] == 'v' &&
        !VersionText.slice(1, StringRef::npos).getAsInteger(10, Version)) {
      if (Version > MaxVersion) {
        MaxVersion = Version;
        MaxVersionString = std::string(VersionText);
      }
    }
  }
  return MaxVersion ? (base + "/" + MaxVersionString).str() : "";
}

void Linux::AddFlangSystemIncludeArgs(const ArgList &DriverArgs,
                                      ArgStringList &Flang1args) const {
  path_list IncludePathList;
  const Driver &D = getDriver();
  std::string SysRoot = computeSysRoot();

  if (DriverArgs.hasArg(options::OPT_nostdinc))
    return;

  {
    SmallString<128> P(D.InstalledDir);
    llvm::sys::path::append(P, "../include");
    IncludePathList.push_back(DriverArgs.MakeArgString(P.str()));
  }

  if (!DriverArgs.hasArg(options::OPT_nostdlibinc))
    IncludePathList.push_back(SysRoot + "/usr/local/include");

  if (!DriverArgs.hasArg(options::OPT_nobuiltininc)) {
    SmallString<128> P(D.ResourceDir);
    llvm::sys::path::append(P, "include");
    IncludePathList.push_back(DriverArgs.MakeArgString(P.str()));
  }

  if (DriverArgs.hasArg(options::OPT_nostdlibinc)) {
    AddFlangSysIncludeArg(DriverArgs, Flang1args, IncludePathList);
    return;
  }

  // Check for configure-time C include directories.
  StringRef CIncludeDirs(C_INCLUDE_DIRS);
  if (CIncludeDirs != "") {
    SmallVector<StringRef, 5> dirs;
    CIncludeDirs.split(dirs, ":");
    for (StringRef dir : dirs) {
      StringRef Prefix =
          llvm::sys::path::is_absolute(dir) ? StringRef(SysRoot) : "";
      IncludePathList.push_back(Prefix.str() + dir.str());
    }
    AddFlangSysIncludeArg(DriverArgs, Flang1args, IncludePathList);
    return;
  }

  // Lacking those, try to detect the correct set of system includes for the
  // target triple.

  // Add include directories specific to the selected multilib set and multilib.
  if (GCCInstallation.isValid()) {
    const auto &Callback = Multilibs.includeDirsCallback();
    if (Callback) {
      for (const auto &Path : Callback(GCCInstallation.getMultilib()))
        addExternCSystemIncludeIfExists(
            DriverArgs, Flang1args, GCCInstallation.getInstallPath() + Path);
    }
  }

  // Implement generic Debian multiarch support.
  const StringRef X86_64MultiarchIncludeDirs[] = {
      "/usr/include/x86_64-linux-gnu",

      // FIXME: These are older forms of multiarch. It's not clear that they're
      // in use in any released version of Debian, so we should consider
      // removing them.
      "/usr/include/i686-linux-gnu/64", "/usr/include/i486-linux-gnu/64"};
  const StringRef X86MultiarchIncludeDirs[] = {
      "/usr/include/i386-linux-gnu",

      // FIXME: These are older forms of multiarch. It's not clear that they're
      // in use in any released version of Debian, so we should consider
      // removing them.
      "/usr/include/x86_64-linux-gnu/32", "/usr/include/i686-linux-gnu",
      "/usr/include/i486-linux-gnu"};
  const StringRef AArch64MultiarchIncludeDirs[] = {
      "/usr/include/aarch64-linux-gnu"};
  const StringRef ARMMultiarchIncludeDirs[] = {
      "/usr/include/arm-linux-gnueabi"};
  const StringRef ARMHFMultiarchIncludeDirs[] = {
      "/usr/include/arm-linux-gnueabihf"};
  const StringRef MIPSMultiarchIncludeDirs[] = {"/usr/include/mips-linux-gnu"};
  const StringRef MIPSELMultiarchIncludeDirs[] = {
      "/usr/include/mipsel-linux-gnu"};
  const StringRef MIPS64MultiarchIncludeDirs[] = {
      "/usr/include/mips64-linux-gnu", "/usr/include/mips64-linux-gnuabi64"};
  const StringRef MIPS64ELMultiarchIncludeDirs[] = {
      "/usr/include/mips64el-linux-gnu",
      "/usr/include/mips64el-linux-gnuabi64"};
  const StringRef PPCMultiarchIncludeDirs[] = {
      "/usr/include/powerpc-linux-gnu"};
  const StringRef PPC64MultiarchIncludeDirs[] = {
      "/usr/include/powerpc64-linux-gnu"};
  const StringRef PPC64LEMultiarchIncludeDirs[] = {
      "/usr/include/powerpc64le-linux-gnu"};
  const StringRef SparcMultiarchIncludeDirs[] = {
      "/usr/include/sparc-linux-gnu"};
  const StringRef Sparc64MultiarchIncludeDirs[] = {
      "/usr/include/sparc64-linux-gnu"};
  ArrayRef<StringRef> MultiarchIncludeDirs;
  switch (getTriple().getArch()) {
  case llvm::Triple::x86_64:
    MultiarchIncludeDirs = X86_64MultiarchIncludeDirs;
    break;
  case llvm::Triple::x86:
    MultiarchIncludeDirs = X86MultiarchIncludeDirs;
    break;
  case llvm::Triple::aarch64:
  case llvm::Triple::aarch64_be:
    MultiarchIncludeDirs = AArch64MultiarchIncludeDirs;
    break;
  case llvm::Triple::arm:
    if (getTriple().getEnvironment() == llvm::Triple::GNUEABIHF)
      MultiarchIncludeDirs = ARMHFMultiarchIncludeDirs;
    else
      MultiarchIncludeDirs = ARMMultiarchIncludeDirs;
    break;
  case llvm::Triple::mips:
    MultiarchIncludeDirs = MIPSMultiarchIncludeDirs;
    break;
  case llvm::Triple::mipsel:
    MultiarchIncludeDirs = MIPSELMultiarchIncludeDirs;
    break;
  case llvm::Triple::mips64:
    MultiarchIncludeDirs = MIPS64MultiarchIncludeDirs;
    break;
  case llvm::Triple::mips64el:
    MultiarchIncludeDirs = MIPS64ELMultiarchIncludeDirs;
    break;
  case llvm::Triple::ppc:
    MultiarchIncludeDirs = PPCMultiarchIncludeDirs;
    break;
  case llvm::Triple::ppc64:
    MultiarchIncludeDirs = PPC64MultiarchIncludeDirs;
    break;
  case llvm::Triple::ppc64le:
    MultiarchIncludeDirs = PPC64LEMultiarchIncludeDirs;
    break;
  case llvm::Triple::sparc:
    MultiarchIncludeDirs = SparcMultiarchIncludeDirs;
    break;
  case llvm::Triple::sparcv9:
    MultiarchIncludeDirs = Sparc64MultiarchIncludeDirs;
    break;
  default:
    break;
  }
  for (StringRef Dir : MultiarchIncludeDirs) {
    if (llvm::sys::fs::exists(SysRoot + Dir)) {
      IncludePathList.push_back(SysRoot + Dir.str());
      break;
    }
  }

  if (getTriple().getOS() == llvm::Triple::RTEMS) {
    AddFlangSysIncludeArg(DriverArgs, Flang1args, IncludePathList);
    return;
  }

  // Add an include of '/include' directly. This isn't provided by default by
  // system GCCs, but is often used with cross-compiling GCCs, and harmless to
  // add even when Clang is acting as-if it were a system compiler.
  IncludePathList.push_back(SysRoot + "/include");

  IncludePathList.push_back(SysRoot + "/usr/include");

  AddFlangSysIncludeArg(DriverArgs, Flang1args, IncludePathList);
}

void Linux::addLibCxxIncludePaths(const llvm::opt::ArgList &DriverArgs,
                                  llvm::opt::ArgStringList &CC1Args) const {
  const std::string& SysRoot = computeSysRoot();
  const std::string LibCXXIncludePathCandidates[] = {
      DetectLibcxxIncludePath(getVFS(), getDriver().Dir + "/../include/c++"),
      // If this is a development, non-installed, clang, libcxx will
      // not be found at ../include/c++ but it likely to be found at
      // one of the following two locations:
      DetectLibcxxIncludePath(getVFS(), SysRoot + "/usr/local/include/c++"),
      DetectLibcxxIncludePath(getVFS(), SysRoot + "/usr/include/c++") };
  for (const auto &IncludePath : LibCXXIncludePathCandidates) {
    if (IncludePath.empty() || !getVFS().exists(IncludePath))
      continue;
    // Use the first candidate that exists.
    addSystemInclude(DriverArgs, CC1Args, IncludePath);
    return;
  }
}


void Linux::addLibStdCxxIncludePaths(const llvm::opt::ArgList &DriverArgs,
                                     llvm::opt::ArgStringList &CC1Args) const {
  // We need a detected GCC installation on Linux to provide libstdc++'s
  // headers in odd Linuxish places.
  if (!GCCInstallation.isValid())
    return;

  // Detect Debian g++-multiarch-incdir.diff.
  StringRef TripleStr = GCCInstallation.getTriple().str();
  StringRef DebianMultiarch =
      GCCInstallation.getTriple().getArch() == llvm::Triple::x86
          ? "i386-linux-gnu"
          : TripleStr;

  // Try generic GCC detection first.
  if (Generic_GCC::addGCCLibStdCxxIncludePaths(DriverArgs, CC1Args,
                                               DebianMultiarch))
    return;

  StringRef LibDir = GCCInstallation.getParentLibPath();
  const Multilib &Multilib = GCCInstallation.getMultilib();
  const GCCVersion &Version = GCCInstallation.getVersion();

  const std::string LibStdCXXIncludePathCandidates[] = {
      // Android standalone toolchain has C++ headers in yet another place.
      LibDir.str() + "/../" + TripleStr.str() + "/include/c++/" + Version.Text,
      // Freescale SDK C++ headers are directly in <sysroot>/usr/include/c++,
      // without a subdirectory corresponding to the gcc version.
      LibDir.str() + "/../include/c++",
      // Cray's gcc installation puts headers under "g++" without a
      // version suffix.
      LibDir.str() + "/../include/g++",
  };

  for (const auto &IncludePath : LibStdCXXIncludePathCandidates) {
    if (addLibStdCXXIncludePaths(IncludePath, TripleStr,
                                 Multilib.includeSuffix(), DriverArgs, CC1Args))
      break;
  }
}

void Linux::AddCudaIncludeArgs(const ArgList &DriverArgs,
                               ArgStringList &CC1Args) const {
  CudaInstallation->AddCudaIncludeArgs(DriverArgs, CC1Args);
}

void Linux::AddHIPIncludeArgs(const ArgList &DriverArgs,
                              ArgStringList &CC1Args) const {
  RocmInstallation->AddHIPIncludeArgs(DriverArgs, CC1Args);
}

void Linux::AddHIPRuntimeLibArgs(const ArgList &Args,
                                 ArgStringList &CmdArgs) const {
  CmdArgs.append(
<<<<<<< HEAD
      {Args.MakeArgString(StringRef("-L") + RocmInstallation.getLibPath()),
       "-rpath", Args.MakeArgString(RocmInstallation.getLibPath())});
=======
      {Args.MakeArgString(StringRef("-L") + RocmInstallation->getLibPath()),
       "-rpath", Args.MakeArgString(RocmInstallation->getLibPath())});
>>>>>>> 6f0d4568

  CmdArgs.push_back("-lamdhip64");
}

void Linux::AddIAMCUIncludeArgs(const ArgList &DriverArgs,
                                ArgStringList &CC1Args) const {
  if (GCCInstallation.isValid()) {
    CC1Args.push_back("-isystem");
    CC1Args.push_back(DriverArgs.MakeArgString(
        GCCInstallation.getParentLibPath() + "/../" +
        GCCInstallation.getTriple().str() + "/include"));
  }
}

bool Linux::isPIEDefault(const llvm::opt::ArgList &Args) const {
  return CLANG_DEFAULT_PIE_ON_LINUX || getTriple().isAndroid() ||
         getTriple().isMusl() || getSanitizerArgs(Args).requiresPIE();
}

bool Linux::IsAArch64OutlineAtomicsDefault(const ArgList &Args) const {
  // Outline atomics for AArch64 are supported by compiler-rt
  // and libgcc since 9.3.1
  assert(getTriple().isAArch64() && "expected AArch64 target!");
  ToolChain::RuntimeLibType RtLib = GetRuntimeLibType(Args);
  if (RtLib == ToolChain::RLT_CompilerRT)
    return true;
  assert(RtLib == ToolChain::RLT_Libgcc && "unexpected runtime library type!");
  if (GCCInstallation.getVersion().isOlderThan(9, 3, 1))
    return false;
  return true;
}

bool Linux::IsMathErrnoDefault() const {
  if (getTriple().isAndroid() || getTriple().isMusl())
    return false;
  return Generic_ELF::IsMathErrnoDefault();
}

SanitizerMask Linux::getSupportedSanitizers() const {
  const bool IsX86 = getTriple().getArch() == llvm::Triple::x86;
  const bool IsX86_64 = getTriple().getArch() == llvm::Triple::x86_64;
  const bool IsMIPS = getTriple().isMIPS32();
  const bool IsMIPS64 = getTriple().isMIPS64();
  const bool IsPowerPC64 = getTriple().getArch() == llvm::Triple::ppc64 ||
                           getTriple().getArch() == llvm::Triple::ppc64le;
  const bool IsAArch64 = getTriple().getArch() == llvm::Triple::aarch64 ||
                         getTriple().getArch() == llvm::Triple::aarch64_be;
  const bool IsArmArch = getTriple().getArch() == llvm::Triple::arm ||
                         getTriple().getArch() == llvm::Triple::thumb ||
                         getTriple().getArch() == llvm::Triple::armeb ||
                         getTriple().getArch() == llvm::Triple::thumbeb;
  const bool IsLoongArch64 = getTriple().getArch() == llvm::Triple::loongarch64;
  const bool IsRISCV64 = getTriple().getArch() == llvm::Triple::riscv64;
  const bool IsSystemZ = getTriple().getArch() == llvm::Triple::systemz;
  const bool IsHexagon = getTriple().getArch() == llvm::Triple::hexagon;
  SanitizerMask Res = ToolChain::getSupportedSanitizers();
  Res |= SanitizerKind::Address;
  Res |= SanitizerKind::PointerCompare;
  Res |= SanitizerKind::PointerSubtract;
  Res |= SanitizerKind::Fuzzer;
  Res |= SanitizerKind::FuzzerNoLink;
  Res |= SanitizerKind::KernelAddress;
  Res |= SanitizerKind::Memory;
  Res |= SanitizerKind::Vptr;
  Res |= SanitizerKind::SafeStack;
  if (IsX86_64 || IsMIPS64 || IsAArch64)
    Res |= SanitizerKind::DataFlow;
  if (IsX86_64 || IsMIPS64 || IsAArch64 || IsX86 || IsArmArch || IsPowerPC64 ||
      IsRISCV64 || IsSystemZ || IsHexagon || IsLoongArch64)
    Res |= SanitizerKind::Leak;
  if (IsX86_64 || IsMIPS64 || IsAArch64 || IsPowerPC64 || IsSystemZ ||
      IsLoongArch64)
    Res |= SanitizerKind::Thread;
  if (IsX86_64)
    Res |= SanitizerKind::KernelMemory;
  if (IsX86 || IsX86_64)
    Res |= SanitizerKind::Function;
  if (IsX86_64 || IsMIPS64 || IsAArch64 || IsX86 || IsMIPS || IsArmArch ||
      IsPowerPC64 || IsHexagon || IsLoongArch64 || IsRISCV64)
    Res |= SanitizerKind::Scudo;
  if (IsX86_64 || IsAArch64 || IsRISCV64) {
    Res |= SanitizerKind::HWAddress;
  }
  if (IsX86_64 || IsAArch64) {
    Res |= SanitizerKind::KernelHWAddress;
  }
  return Res;
}

void Linux::addProfileRTLibs(const llvm::opt::ArgList &Args,
                             llvm::opt::ArgStringList &CmdArgs) const {
  // Add linker option -u__llvm_profile_runtime to cause runtime
  // initialization module to be linked in.
  if (needsProfileRT(Args))
    CmdArgs.push_back(Args.MakeArgString(
        Twine("-u", llvm::getInstrProfRuntimeHookVarName())));
  ToolChain::addProfileRTLibs(Args, CmdArgs);
}

llvm::DenormalMode
Linux::getDefaultDenormalModeForType(const llvm::opt::ArgList &DriverArgs,
                                     const JobAction &JA,
                                     const llvm::fltSemantics *FPType) const {
  switch (getTriple().getArch()) {
  case llvm::Triple::x86:
  case llvm::Triple::x86_64: {
    std::string Unused;
    // DAZ and FTZ are turned on in crtfastmath.o
    if (!DriverArgs.hasArg(options::OPT_nostdlib, options::OPT_nostartfiles) &&
        isFastMathRuntimeAvailable(DriverArgs, Unused))
      return llvm::DenormalMode::getPreserveSign();
    return llvm::DenormalMode::getIEEE();
  }
  default:
    return llvm::DenormalMode::getIEEE();
  }
}

void Linux::addExtraOpts(llvm::opt::ArgStringList &CmdArgs) const {
  for (const auto &Opt : ExtraOpts)
    CmdArgs.push_back(Opt.c_str());
}

const char *Linux::getDefaultLinker() const {
  if (getTriple().isAndroid())
    return "ld.lld";
  return Generic_ELF::getDefaultLinker();
}<|MERGE_RESOLUTION|>--- conflicted
+++ resolved
@@ -924,13 +924,8 @@
 void Linux::AddHIPRuntimeLibArgs(const ArgList &Args,
                                  ArgStringList &CmdArgs) const {
   CmdArgs.append(
-<<<<<<< HEAD
-      {Args.MakeArgString(StringRef("-L") + RocmInstallation.getLibPath()),
-       "-rpath", Args.MakeArgString(RocmInstallation.getLibPath())});
-=======
       {Args.MakeArgString(StringRef("-L") + RocmInstallation->getLibPath()),
        "-rpath", Args.MakeArgString(RocmInstallation->getLibPath())});
->>>>>>> 6f0d4568
 
   CmdArgs.push_back("-lamdhip64");
 }
