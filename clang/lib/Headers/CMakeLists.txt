# Modifications Copyright (c) 2022 Advanced Micro Devices, Inc. All rights reserved.
# Notified per clause 4(b) of the license.
# core_files list contains the headers shared by all platforms.
# Please consider adding new platform specific headers
# to platform specific lists below.
set(core_files
  builtins.h
  float.h
  inttypes.h
  iso646.h
  limits.h
  module.modulemap
  stdalign.h
  stdarg.h
  stdatomic.h
  stdbool.h
  stddef.h
  __stddef_max_align_t.h
  stdint.h
  stdnoreturn.h
  tgmath.h
  unwind.h
  varargs.h
  )

set(arm_common_files
  # Headers shared by Arm and AArch64
  arm_acle.h
  )

set(arm_only_files
  arm_cmse.h
  armintr.h
  )

set(aarch64_only_files
  arm64intr.h
  )

set(cuda_files
  __clang_cuda_builtin_vars.h
  __clang_cuda_math.h
  __clang_cuda_cmath.h
  __clang_cuda_complex_builtins.h
  __clang_cuda_device_functions.h
  __clang_cuda_intrinsics.h
  __clang_cuda_texture_intrinsics.h
  __clang_cuda_libdevice_declares.h
  __clang_cuda_math_forward_declares.h
  __clang_cuda_runtime_wrapper.h
  )

set(hexagon_files
  hexagon_circ_brev_intrinsics.h
  hexagon_protos.h
  hexagon_types.h
  hvx_hexagon_protos.h
  )

set(hip_files
  __clang_hip_libdevice_declares.h
  __clang_hip_cmath.h
  __clang_hip_math.h
  __clang_hip_runtime_wrapper.h
  )

set(hlsl_h
  hlsl.h
  )
set(hlsl_subdir_files
  hlsl/hlsl_basic_types.h
  hlsl/hlsl_intrinsics.h
  )
set(hlsl_files
  ${hlsl_h}
  ${hlsl_subdir_files}
  )

set(mips_msa_files
  msa.h
  )

set(opencl_files
  opencl-c.h
  opencl-c-base.h
  )

set(ppc_files
  altivec.h
  )

set(ppc_htm_files
  htmintrin.h
  htmxlintrin.h
  )

set(systemz_files
  s390intrin.h
  vecintrin.h
  )

set(ve_files
  velintrin.h
  velintrin_gen.h
  velintrin_approx.h
  )

set(webassembly_files
  wasm_simd128.h
  )

set(x86_files
# Intrinsics
  adxintrin.h
  ammintrin.h
  amxintrin.h
  avx2intrin.h
  avx512bf16intrin.h
  avx512bitalgintrin.h
  avx512bwintrin.h
  avx512cdintrin.h
  avx512dqintrin.h
  avx512erintrin.h
  avx512fintrin.h
  avx512fp16intrin.h
  avx512ifmaintrin.h
  avx512ifmavlintrin.h
  avx512pfintrin.h
  avx512vbmi2intrin.h
  avx512vbmiintrin.h
  avx512vbmivlintrin.h
  avx512vlbf16intrin.h
  avx512vlbitalgintrin.h
  avx512vlbwintrin.h
  avx512vlcdintrin.h
  avx512vldqintrin.h
  avx512vlfp16intrin.h
  avx512vlintrin.h
  avx512vlvbmi2intrin.h
  avx512vlvnniintrin.h
  avx512vlvp2intersectintrin.h
  avx512vnniintrin.h
  avx512vp2intersectintrin.h
  avx512vpopcntdqintrin.h
  avx512vpopcntdqvlintrin.h
  avxintrin.h
  avxvnniintrin.h
  bmi2intrin.h
  bmiintrin.h
  cetintrin.h
  cldemoteintrin.h
  clflushoptintrin.h
  clwbintrin.h
  clzerointrin.h
  crc32intrin.h
  emmintrin.h
  enqcmdintrin.h
  f16cintrin.h
  fma4intrin.h
  fmaintrin.h
  fxsrintrin.h
  gfniintrin.h
  hresetintrin.h
  ia32intrin.h
  immintrin.h
  invpcidintrin.h
  keylockerintrin.h
  lwpintrin.h
  lzcntintrin.h
  mm3dnow.h
  mmintrin.h
  movdirintrin.h
  mwaitxintrin.h
  nmmintrin.h
  omp_libmextras.h
  opencl-c.h
  opencl-c-base.h
  pconfigintrin.h
  pkuintrin.h
  pmmintrin.h
  popcntintrin.h
  prfchwintrin.h
  ptwriteintrin.h
  rdpruintrin.h
  rdseedintrin.h
  rtmintrin.h
  serializeintrin.h
  sgxintrin.h
  shaintrin.h
  smmintrin.h
  tbmintrin.h
  tmmintrin.h
  tsxldtrkintrin.h
  uintrintrin.h
  vaesintrin.h
  vpclmulqdqintrin.h
  waitpkgintrin.h
  wbnoinvdintrin.h
  __wmmintrin_aes.h
  wmmintrin.h
  __wmmintrin_pclmul.h
  x86gprintrin.h
  x86intrin.h
  xmmintrin.h
  xopintrin.h
  xsavecintrin.h
  xsaveintrin.h
  xsaveoptintrin.h
  xsavesintrin.h
  xtestintrin.h
# others
  cet.h
  cpuid.h
  )

set(windows_only_files
  intrin.h
  vadefs.h
)

set(utility_files
  mm_malloc.h
)

set(files
  ${core_files}
  ${arm_common_files}
  ${arm_only_files}
  ${aarch64_only_files}
  ${cuda_files}
  ${hexagon_files}
  ${hip_files}
  ${mips_msa_files}
  ${opencl_files}
  ${ppc_files}
  ${ppc_htm_files}
  ${systemz_files}
  ${ve_files}
  ${x86_files}
  ${webassembly_files}
  ${windows_only_files}
  ${utility_files}
  )

set(cuda_wrapper_files
  cuda_wrappers/algorithm
  cuda_wrappers/complex
  cuda_wrappers/new
)

set(ppc_wrapper_files
  ppc_wrappers/mmintrin.h
  ppc_wrappers/xmmintrin.h
  ppc_wrappers/mm_malloc.h
  ppc_wrappers/emmintrin.h
  ppc_wrappers/pmmintrin.h
  ppc_wrappers/tmmintrin.h
  ppc_wrappers/smmintrin.h
  ppc_wrappers/bmiintrin.h
  ppc_wrappers/bmi2intrin.h
  ppc_wrappers/immintrin.h
  ppc_wrappers/x86intrin.h
  ppc_wrappers/x86gprintrin.h
)

set(openmp_wrapper_files
  openmp_wrappers/math.h
  openmp_wrappers/cmath
  openmp_wrappers/complex.h
  openmp_wrappers/complex
  openmp_wrappers/__clang_openmp_device_functions.h
  openmp_wrappers/complex_cmath.h
  openmp_wrappers/new
  openmp_wrappers/hip/hip_runtime.h
)

set(output_dir ${LLVM_LIBRARY_OUTPUT_INTDIR}/clang/${CLANG_VERSION}/include)
set(out_files)
set(generated_files)

set(arm_common_generated_files)
set(arm_only_generated_files)
set(aarch64_only_generated_files)
set(riscv_generated_files)

function(copy_header_to_output_dir src_dir file)
  set(src ${src_dir}/${file})
  set(dst ${output_dir}/${file})
  add_custom_command(OUTPUT ${dst}
    DEPENDS ${src}
    COMMAND ${CMAKE_COMMAND} -E copy_if_different ${src} ${dst}
    COMMENT "Copying clang's ${file}...")
  list(APPEND out_files ${dst})
  set(out_files ${out_files} PARENT_SCOPE)
endfunction(copy_header_to_output_dir)

function(clang_generate_header td_option td_file out_file)
  clang_tablegen(${out_file} ${td_option}
  -I ${CLANG_SOURCE_DIR}/include/clang/Basic/
  SOURCE ${CLANG_SOURCE_DIR}/include/clang/Basic/${td_file})

  copy_header_to_output_dir(${CMAKE_CURRENT_BINARY_DIR} ${out_file})
  set(out_files ${out_files} PARENT_SCOPE)
  list(APPEND generated_files "${CMAKE_CURRENT_BINARY_DIR}/${out_file}")
  set(generated_files ${generated_files} PARENT_SCOPE)
endfunction(clang_generate_header)


# Copy header files from the source directory to the build directory
<<<<<<< HEAD
foreach( f ${files} ${cuda_wrapper_files} ${ppc_wrapper_files} ${openmp_wrapper_files} )
=======
foreach( f ${files} ${cuda_wrapper_files} ${ppc_wrapper_files} ${openmp_wrapper_files} ${hlsl_files})
>>>>>>> 7721cba2
  copy_header_to_output_dir(${CMAKE_CURRENT_SOURCE_DIR} ${f})
endforeach( f )

# Generate header files and copy them to the build directory
if(ARM IN_LIST LLVM_TARGETS_TO_BUILD OR AArch64 IN_LIST LLVM_TARGETS_TO_BUILD)
  # Generate arm_neon.h
  clang_generate_header(-gen-arm-neon arm_neon.td arm_neon.h)
  # Generate arm_fp16.h
  clang_generate_header(-gen-arm-fp16 arm_fp16.td arm_fp16.h)
  # Generate arm_sve.h
  clang_generate_header(-gen-arm-sve-header arm_sve.td arm_sve.h)
  # Generate arm_bf16.h
  clang_generate_header(-gen-arm-bf16 arm_bf16.td arm_bf16.h)
  # Generate arm_mve.h
  clang_generate_header(-gen-arm-mve-header arm_mve.td arm_mve.h)
  # Generate arm_cde.h
  clang_generate_header(-gen-arm-cde-header arm_cde.td arm_cde.h)
  # Copy arm_neon_sve_bridge.h
  copy_header_to_output_dir(${CMAKE_CURRENT_SOURCE_DIR}
    arm_neon_sve_bridge.h
  )

  # Add headers to target specific lists
  list(APPEND arm_common_generated_files
    "${CMAKE_CURRENT_BINARY_DIR}/arm_neon.h"
    "${CMAKE_CURRENT_BINARY_DIR}/arm_fp16.h"
    )

  list(APPEND arm_only_generated_files
    "${CMAKE_CURRENT_BINARY_DIR}/arm_mve.h"
    "${CMAKE_CURRENT_BINARY_DIR}/arm_cde.h"
    )

  list(APPEND aarch64_only_generated_files
    "${CMAKE_CURRENT_BINARY_DIR}/arm_sve.h"
    "${CMAKE_CURRENT_BINARY_DIR}/arm_bf16.h"
    "${output_dir}/arm_neon_sve_bridge.h"
    )
endif()
if(RISCV IN_LIST LLVM_TARGETS_TO_BUILD)
  # Generate riscv_vector.h
  clang_generate_header(-gen-riscv-vector-header riscv_vector.td riscv_vector.h)
  list(APPEND riscv_generated_files
    "${CMAKE_CURRENT_BINARY_DIR}/riscv_vector.h"
    )
endif()


# Check if the generated headers are included in a target specific lists
# Currently, all generated headers are target specific.
set(all_target_specific_generated_files
  ${arm_common_generated_files}
  ${arm_only_generated_files}
  ${aarch64_only_generated_files}
  ${riscv_generated_files})
foreach( f ${generated_files} )
  if (NOT ${f} IN_LIST all_target_specific_generated_files)
    message(WARNING "${f} is a generated header but it is not included in any "
                    "target specific header lists! The resource-headers "
                    "distribtion target will be incorrect!")
  endif()
endforeach( f )

function(add_header_target target_name file_list)
  add_custom_target(${target_name} DEPENDS ${file_list})
  set_target_properties(${target_name} PROPERTIES
    FOLDER "Misc"
    RUNTIME_OUTPUT_DIRECTORY "${output_dir}")
endfunction()

# The catch-all clang-resource-headers target
add_custom_target("clang-resource-headers" ALL DEPENDS ${out_files})
set_target_properties("clang-resource-headers" PROPERTIES
  FOLDER "Misc"
  RUNTIME_OUTPUT_DIRECTORY "${output_dir}")
add_dependencies("clang-resource-headers"
                 "core-resource-headers"
                 "arm-common-resource-headers"
                 "arm-resource-headers"
                 "aarch64-resource-headers"
                 "cuda-resource-headers"
                 "hexagon-resource-headers"
                 "hip-resource-headers"
                 "hlsl-resource-headers"
                 "mips-resource-headers"
                 "ppc-resource-headers"
                 "ppc-htm-resource-headers"
                 "riscv-resource-headers"
                 "systemz-resource-headers"
                 "ve-resource-headers"
                 "webassembly-resource-headers"
                 "x86-resource-headers"
                 "opencl-resource-headers"
                 "openmp-resource-headers"
                 "windows-resource-headers"
                 "utility-resource-headers")

# Core/common headers
add_header_target("core-resource-headers" ${core_files})
add_header_target("arm-common-resource-headers" "${arm_common_files};${arm_common_generated_files}")

# Architecture/platform specific targets
add_header_target("arm-resource-headers" "${arm_only_files};${arm_only_generated_files}")
add_header_target("aarch64-resource-headers" "${aarch64_only_files};${aarch64_only_generated_files}")
add_header_target("cuda-resource-headers" "${cuda_files};${cuda_wrapper_files}")
add_header_target("hexagon-resource-headers" "${hexagon_files}")
add_header_target("hip-resource-headers" "${hip_files}")
add_header_target("mips-resource-headers" "${mips_msa_files}")
add_header_target("ppc-resource-headers" "${ppc_files};${ppc_wrapper_files}")
add_header_target("ppc-htm-resource-headers" "${ppc_htm_files}")
add_header_target("riscv-resource-headers" "${riscv_generated_files}")
add_header_target("systemz-resource-headers" "${systemz_files}")
add_header_target("ve-resource-headers" "${ve_files}")
add_header_target("webassembly-resource-headers" "${webassembly_files}")
add_header_target("x86-resource-headers" "${x86_files}")

# Other header groupings
add_header_target("hlsl-resource-headers" ${hlsl_files})
add_header_target("opencl-resource-headers" ${opencl_files})
add_header_target("openmp-resource-headers" ${openmp_wrapper_files})
add_header_target("windows-resource-headers" ${windows_only_files})
add_header_target("utility-resource-headers" ${utility_files})

set(header_install_dir lib${LLVM_LIBDIR_SUFFIX}/clang/${CLANG_VERSION}/include)

#############################################################
# Install rules for the catch-all clang-resource-headers target
install(
  FILES ${files} ${generated_files}
  DESTINATION ${header_install_dir}
  COMPONENT clang-resource-headers)

install(
  FILES ${cuda_wrapper_files}
  DESTINATION ${header_install_dir}/cuda_wrappers
  COMPONENT clang-resource-headers)

install(
  FILES ${ppc_wrapper_files}
  DESTINATION ${header_install_dir}/ppc_wrappers
  COMPONENT clang-resource-headers)

install(
  FILES ${openmp_wrapper_files}
  DESTINATION ${header_install_dir}/openmp_wrappers
  COMPONENT clang-resource-headers)

#############################################################
# Install rules for separate header lists
install(
  FILES ${core_files}
  DESTINATION ${header_install_dir}
  EXCLUDE_FROM_ALL
  COMPONENT core-resource-headers)

install(
  FILES ${arm_common_files} ${arm_common_generated_files}
  DESTINATION ${header_install_dir}
  EXCLUDE_FROM_ALL
  COMPONENT arm-common-resource-headers)

install(
  FILES ${arm_only_files} ${arm_only_generated_files}
  DESTINATION ${header_install_dir}
  EXCLUDE_FROM_ALL
  COMPONENT arm-resource-headers)

install(
  FILES ${aarch64_only_files} ${aarch64_only_generated_files}
  DESTINATION ${header_install_dir}
  EXCLUDE_FROM_ALL
  COMPONENT aarch64-resource-headers)

install(
  FILES ${cuda_wrapper_files}
  DESTINATION ${header_install_dir}/cuda_wrappers
  EXCLUDE_FROM_ALL
  COMPONENT cuda-resource-headers)

install(
  FILES ${cuda_files}
  DESTINATION ${header_install_dir}
  EXCLUDE_FROM_ALL
  COMPONENT cuda-resource-headers)

install(
  FILES ${hexagon_files}
  DESTINATION ${header_install_dir}
  EXCLUDE_FROM_ALL
  COMPONENT hexagon-resource-headers)

install(
  FILES ${hip_files}
  DESTINATION ${header_install_dir}
  EXCLUDE_FROM_ALL
  COMPONENT hip-resource-headers)

install(
  FILES ${mips_msa_files}
  DESTINATION ${header_install_dir}
  EXCLUDE_FROM_ALL
  COMPONENT mips-resource-headers)

install(
  FILES ${ppc_wrapper_files}
  DESTINATION ${header_install_dir}/ppc_wrappers
  EXCLUDE_FROM_ALL
  COMPONENT ppc-resource-headers)

install(
  FILES ${ppc_files}
  DESTINATION ${header_install_dir}
  EXCLUDE_FROM_ALL
  COMPONENT ppc-resource-headers)

install(
  FILES ${ppc_htm_files}
  DESTINATION ${header_install_dir}
  EXCLUDE_FROM_ALL
  COMPONENT ppc-htm-resource-headers)

install(
  FILES ${riscv_generated_files}
  DESTINATION ${header_install_dir}
  EXCLUDE_FROM_ALL
  COMPONENT riscv-resource-headers)

install(
  FILES ${systemz_files}
  DESTINATION ${header_install_dir}
  EXCLUDE_FROM_ALL
  COMPONENT systemz-resource-headers)

install(
  FILES ${ve_files}
  DESTINATION ${header_install_dir}
  EXCLUDE_FROM_ALL
  COMPONENT ve-resource-headers)

install(
  FILES ${webassembly_files}
  DESTINATION ${header_install_dir}
  EXCLUDE_FROM_ALL
  COMPONENT webassembly-resource-headers)

install(
  FILES ${x86_files}
  DESTINATION ${header_install_dir}
  EXCLUDE_FROM_ALL
  COMPONENT x86-resource-headers)

if(NOT CLANG_ENABLE_HLSL)
  set(EXCLUDE_HLSL EXCLUDE_FROM_ALL)
endif()

install(
  FILES ${hlsl_h}
  DESTINATION ${header_install_dir}
  ${EXCLUDE_HLSL}
  COMPONENT hlsl-resource-headers)

install(
  FILES ${hlsl_subdir_files}
  DESTINATION ${header_install_dir}/hlsl
  ${EXCLUDE_HLSL}
  COMPONENT hlsl-resource-headers)

install(
  FILES ${opencl_files}
  DESTINATION ${header_install_dir}
  EXCLUDE_FROM_ALL
  COMPONENT opencl-resource-headers)

install(
  FILES ${openmp_wrapper_files}
  DESTINATION ${header_install_dir}/openmp_wrappers
  EXCLUDE_FROM_ALL
  COMPONENT openmp-resource-headers)

install(
  FILES ${utility_files}
  DESTINATION ${header_install_dir}
  EXCLUDE_FROM_ALL
  COMPONENT utility-resource-headers)

install(
  FILES ${windows_only_files}
  DESTINATION ${header_install_dir}
  EXCLUDE_FROM_ALL
  COMPONENT windows-resource-headers)
#############################################################

if (NOT LLVM_ENABLE_IDE)
  add_llvm_install_targets(install-clang-resource-headers
                           DEPENDS clang-resource-headers
                           COMPONENT clang-resource-headers)

  add_llvm_install_targets(install-core-resource-headers
                           DEPENDS core-resource-headers
                           COMPONENT core-resource-headers)
  add_llvm_install_targets(install-arm-common-resource-headers
                           DEPENDS arm-common-resource-headers
                           COMPONENT arm-common-resource-headers)
  add_llvm_install_targets(install-arm-resource-headers
                           DEPENDS arm-resource-headers
                           COMPONENT arm-resource-headers)
  add_llvm_install_targets(install-aarch64-resource-headers
                           DEPENDS aarch64-resource-headers
                           COMPONENT aarch64-resource-headers)
  add_llvm_install_targets(install-cuda-resource-headers
                           DEPENDS cuda-resource-headers
                           COMPONENT cuda-resource-headers)
  add_llvm_install_targets(install-hexagon-resource-headers
                           DEPENDS hexagon-resource-headers
                           COMPONENT hexagon-resource-headers)
  add_llvm_install_targets(install-hip-resource-headers
                           DEPENDS hip-resource-headers
                           COMPONENT hip-resource-headers)
  add_llvm_install_targets(install-mips-resource-headers
                           DEPENDS mips-resource-headers
                           COMPONENT mips-resource-headers)
  add_llvm_install_targets(install-ppc-resource-headers
                           DEPENDS ppc-resource-headers
                           COMPONENT ppc-resource-headers)
  add_llvm_install_targets(install-ppc-htm-resource-headers
                           DEPENDS ppc-htm-resource-headers
                           COMPONENT ppc-htm-resource-headers)
  add_llvm_install_targets(install-riscv-resource-headers
                           DEPENDS riscv-resource-headers
                           COMPONENT riscv-resource-headers)
  add_llvm_install_targets(install-systemz-resource-headers
                           DEPENDS systemz-resource-headers
                           COMPONENT systemz-resource-headers)
  add_llvm_install_targets(install-ve-resource-headers
                           DEPENDS ve-resource-headers
                           COMPONENT ve-resource-headers)
  add_llvm_install_targets(install-x86-resource-headers
                           DEPENDS x86-resource-headers
                           COMPONENT x86-resource-headers)
  add_llvm_install_targets(install-webassembly-resource-headers
                           DEPENDS webassembly-resource-headers
                           COMPONENT webassembly-resource-headers)

  add_llvm_install_targets(install-hlsl-resource-headers
                           DEPENDS hlsl-resource-headers
                           COMPONENT hlsl-resource-headers)
  add_llvm_install_targets(install-opencl-resource-headers
                           DEPENDS opencl-resource-headers
                           COMPONENT opencl-resource-headers)
  add_llvm_install_targets(install-openmp-resource-headers
                           DEPENDS openmp-resource-headers
                           COMPONENT openmp-resource-headers)
  add_llvm_install_targets(install-windows-resource-headers
                           DEPENDS windows-resource-headers
                           COMPONENT windows-resource-headers)
  add_llvm_install_targets(install-utility-resource-headers
                           DEPENDS utility-resource-headers
                           COMPONENT utility-resource-headers)
endif()

source_group("Clang Runtime Headers" FILES ${files})<|MERGE_RESOLUTION|>--- conflicted
+++ resolved
@@ -307,11 +307,7 @@
 
 
 # Copy header files from the source directory to the build directory
-<<<<<<< HEAD
-foreach( f ${files} ${cuda_wrapper_files} ${ppc_wrapper_files} ${openmp_wrapper_files} )
-=======
 foreach( f ${files} ${cuda_wrapper_files} ${ppc_wrapper_files} ${openmp_wrapper_files} ${hlsl_files})
->>>>>>> 7721cba2
   copy_header_to_output_dir(${CMAKE_CURRENT_SOURCE_DIR} ${f})
 endforeach( f )
 
