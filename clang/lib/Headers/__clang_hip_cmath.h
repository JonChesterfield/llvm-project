/*===---- __clang_hip_cmath.h - HIP cmath decls -----------------------------===
 *
 * Part of the LLVM Project, under the Apache License v2.0 with LLVM Exceptions.
 * See https://llvm.org/LICENSE.txt for license information.
 * SPDX-License-Identifier: Apache-2.0 WITH LLVM-exception
 *
 *===-----------------------------------------------------------------------===
 */

#ifndef __CLANG_HIP_CMATH_H__
#define __CLANG_HIP_CMATH_H__

#if !defined(__HIP__) && !defined(__OPENMP_AMDGCN__)
#error "This file is for HIP and OpenMP AMDGCN device compilation only."
#endif

#if !defined(__HIPCC_RTC__)
#if defined(__cplusplus)
#include <limits>
#include <type_traits>
#include <utility>
#endif
#include <limits.h>
#include <stdint.h>
#endif // !defined(__HIPCC_RTC__)

// __DEVICE__ is a helper macro with common set of attributes for the wrappers
// we implement in this file. We need static in order to avoid emitting unused
// functions.
#pragma push_macro("__DEVICE__")
#pragma push_macro("__CONSTEXPR__")
<<<<<<< HEAD
#define __CONSTEXPR__
#ifdef __OPENMP_AMDGCN__
#define __DEVICE__ static constexpr __attribute__((always_inline, nothrow))
#else
#define __DEVICE__ static __device__ inline __attribute__((always_inline))
#endif

// Start with functions that cannot be defined by DEF macros below.
#if defined(__cplusplus)
=======
#ifdef __OPENMP_AMDGCN__
#define __DEVICE__ static __attribute__((always_inline, nothrow))
#define __CONSTEXPR__ constexpr
#else
#define __DEVICE__ static __device__ inline __attribute__((always_inline))
#define __CONSTEXPR__
#endif // __OPENMP_AMDGCN__

// Start with functions that cannot be defined by DEF macros below.
#if defined(__cplusplus)
#if defined __OPENMP_AMDGCN__
__DEVICE__ __CONSTEXPR__ float fabs(float __x) { return ::fabsf(__x); }
__DEVICE__ __CONSTEXPR__ float sin(float __x) { return ::sinf(__x); }
__DEVICE__ __CONSTEXPR__ float cos(float __x) { return ::cosf(__x); }
#endif
>>>>>>> 86e4d005
__DEVICE__ __CONSTEXPR__ double abs(double __x) { return ::fabs(__x); }
__DEVICE__ __CONSTEXPR__ float abs(float __x) { return ::fabsf(__x); }
__DEVICE__ __CONSTEXPR__ long long abs(long long __n) { return ::llabs(__n); }
__DEVICE__ __CONSTEXPR__ long abs(long __n) { return ::labs(__n); }
__DEVICE__ __CONSTEXPR__ float fma(float __x, float __y, float __z) {
  return ::fmaf(__x, __y, __z);
}
#if !defined(__HIPCC_RTC__)
// The value returned by fpclassify is platform dependent, therefore it is not
// supported by hipRTC.
__DEVICE__ __CONSTEXPR__ int fpclassify(float __x) {
  return __builtin_fpclassify(FP_NAN, FP_INFINITE, FP_NORMAL, FP_SUBNORMAL,
                              FP_ZERO, __x);
}
__DEVICE__ __CONSTEXPR__ int fpclassify(double __x) {
  return __builtin_fpclassify(FP_NAN, FP_INFINITE, FP_NORMAL, FP_SUBNORMAL,
                              FP_ZERO, __x);
}
#endif // !defined(__HIPCC_RTC__)

__DEVICE__ __CONSTEXPR__ float frexp(float __arg, int *__exp) {
  return ::frexpf(__arg, __exp);
}

#if defined(__OPENMP_AMDGCN__)
// For OpenMP we work around some old system headers that have non-conforming
// `isinf(float)` and `isnan(float)` implementations that return an `int`. We do
// this by providing two versions of these functions, differing only in the
// return type. To avoid conflicting definitions we disable implicit base
// function generation. That means we will end up with two specializations, one
// per type, but only one has a base function defined by the system header.
#pragma omp begin declare variant match(                                       \
    implementation = {extension(disable_implicit_base)})

// FIXME: We lack an extension to customize the mangling of the variants, e.g.,
//        add a suffix. This means we would clash with the names of the variants
//        (note that we do not create implicit base functions here). To avoid
//        this clash we add a new trait to some of them that is always true
//        (this is LLVM after all ;)). It will only influence the mangled name
//        of the variants inside the inner region and avoid the clash.
#pragma omp begin declare variant match(implementation = {vendor(llvm)})

__DEVICE__ __CONSTEXPR__ int isinf(float __x) { return ::__isinff(__x); }
__DEVICE__ __CONSTEXPR__ int isinf(double __x) { return ::__isinf(__x); }
__DEVICE__ __CONSTEXPR__ int isfinite(float __x) { return ::__finitef(__x); }
__DEVICE__ __CONSTEXPR__ int isfinite(double __x) { return ::__finite(__x); }
__DEVICE__ __CONSTEXPR__ int isnan(float __x) { return ::__isnanf(__x); }
__DEVICE__ __CONSTEXPR__ int isnan(double __x) { return ::__isnan(__x); }

#pragma omp end declare variant
#endif // defined(__OPENMP_AMDGCN__)

__DEVICE__ __CONSTEXPR__ bool isinf(float __x) { return ::__isinff(__x); }
__DEVICE__ __CONSTEXPR__ bool isinf(double __x) { return ::__isinf(__x); }
__DEVICE__ __CONSTEXPR__ bool isfinite(float __x) { return ::__finitef(__x); }
__DEVICE__ __CONSTEXPR__ bool isfinite(double __x) { return ::__finite(__x); }
__DEVICE__ __CONSTEXPR__ bool isnan(float __x) { return ::__isnanf(__x); }
__DEVICE__ __CONSTEXPR__ bool isnan(double __x) { return ::__isnan(__x); }

#if defined(__OPENMP_AMDGCN__)
#pragma omp end declare variant
#endif // defined(__OPENMP_AMDGCN__)

__DEVICE__ __CONSTEXPR__ bool isgreater(float __x, float __y) {
  return __builtin_isgreater(__x, __y);
}
__DEVICE__ __CONSTEXPR__ bool isgreater(double __x, double __y) {
  return __builtin_isgreater(__x, __y);
}
__DEVICE__ __CONSTEXPR__ bool isgreaterequal(float __x, float __y) {
  return __builtin_isgreaterequal(__x, __y);
}
__DEVICE__ __CONSTEXPR__ bool isgreaterequal(double __x, double __y) {
  return __builtin_isgreaterequal(__x, __y);
}
__DEVICE__ __CONSTEXPR__ bool isless(float __x, float __y) {
  return __builtin_isless(__x, __y);
}
__DEVICE__ __CONSTEXPR__ bool isless(double __x, double __y) {
  return __builtin_isless(__x, __y);
}
__DEVICE__ __CONSTEXPR__ bool islessequal(float __x, float __y) {
  return __builtin_islessequal(__x, __y);
}
__DEVICE__ __CONSTEXPR__ bool islessequal(double __x, double __y) {
  return __builtin_islessequal(__x, __y);
}
__DEVICE__ __CONSTEXPR__ bool islessgreater(float __x, float __y) {
  return __builtin_islessgreater(__x, __y);
}
__DEVICE__ __CONSTEXPR__ bool islessgreater(double __x, double __y) {
  return __builtin_islessgreater(__x, __y);
}
__DEVICE__ __CONSTEXPR__ bool isnormal(float __x) {
  return __builtin_isnormal(__x);
}
__DEVICE__ __CONSTEXPR__ bool isnormal(double __x) {
  return __builtin_isnormal(__x);
}
__DEVICE__ __CONSTEXPR__ bool isunordered(float __x, float __y) {
  return __builtin_isunordered(__x, __y);
}
__DEVICE__ __CONSTEXPR__ bool isunordered(double __x, double __y) {
  return __builtin_isunordered(__x, __y);
}
__DEVICE__ __CONSTEXPR__ float modf(float __x, float *__iptr) {
  return ::modff(__x, __iptr);
}
__DEVICE__ __CONSTEXPR__ float pow(float __base, int __iexp) {
  return ::powif(__base, __iexp);
}
__DEVICE__ __CONSTEXPR__ double pow(double __base, int __iexp) {
  return ::powi(__base, __iexp);
}
__DEVICE__ __CONSTEXPR__ float remquo(float __x, float __y, int *__quo) {
  return ::remquof(__x, __y, __quo);
}
__DEVICE__ __CONSTEXPR__ float scalbln(float __x, long int __n) {
  return ::scalblnf(__x, __n);
}
__DEVICE__ __CONSTEXPR__ bool signbit(float __x) { return ::__signbitf(__x); }
__DEVICE__ __CONSTEXPR__ bool signbit(double __x) { return ::__signbit(__x); }

// Notably missing above is nexttoward.  We omit it because
// ocml doesn't provide an implementation, and we don't want to be in the
// business of implementing tricky libm functions in this header.

// Other functions.
__DEVICE__ __CONSTEXPR__ _Float16 fma(_Float16 __x, _Float16 __y,
                                      _Float16 __z) {
  return __ocml_fma_f16(__x, __y, __z);
}
__DEVICE__ __CONSTEXPR__ _Float16 pow(_Float16 __base, int __iexp) {
  return __ocml_pown_f16(__base, __iexp);
}

#ifndef __OPENMP_AMDGCN__
// BEGIN DEF_FUN and HIP_OVERLOAD

// BEGIN DEF_FUN

#pragma push_macro("__DEF_FUN1")
#pragma push_macro("__DEF_FUN2")
#pragma push_macro("__DEF_FUN2_FI")

// Define cmath functions with float argument and returns __retty.
#define __DEF_FUN1(__retty, __func)                                            \
  __DEVICE__ __CONSTEXPR__ __retty __func(float __x) { return __func##f(__x); }

// Define cmath functions with two float arguments and returns __retty.
#define __DEF_FUN2(__retty, __func)                                            \
  __DEVICE__ __CONSTEXPR__ __retty __func(float __x, float __y) {              \
    return __func##f(__x, __y);                                                \
  }

// Define cmath functions with a float and an int argument and returns __retty.
#define __DEF_FUN2_FI(__retty, __func)                                         \
  __DEVICE__ __CONSTEXPR__ __retty __func(float __x, int __y) {                \
    return __func##f(__x, __y);                                                \
  }

__DEF_FUN1(float, acos)
__DEF_FUN1(float, acosh)
__DEF_FUN1(float, asin)
__DEF_FUN1(float, asinh)
__DEF_FUN1(float, atan)
__DEF_FUN2(float, atan2)
__DEF_FUN1(float, atanh)
__DEF_FUN1(float, cbrt)
__DEF_FUN1(float, ceil)
__DEF_FUN2(float, copysign)
__DEF_FUN1(float, cos)
__DEF_FUN1(float, cosh)
__DEF_FUN1(float, erf)
__DEF_FUN1(float, erfc)
__DEF_FUN1(float, exp)
__DEF_FUN1(float, exp2)
__DEF_FUN1(float, expm1)
__DEF_FUN1(float, fabs)
__DEF_FUN2(float, fdim)
__DEF_FUN1(float, floor)
__DEF_FUN2(float, fmax)
__DEF_FUN2(float, fmin)
__DEF_FUN2(float, fmod)
__DEF_FUN2(float, hypot)
__DEF_FUN1(int, ilogb)
__DEF_FUN2_FI(float, ldexp)
__DEF_FUN1(float, lgamma)
__DEF_FUN1(float, log)
__DEF_FUN1(float, log10)
__DEF_FUN1(float, log1p)
__DEF_FUN1(float, log2)
__DEF_FUN1(float, logb)
__DEF_FUN1(long long, llrint)
__DEF_FUN1(long long, llround)
__DEF_FUN1(long, lrint)
__DEF_FUN1(long, lround)
__DEF_FUN1(float, nearbyint)
__DEF_FUN2(float, nextafter)
__DEF_FUN2(float, pow)
__DEF_FUN2(float, remainder)
__DEF_FUN1(float, rint)
__DEF_FUN1(float, round)
__DEF_FUN2_FI(float, scalbn)
__DEF_FUN1(float, sin)
__DEF_FUN1(float, sinh)
__DEF_FUN1(float, sqrt)
__DEF_FUN1(float, tan)
__DEF_FUN1(float, tanh)
__DEF_FUN1(float, tgamma)
__DEF_FUN1(float, trunc)

#pragma pop_macro("__DEF_FUN1")
#pragma pop_macro("__DEF_FUN2")
#pragma pop_macro("__DEF_FUN2_FI")

// END DEF_FUN

// BEGIN HIP_OVERLOAD

#pragma push_macro("__HIP_OVERLOAD1")
#pragma push_macro("__HIP_OVERLOAD2")

// __hip_enable_if::type is a type function which returns __T if __B is true.
template <bool __B, class __T = void> struct __hip_enable_if {};

template <class __T> struct __hip_enable_if<true, __T> { typedef __T type; };

namespace __hip {
template <class _Tp> struct is_integral {
  enum { value = 0 };
};
template <> struct is_integral<bool> {
  enum { value = 1 };
};
template <> struct is_integral<char> {
  enum { value = 1 };
};
template <> struct is_integral<signed char> {
  enum { value = 1 };
};
template <> struct is_integral<unsigned char> {
  enum { value = 1 };
};
template <> struct is_integral<wchar_t> {
  enum { value = 1 };
};
template <> struct is_integral<short> {
  enum { value = 1 };
};
template <> struct is_integral<unsigned short> {
  enum { value = 1 };
};
template <> struct is_integral<int> {
  enum { value = 1 };
};
template <> struct is_integral<unsigned int> {
  enum { value = 1 };
};
template <> struct is_integral<long> {
  enum { value = 1 };
};
template <> struct is_integral<unsigned long> {
  enum { value = 1 };
};
template <> struct is_integral<long long> {
  enum { value = 1 };
};
template <> struct is_integral<unsigned long long> {
  enum { value = 1 };
};

// ToDo: specializes is_arithmetic<_Float16>
template <class _Tp> struct is_arithmetic {
  enum { value = 0 };
};
template <> struct is_arithmetic<bool> {
  enum { value = 1 };
};
template <> struct is_arithmetic<char> {
  enum { value = 1 };
};
template <> struct is_arithmetic<signed char> {
  enum { value = 1 };
};
template <> struct is_arithmetic<unsigned char> {
  enum { value = 1 };
};
template <> struct is_arithmetic<wchar_t> {
  enum { value = 1 };
};
template <> struct is_arithmetic<short> {
  enum { value = 1 };
};
template <> struct is_arithmetic<unsigned short> {
  enum { value = 1 };
};
template <> struct is_arithmetic<int> {
  enum { value = 1 };
};
template <> struct is_arithmetic<unsigned int> {
  enum { value = 1 };
};
template <> struct is_arithmetic<long> {
  enum { value = 1 };
};
template <> struct is_arithmetic<unsigned long> {
  enum { value = 1 };
};
template <> struct is_arithmetic<long long> {
  enum { value = 1 };
};
template <> struct is_arithmetic<unsigned long long> {
  enum { value = 1 };
};
template <> struct is_arithmetic<float> {
  enum { value = 1 };
};
template <> struct is_arithmetic<double> {
  enum { value = 1 };
};

struct true_type {
  static const __constant__ bool value = true;
};
struct false_type {
  static const __constant__ bool value = false;
};

template <typename __T, typename __U> struct is_same : public false_type {};
template <typename __T> struct is_same<__T, __T> : public true_type {};

template <typename __T> struct add_rvalue_reference { typedef __T &&type; };

template <typename __T> typename add_rvalue_reference<__T>::type declval();

// decltype is only available in C++11 and above.
#if __cplusplus >= 201103L
// __hip_promote
template <class _Tp> struct __numeric_type {
  static void __test(...);
  static _Float16 __test(_Float16);
  static float __test(float);
  static double __test(char);
  static double __test(int);
  static double __test(unsigned);
  static double __test(long);
  static double __test(unsigned long);
  static double __test(long long);
  static double __test(unsigned long long);
  static double __test(double);
  // No support for long double, use double instead.
  static double __test(long double);

  typedef decltype(__test(declval<_Tp>())) type;
  static const bool value = !is_same<type, void>::value;
};

template <> struct __numeric_type<void> { static const bool value = true; };

template <class _A1, class _A2 = void, class _A3 = void,
          bool = __numeric_type<_A1>::value &&__numeric_type<_A2>::value
              &&__numeric_type<_A3>::value>
class __promote_imp {
public:
  static const bool value = false;
};

template <class _A1, class _A2, class _A3>
class __promote_imp<_A1, _A2, _A3, true> {
private:
  typedef typename __promote_imp<_A1>::type __type1;
  typedef typename __promote_imp<_A2>::type __type2;
  typedef typename __promote_imp<_A3>::type __type3;

public:
  typedef decltype(__type1() + __type2() + __type3()) type;
  static const bool value = true;
};

template <class _A1, class _A2> class __promote_imp<_A1, _A2, void, true> {
private:
  typedef typename __promote_imp<_A1>::type __type1;
  typedef typename __promote_imp<_A2>::type __type2;

public:
  typedef decltype(__type1() + __type2()) type;
  static const bool value = true;
};

template <class _A1> class __promote_imp<_A1, void, void, true> {
public:
  typedef typename __numeric_type<_A1>::type type;
  static const bool value = true;
};

template <class _A1, class _A2 = void, class _A3 = void>
class __promote : public __promote_imp<_A1, _A2, _A3> {};
#endif //__cplusplus >= 201103L
} // namespace __hip

// __HIP_OVERLOAD1 is used to resolve function calls with integer argument to
// avoid compilation error due to ambibuity. e.g. floor(5) is resolved with
// floor(double).
#define __HIP_OVERLOAD1(__retty, __fn)                                         \
  template <typename __T>                                                      \
  __DEVICE__ __CONSTEXPR__                                                     \
      typename __hip_enable_if<__hip::is_integral<__T>::value, __retty>::type  \
      __fn(__T __x) {                                                          \
    return ::__fn((double)__x);                                                \
  }

// __HIP_OVERLOAD2 is used to resolve function calls with mixed float/double
// or integer argument to avoid compilation error due to ambibuity. e.g.
// max(5.0f, 6.0) is resolved with max(double, double).
#if __cplusplus >= 201103L
#define __HIP_OVERLOAD2(__retty, __fn)                                         \
  template <typename __T1, typename __T2>                                      \
  __DEVICE__ __CONSTEXPR__ typename __hip_enable_if<                           \
      __hip::is_arithmetic<__T1>::value && __hip::is_arithmetic<__T2>::value,  \
      typename __hip::__promote<__T1, __T2>::type>::type                       \
  __fn(__T1 __x, __T2 __y) {                                                   \
    typedef typename __hip::__promote<__T1, __T2>::type __result_type;         \
    return __fn((__result_type)__x, (__result_type)__y);                       \
  }
#else
#define __HIP_OVERLOAD2(__retty, __fn)                                         \
  template <typename __T1, typename __T2>                                      \
  __DEVICE__ __CONSTEXPR__                                                     \
      typename __hip_enable_if<__hip::is_arithmetic<__T1>::value &&            \
                                   __hip::is_arithmetic<__T2>::value,          \
                               __retty>::type                                  \
      __fn(__T1 __x, __T2 __y) {                                               \
    return __fn((double)__x, (double)__y);                                     \
  }
#endif

__HIP_OVERLOAD1(double, acos)
__HIP_OVERLOAD1(double, acosh)
__HIP_OVERLOAD1(double, asin)
__HIP_OVERLOAD1(double, asinh)
__HIP_OVERLOAD1(double, atan)
__HIP_OVERLOAD2(double, atan2)
__HIP_OVERLOAD1(double, atanh)
__HIP_OVERLOAD1(double, cbrt)
__HIP_OVERLOAD1(double, ceil)
__HIP_OVERLOAD2(double, copysign)
__HIP_OVERLOAD1(double, cos)
__HIP_OVERLOAD1(double, cosh)
__HIP_OVERLOAD1(double, erf)
__HIP_OVERLOAD1(double, erfc)
__HIP_OVERLOAD1(double, exp)
__HIP_OVERLOAD1(double, exp2)
__HIP_OVERLOAD1(double, expm1)
__HIP_OVERLOAD1(double, fabs)
__HIP_OVERLOAD2(double, fdim)
__HIP_OVERLOAD1(double, floor)
__HIP_OVERLOAD2(double, fmax)
__HIP_OVERLOAD2(double, fmin)
__HIP_OVERLOAD2(double, fmod)
#if !defined(__HIPCC_RTC__)
__HIP_OVERLOAD1(int, fpclassify)
#endif // !defined(__HIPCC_RTC__)
__HIP_OVERLOAD2(double, hypot)
__HIP_OVERLOAD1(int, ilogb)
__HIP_OVERLOAD1(bool, isfinite)
__HIP_OVERLOAD2(bool, isgreater)
__HIP_OVERLOAD2(bool, isgreaterequal)
__HIP_OVERLOAD1(bool, isinf)
__HIP_OVERLOAD2(bool, isless)
__HIP_OVERLOAD2(bool, islessequal)
__HIP_OVERLOAD2(bool, islessgreater)
__HIP_OVERLOAD1(bool, isnan)
__HIP_OVERLOAD1(bool, isnormal)
__HIP_OVERLOAD2(bool, isunordered)
__HIP_OVERLOAD1(double, lgamma)
__HIP_OVERLOAD1(double, log)
__HIP_OVERLOAD1(double, log10)
__HIP_OVERLOAD1(double, log1p)
__HIP_OVERLOAD1(double, log2)
__HIP_OVERLOAD1(double, logb)
__HIP_OVERLOAD1(long long, llrint)
__HIP_OVERLOAD1(long long, llround)
__HIP_OVERLOAD1(long, lrint)
__HIP_OVERLOAD1(long, lround)
__HIP_OVERLOAD1(double, nearbyint)
__HIP_OVERLOAD2(double, nextafter)
__HIP_OVERLOAD2(double, pow)
__HIP_OVERLOAD2(double, remainder)
__HIP_OVERLOAD1(double, rint)
__HIP_OVERLOAD1(double, round)
__HIP_OVERLOAD1(bool, signbit)
__HIP_OVERLOAD1(double, sin)
__HIP_OVERLOAD1(double, sinh)
__HIP_OVERLOAD1(double, sqrt)
__HIP_OVERLOAD1(double, tan)
__HIP_OVERLOAD1(double, tanh)
__HIP_OVERLOAD1(double, tgamma)
__HIP_OVERLOAD1(double, trunc)

// Overload these but don't add them to std, they are not part of cmath.
__HIP_OVERLOAD2(double, max)
__HIP_OVERLOAD2(double, min)

// Additional Overloads that don't quite match HIP_OVERLOAD.
#if __cplusplus >= 201103L
template <typename __T1, typename __T2, typename __T3>
__DEVICE__ __CONSTEXPR__ typename __hip_enable_if<
    __hip::is_arithmetic<__T1>::value && __hip::is_arithmetic<__T2>::value &&
        __hip::is_arithmetic<__T3>::value,
    typename __hip::__promote<__T1, __T2, __T3>::type>::type
fma(__T1 __x, __T2 __y, __T3 __z) {
  typedef typename __hip::__promote<__T1, __T2, __T3>::type __result_type;
  return ::fma((__result_type)__x, (__result_type)__y, (__result_type)__z);
}
#else
template <typename __T1, typename __T2, typename __T3>
__DEVICE__ __CONSTEXPR__
    typename __hip_enable_if<__hip::is_arithmetic<__T1>::value &&
                                 __hip::is_arithmetic<__T2>::value &&
                                 __hip::is_arithmetic<__T3>::value,
                             double>::type
    fma(__T1 __x, __T2 __y, __T3 __z) {
  return ::fma((double)__x, (double)__y, (double)__z);
}
#endif

template <typename __T>
__DEVICE__ __CONSTEXPR__
    typename __hip_enable_if<__hip::is_integral<__T>::value, double>::type
    frexp(__T __x, int *__exp) {
  return ::frexp((double)__x, __exp);
}

template <typename __T>
__DEVICE__ __CONSTEXPR__
    typename __hip_enable_if<__hip::is_integral<__T>::value, double>::type
    ldexp(__T __x, int __exp) {
  return ::ldexp((double)__x, __exp);
}

template <typename __T>
__DEVICE__ __CONSTEXPR__
    typename __hip_enable_if<__hip::is_integral<__T>::value, double>::type
    modf(__T __x, double *__exp) {
  return ::modf((double)__x, __exp);
}

#if __cplusplus >= 201103L
template <typename __T1, typename __T2>
__DEVICE__ __CONSTEXPR__
    typename __hip_enable_if<__hip::is_arithmetic<__T1>::value &&
                                 __hip::is_arithmetic<__T2>::value,
                             typename __hip::__promote<__T1, __T2>::type>::type
    remquo(__T1 __x, __T2 __y, int *__quo) {
  typedef typename __hip::__promote<__T1, __T2>::type __result_type;
  return ::remquo((__result_type)__x, (__result_type)__y, __quo);
}
#else
template <typename __T1, typename __T2>
__DEVICE__ __CONSTEXPR__
    typename __hip_enable_if<__hip::is_arithmetic<__T1>::value &&
                                 __hip::is_arithmetic<__T2>::value,
                             double>::type
    remquo(__T1 __x, __T2 __y, int *__quo) {
  return ::remquo((double)__x, (double)__y, __quo);
}
#endif

template <typename __T>
__DEVICE__ __CONSTEXPR__
    typename __hip_enable_if<__hip::is_integral<__T>::value, double>::type
    scalbln(__T __x, long int __exp) {
  return ::scalbln((double)__x, __exp);
}

template <typename __T>
__DEVICE__ __CONSTEXPR__
    typename __hip_enable_if<__hip::is_integral<__T>::value, double>::type
    scalbn(__T __x, int __exp) {
  return ::scalbn((double)__x, __exp);
}

#pragma pop_macro("__HIP_OVERLOAD1")
#pragma pop_macro("__HIP_OVERLOAD2")

// END HIP_OVERLOAD

// END DEF_FUN and HIP_OVERLOAD

#endif // ifndef __OPENMP_AMDGCN__
#endif // defined(__cplusplus)

#ifndef __OPENMP_AMDGCN__
// Define these overloads inside the namespace our standard library uses.
#if !defined(__HIPCC_RTC__)
#ifdef _LIBCPP_BEGIN_NAMESPACE_STD
_LIBCPP_BEGIN_NAMESPACE_STD
#else
namespace std {
#ifdef _GLIBCXX_BEGIN_NAMESPACE_VERSION
_GLIBCXX_BEGIN_NAMESPACE_VERSION
#endif // _GLIBCXX_BEGIN_NAMESPACE_VERSION
#endif // _LIBCPP_BEGIN_NAMESPACE_STD

// Pull the new overloads we defined above into namespace std.
// using ::abs; - This may be considered for C++.
using ::acos;
using ::acosh;
using ::asin;
using ::asinh;
using ::atan;
using ::atan2;
using ::atanh;
using ::cbrt;
using ::ceil;
using ::copysign;
using ::cos;
using ::cosh;
using ::erf;
using ::erfc;
using ::exp;
using ::exp2;
using ::expm1;
using ::fabs;
using ::fdim;
using ::floor;
using ::fma;
using ::fmax;
using ::fmin;
using ::fmod;
using ::fpclassify;
using ::frexp;
using ::hypot;
using ::ilogb;
using ::isfinite;
using ::isgreater;
using ::isgreaterequal;
using ::isless;
using ::islessequal;
using ::islessgreater;
using ::isnormal;
using ::isunordered;
using ::ldexp;
using ::lgamma;
using ::llrint;
using ::llround;
using ::log;
using ::log10;
using ::log1p;
using ::log2;
using ::logb;
using ::lrint;
using ::lround;
using ::modf;
// using ::nan; - This may be considered for C++.
// using ::nanf; - This may be considered for C++.
// using ::nanl; - This is not yet defined.
using ::nearbyint;
using ::nextafter;
// using ::nexttoward; - Omit this since we do not have a definition.
using ::pow;
using ::remainder;
using ::remquo;
using ::rint;
using ::round;
using ::scalbln;
using ::scalbn;
using ::signbit;
using ::sin;
using ::sinh;
using ::sqrt;
using ::tan;
using ::tanh;
using ::tgamma;
using ::trunc;

// Well this is fun: We need to pull these symbols in for libc++, but we can't
// pull them in with libstdc++, because its ::isinf and ::isnan are different
// than its std::isinf and std::isnan.
#ifndef __GLIBCXX__
using ::isinf;
using ::isnan;
#endif

// Finally, pull the "foobarf" functions that HIP defines into std.
using ::acosf;
using ::acoshf;
using ::asinf;
using ::asinhf;
using ::atan2f;
using ::atanf;
using ::atanhf;
using ::cbrtf;
using ::ceilf;
using ::copysignf;
using ::cosf;
using ::coshf;
using ::erfcf;
using ::erff;
using ::exp2f;
using ::expf;
using ::expm1f;
using ::fabsf;
using ::fdimf;
using ::floorf;
using ::fmaf;
using ::fmaxf;
using ::fminf;
using ::fmodf;
using ::frexpf;
using ::hypotf;
using ::ilogbf;
using ::ldexpf;
using ::lgammaf;
using ::llrintf;
using ::llroundf;
using ::log10f;
using ::log1pf;
using ::log2f;
using ::logbf;
using ::logf;
using ::lrintf;
using ::lroundf;
using ::modff;
using ::nearbyintf;
using ::nextafterf;
// using ::nexttowardf; - Omit this since we do not have a definition.
using ::powf;
using ::remainderf;
using ::remquof;
using ::rintf;
using ::roundf;
using ::scalblnf;
using ::scalbnf;
using ::sinf;
using ::sinhf;
using ::sqrtf;
using ::tanf;
using ::tanhf;
using ::tgammaf;
using ::truncf;

#ifdef _LIBCPP_END_NAMESPACE_STD
_LIBCPP_END_NAMESPACE_STD
#else
#ifdef _GLIBCXX_BEGIN_NAMESPACE_VERSION
_GLIBCXX_END_NAMESPACE_VERSION
#endif // _GLIBCXX_BEGIN_NAMESPACE_VERSION
} // namespace std
#endif // _LIBCPP_END_NAMESPACE_STD
#endif // !defined(__HIPCC_RTC__)

// Define device-side math functions from <ymath.h> on MSVC.
#if !defined(__HIPCC_RTC__)
#if defined(_MSC_VER)

// Before VS2019, `<ymath.h>` is also included in `<limits>` and other headers.
// But, from VS2019, it's only included in `<complex>`. Need to include
// `<ymath.h>` here to ensure C functions declared there won't be markded as
// `__host__` and `__device__` through `<complex>` wrapper.
#include <ymath.h>

#if defined(__cplusplus)
extern "C" {
#endif // defined(__cplusplus)
__DEVICE__ __CONSTEXPR__ __attribute__((overloadable)) double _Cosh(double x,
                                                                    double y) {
  return cosh(x) * y;
}
__DEVICE__ __CONSTEXPR__ __attribute__((overloadable)) float _FCosh(float x,
                                                                    float y) {
  return coshf(x) * y;
}
__DEVICE__ __CONSTEXPR__ __attribute__((overloadable)) short _Dtest(double *p) {
  return fpclassify(*p);
}
__DEVICE__ __CONSTEXPR__ __attribute__((overloadable)) short _FDtest(float *p) {
  return fpclassify(*p);
}
__DEVICE__ __CONSTEXPR__ __attribute__((overloadable)) double _Sinh(double x,
                                                                    double y) {
  return sinh(x) * y;
}
__DEVICE__ __CONSTEXPR__ __attribute__((overloadable)) float _FSinh(float x,
                                                                    float y) {
  return sinhf(x) * y;
}
#if defined(__cplusplus)
}
#endif // defined(__cplusplus)
#endif // defined(_MSC_VER)
#endif // !defined(__HIPCC_RTC__)
#endif // ifndef __OPENMP_AMDGCN__

#pragma pop_macro("__DEVICE__")
#pragma pop_macro("__CONSTEXPR__")

#endif // __CLANG_HIP_CMATH_H__<|MERGE_RESOLUTION|>--- conflicted
+++ resolved
@@ -29,7 +29,6 @@
 // functions.
 #pragma push_macro("__DEVICE__")
 #pragma push_macro("__CONSTEXPR__")
-<<<<<<< HEAD
 #define __CONSTEXPR__
 #ifdef __OPENMP_AMDGCN__
 #define __DEVICE__ static constexpr __attribute__((always_inline, nothrow))
@@ -39,23 +38,6 @@
 
 // Start with functions that cannot be defined by DEF macros below.
 #if defined(__cplusplus)
-=======
-#ifdef __OPENMP_AMDGCN__
-#define __DEVICE__ static __attribute__((always_inline, nothrow))
-#define __CONSTEXPR__ constexpr
-#else
-#define __DEVICE__ static __device__ inline __attribute__((always_inline))
-#define __CONSTEXPR__
-#endif // __OPENMP_AMDGCN__
-
-// Start with functions that cannot be defined by DEF macros below.
-#if defined(__cplusplus)
-#if defined __OPENMP_AMDGCN__
-__DEVICE__ __CONSTEXPR__ float fabs(float __x) { return ::fabsf(__x); }
-__DEVICE__ __CONSTEXPR__ float sin(float __x) { return ::sinf(__x); }
-__DEVICE__ __CONSTEXPR__ float cos(float __x) { return ::cosf(__x); }
-#endif
->>>>>>> 86e4d005
 __DEVICE__ __CONSTEXPR__ double abs(double __x) { return ::fabs(__x); }
 __DEVICE__ __CONSTEXPR__ float abs(float __x) { return ::fabsf(__x); }
 __DEVICE__ __CONSTEXPR__ long long abs(long long __n) { return ::llabs(__n); }
