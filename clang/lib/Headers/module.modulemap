--- conflicted
+++ resolved
@@ -313,13 +313,9 @@
 module opencl_c {
   requires opencl
   header "opencl-c.h"
-<<<<<<< HEAD
-=======
-  header "opencl-c-base.h"
 }
 
 module ptrauth {
   header "ptrauth.h"
   export *
->>>>>>> f1ca0b6c
 }