//===--------- new - OPENMP wrapper for <new> ------------------------------===
//
// Part of the LLVM Project, under the Apache License v2.0 with LLVM Exceptions.
// See https://llvm.org/LICENSE.txt for license information.
// SPDX-License-Identifier: Apache-2.0 WITH LLVM-exception
//
//===-----------------------------------------------------------------------===

#ifndef __CLANG_OPENMP_WRAPPERS_NEW
#define __CLANG_OPENMP_WRAPPERS_NEW

// We need the system <new> for the std::nothrow_t. The new/delete operators
// which do not use nothrow_t are provided without the <new> header.
#include_next <new>

<<<<<<< HEAD
#if (defined(__NVPTX__) || defined(__AMDGCN__))  && defined(_OPENMP)
=======
#if (defined(__NVPTX__) || defined(__AMDGPU__)) && defined(_OPENMP)
>>>>>>> ac1b69b9

#include <cstdlib>

#pragma push_macro("OPENMP_NOEXCEPT")
#if __cplusplus >= 201103L
#define OPENMP_NOEXCEPT noexcept
#else
#define OPENMP_NOEXCEPT
#endif

inline void *operator new(__SIZE_TYPE__ size,
                          const std::nothrow_t &) OPENMP_NOEXCEPT {
  return ::operator new(size);
}

inline void *operator new[](__SIZE_TYPE__ size, const std::nothrow_t &) {
  return ::operator new(size);
}

inline void operator delete(void *ptr, const std::nothrow_t &)OPENMP_NOEXCEPT {
  ::operator delete(ptr);
}

inline void operator delete[](void *ptr,
                              const std::nothrow_t &) OPENMP_NOEXCEPT {
  ::operator delete(ptr);
}

#pragma pop_macro("OPENMP_NOEXCEPT")
#endif

#endif // include guard<|MERGE_RESOLUTION|>--- conflicted
+++ resolved
@@ -13,11 +13,7 @@
 // which do not use nothrow_t are provided without the <new> header.
 #include_next <new>
 
-<<<<<<< HEAD
-#if (defined(__NVPTX__) || defined(__AMDGCN__))  && defined(_OPENMP)
-=======
 #if (defined(__NVPTX__) || defined(__AMDGPU__)) && defined(_OPENMP)
->>>>>>> ac1b69b9
 
 #include <cstdlib>
 
