--- conflicted
+++ resolved
@@ -1,4 +1,3 @@
-<<<<<<< HEAD
 // RUN: %clang_cc1 -triple dxil-pc-shadermodel6.0-compute -x hlsl -ast-dump -disable-llvm-passes -o - -hlsl-entry main %s | FileCheck %s
 
 template<typename K, typename V>
@@ -44,52 +43,4 @@
 // CHECK-NEXT:-ReturnStmt 0x{{[0-9A-Fa-f]+}} <line:13:5, col:12>
 // CHECK-NEXT:-ImplicitCastExpr 0x{{[0-9A-Fa-f]+}} <col:12> 'float' <LValueToRValue>
 // CHECK-NEXT:-MemberExpr 0x{{[0-9A-Fa-f]+}} <col:12> 'float' lvalue .Second 0x{{[0-9A-Fa-f]+}}
-// CHECK-NEXT:-CXXThisExpr 0x{{[0-9A-Fa-f]+}} <col:12> 'Pair<int, float>' lvalue implicit this
-=======
-// RUN: %clang_cc1 -triple dxil-pc-shadermodel6.0-compute -x hlsl -ast-dump -disable-llvm-passes -o - -hlsl-entry main %s | FileCheck %s
-
-template<typename K, typename V>
-struct Pair {
-  K First;
-  V Second;
-
-  K getFirst() {
-	  return this.First;
-  }
-
-  V getSecond() {
-    return Second;
-  }
-};
-
-[numthreads(1, 1, 1)]
-void main() {
-  Pair<int, float> Vals = {1, 2.0};
-  Vals.First = Vals.getFirst();
-  Vals.Second = Vals.getSecond();
-}
-
-// CHECK:     -CXXMethodDecl 0x{{[0-9A-Fa-f]+}} <line:8:3, line:10:3> line:8:5 getFirst 'K ()' implicit-inline
-// CHECK-NEXT:-CompoundStmt 0x{{[0-9A-Fa-f]+}} <col:16, line:10:3>
-// CHECK-NEXT:-ReturnStmt 0x{{[0-9A-Fa-f]+}} <line:9:4, col:16>
-// CHECK-NEXT:-MemberExpr 0x{{[0-9A-Fa-f]+}} <col:11, col:16> 'K' lvalue .First 0x{{[0-9A-Fa-f]+}}
-// CHECK-NEXT:-CXXThisExpr 0x{{[0-9A-Fa-f]+}} <col:11> 'Pair<K, V>' lvalue this
-// CHECK-NEXT:-CXXMethodDecl 0x{{[0-9A-Fa-f]+}} <line:12:3, line:14:3> line:12:5 getSecond 'V ()' implicit-inline
-// CHECK-NEXT:-CompoundStmt 0x{{[0-9A-Fa-f]+}} <col:17, line:14:3>
-// CHECK-NEXT:-ReturnStmt 0x{{[0-9A-Fa-f]+}} <line:13:5, col:12>
-// CHECK-NEXT:-MemberExpr 0x{{[0-9A-Fa-f]+}} <col:12> 'V' lvalue .Second 0x{{[0-9A-Fa-f]+}}
-// CHECK-NEXT:-CXXThisExpr 0x{{[0-9A-Fa-f]+}} <col:12> 'Pair<K, V>' lvalue implicit this
-
-// CHECK:     -CXXMethodDecl 0x{{[0-9A-Fa-f]+}} <line:8:3, line:10:3> line:8:5 used getFirst 'int ()' implicit_instantiation implicit-inline
-// CHECK-NEXT:-CompoundStmt 0x{{[0-9A-Fa-f]+}} <col:16, line:10:3>
-// CHECK-NEXT:-ReturnStmt 0x{{[0-9A-Fa-f]+}} <line:9:4, col:16>
-// CHECK-NEXT:-ImplicitCastExpr 0x{{[0-9A-Fa-f]+}} <col:11, col:16> 'int' <LValueToRValue>
-// CHECK-NEXT:-MemberExpr 0x{{[0-9A-Fa-f]+}} <col:11, col:16> 'int' lvalue .First 0x{{[0-9A-Fa-f]+}}
-// CHECK-NEXT:-CXXThisExpr 0x{{[0-9A-Fa-f]+}} <col:11> 'Pair<int, float>' lvalue this
-// CHECK-NEXT:-CXXMethodDecl 0x{{[0-9A-Fa-f]+}} <line:12:3, line:14:3> line:12:5 used getSecond 'float ()' implicit_instantiation implicit-inline
-// CHECK-NEXT:-CompoundStmt 0x{{[0-9A-Fa-f]+}} <col:17, line:14:3>
-// CHECK-NEXT:-ReturnStmt 0x{{[0-9A-Fa-f]+}} <line:13:5, col:12>
-// CHECK-NEXT:-ImplicitCastExpr 0x{{[0-9A-Fa-f]+}} <col:12> 'float' <LValueToRValue>
-// CHECK-NEXT:-MemberExpr 0x{{[0-9A-Fa-f]+}} <col:12> 'float' lvalue .Second 0x{{[0-9A-Fa-f]+}}
-// CHECK-NEXT:-CXXThisExpr 0x{{[0-9A-Fa-f]+}} <col:12> 'Pair<int, float>' lvalue implicit this
->>>>>>> 294eecd4
+// CHECK-NEXT:-CXXThisExpr 0x{{[0-9A-Fa-f]+}} <col:12> 'Pair<int, float>' lvalue implicit this