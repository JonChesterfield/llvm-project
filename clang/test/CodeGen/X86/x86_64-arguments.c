--- conflicted
+++ resolved
@@ -1,16 +1,8 @@
-<<<<<<< HEAD
-// RUN: %clang_cc1 -triple x86_64-unknown-unknown -emit-llvm -o - %s | \
-// RUN:   FileCheck %s -check-prefix=CHECK -check-prefix=SSE -check-prefix=NO-AVX512
-// RUN: %clang_cc1 -triple x86_64-unknown-unknown -emit-llvm -o - %s -target-feature +avx | \
-// RUN:   FileCheck %s -check-prefix=CHECK -check-prefix=AVX -check-prefix=NO-AVX512
-// RUN: %clang_cc1 -triple x86_64-unknown-unknown -emit-llvm -o - %s -target-feature +avx512f | \
-=======
 // RUN: %clang_cc1 -triple x86_64-unknown-unknown -emit-llvm -debug-info-kind=limited -Wno-strict-prototypes -o - %s | \
 // RUN:   FileCheck %s -check-prefix=CHECK -check-prefix=SSE -check-prefix=NO-AVX512
 // RUN: %clang_cc1 -triple x86_64-unknown-unknown -emit-llvm -debug-info-kind=limited -Wno-strict-prototypes -o - %s -target-feature +avx | \
 // RUN:   FileCheck %s -check-prefix=CHECK -check-prefix=AVX -check-prefix=NO-AVX512
 // RUN: %clang_cc1 -triple x86_64-unknown-unknown -emit-llvm -debug-info-kind=limited -Wno-strict-prototypes -o - %s -target-feature +avx512f | \
->>>>>>> 20517719
 // RUN:   FileCheck %s -check-prefix=CHECK -check-prefix=AVX -check-prefix=AVX512
 #include <stdarg.h>
 
