--- conflicted
+++ resolved
@@ -59,17 +59,10 @@
 // CHECK-512-LABEL: @write_global_bool(
 // CHECK-512-NEXT:  entry:
 // CHECK-512-NEXT:    [[V_ADDR:%.*]] = alloca <vscale x 16 x i1>, align 16
-<<<<<<< HEAD
-// CHECK-512-NEXT:    store <vscale x 16 x i1> [[V:%.*]], <vscale x 16 x i1>* [[V_ADDR]], align 16, [[TBAA13:!tbaa !.*]]
+// CHECK-512-NEXT:    store <vscale x 16 x i1> [[V:%.*]], <vscale x 16 x i1>* [[V_ADDR]], align 16, [[TBAA9:!tbaa !.*]]
 // CHECK-512-NEXT:    [[TMP0:%.*]] = bitcast <vscale x 16 x i1>* [[V_ADDR]] to i64*
-// CHECK-512-NEXT:    [[TMP1:%.*]] = load i64, i64* [[TMP0]], align 16, [[TBAA10]]
-// CHECK-512-NEXT:    store i64 [[TMP1]], i64* bitcast (<8 x i8>* @global_bool to i64*), align 2, [[TBAA10]]
-=======
-// CHECK-512-NEXT:    store <vscale x 16 x i1> [[V:%.*]], <vscale x 16 x i1>* [[V_ADDR]], align 16, [[TBAA9:!tbaa !.*]]
-// CHECK-512-NEXT:    [[TMP0:%.*]] = bitcast <vscale x 16 x i1>* [[V_ADDR]] to <8 x i8>*
-// CHECK-512-NEXT:    [[TMP1:%.*]] = load <8 x i8>, <8 x i8>* [[TMP0]], align 16, [[TBAA6]]
-// CHECK-512-NEXT:    store <8 x i8> [[TMP1]], <8 x i8>* @global_bool, align 2, [[TBAA6]]
->>>>>>> 442aac5d
+// CHECK-512-NEXT:    [[TMP1:%.*]] = load i64, i64* [[TMP0]], align 16, [[TBAA6]]
+// CHECK-512-NEXT:    store i64 [[TMP1]], i64* bitcast (<8 x i8>* @global_bool to i64*), align 2, [[TBAA6]]
 // CHECK-512-NEXT:    ret void
 //
 void write_global_bool(svbool_t v) { global_bool = v; }
