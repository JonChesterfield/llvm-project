// RUN: %clang_cc1 %s -cl-std=CL2.0 -emit-llvm -o - -O0 -triple spir-unknown-unknown | FileCheck -check-prefixes=COMMON,SPIR %s
// RUN: %clang_cc1 %s -cl-std=CL2.0 -emit-llvm -o - -O0 -triple amdgcn-amd-amdhsa | FileCheck -check-prefixes=COMMON,AMDGCN %s
// RUN: %clang_cc1 %s -cl-std=CL2.0 -emit-llvm -o - -O0 -debug-info-kind=limited -triple spir-unknown-unknown | FileCheck -check-prefixes=CHECK-DEBUG %s
// RUN: %clang_cc1 %s -cl-std=CL2.0 -emit-llvm -o - -O0 -debug-info-kind=limited -triple amdgcn-amd-amdhsa | FileCheck -check-prefixes=CHECK-DEBUG %s

// COMMON: @__block_literal_global = internal addrspace(1) constant { i32, i32 } { i32 8, i32 4 }
// COMMON-NOT: .str

// SPIR-LABEL: define internal {{.*}}void @block_A_block_invoke(i8 addrspace(4)* %.block_descriptor, i8 addrspace(3)* %a)
// AMDGCN-LABEL: define internal {{.*}}void @block_A_block_invoke(i8* %.block_descriptor, i8 addrspace(3)* %a)
void (^block_A)(local void *) = ^(local void *a) {
  return;
};

// COMMON-LABEL: define {{.*}}void @foo()
void foo(){
  int i;
  // COMMON-NOT: %block.isa
  // COMMON-NOT: %block.flags
  // COMMON-NOT: %block.reserved
  // COMMON-NOT: %block.descriptor
  // SPIR: %[[block_size:.*]] = getelementptr inbounds <{ i32, i32, i32 }>, <{ i32, i32, i32 }>* %[[block:.*]], i32 0, i32 0
  // AMDGCN: %[[block_size:.*]] = getelementptr inbounds <{ i32, i32, i32 }>, <{ i32, i32, i32 }> addrspace(5)* %[[block:.*]], i32 0, i32 0
  // SPIR: store i32 12, i32* %[[block_size]]
  // AMDGCN: store i32 12, i32 addrspace(5)* %[[block_size]]
  // SPIR: %[[block_align:.*]] = getelementptr inbounds <{ i32, i32, i32 }>, <{ i32, i32, i32 }>* %[[block]], i32 0, i32 1
  // AMDGCN: %[[block_align:.*]] = getelementptr inbounds <{ i32, i32, i32 }>, <{ i32, i32, i32 }> addrspace(5)* %[[block]], i32 0, i32 1
  // SPIR: store i32 4, i32* %[[block_align]]
  // AMDGCN: store i32 4, i32 addrspace(5)* %[[block_align]]
  // SPIR: %[[block_captured:.*]] = getelementptr inbounds <{ i32, i32, i32 }>, <{ i32, i32, i32 }>* %[[block]], i32 0, i32 2
  // SPIR: %[[i_value:.*]] = load i32, i32* %i
  // SPIR: store i32 %[[i_value]], i32* %[[block_captured]],
<<<<<<< HEAD
  // SPIR: %[[blk_ptr:.*]] = bitcast <{ i32, i32, i32 }>* %[[block]] to i32 ()*
  // SPIR: %[[blk_gen_ptr:.*]] = addrspacecast i32 ()* %[[blk_ptr]] to i32 () addrspace(4)*
  // SPIR: store i32 () addrspace(4)* %[[blk_gen_ptr]], i32 () addrspace(4)** %[[block_B:.*]],
  // SPIR: %[[block_literal:.*]] = load i32 () addrspace(4)*, i32 () addrspace(4)** %[[block_B]]
  // SPIR: %[[blk_gen_ptr:.*]] = bitcast i32 () addrspace(4)* %[[block_literal]] to i8 addrspace(4)*
  // SPIR: call {{.*}}i32 @__foo_block_invoke(i8 addrspace(4)* %[[blk_gen_ptr]])
  // AMDGCN: %[[block_captured:.*]] = getelementptr inbounds <{ i32, i32, i32 }>, <{ i32, i32, i32 }> addrspace(5)* %[[block]], i32 0, i32 2
  // AMDGCN: %[[i_value:.*]] = load i32, i32 addrspace(5)* %i
  // AMDGCN: store i32 %[[i_value]], i32 addrspace(5)* %[[block_captured]],
  // AMDGCN: %[[blk_ptr:.*]] = bitcast <{ i32, i32, i32 }> addrspace(5)* %[[block]] to i32 () addrspace(5)*
  // AMDGCN: %[[blk_gen_ptr:.*]] = addrspacecast i32 () addrspace(5)* %[[blk_ptr]] to i32 ()*
  // AMDGCN: store i32 ()* %[[blk_gen_ptr]], i32 ()* addrspace(5)* %[[block_B:.*]],
  // AMDGCN: %[[block_literal:.*]] = load i32 ()*, i32 ()* addrspace(5)* %[[block_B]]
  // AMDGCN: %[[blk_gen_ptr:.*]] = bitcast i32 ()* %[[block_literal]] to i8*
  // AMDGCN: call {{.*}}i32 @__foo_block_invoke(i8* %[[blk_gen_ptr]])
=======
  // SPIR: %[[blk_ptr:.*]] = bitcast <{ i32, i32, i8 addrspace(4)*, i32 }>* %[[block]] to %struct.__opencl_block_literal_generic*
  // SPIR: %[[blk_gen_ptr:.*]] = addrspacecast %struct.__opencl_block_literal_generic* %[[blk_ptr]] to %struct.__opencl_block_literal_generic addrspace(4)*
  // SPIR: store %struct.__opencl_block_literal_generic addrspace(4)* %[[blk_gen_ptr]], %struct.__opencl_block_literal_generic addrspace(4)** %[[block_B:.*]],
  // SPIR: %[[block_literal:.*]] = load %struct.__opencl_block_literal_generic addrspace(4)*, %struct.__opencl_block_literal_generic addrspace(4)** %[[block_B]]
  // SPIR: %[[invoke_addr:.*]] = getelementptr inbounds %struct.__opencl_block_literal_generic, %struct.__opencl_block_literal_generic addrspace(4)* %[[block_literal]], i32 0, i32 2
  // SPIR: %[[blk_gen_ptr:.*]] = bitcast %struct.__opencl_block_literal_generic addrspace(4)* %[[block_literal]] to i8 addrspace(4)*
  // SPIR: %[[invoke_func_ptr:.*]] = load i8 addrspace(4)*, i8 addrspace(4)* addrspace(4)* %[[invoke_addr]]
  // SPIR: %[[invoke_func:.*]] = addrspacecast i8 addrspace(4)* %[[invoke_func_ptr]] to i32 (i8 addrspace(4)*)*
  // SPIR: call {{.*}}i32 %[[invoke_func]](i8 addrspace(4)* %[[blk_gen_ptr]])
  // AMDGCN: %[[block_invoke:.*]] = getelementptr inbounds <{ i32, i32, i8*, i32 }>, <{ i32, i32, i8*, i32 }> addrspace(5)* %[[block:.*]], i32 0, i32 2
  // AMDGCN: store i8* bitcast (i32 (i8*)* @__foo_block_invoke to i8*), i8* addrspace(5)* %[[block_invoke]]
  // AMDGCN: %[[block_captured:.*]] = getelementptr inbounds <{ i32, i32, i8*, i32 }>, <{ i32, i32, i8*, i32 }> addrspace(5)* %[[block]], i32 0, i32 3
  // AMDGCN: %[[i_value:.*]] = load i32, i32 addrspace(5)* %i
  // AMDGCN: store i32 %[[i_value]], i32 addrspace(5)* %[[block_captured]],
  // AMDGCN: %[[blk_ptr:.*]] = bitcast <{ i32, i32, i8*, i32 }> addrspace(5)* %[[block]] to %struct.__opencl_block_literal_generic addrspace(5)*
  // AMDGCN: %[[blk_gen_ptr:.*]] = addrspacecast %struct.__opencl_block_literal_generic addrspace(5)* %[[blk_ptr]] to %struct.__opencl_block_literal_generic*
  // AMDGCN: store %struct.__opencl_block_literal_generic* %[[blk_gen_ptr]], %struct.__opencl_block_literal_generic* addrspace(5)* %[[block_B:.*]],
  // AMDGCN: %[[block_literal:.*]] = load %struct.__opencl_block_literal_generic*, %struct.__opencl_block_literal_generic* addrspace(5)* %[[block_B]]
  // AMDGCN: %[[invoke_addr:.*]] = getelementptr inbounds %struct.__opencl_block_literal_generic, %struct.__opencl_block_literal_generic* %[[block_literal]], i32 0, i32 2
  // AMDGCN: %[[blk_gen_ptr:.*]] = bitcast %struct.__opencl_block_literal_generic* %[[block_literal]] to i8*
  // AMDGCN: %[[invoke_func_ptr:.*]] = load i8*, i8** %[[invoke_addr]]
  // AMDGCN: %[[invoke_func:.*]] = bitcast i8* %[[invoke_func_ptr]] to i32 (i8*)*
  // AMDGCN: call {{.*}}i32 %[[invoke_func]](i8* %[[blk_gen_ptr]])
>>>>>>> 24fa0c18

  int (^ block_B)(void) = ^{
    return i;
  };
  block_B();
}

// SPIR-LABEL: define internal {{.*}}i32 @__foo_block_invoke(i8 addrspace(4)* %.block_descriptor)
// SPIR:  %[[block:.*]] = bitcast i8 addrspace(4)* %.block_descriptor to <{ i32, i32, i32 }> addrspace(4)*
// SPIR:  %[[block_capture_addr:.*]] = getelementptr inbounds <{ i32, i32, i32 }>, <{ i32, i32, i32 }> addrspace(4)* %[[block]], i32 0, i32 2
// SPIR:  %[[block_capture:.*]] = load i32, i32 addrspace(4)* %[[block_capture_addr]]
// AMDGCN-LABEL: define internal {{.*}}i32 @__foo_block_invoke(i8* %.block_descriptor)
// AMDGCN:  %[[block:.*]] = bitcast i8* %.block_descriptor to <{ i32, i32, i32 }>*
// AMDGCN:  %[[block_capture_addr:.*]] = getelementptr inbounds <{ i32, i32, i32 }>, <{ i32, i32, i32 }>* %[[block]], i32 0, i32 2
// AMDGCN:  %[[block_capture:.*]] = load i32, i32* %[[block_capture_addr]]

// COMMON-NOT: define{{.*}}@__foo_block_invoke_kernel

// CHECK-DEBUG: !DIDerivedType(tag: DW_TAG_member, name: "__size"
// CHECK-DEBUG: !DIDerivedType(tag: DW_TAG_member, name: "__align"

// CHECK-DEBUG-NOT: !DIDerivedType(tag: DW_TAG_member, name: "__isa"
// CHECK-DEBUG-NOT: !DIDerivedType(tag: DW_TAG_member, name: "__flags"
// CHECK-DEBUG-NOT: !DIDerivedType(tag: DW_TAG_member, name: "__reserved"
// CHECK-DEBUG-NOT: !DIDerivedType(tag: DW_TAG_member, name: "__FuncPtr"<|MERGE_RESOLUTION|>--- conflicted
+++ resolved
@@ -3,7 +3,10 @@
 // RUN: %clang_cc1 %s -cl-std=CL2.0 -emit-llvm -o - -O0 -debug-info-kind=limited -triple spir-unknown-unknown | FileCheck -check-prefixes=CHECK-DEBUG %s
 // RUN: %clang_cc1 %s -cl-std=CL2.0 -emit-llvm -o - -O0 -debug-info-kind=limited -triple amdgcn-amd-amdhsa | FileCheck -check-prefixes=CHECK-DEBUG %s
 
-// COMMON: @__block_literal_global = internal addrspace(1) constant { i32, i32 } { i32 8, i32 4 }
+// SPIR: %struct.__opencl_block_literal_generic = type { i32, i32, i8 addrspace(4)* }
+// AMDGCN: %struct.__opencl_block_literal_generic = type { i32, i32, i8* }
+// SPIR: @__block_literal_global = internal addrspace(1) constant { i32, i32, i8 addrspace(4)* } { i32 12, i32 4, i8 addrspace(4)* addrspacecast (i8* bitcast (void (i8 addrspace(4)*, i8 addrspace(3)*)* @block_A_block_invoke to i8*) to i8 addrspace(4)*) }
+// AMDGCN: @__block_literal_global = internal addrspace(1) constant { i32, i32, i8* } { i32 16, i32 8, i8* bitcast (void (i8*, i8 addrspace(3)*)* @block_A_block_invoke to i8*) }
 // COMMON-NOT: .str
 
 // SPIR-LABEL: define internal {{.*}}void @block_A_block_invoke(i8 addrspace(4)* %.block_descriptor, i8 addrspace(3)* %a)
@@ -19,34 +22,19 @@
   // COMMON-NOT: %block.flags
   // COMMON-NOT: %block.reserved
   // COMMON-NOT: %block.descriptor
-  // SPIR: %[[block_size:.*]] = getelementptr inbounds <{ i32, i32, i32 }>, <{ i32, i32, i32 }>* %[[block:.*]], i32 0, i32 0
-  // AMDGCN: %[[block_size:.*]] = getelementptr inbounds <{ i32, i32, i32 }>, <{ i32, i32, i32 }> addrspace(5)* %[[block:.*]], i32 0, i32 0
-  // SPIR: store i32 12, i32* %[[block_size]]
-  // AMDGCN: store i32 12, i32 addrspace(5)* %[[block_size]]
-  // SPIR: %[[block_align:.*]] = getelementptr inbounds <{ i32, i32, i32 }>, <{ i32, i32, i32 }>* %[[block]], i32 0, i32 1
-  // AMDGCN: %[[block_align:.*]] = getelementptr inbounds <{ i32, i32, i32 }>, <{ i32, i32, i32 }> addrspace(5)* %[[block]], i32 0, i32 1
+  // SPIR: %[[block_size:.*]] = getelementptr inbounds <{ i32, i32, i8 addrspace(4)*, i32 }>, <{ i32, i32, i8 addrspace(4)*, i32 }>* %block, i32 0, i32 0
+  // AMDGCN: %[[block_size:.*]] = getelementptr inbounds <{ i32, i32, i8*, i32 }>, <{ i32, i32, i8*, i32 }> addrspace(5)* %block, i32 0, i32 0
+  // SPIR: store i32 16, i32* %[[block_size]]
+  // AMDGCN: store i32 20, i32 addrspace(5)* %[[block_size]]
+  // SPIR: %[[block_align:.*]] = getelementptr inbounds <{ i32, i32, i8 addrspace(4)*, i32 }>, <{ i32, i32, i8 addrspace(4)*, i32 }>* %block, i32 0, i32 1
+  // AMDGCN: %[[block_align:.*]] = getelementptr inbounds <{ i32, i32, i8*, i32 }>, <{ i32, i32, i8*, i32 }> addrspace(5)* %block, i32 0, i32 1
   // SPIR: store i32 4, i32* %[[block_align]]
-  // AMDGCN: store i32 4, i32 addrspace(5)* %[[block_align]]
-  // SPIR: %[[block_captured:.*]] = getelementptr inbounds <{ i32, i32, i32 }>, <{ i32, i32, i32 }>* %[[block]], i32 0, i32 2
+  // AMDGCN: store i32 8, i32 addrspace(5)* %[[block_align]]
+  // SPIR: %[[block_invoke:.*]] = getelementptr inbounds <{ i32, i32, i8 addrspace(4)*, i32 }>, <{ i32, i32, i8 addrspace(4)*, i32 }>* %[[block:.*]], i32 0, i32 2
+  // SPIR: store i8 addrspace(4)* addrspacecast (i8* bitcast (i32 (i8 addrspace(4)*)* @__foo_block_invoke to i8*) to i8 addrspace(4)*), i8 addrspace(4)** %[[block_invoke]]
+  // SPIR: %[[block_captured:.*]] = getelementptr inbounds <{ i32, i32, i8 addrspace(4)*, i32 }>, <{ i32, i32, i8 addrspace(4)*, i32 }>* %[[block]], i32 0, i32 3
   // SPIR: %[[i_value:.*]] = load i32, i32* %i
   // SPIR: store i32 %[[i_value]], i32* %[[block_captured]],
-<<<<<<< HEAD
-  // SPIR: %[[blk_ptr:.*]] = bitcast <{ i32, i32, i32 }>* %[[block]] to i32 ()*
-  // SPIR: %[[blk_gen_ptr:.*]] = addrspacecast i32 ()* %[[blk_ptr]] to i32 () addrspace(4)*
-  // SPIR: store i32 () addrspace(4)* %[[blk_gen_ptr]], i32 () addrspace(4)** %[[block_B:.*]],
-  // SPIR: %[[block_literal:.*]] = load i32 () addrspace(4)*, i32 () addrspace(4)** %[[block_B]]
-  // SPIR: %[[blk_gen_ptr:.*]] = bitcast i32 () addrspace(4)* %[[block_literal]] to i8 addrspace(4)*
-  // SPIR: call {{.*}}i32 @__foo_block_invoke(i8 addrspace(4)* %[[blk_gen_ptr]])
-  // AMDGCN: %[[block_captured:.*]] = getelementptr inbounds <{ i32, i32, i32 }>, <{ i32, i32, i32 }> addrspace(5)* %[[block]], i32 0, i32 2
-  // AMDGCN: %[[i_value:.*]] = load i32, i32 addrspace(5)* %i
-  // AMDGCN: store i32 %[[i_value]], i32 addrspace(5)* %[[block_captured]],
-  // AMDGCN: %[[blk_ptr:.*]] = bitcast <{ i32, i32, i32 }> addrspace(5)* %[[block]] to i32 () addrspace(5)*
-  // AMDGCN: %[[blk_gen_ptr:.*]] = addrspacecast i32 () addrspace(5)* %[[blk_ptr]] to i32 ()*
-  // AMDGCN: store i32 ()* %[[blk_gen_ptr]], i32 ()* addrspace(5)* %[[block_B:.*]],
-  // AMDGCN: %[[block_literal:.*]] = load i32 ()*, i32 ()* addrspace(5)* %[[block_B]]
-  // AMDGCN: %[[blk_gen_ptr:.*]] = bitcast i32 ()* %[[block_literal]] to i8*
-  // AMDGCN: call {{.*}}i32 @__foo_block_invoke(i8* %[[blk_gen_ptr]])
-=======
   // SPIR: %[[blk_ptr:.*]] = bitcast <{ i32, i32, i8 addrspace(4)*, i32 }>* %[[block]] to %struct.__opencl_block_literal_generic*
   // SPIR: %[[blk_gen_ptr:.*]] = addrspacecast %struct.__opencl_block_literal_generic* %[[blk_ptr]] to %struct.__opencl_block_literal_generic addrspace(4)*
   // SPIR: store %struct.__opencl_block_literal_generic addrspace(4)* %[[blk_gen_ptr]], %struct.__opencl_block_literal_generic addrspace(4)** %[[block_B:.*]],
@@ -70,7 +58,6 @@
   // AMDGCN: %[[invoke_func_ptr:.*]] = load i8*, i8** %[[invoke_addr]]
   // AMDGCN: %[[invoke_func:.*]] = bitcast i8* %[[invoke_func_ptr]] to i32 (i8*)*
   // AMDGCN: call {{.*}}i32 %[[invoke_func]](i8* %[[blk_gen_ptr]])
->>>>>>> 24fa0c18
 
   int (^ block_B)(void) = ^{
     return i;
@@ -79,15 +66,35 @@
 }
 
 // SPIR-LABEL: define internal {{.*}}i32 @__foo_block_invoke(i8 addrspace(4)* %.block_descriptor)
-// SPIR:  %[[block:.*]] = bitcast i8 addrspace(4)* %.block_descriptor to <{ i32, i32, i32 }> addrspace(4)*
-// SPIR:  %[[block_capture_addr:.*]] = getelementptr inbounds <{ i32, i32, i32 }>, <{ i32, i32, i32 }> addrspace(4)* %[[block]], i32 0, i32 2
+// SPIR:  %[[block:.*]] = bitcast i8 addrspace(4)* %.block_descriptor to <{ i32, i32, i8 addrspace(4)*, i32 }> addrspace(4)*
+// SPIR:  %[[block_capture_addr:.*]] = getelementptr inbounds <{ i32, i32, i8 addrspace(4)*, i32 }>, <{ i32, i32, i8 addrspace(4)*, i32 }> addrspace(4)* %[[block]], i32 0, i32 3
 // SPIR:  %[[block_capture:.*]] = load i32, i32 addrspace(4)* %[[block_capture_addr]]
 // AMDGCN-LABEL: define internal {{.*}}i32 @__foo_block_invoke(i8* %.block_descriptor)
-// AMDGCN:  %[[block:.*]] = bitcast i8* %.block_descriptor to <{ i32, i32, i32 }>*
-// AMDGCN:  %[[block_capture_addr:.*]] = getelementptr inbounds <{ i32, i32, i32 }>, <{ i32, i32, i32 }>* %[[block]], i32 0, i32 2
+// AMDGCN:  %[[block:.*]] = bitcast i8* %.block_descriptor to <{ i32, i32, i8*, i32 }>*
+// AMDGCN:  %[[block_capture_addr:.*]] = getelementptr inbounds <{ i32, i32, i8*, i32 }>, <{ i32, i32, i8*, i32 }>* %[[block]], i32 0, i32 3
 // AMDGCN:  %[[block_capture:.*]] = load i32, i32* %[[block_capture_addr]]
 
 // COMMON-NOT: define{{.*}}@__foo_block_invoke_kernel
+
+// Test that we support block arguments.
+// COMMON-LABEL: define {{.*}} @blockArgFunc
+int blockArgFunc(int (^ bl)(void)) {
+  return bl();
+}
+
+// COMMON-LABEL: define {{.*}} @get21
+// COMMON: define {{.*}} @__get21_block_invoke
+// COMMON: ret i32 21
+int get21() {
+  return blockArgFunc(^{return 21;});
+}
+
+// COMMON-LABEL: define {{.*}} @get42
+// COMMON: define {{.*}} @__get42_block_invoke
+// COMMON: ret i32 42
+int get42() {
+  return blockArgFunc(^{return 42;});
+}
 
 // CHECK-DEBUG: !DIDerivedType(tag: DW_TAG_member, name: "__size"
 // CHECK-DEBUG: !DIDerivedType(tag: DW_TAG_member, name: "__align"
