// REQUIRES: nvptx-registered-target
// REQUIRES: amdgpu-registered-target

<<<<<<< HEAD
=======
// RUN:   %clang -### --target=x86_64-unknown-linux-gnu -fopenmp=libomp --sysroot=./ \
// RUN:     -fopenmp-targets=amdgcn-amd-amdhsa -Xopenmp-target=amdgcn-amd-amdhsa --offload-arch=gfx908  \
// RUN:     -nogpulib %s 2>&1 | FileCheck %s --check-prefix=CHECK-HEADERS
// RUN:   %clang -### --target=x86_64-unknown-linux-gnu -fopenmp=libomp --sysroot=./ \
// RUN:     -fopenmp-targets=nvptx64-nvidia-cuda -Xopenmp-target=nvptx64-nvidia-cuda --offload-arch=sm_70  \
// RUN:     -nogpulib %s 2>&1 | FileCheck %s --check-prefix=CHECK-HEADERS
// CHECK-HEADERS: "-cc1"{{.*}}"-internal-isystem" "{{.*}}include{{.*}}llvm_libc_wrappers"{{.*}}"-isysroot" "./"
// CHECK-HEADERS: "-cc1"{{.*}}"-internal-isystem" "{{.*}}include{{.*}}llvm_libc_wrappers"{{.*}}"-isysroot" "./"

>>>>>>> 254d1396
// RUN:   %clang -### --target=amdgcn-amd-amdhsa -mcpu=gfx1030 -nogpulib \
// RUN:     -nogpuinc %s 2>&1 | FileCheck %s --check-prefix=CHECK-HEADERS-DISABLED
// RUN:   %clang -### --target=amdgcn-amd-amdhsa -mcpu=gfx1030 -nogpulib \
// RUN:     -nostdinc %s 2>&1 | FileCheck %s --check-prefix=CHECK-HEADERS-DISABLED
// RUN:   %clang -### --target=amdgcn-amd-amdhsa -mcpu=gfx1030 -nogpulib \
// RUN:     -nobuiltininc %s 2>&1 | FileCheck %s --check-prefix=CHECK-HEADERS-DISABLED
// CHECK-HEADERS-DISABLED-NOT: "-cc1"{{.*}}"-c-isystem" "{{.*}}include{{.*}}gpu-none-llvm"<|MERGE_RESOLUTION|>--- conflicted
+++ resolved
@@ -1,8 +1,6 @@
 // REQUIRES: nvptx-registered-target
 // REQUIRES: amdgpu-registered-target
 
-<<<<<<< HEAD
-=======
 // RUN:   %clang -### --target=x86_64-unknown-linux-gnu -fopenmp=libomp --sysroot=./ \
 // RUN:     -fopenmp-targets=amdgcn-amd-amdhsa -Xopenmp-target=amdgcn-amd-amdhsa --offload-arch=gfx908  \
 // RUN:     -nogpulib %s 2>&1 | FileCheck %s --check-prefix=CHECK-HEADERS
@@ -12,7 +10,6 @@
 // CHECK-HEADERS: "-cc1"{{.*}}"-internal-isystem" "{{.*}}include{{.*}}llvm_libc_wrappers"{{.*}}"-isysroot" "./"
 // CHECK-HEADERS: "-cc1"{{.*}}"-internal-isystem" "{{.*}}include{{.*}}llvm_libc_wrappers"{{.*}}"-isysroot" "./"
 
->>>>>>> 254d1396
 // RUN:   %clang -### --target=amdgcn-amd-amdhsa -mcpu=gfx1030 -nogpulib \
 // RUN:     -nogpuinc %s 2>&1 | FileCheck %s --check-prefix=CHECK-HEADERS-DISABLED
 // RUN:   %clang -### --target=amdgcn-amd-amdhsa -mcpu=gfx1030 -nogpulib \
