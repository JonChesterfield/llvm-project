--- conflicted
+++ resolved
@@ -65,23 +65,19 @@
 // MULTI-D-ONLY-NEXT: # "amdgcn-amd-amdhsa" - "AMDGCN::Linker", inputs: ["[[GFX908]]"], output: "[[GFX908_OUT:.+]]"
 // MULTI-D-ONLY-NEXT: # "amdgcn-amd-amdhsa" - "clang", inputs: ["[[INPUT]]"], output: "[[GFX90a:.+]]"
 // MULTI-D-ONLY-NEXT: # "amdgcn-amd-amdhsa" - "AMDGCN::Linker", inputs: ["[[GFX90a]]"], output: "[[GFX90a_OUT:.+]]"
-<<<<<<< HEAD
 //
-=======
-//
-// RUN: %clang -### --target=x86_64-linux-gnu --offload-new-driver -ccc-print-bindings \
-// RUN:        --offload-arch=gfx90a --offload-arch=gfx908 --offload-device-only -c -o %t %s 2>&1 \
-// RUN: | FileCheck -check-prefix=MULTI-D-ONLY-O %s
-// MULTI-D-ONLY-O: error: cannot specify -o when generating multiple output files
+// R-UN: %clang -### --target=x86_64-linux-gnu --offload-new-driver -ccc-print-bindings \
+// R-UN:        --offload-arch=gfx90a --offload-arch=gfx908 --offload-device-only -c -o %t %s 2>&1 \
+// R-UN: | FileCheck -check-prefix=MULTI-D-ONLY-O %s
+// M-ULTI-D-ONLY-O: error: cannot specify -o when generating multiple output files
 
 //
 // Check to ensure that we can use '-fsyntax-only' for HIP output with the new
 // driver.
 // 
-// RUN: %clang -### -target x86_64-unknown-linux-gnu --offload-new-driver \
-// RUN:        -fsyntax-only --offload-arch=gfx90a --offload-arch=gfx908 -c %s 2>&1 \
-// RUN: | FileCheck -check-prefix=SYNTAX-ONLY %s
-// SYNTAX-ONLY: "-cc1" "-triple" "amdgcn-amd-amdhsa"{{.*}}"-fsyntax-only"
-// SYNTAX-ONLY: "-cc1" "-triple" "amdgcn-amd-amdhsa"{{.*}}"-fsyntax-only"
-// SYNTAX-ONLY: "-cc1" "-triple" "x86_64-unknown-linux-gnu"{{.*}}"-fsyntax-only"
->>>>>>> 0c40651f
+// R-UN: %clang -### -target x86_64-unknown-linux-gnu --offload-new-driver \
+// R-UN:        -fsyntax-only --offload-arch=gfx90a --offload-arch=gfx908 -c %s 2>&1 \
+// R-UN: | FileCheck -check-prefix=SYNTAX-ONLY %s
+// S-YNTAX-ONLY: "-cc1" "-triple" "amdgcn-amd-amdhsa"{{.*}}"-fsyntax-only"
+// S-YNTAX-ONLY: "-cc1" "-triple" "amdgcn-amd-amdhsa"{{.*}}"-fsyntax-only"
+// S-YNTAX-ONLY: "-cc1" "-triple" "x86_64-unknown-linux-gnu"{{.*}}"-fsyntax-only"