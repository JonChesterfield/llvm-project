--- conflicted
+++ resolved
@@ -163,7 +163,7 @@
 // RUN: 2>&1 | FileCheck %s --check-prefixes=ABI5
 
 // Test default code object version with old device library without abi_version_500.bc
-// RUN: not %clang -### --target=x86_64-linux-gnu --offload-arch=gfx900 \
+// RUN: %clang -### --target=x86_64-linux-gnu --offload-arch=gfx900 \
 // RUN:   --hip-device-lib-path=%S/Inputs/rocm/amdgcn/bitcode-no-abi-ver   \
 // RUN:   --rocm-path=%S/Inputs/rocm %S/Inputs/hip_multiple_inputs/b.hip \
 // RUN: 2>&1 | FileCheck %s --check-prefixes=NOABI5
@@ -193,13 +193,8 @@
 // RUN:   --rocm-path=%S/Inputs/rocm %S/Inputs/hip_multiple_inputs/b.hip \
 // RUN: 2>&1 | FileCheck %s --check-prefixes=ABI5
 
-<<<<<<< HEAD
 // Test -mcode-object-version=5 with old device library without abi_version_500.bc
-// RUN: not %clang -### --target=x86_64-linux-gnu --offload-arch=gfx900 \
-=======
-// Test -mcode-object-version=5 with old device library without abi_version_400.bc
-// RUN: %clang -### --target=x86_64-linux-gnu --offload-arch=gfx900 \
->>>>>>> e8e49a35
+// RUN: %clang -### --target=x86_64-linux-gnu --offload-arch=gfx900 \
 // RUN:   -mcode-object-version=5 \
 // RUN:   --hip-device-lib-path=%S/Inputs/rocm/amdgcn/bitcode-no-abi-ver   \
 // RUN:   --rocm-path=%S/Inputs/rocm %S/Inputs/hip_multiple_inputs/b.hip \
