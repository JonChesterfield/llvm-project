// REQUIRES: x86-registered-target, amdgpu-registered-target

// Check that clang unbundles the two bitcodes and links via llvm-link
// RUN: rm -rf %t && mkdir %t
// RUN: touch %t/bundle1.bc
// RUN: touch %t/bundle2.bc

// RUN: %clang -### --target=x86_64-unknown-linux-gnu --offload-arch=gfx906 --hip-link \
<<<<<<< HEAD
// RUN:   -emit-llvm -fgpu-rdc --cuda-device-only \
=======
// RUN:   -nogpulib -nogpuinc -emit-llvm -fgpu-rdc --cuda-device-only \
>>>>>>> 46642cc8
// RUN:   %t/bundle1.bc %t/bundle2.bc \
// RUN:   2>&1 | FileCheck -check-prefix=BITCODE %s

// BITCODE: "{{.*}}clang-offload-bundler" "-type=bc" "-targets=host-x86_64-unknown-linux-gnu,hip-amdgcn-amd-amdhsa-gfx906" "-input={{.*}}bundle1.bc" "-output=[[B1HOST:.*\.bc]]" "-output=[[B1DEV1:.*\.bc]]" "-unbundle" "-allow-missing-bundles"
// BITCODE: "{{.*}}clang{{.*}}" "-o" "[[B1DEV2:.*bundle1-gfx906-.*\.bc]]" "-x" "ir" "[[B1DEV1]]"

// BITCODE: "{{.*}}clang-offload-bundler" "-type=bc" "-targets=host-x86_64-unknown-linux-gnu,hip-amdgcn-amd-amdhsa-gfx906" "-input={{.*}}bundle2.bc" "-output=[[B2HOST:.*\.bc]]" "-output=[[B2DEV1:.*\.bc]]" "-unbundle" "-allow-missing-bundles"
// BITCODE: "{{.*}}clang{{.*}}" "-o" "[[B2DEV2:.*bundle2-gfx906-.*\.bc]]" "-x" "ir" "[[B2DEV1]]"

// BITCODE: "{{.*}}llvm-link" "-o" "bundle1-hip-amdgcn-amd-amdhsa-gfx906.bc" "[[B1DEV2]]" "[[B2DEV2]]"

// Check that clang unbundles the bitcode and archive and links via llvm-link
// RUN: llvm-ar rc %t/libhipbundle.a
// RUN: touch %t/bundle.bc

// RUN: %clang -### --target=x86_64-unknown-linux-gnu --offload-arch=gfx906 --hip-link \
<<<<<<< HEAD
// RUN:   -emit-llvm -fgpu-rdc --cuda-device-only \
=======
// RUN:   -nogpulib -nogpuinc -emit-llvm -fgpu-rdc --cuda-device-only \
>>>>>>> 46642cc8
// RUN:   %t/bundle.bc -L%t -lhipbundle \
// RUN:   2>&1 | FileCheck -check-prefix=ARCHIVE %s

// ARCHIVE: "{{.*}}clang-offload-bundler" "-type=bc" "-targets=host-x86_64-unknown-linux-gnu,hip-amdgcn-amd-amdhsa-gfx906" "-input={{.*}}bundle.bc" "-output=[[HOST:.*\.bc]]" "-output=[[DEV1:.*\.bc]]" "-unbundle" "-allow-missing-bundles"
// ARCHIVE: "{{.*}}clang{{.*}}" "-o" "[[DEV2:.*\.bc]]" "-x" "ir" "[[DEV1]]"

// ARCHIVE: "{{.*}}clang-offload-bundler" "-unbundle" "-type=a" "-input={{.*}}libhipbundle.a" "-targets=hip-amdgcn-amd-amdhsa-gfx906" "-output=[[AR:.*\.a]]" "-allow-missing-bundles" "-hip-openmp-compatible"

// ARCHIVE: "{{.*}}llvm-link" "-o" "bundle-hip-amdgcn-amd-amdhsa-gfx906.bc" "[[DEV2]]" "[[AR]]"<|MERGE_RESOLUTION|>--- conflicted
+++ resolved
@@ -6,11 +6,7 @@
 // RUN: touch %t/bundle2.bc
 
 // RUN: %clang -### --target=x86_64-unknown-linux-gnu --offload-arch=gfx906 --hip-link \
-<<<<<<< HEAD
-// RUN:   -emit-llvm -fgpu-rdc --cuda-device-only \
-=======
 // RUN:   -nogpulib -nogpuinc -emit-llvm -fgpu-rdc --cuda-device-only \
->>>>>>> 46642cc8
 // RUN:   %t/bundle1.bc %t/bundle2.bc \
 // RUN:   2>&1 | FileCheck -check-prefix=BITCODE %s
 
@@ -27,11 +23,7 @@
 // RUN: touch %t/bundle.bc
 
 // RUN: %clang -### --target=x86_64-unknown-linux-gnu --offload-arch=gfx906 --hip-link \
-<<<<<<< HEAD
-// RUN:   -emit-llvm -fgpu-rdc --cuda-device-only \
-=======
 // RUN:   -nogpulib -nogpuinc -emit-llvm -fgpu-rdc --cuda-device-only \
->>>>>>> 46642cc8
 // RUN:   %t/bundle.bc -L%t -lhipbundle \
 // RUN:   2>&1 | FileCheck -check-prefix=ARCHIVE %s
 
