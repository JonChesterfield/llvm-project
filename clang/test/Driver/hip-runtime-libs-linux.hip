// UNSUPPORTED: system-windows

// RUN:  touch %t.o

// Test HIP runtime lib args specified by --rocm-path.
// RUN: %clang -### --hip-link --target=x86_64-linux-gnu \
// RUN:   --rocm-path=%S/Inputs/rocm %t.o 2>&1 \
// RUN:   | FileCheck -check-prefixes=ROCM-PATH %s

// Test HIP runtime lib args specified by environment variable ROCM_PATH.
// RUN: env ROCM_PATH=%S/Inputs/rocm %clang -### --hip-link \
// RUN:   --target=x86_64-linux-gnu %t.o 2>&1 \
// RUN:   | FileCheck -check-prefixes=ROCM-PATH %s

// Test detecting latest /opt/rocm-{release} directory.
// RUN: rm -rf %t && mkdir -p %t/opt
// RUN: cp -r %S/Inputs/rocm %t/opt/rocm-3.9.0-1234
// RUN: cp -r %S/Inputs/rocm %t/opt/rocm-3.10.0
// RUN: %clang -### --hip-link --target=x86_64-linux-gnu \
// RUN:   --sysroot=%t %t.o 2>&1 \
// RUN:   | FileCheck -check-prefixes=ROCM-REL %s

// Test HIP runtime lib is not linked without --hip-link.
// RUN: %clang -### --target=x86_64-linux-gnu \
// RUN:   --rocm-path=%S/Inputs/rocm %t.o 2>&1 \
// RUN:   | FileCheck -check-prefixes=NOHIPRT %s

// Test HIP runtime lib is not linked with -nostdlib.
// RUN: %clang -### --hip-link -nostdlib --target=x86_64-linux-gnu \
// RUN:   --rocm-path=%S/Inputs/rocm %t.o 2>&1 \
// RUN:   | FileCheck -check-prefixes=NOHIPRT %s

// Test HIP runtime lib is not linked with -no-hip-rt.
// RUN: %clang -### --hip-link -no-hip-rt --target=x86_64-linux-gnu \
// RUN:   --rocm-path=%S/Inputs/rocm %t.o 2>&1 \
// RUN:   | FileCheck -check-prefixes=NOHIPRT %s

<<<<<<< HEAD
// ROCM-PATH: "-L[[HIPRT:.*/Inputs/rocm/lib]]" "-rpath" "[[HIPRT]]" "-lamdhip64"
// ROCM-REL: "-L[[HIPRT:.*/opt/rocm-3.10.0/lib]]" "-rpath" "[[HIPRT]]" "-lamdhip64"
=======
// Test HIP runtime lib is linked without hip-link if there is HIP input file.
// RUN: %clang -### --target=x86_64-linux-gnu -nogpuinc -nogpulib \
// RUN:   --rocm-path=%S/Inputs/rocm %s 2>&1 \
// RUN:   | FileCheck -check-prefixes=ROCM-PATH %s

// ROCM-PATH: "-L[[HIPRT:.*/Inputs/rocm/lib]]" "-lamdhip64"
// ROCM-RPATH: "-L[[HIPRT:.*/Inputs/rocm/lib]]" "-rpath" "[[HIPRT]]" "-lamdhip64"
// ROCM-REL: "-L[[HIPRT:.*/opt/rocm-3.10.0/lib]]" "-lamdhip64"
>>>>>>> 318f6007
// NOHIPRT-NOT: "-L{{.*/Inputs/rocm/lib}}"
// NOHIPRT-NOT: "-rpath" "{{.*/Inputs/rocm/lib}}"
// NOHIPRT-NOT: "-lamdhip64"<|MERGE_RESOLUTION|>--- conflicted
+++ resolved
@@ -35,10 +35,6 @@
 // RUN:   --rocm-path=%S/Inputs/rocm %t.o 2>&1 \
 // RUN:   | FileCheck -check-prefixes=NOHIPRT %s
 
-<<<<<<< HEAD
-// ROCM-PATH: "-L[[HIPRT:.*/Inputs/rocm/lib]]" "-rpath" "[[HIPRT]]" "-lamdhip64"
-// ROCM-REL: "-L[[HIPRT:.*/opt/rocm-3.10.0/lib]]" "-rpath" "[[HIPRT]]" "-lamdhip64"
-=======
 // Test HIP runtime lib is linked without hip-link if there is HIP input file.
 // RUN: %clang -### --target=x86_64-linux-gnu -nogpuinc -nogpulib \
 // RUN:   --rocm-path=%S/Inputs/rocm %s 2>&1 \
@@ -47,7 +43,6 @@
 // ROCM-PATH: "-L[[HIPRT:.*/Inputs/rocm/lib]]" "-lamdhip64"
 // ROCM-RPATH: "-L[[HIPRT:.*/Inputs/rocm/lib]]" "-rpath" "[[HIPRT]]" "-lamdhip64"
 // ROCM-REL: "-L[[HIPRT:.*/opt/rocm-3.10.0/lib]]" "-lamdhip64"
->>>>>>> 318f6007
 // NOHIPRT-NOT: "-L{{.*/Inputs/rocm/lib}}"
 // NOHIPRT-NOT: "-rpath" "{{.*/Inputs/rocm/lib}}"
 // NOHIPRT-NOT: "-lamdhip64"