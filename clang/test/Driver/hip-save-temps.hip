// REQUIRES: x86-registered-target
// REQUIRES: amdgpu-registered-target

// -fno-gpu-rdc without -o with -c
// RUN: %clang -### --target=x86_64-linux-gnu -nogpulib -save-temps \
<<<<<<< HEAD
// RUN:   --cuda-gpu-arch=gfx900 -c %s 2>&1 | \
=======
// RUN:   -nogpuinc --offload-arch=gfx900 -c %s 2>&1 | \
>>>>>>> 46642cc8
// RUN:   FileCheck -check-prefixes=CHECK,NORDC %s

// -fno-gpu-rdc without -o
// RUN: %clang -### --target=x86_64-linux-gnu -nogpulib -save-temps \
<<<<<<< HEAD
// RUN:   --cuda-gpu-arch=gfx900 %s 2>&1 | \
=======
// RUN:   -nogpuinc --offload-arch=gfx900 %s 2>&1 | \
>>>>>>> 46642cc8
// RUN:   FileCheck -check-prefixes=CHECK,NORDC,NOUT %s

// -fno-gpu-rdc with -o
// RUN: %clang -### --target=x86_64-linux-gnu -nogpulib -save-temps \
<<<<<<< HEAD
// RUN:   -o executable --cuda-gpu-arch=gfx900 %s 2>&1 | \
=======
// RUN:   -nogpuinc -o executable --offload-arch=gfx900 %s 2>&1 | \
>>>>>>> 46642cc8
// RUN:   FileCheck -check-prefixes=CHECK,NORDC,WOUT %s

// -fgpu-rdc without -o with -c
// RUN: %clang -### --target=x86_64-linux-gnu -nogpulib -save-temps \
<<<<<<< HEAD
// RUN:   -fgpu-rdc --cuda-gpu-arch=gfx900 -c %s 2>&1 | \
=======
// RUN:   -nogpuinc -fgpu-rdc --offload-arch=gfx900 -c %s 2>&1 | \
>>>>>>> 46642cc8
// RUN:   FileCheck -check-prefixes=CHECK,RDC,RDCC %s

// -fgpu-rdc without -o
// RUN: %clang -### --target=x86_64-linux-gnu -nogpulib -save-temps \
<<<<<<< HEAD
// RUN:   -fgpu-rdc --cuda-gpu-arch=gfx900 %s 2>&1 | \
=======
// RUN:   -nogpuinc -fgpu-rdc --offload-arch=gfx900 %s 2>&1 | \
>>>>>>> 46642cc8
// RUN:   FileCheck -check-prefixes=CHECK,RDC,RDCL,NOUT %s

// -fgpu-rdc with -o
// UN: %clang -### --target=x86_64-linux-gnu -nogpulib -save-temps \
// UN:   -nogpuinc -o executable -fgpu-rdc --offload-arch=gfx900 %s 2>&1 | \
// UN:   FileCheck -check-prefixes=CHECK,RDC,RDCL,WOUT %s

// -fgpu-rdc host object path
// RDCL: "{{.*clang.*}}" "-cc1" {{.*}} "-E" {{.*}} "-o" "hip-save-temps-host-x86_64-unknown-linux-gnu.hipi"
// RDCL: "{{.*clang.*}}" "-cc1" {{.*}} "-emit-llvm-bc" {{.*}} "-o" "hip-save-temps-host-x86_64-unknown-linux-gnu.bc"
// RDCL: "{{.*clang.*}}" "-cc1" {{.*}} "-S" {{.*}} "-o" "hip-save-temps-host-x86_64-unknown-linux-gnu.s"
// RDCL: "{{.*clang.*}}" "-cc1as" {{.*}} "-o" "hip-save-temps-host-x86_64-unknown-linux-gnu.o"

// device object paths
// CHECK: {{".*clang.*"}} "-cc1" {{.*}} "-E" {{.*}} [[CPU:"-target-cpu" "gfx900"]] {{.*}}  "-o" "hip-save-temps-hip-amdgcn-amd-amdhsa-gfx900.hipi"
// NORDC: {{".*clang.*"}} "-cc1" {{.*}} "-emit-llvm-bc" {{.*}} [[CPU]] {{.*}} "-disable-llvm-passes" {{.*}} "-o" "hip-save-temps-hip-amdgcn-amd-amdhsa-gfx900.bc"
// RDC: {{".*clang.*"}} "-cc1" {{.*}} "-emit-llvm-bc" {{.*}} [[CPU]] {{.*}} "-disable-llvm-passes" {{.*}} "-o" "hip-save-temps-hip-amdgcn-amd-amdhsa-gfx900.tmp.bc"

// NORDC: {{".*clang.*"}} "-cc1" {{.*}} "-S"
// NORDC-SAME: "-mllvm" "-amdgpu-internalize-symbols"
// NORDC-SAME: [[CPU]]
// NORDC-SAME: "-o" "hip-save-temps-hip-amdgcn-amd-amdhsa-gfx900.s"

// RDC: {{".*clang.*"}} "-cc1" {{.*}} "-emit-llvm-bc" {{.*}} [[CPU]] {{.*}} "-o" "hip-save-temps-hip-amdgcn-amd-amdhsa-gfx900.bc"
// NORDC: {{".*clang.*"}} "-cc1as" {{.*}} "-filetype" "obj" {{.*}} [[CPU]] {{.*}} "-o" "hip-save-temps-hip-amdgcn-amd-amdhsa-gfx900.o"
// CHECK-NOT: "{{.*}}llvm-link"
// CHECK-NOT: "{{.*}}opt"
// CHECK-NOT: "{{.*}}llc"
// NORDC: {{.*lld.*}}"-o" "hip-save-temps-hip-amdgcn-amd-amdhsa-gfx900.out"
// RDCL: "{{.*lld.*}}" {{.*}} "-plugin-opt=-amdgpu-internalize-symbols" {{.*}}"-save-temps"
// RDCL-SAME: "-o" "a.out-hip-amdgcn-amd-amdhsa-gfx900"
// RDCC: "{{.*clang.*}}" "-cc1" {{.*}} "-E" {{.*}} "-o" "hip-save-temps-host-x86_64-unknown-linux-gnu.hipi"
// RDCC: "{{.*clang.*}}" "-cc1" {{.*}} "-emit-llvm-bc" {{.*}} "-o" "hip-save-temps-host-x86_64-unknown-linux-gnu.bc"
// RDCC: "{{.*clang.*}}" "-cc1" {{.*}} "-S" {{.*}} "-o" "hip-save-temps-host-x86_64-unknown-linux-gnu.s"
// RDCC: "{{.*clang.*}}" "-cc1as" {{.*}} "-o" "hip-save-temps-host-x86_64-unknown-linux-gnu.o"
// RDCC: "{{.*clang-offload-bundler.*}}" {{.*}} "-output=hip-save-temps.o"
// RDCL: "{{.*clang-offload-bundler.*}}" {{.*}} "-output=hip-save-temps-hip-amdgcn-amd-amdhsa.hipfb"
// RDCL: {{.*}}llvm-mc{{.*}}"-o" "hip-save-temps-hip-amdgcn-amd-amdhsa.o" "hip-save-temps-hip-amdgcn-amd-amdhsa.mcin" "--filetype=obj"

// -fno-gpu-rdc host object path
// NORDC: "{{.*clang.*}}" "-cc1" {{.*}} "-E" {{.*}} "-o" "hip-save-temps-host-x86_64-unknown-linux-gnu.hipi"
// NORDC: "{{.*clang.*}}" "-cc1" {{.*}} "-emit-llvm-bc" {{.*}}  "-fcuda-include-gpubinary" {{.*}} "-o" "hip-save-temps-host-x86_64-unknown-linux-gnu.bc"
// NORDC: "{{.*clang.*}}" "-cc1" {{.*}} "-S" {{.*}} "-o" "hip-save-temps-host-x86_64-unknown-linux-gnu.s"
// NORDC: "{{.*clang.*}}" "-cc1as" {{.*}} "-o" "hip-save-temps{{.*}}.o"

// output to default a.out or -o specified file name
// NOUT: {{.*}}ld{{.*}}"-o" "a.out"
// WOUT: {{.*}}ld{{.*}}"-o" "executable"<|MERGE_RESOLUTION|>--- conflicted
+++ resolved
@@ -3,47 +3,27 @@
 
 // -fno-gpu-rdc without -o with -c
 // RUN: %clang -### --target=x86_64-linux-gnu -nogpulib -save-temps \
-<<<<<<< HEAD
-// RUN:   --cuda-gpu-arch=gfx900 -c %s 2>&1 | \
-=======
 // RUN:   -nogpuinc --offload-arch=gfx900 -c %s 2>&1 | \
->>>>>>> 46642cc8
 // RUN:   FileCheck -check-prefixes=CHECK,NORDC %s
 
 // -fno-gpu-rdc without -o
 // RUN: %clang -### --target=x86_64-linux-gnu -nogpulib -save-temps \
-<<<<<<< HEAD
-// RUN:   --cuda-gpu-arch=gfx900 %s 2>&1 | \
-=======
 // RUN:   -nogpuinc --offload-arch=gfx900 %s 2>&1 | \
->>>>>>> 46642cc8
 // RUN:   FileCheck -check-prefixes=CHECK,NORDC,NOUT %s
 
 // -fno-gpu-rdc with -o
 // RUN: %clang -### --target=x86_64-linux-gnu -nogpulib -save-temps \
-<<<<<<< HEAD
-// RUN:   -o executable --cuda-gpu-arch=gfx900 %s 2>&1 | \
-=======
 // RUN:   -nogpuinc -o executable --offload-arch=gfx900 %s 2>&1 | \
->>>>>>> 46642cc8
 // RUN:   FileCheck -check-prefixes=CHECK,NORDC,WOUT %s
 
 // -fgpu-rdc without -o with -c
 // RUN: %clang -### --target=x86_64-linux-gnu -nogpulib -save-temps \
-<<<<<<< HEAD
-// RUN:   -fgpu-rdc --cuda-gpu-arch=gfx900 -c %s 2>&1 | \
-=======
 // RUN:   -nogpuinc -fgpu-rdc --offload-arch=gfx900 -c %s 2>&1 | \
->>>>>>> 46642cc8
 // RUN:   FileCheck -check-prefixes=CHECK,RDC,RDCC %s
 
 // -fgpu-rdc without -o
 // RUN: %clang -### --target=x86_64-linux-gnu -nogpulib -save-temps \
-<<<<<<< HEAD
-// RUN:   -fgpu-rdc --cuda-gpu-arch=gfx900 %s 2>&1 | \
-=======
 // RUN:   -nogpuinc -fgpu-rdc --offload-arch=gfx900 %s 2>&1 | \
->>>>>>> 46642cc8
 // RUN:   FileCheck -check-prefixes=CHECK,RDC,RDCL,NOUT %s
 
 // -fgpu-rdc with -o
