--- conflicted
+++ resolved
@@ -45,13 +45,6 @@
 // RUN: clang-linker-wrapper --print-wrapped-module --dry-run --host-triple=x86_64-unknown-windows-gnu \
 // RUN:   --linker-path=/usr/bin/ld -- %t.o -o a.out 2>&1 | FileCheck %s --check-prefixes=CUDA,CUDA-COFF
 
-<<<<<<< HEAD
-// CUDA: @.fatbin_image = internal constant [0 x i8] zeroinitializer, section ".nv_fatbin"
-// CUDA-NEXT: @.fatbin_wrapper = internal constant %fatbin_wrapper { i32 1180844977, i32 1, ptr @.fatbin_image, ptr null }, section ".nvFatBinSegment", align 8
-// CUDA-NEXT: @.cuda.binary_handle = internal global ptr null
-
-=======
->>>>>>> af1463d4
 //      CUDA-ELF: @__start_cuda_offloading_entries = external hidden constant [0 x %struct.__tgt_offload_entry]
 // CUDA-ELF-NEXT: @__stop_cuda_offloading_entries = external hidden constant [0 x %struct.__tgt_offload_entry]
 // CUDA-ELF-NEXT: @__dummy.cuda_offloading_entries = hidden constant [0 x %struct.__tgt_offload_entry] zeroinitializer, section "cuda_offloading_entries"
