--- conflicted
+++ resolved
@@ -1,10 +1,4 @@
 // REQUIRES: x86-registered-target
 // REQUIRES: clang-target-64-bits
 // RUN: %clang %s -c -E -dM -fopenmp=libomp -fopenmp-version=45 -fopenmp-targets=x86_64-unknown-unknown -o - | FileCheck --check-prefix=CHECK-45-VERSION %s
-<<<<<<< HEAD
-// RUN: %clang %s -c -E -dM -fopenmp=libomp -fopenmp-version=45 -fopenmp-targets=x86_64-unknown-unknown -fopenmp-simd | FileCheck --check-prefix=CHECK-45-VERSION2 %s
-// CHECK-45-VERSION: #define _OPENMP 201511
-// CHECK-45-VERSION2: #define _OPENMP 201511
-=======
-// CHECK-45-VERSION: #define _OPENMP 201511
->>>>>>> 00537946
+// CHECK-45-VERSION: #define _OPENMP 201511