// NOTE: Assertions have been autogenerated by utils/update_cc_test_checks.py UTC_ARGS: --function-signature --include-generated-funcs --replace-value-regex "__omp_offloading_[0-9a-z]+_[0-9a-z]+" "reduction_size[.].+[.]" "pl_cond[.].+[.|,]" --prefix-filecheck-ir-name _
// Test target codegen - host bc file has to be created first.
// RUN: %clang_cc1 -verify -fopenmp -fopenmp-version=45 -x c++ -triple powerpc64le-unknown-unknown -fopenmp-targets=nvptx64-nvidia-cuda -emit-llvm-bc %s -o %t-ppc-host.bc
// RUN: %clang_cc1 -verify -fopenmp -fopenmp-version=45 -x c++ -triple nvptx64-unknown-unknown -fopenmp-targets=nvptx64-nvidia-cuda -emit-llvm %s -fopenmp-is-target-device -fopenmp-host-ir-file-path %t-ppc-host.bc -o - | FileCheck %s --check-prefix=CHECK1
// RUN: %clang_cc1 -verify -fopenmp -fopenmp-version=45 -x c++ -triple i386-unknown-unknown -fopenmp-targets=nvptx-nvidia-cuda -emit-llvm-bc %s -o %t-x86-host.bc
// RUN: %clang_cc1 -verify -fopenmp -fopenmp-version=45 -x c++ -triple nvptx-unknown-unknown -fopenmp-targets=nvptx-nvidia-cuda -emit-llvm %s -fopenmp-is-target-device -fopenmp-host-ir-file-path %t-x86-host.bc -o - | FileCheck %s --check-prefix=CHECK2
// RUN: %clang_cc1 -verify -fopenmp -fopenmp-version=45 -fexceptions -fcxx-exceptions -x c++ -triple nvptx-unknown-unknown -fopenmp-targets=nvptx-nvidia-cuda -emit-llvm %s -fopenmp-is-target-device -fopenmp-host-ir-file-path %t-x86-host.bc -o - | FileCheck %s --check-prefix=CHECK2

// RUN: %clang_cc1 -verify -fopenmp -x c++ -triple powerpc64le-unknown-unknown -fopenmp-targets=nvptx64-nvidia-cuda -emit-llvm-bc %s -o %t-ppc-host.bc
// RUN: %clang_cc1 -verify -fopenmp -x c++ -triple nvptx64-unknown-unknown -fopenmp-targets=nvptx64-nvidia-cuda -emit-llvm %s -fopenmp-is-target-device -fopenmp-host-ir-file-path %t-ppc-host.bc -o - | FileCheck %s --check-prefix=CHECK1
// RUN: %clang_cc1 -verify -fopenmp -x c++ -triple i386-unknown-unknown -fopenmp-targets=nvptx-nvidia-cuda -emit-llvm-bc %s -o %t-x86-host.bc
// RUN: %clang_cc1 -verify -fopenmp -x c++ -triple nvptx-unknown-unknown -fopenmp-targets=nvptx-nvidia-cuda -emit-llvm %s -fopenmp-is-target-device -fopenmp-host-ir-file-path %t-x86-host.bc -o - | FileCheck %s --check-prefix=CHECK2
// RUN: %clang_cc1 -verify -fopenmp -fexceptions -fcxx-exceptions -x c++ -triple nvptx-unknown-unknown -fopenmp-targets=nvptx-nvidia-cuda -emit-llvm %s -fopenmp-is-target-device -fopenmp-host-ir-file-path %t-x86-host.bc -o - | FileCheck %s --check-prefix=CHECK2

// expected-no-diagnostics
#ifndef HEADER
#define HEADER

int a;

int foo(int *a);

int main(int argc, char **argv) {
#pragma omp target teams loop map(tofrom:a) if(target:argc)
  for (int i= 0; i < argc; ++i)
    a = foo(&i) + foo(&a) + foo(&argc);
  return 0;
}


#endif
// CHECK1-LABEL: define {{[^@]+}}@{{__omp_offloading_[0-9a-z]+_[0-9a-z]+}}_main_l24
// CHECK1-SAME: (i64 noundef [[ARGC:%.*]], ptr noundef nonnull align 4 dereferenceable(4) [[A:%.*]], i64 noundef [[DOTCAPTURE_EXPR_:%.*]]) #[[ATTR0:[0-9]+]] {
// CHECK1-NEXT:  entry:
// CHECK1-NEXT:    [[ARGC_ADDR:%.*]] = alloca i64, align 8
// CHECK1-NEXT:    [[A_ADDR:%.*]] = alloca ptr, align 8
// CHECK1-NEXT:    [[DOTCAPTURE_EXPR__ADDR:%.*]] = alloca i64, align 8
// CHECK1-NEXT:    [[ARGC_CASTED:%.*]] = alloca i64, align 8
// CHECK1-NEXT:    [[DOTCAPTURE_EXPR__CASTED:%.*]] = alloca i64, align 8
// CHECK1-NEXT:    [[DOTZERO_ADDR:%.*]] = alloca i32, align 4
// CHECK1-NEXT:    [[DOTTHREADID_TEMP_:%.*]] = alloca i32, align 4
// CHECK1-NEXT:    store i64 [[ARGC]], ptr [[ARGC_ADDR]], align 8
// CHECK1-NEXT:    store ptr [[A]], ptr [[A_ADDR]], align 8
// CHECK1-NEXT:    store i64 [[DOTCAPTURE_EXPR_]], ptr [[DOTCAPTURE_EXPR__ADDR]], align 8
// CHECK1-NEXT:    [[TMP0:%.*]] = load ptr, ptr [[A_ADDR]], align 8
// CHECK1-NEXT:    [[TMP1:%.*]] = call i32 @__kmpc_target_init(ptr @{{__omp_offloading_[0-9a-z]+_[0-9a-z]+}}_main_l24_kernel_environment)
// CHECK1-NEXT:    [[EXEC_USER_CODE:%.*]] = icmp eq i32 [[TMP1]], -1
// CHECK1-NEXT:    br i1 [[EXEC_USER_CODE]], label [[USER_CODE_ENTRY:%.*]], label [[WORKER_EXIT:%.*]]
// CHECK1:       user_code.entry:
// CHECK1-NEXT:    [[TMP2:%.*]] = call i32 @__kmpc_global_thread_num(ptr @[[GLOB1:[0-9]+]])
// CHECK1-NEXT:    [[TMP3:%.*]] = load i32, ptr [[ARGC_ADDR]], align 4
// CHECK1-NEXT:    store i32 [[TMP3]], ptr [[ARGC_CASTED]], align 4
// CHECK1-NEXT:    [[TMP4:%.*]] = load i64, ptr [[ARGC_CASTED]], align 8
// CHECK1-NEXT:    [[TMP5:%.*]] = load i8, ptr [[DOTCAPTURE_EXPR__ADDR]], align 1
// CHECK1-NEXT:    [[TOBOOL:%.*]] = trunc i8 [[TMP5]] to i1
// CHECK1-NEXT:    [[FROMBOOL:%.*]] = zext i1 [[TOBOOL]] to i8
// CHECK1-NEXT:    store i8 [[FROMBOOL]], ptr [[DOTCAPTURE_EXPR__CASTED]], align 1
// CHECK1-NEXT:    [[TMP6:%.*]] = load i64, ptr [[DOTCAPTURE_EXPR__CASTED]], align 8
// CHECK1-NEXT:    store i32 0, ptr [[DOTZERO_ADDR]], align 4
// CHECK1-NEXT:    store i32 [[TMP2]], ptr [[DOTTHREADID_TEMP_]], align 4
<<<<<<< HEAD
// CHECK1-NEXT:    call void @{{__omp_offloading_[0-9a-z]+_[0-9a-z]+}}_main_l24_omp_outlined(ptr [[DOTTHREADID_TEMP_]], ptr [[DOTZERO_ADDR]], i64 [[TMP4]], ptr [[TMP0]], i64 [[TMP6]]) #[[ATTR3:[0-9]+]]
=======
// CHECK1-NEXT:    call void @{{__omp_offloading_[0-9a-z]+_[0-9a-z]+}}_main_l24_omp_outlined(ptr [[DOTTHREADID_TEMP_]], ptr [[DOTZERO_ADDR]], i64 [[TMP4]], ptr [[TMP0]]) #[[ATTR2:[0-9]+]]
>>>>>>> e7aed226
// CHECK1-NEXT:    call void @__kmpc_target_deinit()
// CHECK1-NEXT:    ret void
// CHECK1:       worker.exit:
// CHECK1-NEXT:    ret void
//
//
// CHECK1-LABEL: define {{[^@]+}}@{{__omp_offloading_[0-9a-z]+_[0-9a-z]+}}_main_l24_omp_outlined
// CHECK1-SAME: (ptr noalias noundef [[DOTGLOBAL_TID_:%.*]], ptr noalias noundef [[DOTBOUND_TID_:%.*]], i64 noundef [[ARGC:%.*]], ptr noundef nonnull align 4 dereferenceable(4) [[A:%.*]], i64 noundef [[DOTCAPTURE_EXPR_:%.*]]) #[[ATTR1:[0-9]+]] {
// CHECK1-NEXT:  entry:
// CHECK1-NEXT:    [[DOTGLOBAL_TID__ADDR:%.*]] = alloca ptr, align 8
// CHECK1-NEXT:    [[DOTBOUND_TID__ADDR:%.*]] = alloca ptr, align 8
// CHECK1-NEXT:    [[ARGC_ADDR:%.*]] = alloca i64, align 8
// CHECK1-NEXT:    [[A_ADDR:%.*]] = alloca ptr, align 8
// CHECK1-NEXT:    [[DOTCAPTURE_EXPR__ADDR:%.*]] = alloca i64, align 8
// CHECK1-NEXT:    [[DOTOMP_IV:%.*]] = alloca i32, align 4
// CHECK1-NEXT:    [[TMP:%.*]] = alloca i32, align 4
// CHECK1-NEXT:    [[DOTCAPTURE_EXPR_1:%.*]] = alloca i32, align 4
// CHECK1-NEXT:    [[DOTCAPTURE_EXPR_2:%.*]] = alloca i32, align 4
// CHECK1-NEXT:    [[I:%.*]] = alloca i32, align 4
// CHECK1-NEXT:    [[DOTOMP_COMB_LB:%.*]] = alloca i32, align 4
// CHECK1-NEXT:    [[DOTOMP_COMB_UB:%.*]] = alloca i32, align 4
// CHECK1-NEXT:    [[DOTOMP_STRIDE:%.*]] = alloca i32, align 4
// CHECK1-NEXT:    [[DOTOMP_IS_LAST:%.*]] = alloca i32, align 4
// CHECK1-NEXT:    [[I4:%.*]] = alloca i32, align 4
// CHECK1-NEXT:    store ptr [[DOTGLOBAL_TID_]], ptr [[DOTGLOBAL_TID__ADDR]], align 8
// CHECK1-NEXT:    store ptr [[DOTBOUND_TID_]], ptr [[DOTBOUND_TID__ADDR]], align 8
// CHECK1-NEXT:    store i64 [[ARGC]], ptr [[ARGC_ADDR]], align 8
// CHECK1-NEXT:    store ptr [[A]], ptr [[A_ADDR]], align 8
// CHECK1-NEXT:    store i64 [[DOTCAPTURE_EXPR_]], ptr [[DOTCAPTURE_EXPR__ADDR]], align 8
// CHECK1-NEXT:    [[TMP0:%.*]] = load ptr, ptr [[A_ADDR]], align 8
// CHECK1-NEXT:    [[TMP1:%.*]] = load i32, ptr [[ARGC_ADDR]], align 4
// CHECK1-NEXT:    store i32 [[TMP1]], ptr [[DOTCAPTURE_EXPR_1]], align 4
// CHECK1-NEXT:    [[TMP2:%.*]] = load i32, ptr [[DOTCAPTURE_EXPR_1]], align 4
// CHECK1-NEXT:    [[SUB:%.*]] = sub nsw i32 [[TMP2]], 0
// CHECK1-NEXT:    [[DIV:%.*]] = sdiv i32 [[SUB]], 1
// CHECK1-NEXT:    [[SUB3:%.*]] = sub nsw i32 [[DIV]], 1
// CHECK1-NEXT:    store i32 [[SUB3]], ptr [[DOTCAPTURE_EXPR_2]], align 4
// CHECK1-NEXT:    store i32 0, ptr [[I]], align 4
// CHECK1-NEXT:    [[TMP3:%.*]] = load i32, ptr [[DOTCAPTURE_EXPR_1]], align 4
// CHECK1-NEXT:    [[CMP:%.*]] = icmp slt i32 0, [[TMP3]]
// CHECK1-NEXT:    br i1 [[CMP]], label [[OMP_PRECOND_THEN:%.*]], label [[OMP_PRECOND_END:%.*]]
// CHECK1:       omp.precond.then:
// CHECK1-NEXT:    store i32 0, ptr [[DOTOMP_COMB_LB]], align 4
// CHECK1-NEXT:    [[TMP4:%.*]] = load i32, ptr [[DOTCAPTURE_EXPR_2]], align 4
// CHECK1-NEXT:    store i32 [[TMP4]], ptr [[DOTOMP_COMB_UB]], align 4
// CHECK1-NEXT:    store i32 1, ptr [[DOTOMP_STRIDE]], align 4
// CHECK1-NEXT:    store i32 0, ptr [[DOTOMP_IS_LAST]], align 4
// CHECK1-NEXT:    [[TMP5:%.*]] = load ptr, ptr [[DOTGLOBAL_TID__ADDR]], align 8
// CHECK1-NEXT:    [[TMP6:%.*]] = load i32, ptr [[TMP5]], align 4
// CHECK1-NEXT:    call void @__kmpc_distribute_static_init_4(ptr @[[GLOB2:[0-9]+]], i32 [[TMP6]], i32 92, ptr [[DOTOMP_IS_LAST]], ptr [[DOTOMP_COMB_LB]], ptr [[DOTOMP_COMB_UB]], ptr [[DOTOMP_STRIDE]], i32 1, i32 1)
// CHECK1-NEXT:    [[TMP7:%.*]] = load i32, ptr [[DOTOMP_COMB_UB]], align 4
// CHECK1-NEXT:    [[TMP8:%.*]] = load i32, ptr [[DOTCAPTURE_EXPR_2]], align 4
// CHECK1-NEXT:    [[CMP5:%.*]] = icmp sgt i32 [[TMP7]], [[TMP8]]
// CHECK1-NEXT:    br i1 [[CMP5]], label [[COND_TRUE:%.*]], label [[COND_FALSE:%.*]]
// CHECK1:       cond.true:
// CHECK1-NEXT:    [[TMP9:%.*]] = load i32, ptr [[DOTCAPTURE_EXPR_2]], align 4
// CHECK1-NEXT:    br label [[COND_END:%.*]]
// CHECK1:       cond.false:
// CHECK1-NEXT:    [[TMP10:%.*]] = load i32, ptr [[DOTOMP_COMB_UB]], align 4
// CHECK1-NEXT:    br label [[COND_END]]
// CHECK1:       cond.end:
// CHECK1-NEXT:    [[COND:%.*]] = phi i32 [ [[TMP9]], [[COND_TRUE]] ], [ [[TMP10]], [[COND_FALSE]] ]
// CHECK1-NEXT:    store i32 [[COND]], ptr [[DOTOMP_COMB_UB]], align 4
// CHECK1-NEXT:    [[TMP11:%.*]] = load i32, ptr [[DOTOMP_COMB_LB]], align 4
// CHECK1-NEXT:    store i32 [[TMP11]], ptr [[DOTOMP_IV]], align 4
// CHECK1-NEXT:    br label [[OMP_INNER_FOR_COND:%.*]]
// CHECK1:       omp.inner.for.cond:
// CHECK1-NEXT:    [[TMP12:%.*]] = load i32, ptr [[DOTOMP_IV]], align 4
// CHECK1-NEXT:    [[TMP13:%.*]] = load i32, ptr [[DOTOMP_COMB_UB]], align 4
// CHECK1-NEXT:    [[CMP6:%.*]] = icmp sle i32 [[TMP12]], [[TMP13]]
// CHECK1-NEXT:    br i1 [[CMP6]], label [[OMP_INNER_FOR_BODY:%.*]], label [[OMP_INNER_FOR_END:%.*]]
// CHECK1:       omp.inner.for.body:
// CHECK1-NEXT:    [[TMP14:%.*]] = load i32, ptr [[DOTOMP_IV]], align 4
// CHECK1-NEXT:    [[MUL:%.*]] = mul nsw i32 [[TMP14]], 1
// CHECK1-NEXT:    [[ADD:%.*]] = add nsw i32 0, [[MUL]]
// CHECK1-NEXT:    store i32 [[ADD]], ptr [[I4]], align 4
// CHECK1-NEXT:    [[CALL:%.*]] = call noundef i32 @_Z3fooPi(ptr noundef [[I4]]) #[[ATTR4:[0-9]+]]
// CHECK1-NEXT:    [[CALL7:%.*]] = call noundef i32 @_Z3fooPi(ptr noundef [[TMP0]]) #[[ATTR4]]
// CHECK1-NEXT:    [[ADD8:%.*]] = add nsw i32 [[CALL]], [[CALL7]]
// CHECK1-NEXT:    [[CALL9:%.*]] = call noundef i32 @_Z3fooPi(ptr noundef [[ARGC_ADDR]]) #[[ATTR4]]
// CHECK1-NEXT:    [[ADD10:%.*]] = add nsw i32 [[ADD8]], [[CALL9]]
// CHECK1-NEXT:    store i32 [[ADD10]], ptr [[TMP0]], align 4
// CHECK1-NEXT:    br label [[OMP_BODY_CONTINUE:%.*]]
// CHECK1:       omp.body.continue:
// CHECK1-NEXT:    br label [[OMP_INNER_FOR_INC:%.*]]
// CHECK1:       omp.inner.for.inc:
// CHECK1-NEXT:    [[TMP15:%.*]] = load i32, ptr [[DOTOMP_IV]], align 4
// CHECK1-NEXT:    [[ADD11:%.*]] = add nsw i32 [[TMP15]], 1
// CHECK1-NEXT:    store i32 [[ADD11]], ptr [[DOTOMP_IV]], align 4
// CHECK1-NEXT:    br label [[OMP_INNER_FOR_COND]]
// CHECK1:       omp.inner.for.end:
// CHECK1-NEXT:    br label [[OMP_LOOP_EXIT:%.*]]
// CHECK1:       omp.loop.exit:
// CHECK1-NEXT:    [[TMP16:%.*]] = load ptr, ptr [[DOTGLOBAL_TID__ADDR]], align 8
// CHECK1-NEXT:    [[TMP17:%.*]] = load i32, ptr [[TMP16]], align 4
// CHECK1-NEXT:    call void @__kmpc_for_static_fini(ptr @[[GLOB2]], i32 [[TMP17]])
// CHECK1-NEXT:    br label [[OMP_PRECOND_END]]
// CHECK1:       omp.precond.end:
// CHECK1-NEXT:    ret void
//
//
// CHECK2-LABEL: define {{[^@]+}}@{{__omp_offloading_[0-9a-z]+_[0-9a-z]+}}_main_l24
// CHECK2-SAME: (i32 noundef [[ARGC:%.*]], ptr noundef nonnull align 4 dereferenceable(4) [[A:%.*]], i32 noundef [[DOTCAPTURE_EXPR_:%.*]]) #[[ATTR0:[0-9]+]] {
// CHECK2-NEXT:  entry:
// CHECK2-NEXT:    [[ARGC_ADDR:%.*]] = alloca i32, align 4
// CHECK2-NEXT:    [[A_ADDR:%.*]] = alloca ptr, align 4
// CHECK2-NEXT:    [[DOTCAPTURE_EXPR__ADDR:%.*]] = alloca i32, align 4
// CHECK2-NEXT:    [[ARGC_CASTED:%.*]] = alloca i32, align 4
// CHECK2-NEXT:    [[DOTCAPTURE_EXPR__CASTED:%.*]] = alloca i32, align 4
// CHECK2-NEXT:    [[DOTZERO_ADDR:%.*]] = alloca i32, align 4
// CHECK2-NEXT:    [[DOTTHREADID_TEMP_:%.*]] = alloca i32, align 4
// CHECK2-NEXT:    store i32 [[ARGC]], ptr [[ARGC_ADDR]], align 4
// CHECK2-NEXT:    store ptr [[A]], ptr [[A_ADDR]], align 4
// CHECK2-NEXT:    store i32 [[DOTCAPTURE_EXPR_]], ptr [[DOTCAPTURE_EXPR__ADDR]], align 4
// CHECK2-NEXT:    [[TMP0:%.*]] = load ptr, ptr [[A_ADDR]], align 4
// CHECK2-NEXT:    [[TMP1:%.*]] = call i32 @__kmpc_target_init(ptr @{{__omp_offloading_[0-9a-z]+_[0-9a-z]+}}_main_l24_kernel_environment)
// CHECK2-NEXT:    [[EXEC_USER_CODE:%.*]] = icmp eq i32 [[TMP1]], -1
// CHECK2-NEXT:    br i1 [[EXEC_USER_CODE]], label [[USER_CODE_ENTRY:%.*]], label [[WORKER_EXIT:%.*]]
// CHECK2:       user_code.entry:
// CHECK2-NEXT:    [[TMP2:%.*]] = call i32 @__kmpc_global_thread_num(ptr @[[GLOB1:[0-9]+]])
// CHECK2-NEXT:    [[TMP3:%.*]] = load i32, ptr [[ARGC_ADDR]], align 4
// CHECK2-NEXT:    store i32 [[TMP3]], ptr [[ARGC_CASTED]], align 4
// CHECK2-NEXT:    [[TMP4:%.*]] = load i32, ptr [[ARGC_CASTED]], align 4
// CHECK2-NEXT:    [[TMP5:%.*]] = load i8, ptr [[DOTCAPTURE_EXPR__ADDR]], align 1
// CHECK2-NEXT:    [[TOBOOL:%.*]] = trunc i8 [[TMP5]] to i1
// CHECK2-NEXT:    [[FROMBOOL:%.*]] = zext i1 [[TOBOOL]] to i8
// CHECK2-NEXT:    store i8 [[FROMBOOL]], ptr [[DOTCAPTURE_EXPR__CASTED]], align 1
// CHECK2-NEXT:    [[TMP6:%.*]] = load i32, ptr [[DOTCAPTURE_EXPR__CASTED]], align 4
// CHECK2-NEXT:    store i32 0, ptr [[DOTZERO_ADDR]], align 4
// CHECK2-NEXT:    store i32 [[TMP2]], ptr [[DOTTHREADID_TEMP_]], align 4
<<<<<<< HEAD
// CHECK2-NEXT:    call void @{{__omp_offloading_[0-9a-z]+_[0-9a-z]+}}_main_l24_omp_outlined(ptr [[DOTTHREADID_TEMP_]], ptr [[DOTZERO_ADDR]], i32 [[TMP4]], ptr [[TMP0]], i32 [[TMP6]]) #[[ATTR3:[0-9]+]]
=======
// CHECK2-NEXT:    call void @{{__omp_offloading_[0-9a-z]+_[0-9a-z]+}}_main_l24_omp_outlined(ptr [[DOTTHREADID_TEMP_]], ptr [[DOTZERO_ADDR]], i32 [[TMP4]], ptr [[TMP0]]) #[[ATTR2:[0-9]+]]
>>>>>>> e7aed226
// CHECK2-NEXT:    call void @__kmpc_target_deinit()
// CHECK2-NEXT:    ret void
// CHECK2:       worker.exit:
// CHECK2-NEXT:    ret void
//
//
// CHECK2-LABEL: define {{[^@]+}}@{{__omp_offloading_[0-9a-z]+_[0-9a-z]+}}_main_l24_omp_outlined
// CHECK2-SAME: (ptr noalias noundef [[DOTGLOBAL_TID_:%.*]], ptr noalias noundef [[DOTBOUND_TID_:%.*]], i32 noundef [[ARGC:%.*]], ptr noundef nonnull align 4 dereferenceable(4) [[A:%.*]], i32 noundef [[DOTCAPTURE_EXPR_:%.*]]) #[[ATTR1:[0-9]+]] {
// CHECK2-NEXT:  entry:
// CHECK2-NEXT:    [[DOTGLOBAL_TID__ADDR:%.*]] = alloca ptr, align 4
// CHECK2-NEXT:    [[DOTBOUND_TID__ADDR:%.*]] = alloca ptr, align 4
// CHECK2-NEXT:    [[ARGC_ADDR:%.*]] = alloca i32, align 4
// CHECK2-NEXT:    [[A_ADDR:%.*]] = alloca ptr, align 4
// CHECK2-NEXT:    [[DOTCAPTURE_EXPR__ADDR:%.*]] = alloca i32, align 4
// CHECK2-NEXT:    [[DOTOMP_IV:%.*]] = alloca i32, align 4
// CHECK2-NEXT:    [[TMP:%.*]] = alloca i32, align 4
// CHECK2-NEXT:    [[DOTCAPTURE_EXPR_1:%.*]] = alloca i32, align 4
// CHECK2-NEXT:    [[DOTCAPTURE_EXPR_2:%.*]] = alloca i32, align 4
// CHECK2-NEXT:    [[I:%.*]] = alloca i32, align 4
// CHECK2-NEXT:    [[DOTOMP_COMB_LB:%.*]] = alloca i32, align 4
// CHECK2-NEXT:    [[DOTOMP_COMB_UB:%.*]] = alloca i32, align 4
// CHECK2-NEXT:    [[DOTOMP_STRIDE:%.*]] = alloca i32, align 4
// CHECK2-NEXT:    [[DOTOMP_IS_LAST:%.*]] = alloca i32, align 4
// CHECK2-NEXT:    [[I4:%.*]] = alloca i32, align 4
// CHECK2-NEXT:    store ptr [[DOTGLOBAL_TID_]], ptr [[DOTGLOBAL_TID__ADDR]], align 4
// CHECK2-NEXT:    store ptr [[DOTBOUND_TID_]], ptr [[DOTBOUND_TID__ADDR]], align 4
// CHECK2-NEXT:    store i32 [[ARGC]], ptr [[ARGC_ADDR]], align 4
// CHECK2-NEXT:    store ptr [[A]], ptr [[A_ADDR]], align 4
// CHECK2-NEXT:    store i32 [[DOTCAPTURE_EXPR_]], ptr [[DOTCAPTURE_EXPR__ADDR]], align 4
// CHECK2-NEXT:    [[TMP0:%.*]] = load ptr, ptr [[A_ADDR]], align 4
// CHECK2-NEXT:    [[TMP1:%.*]] = load i32, ptr [[ARGC_ADDR]], align 4
// CHECK2-NEXT:    store i32 [[TMP1]], ptr [[DOTCAPTURE_EXPR_1]], align 4
// CHECK2-NEXT:    [[TMP2:%.*]] = load i32, ptr [[DOTCAPTURE_EXPR_1]], align 4
// CHECK2-NEXT:    [[SUB:%.*]] = sub nsw i32 [[TMP2]], 0
// CHECK2-NEXT:    [[DIV:%.*]] = sdiv i32 [[SUB]], 1
// CHECK2-NEXT:    [[SUB3:%.*]] = sub nsw i32 [[DIV]], 1
// CHECK2-NEXT:    store i32 [[SUB3]], ptr [[DOTCAPTURE_EXPR_2]], align 4
// CHECK2-NEXT:    store i32 0, ptr [[I]], align 4
// CHECK2-NEXT:    [[TMP3:%.*]] = load i32, ptr [[DOTCAPTURE_EXPR_1]], align 4
// CHECK2-NEXT:    [[CMP:%.*]] = icmp slt i32 0, [[TMP3]]
// CHECK2-NEXT:    br i1 [[CMP]], label [[OMP_PRECOND_THEN:%.*]], label [[OMP_PRECOND_END:%.*]]
// CHECK2:       omp.precond.then:
// CHECK2-NEXT:    store i32 0, ptr [[DOTOMP_COMB_LB]], align 4
// CHECK2-NEXT:    [[TMP4:%.*]] = load i32, ptr [[DOTCAPTURE_EXPR_2]], align 4
// CHECK2-NEXT:    store i32 [[TMP4]], ptr [[DOTOMP_COMB_UB]], align 4
// CHECK2-NEXT:    store i32 1, ptr [[DOTOMP_STRIDE]], align 4
// CHECK2-NEXT:    store i32 0, ptr [[DOTOMP_IS_LAST]], align 4
// CHECK2-NEXT:    [[TMP5:%.*]] = load ptr, ptr [[DOTGLOBAL_TID__ADDR]], align 4
// CHECK2-NEXT:    [[TMP6:%.*]] = load i32, ptr [[TMP5]], align 4
// CHECK2-NEXT:    call void @__kmpc_distribute_static_init_4(ptr @[[GLOB2:[0-9]+]], i32 [[TMP6]], i32 92, ptr [[DOTOMP_IS_LAST]], ptr [[DOTOMP_COMB_LB]], ptr [[DOTOMP_COMB_UB]], ptr [[DOTOMP_STRIDE]], i32 1, i32 1)
// CHECK2-NEXT:    [[TMP7:%.*]] = load i32, ptr [[DOTOMP_COMB_UB]], align 4
// CHECK2-NEXT:    [[TMP8:%.*]] = load i32, ptr [[DOTCAPTURE_EXPR_2]], align 4
// CHECK2-NEXT:    [[CMP5:%.*]] = icmp sgt i32 [[TMP7]], [[TMP8]]
// CHECK2-NEXT:    br i1 [[CMP5]], label [[COND_TRUE:%.*]], label [[COND_FALSE:%.*]]
// CHECK2:       cond.true:
// CHECK2-NEXT:    [[TMP9:%.*]] = load i32, ptr [[DOTCAPTURE_EXPR_2]], align 4
// CHECK2-NEXT:    br label [[COND_END:%.*]]
// CHECK2:       cond.false:
// CHECK2-NEXT:    [[TMP10:%.*]] = load i32, ptr [[DOTOMP_COMB_UB]], align 4
// CHECK2-NEXT:    br label [[COND_END]]
// CHECK2:       cond.end:
// CHECK2-NEXT:    [[COND:%.*]] = phi i32 [ [[TMP9]], [[COND_TRUE]] ], [ [[TMP10]], [[COND_FALSE]] ]
// CHECK2-NEXT:    store i32 [[COND]], ptr [[DOTOMP_COMB_UB]], align 4
// CHECK2-NEXT:    [[TMP11:%.*]] = load i32, ptr [[DOTOMP_COMB_LB]], align 4
// CHECK2-NEXT:    store i32 [[TMP11]], ptr [[DOTOMP_IV]], align 4
// CHECK2-NEXT:    br label [[OMP_INNER_FOR_COND:%.*]]
// CHECK2:       omp.inner.for.cond:
// CHECK2-NEXT:    [[TMP12:%.*]] = load i32, ptr [[DOTOMP_IV]], align 4
// CHECK2-NEXT:    [[TMP13:%.*]] = load i32, ptr [[DOTOMP_COMB_UB]], align 4
// CHECK2-NEXT:    [[CMP6:%.*]] = icmp sle i32 [[TMP12]], [[TMP13]]
// CHECK2-NEXT:    br i1 [[CMP6]], label [[OMP_INNER_FOR_BODY:%.*]], label [[OMP_INNER_FOR_END:%.*]]
// CHECK2:       omp.inner.for.body:
// CHECK2-NEXT:    [[TMP14:%.*]] = load i32, ptr [[DOTOMP_IV]], align 4
// CHECK2-NEXT:    [[MUL:%.*]] = mul nsw i32 [[TMP14]], 1
// CHECK2-NEXT:    [[ADD:%.*]] = add nsw i32 0, [[MUL]]
// CHECK2-NEXT:    store i32 [[ADD]], ptr [[I4]], align 4
// CHECK2-NEXT:    [[CALL:%.*]] = call noundef i32 @_Z3fooPi(ptr noundef [[I4]]) #[[ATTR4:[0-9]+]]
// CHECK2-NEXT:    [[CALL7:%.*]] = call noundef i32 @_Z3fooPi(ptr noundef [[TMP0]]) #[[ATTR4]]
// CHECK2-NEXT:    [[ADD8:%.*]] = add nsw i32 [[CALL]], [[CALL7]]
// CHECK2-NEXT:    [[CALL9:%.*]] = call noundef i32 @_Z3fooPi(ptr noundef [[ARGC_ADDR]]) #[[ATTR4]]
// CHECK2-NEXT:    [[ADD10:%.*]] = add nsw i32 [[ADD8]], [[CALL9]]
// CHECK2-NEXT:    store i32 [[ADD10]], ptr [[TMP0]], align 4
// CHECK2-NEXT:    br label [[OMP_BODY_CONTINUE:%.*]]
// CHECK2:       omp.body.continue:
// CHECK2-NEXT:    br label [[OMP_INNER_FOR_INC:%.*]]
// CHECK2:       omp.inner.for.inc:
// CHECK2-NEXT:    [[TMP15:%.*]] = load i32, ptr [[DOTOMP_IV]], align 4
// CHECK2-NEXT:    [[ADD11:%.*]] = add nsw i32 [[TMP15]], 1
// CHECK2-NEXT:    store i32 [[ADD11]], ptr [[DOTOMP_IV]], align 4
// CHECK2-NEXT:    br label [[OMP_INNER_FOR_COND]]
// CHECK2:       omp.inner.for.end:
// CHECK2-NEXT:    br label [[OMP_LOOP_EXIT:%.*]]
// CHECK2:       omp.loop.exit:
// CHECK2-NEXT:    [[TMP16:%.*]] = load ptr, ptr [[DOTGLOBAL_TID__ADDR]], align 4
// CHECK2-NEXT:    [[TMP17:%.*]] = load i32, ptr [[TMP16]], align 4
// CHECK2-NEXT:    call void @__kmpc_for_static_fini(ptr @[[GLOB2]], i32 [[TMP17]])
// CHECK2-NEXT:    br label [[OMP_PRECOND_END]]
// CHECK2:       omp.precond.end:
// CHECK2-NEXT:    ret void
//<|MERGE_RESOLUTION|>--- conflicted
+++ resolved
@@ -58,11 +58,7 @@
 // CHECK1-NEXT:    [[TMP6:%.*]] = load i64, ptr [[DOTCAPTURE_EXPR__CASTED]], align 8
 // CHECK1-NEXT:    store i32 0, ptr [[DOTZERO_ADDR]], align 4
 // CHECK1-NEXT:    store i32 [[TMP2]], ptr [[DOTTHREADID_TEMP_]], align 4
-<<<<<<< HEAD
-// CHECK1-NEXT:    call void @{{__omp_offloading_[0-9a-z]+_[0-9a-z]+}}_main_l24_omp_outlined(ptr [[DOTTHREADID_TEMP_]], ptr [[DOTZERO_ADDR]], i64 [[TMP4]], ptr [[TMP0]], i64 [[TMP6]]) #[[ATTR3:[0-9]+]]
-=======
-// CHECK1-NEXT:    call void @{{__omp_offloading_[0-9a-z]+_[0-9a-z]+}}_main_l24_omp_outlined(ptr [[DOTTHREADID_TEMP_]], ptr [[DOTZERO_ADDR]], i64 [[TMP4]], ptr [[TMP0]]) #[[ATTR2:[0-9]+]]
->>>>>>> e7aed226
+// CHECK1-NEXT:    call void @{{__omp_offloading_[0-9a-z]+_[0-9a-z]+}}_main_l24_omp_outlined(ptr [[DOTTHREADID_TEMP_]], ptr [[DOTZERO_ADDR]], i64 [[TMP4]], ptr [[TMP0]], i64 [[TMP6]]) #[[ATTR2:[0-9]+]]
 // CHECK1-NEXT:    call void @__kmpc_target_deinit()
 // CHECK1-NEXT:    ret void
 // CHECK1:       worker.exit:
@@ -193,11 +189,7 @@
 // CHECK2-NEXT:    [[TMP6:%.*]] = load i32, ptr [[DOTCAPTURE_EXPR__CASTED]], align 4
 // CHECK2-NEXT:    store i32 0, ptr [[DOTZERO_ADDR]], align 4
 // CHECK2-NEXT:    store i32 [[TMP2]], ptr [[DOTTHREADID_TEMP_]], align 4
-<<<<<<< HEAD
-// CHECK2-NEXT:    call void @{{__omp_offloading_[0-9a-z]+_[0-9a-z]+}}_main_l24_omp_outlined(ptr [[DOTTHREADID_TEMP_]], ptr [[DOTZERO_ADDR]], i32 [[TMP4]], ptr [[TMP0]], i32 [[TMP6]]) #[[ATTR3:[0-9]+]]
-=======
-// CHECK2-NEXT:    call void @{{__omp_offloading_[0-9a-z]+_[0-9a-z]+}}_main_l24_omp_outlined(ptr [[DOTTHREADID_TEMP_]], ptr [[DOTZERO_ADDR]], i32 [[TMP4]], ptr [[TMP0]]) #[[ATTR2:[0-9]+]]
->>>>>>> e7aed226
+// CHECK2-NEXT:    call void @{{__omp_offloading_[0-9a-z]+_[0-9a-z]+}}_main_l24_omp_outlined(ptr [[DOTTHREADID_TEMP_]], ptr [[DOTZERO_ADDR]], i32 [[TMP4]], ptr [[TMP0]], i32 [[TMP6]]) #[[ATTR2:[0-9]+]]
 // CHECK2-NEXT:    call void @__kmpc_target_deinit()
 // CHECK2-NEXT:    ret void
 // CHECK2:       worker.exit:
