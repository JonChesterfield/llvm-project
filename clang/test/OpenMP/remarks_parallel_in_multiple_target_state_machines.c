<<<<<<< HEAD
// XFAIL: *
// RUN: %clang_cc1                                 -verify=host                                                              -Rpass=openmp -fopenmp -x c++ -triple powerpc64le-unknown-unknown -fopenmp-targets=nvptx64-nvidia-cuda -emit-llvm-bc %s -o %t-ppc-host.bc
// RUN: %clang_cc1                                 -verify=all,safe                                                          -Rpass=openmp -fopenmp -O2 -x c++ -triple nvptx64-unknown-unknown -fopenmp-targets=nvptx64-nvidia-cuda -emit-llvm %s -fopenmp-is-device -fopenmp-host-ir-file-path %t-ppc-host.bc -o %t.out
// RUN: %clang_cc1 -fexperimental-new-pass-manager -verify=all,safe                                                          -Rpass=openmp -fopenmp -O2 -x c++ -triple nvptx64-unknown-unknown -fopenmp-targets=nvptx64-nvidia-cuda -emit-llvm %s -fopenmp-is-device -fopenmp-host-ir-file-path %t-ppc-host.bc -o %t.out
=======
// RUN: %clang_cc1                                 -verify=host      -Rpass=openmp-opt -Rpass-analysis=openmp -fopenmp -x c++ -triple powerpc64le-unknown-unknown -fopenmp-targets=nvptx64-nvidia-cuda -emit-llvm-bc %s -o %t-ppc-host.bc
// RUN: %clang_cc1                                 -verify=all,safe  -Rpass=openmp-opt -Rpass-analysis=openmp -fopenmp -O2 -x c++ -triple nvptx64-unknown-unknown -fopenmp-targets=nvptx64-nvidia-cuda -emit-llvm %s -fopenmp-is-device -fopenmp-host-ir-file-path %t-ppc-host.bc -o %t.out
// RUN: %clang_cc1 -fexperimental-new-pass-manager -verify=all,safe  -Rpass=openmp-opt -Rpass-analysis=openmp -fopenmp -O2 -x c++ -triple nvptx64-unknown-unknown -fopenmp-targets=nvptx64-nvidia-cuda -emit-llvm %s -fopenmp-is-device -fopenmp-host-ir-file-path %t-ppc-host.bc -o %t.out
>>>>>>> fc969613

// host-no-diagnostics

void bar1(void) {
#pragma omp parallel // #0
                     // all-remark@#0 {{Found a parallel region that is called in a target region but not part of a combined target construct nor nested inside a target construct without intermediate code. This can lead to excessive register usage for unrelated target regions in the same translation unit due to spurious call edges assumed by ptxas.}}
                     // safe-remark@#0 {{Parallel region is used in unexpected ways; will not attempt to rewrite the state machine.}}
                     // force-remark@#0 {{Specialize parallel region that is only reached from a single target region to avoid spurious call edges and excessive register usage in other target regions. (parallel region ID: __omp_outlined__2_wrapper, kernel ID: <NONE>}}
  {
  }
}
void bar2(void) {
#pragma omp parallel // #1
                     // all-remark@#1 {{Found a parallel region that is called in a target region but not part of a combined target construct nor nested inside a target construct without intermediate code. This can lead to excessive register usage for unrelated target regions in the same translation unit due to spurious call edges assumed by ptxas.}}
                     // safe-remark@#1 {{Parallel region is used in unexpected ways; will not attempt to rewrite the state machine.}}
                     // force-remark@#1 {{Specialize parallel region that is only reached from a single target region to avoid spurious call edges and excessive register usage in other target regions. (parallel region ID: __omp_outlined__6_wrapper, kernel ID: <NONE>}}
  {
  }
}

void foo1(void) {
#pragma omp target teams // #2
                         // all-remark@#2 {{Target region containing the parallel region that is specialized. (parallel region ID: __omp_outlined__1_wrapper, kernel ID: __omp_offloading}}
                         // all-remark@#2 {{Target region containing the parallel region that is specialized. (parallel region ID: __omp_outlined__2_wrapper, kernel ID: __omp_offloading}}
  {
#pragma omp parallel // #3
                     // all-remark@#3 {{Found a parallel region that is called in a target region but not part of a combined target construct nor nested inside a target construct without intermediate code. This can lead to excessive register usage for unrelated target regions in the same translation unit due to spurious call edges assumed by ptxas.}}
                     // all-remark@#3 {{Specialize parallel region that is only reached from a single target region to avoid spurious call edges and excessive register usage in other target regions. (parallel region ID: __omp_outlined__1_wrapper, kernel ID: __omp_offloading}}
    {
    }
    bar1();
#pragma omp parallel // #4
                     // all-remark@#4 {{Found a parallel region that is called in a target region but not part of a combined target construct nor nested inside a target construct without intermediate code. This can lead to excessive register usage for unrelated target regions in the same translation unit due to spurious call edges assumed by ptxas.}}
                     // all-remark@#4 {{Specialize parallel region that is only reached from a single target region to avoid spurious call edges and excessive register usage in other target regions. (parallel region ID: __omp_outlined__2_wrapper, kernel ID: __omp_offloading}}
    {
    }
  }
}

void foo2(void) {
#pragma omp target teams // #5
                         // all-remark@#5 {{Target region containing the parallel region that is specialized. (parallel region ID: __omp_outlined__5_wrapper, kernel ID: __omp_offloading}}
                         // all-remark@#5 {{Target region containing the parallel region that is specialized. (parallel region ID: __omp_outlined__4_wrapper, kernel ID: __omp_offloading}}
  {
#pragma omp parallel // #6
                     // all-remark@#6 {{Found a parallel region that is called in a target region but not part of a combined target construct nor nested inside a target construct without intermediate code. This can lead to excessive register usage for unrelated target regions in the same translation unit due to spurious call edges assumed by ptxas.}}
                     // all-remark@#6 {{Specialize parallel region that is only reached from a single target region to avoid spurious call edges and excessive register usage in other target regions. (parallel region ID: __omp_outlined__4_wrapper, kernel ID: __omp_offloading}}
    {
    }
    bar1();
    bar2();
#pragma omp parallel // #7
                     // all-remark@#7 {{Found a parallel region that is called in a target region but not part of a combined target construct nor nested inside a target construct without intermediate code. This can lead to excessive register usage for unrelated target regions in the same translation unit due to spurious call edges assumed by ptxas.}}
                     // all-remark@#7 {{Specialize parallel region that is only reached from a single target region to avoid spurious call edges and excessive register usage in other target regions. (parallel region ID: __omp_outlined__5_wrapper, kernel ID: __omp_offloading}}
    {
    }
    bar1();
    bar2();
  }
}

void foo3(void) {
#pragma omp target teams // #8
                         // all-remark@#8 {{Target region containing the parallel region that is specialized. (parallel region ID: __omp_outlined__7_wrapper, kernel ID: __omp_offloading}}
                         // all-remark@#8 {{Target region containing the parallel region that is specialized. (parallel region ID: __omp_outlined__8_wrapper, kernel ID: __omp_offloading}}
  {
#pragma omp parallel // #9
                     // all-remark@#9 {{Found a parallel region that is called in a target region but not part of a combined target construct nor nested inside a target construct without intermediate code. This can lead to excessive register usage for unrelated target regions in the same translation unit due to spurious call edges assumed by ptxas.}}
                     // all-remark@#9 {{Specialize parallel region that is only reached from a single target region to avoid spurious call edges and excessive register usage in other target regions. (parallel region ID: __omp_outlined__7_wrapper, kernel ID: __omp_offloading}}
    {
    }
    bar1();
    bar2();
#pragma omp parallel // #10
                     // all-remark@#10 {{Found a parallel region that is called in a target region but not part of a combined target construct nor nested inside a target construct without intermediate code. This can lead to excessive register usage for unrelated target regions in the same translation unit due to spurious call edges assumed by ptxas.}}
                     // all-remark@#10 {{Specialize parallel region that is only reached from a single target region to avoid spurious call edges and excessive register usage in other target regions. (parallel region ID: __omp_outlined__8_wrapper, kernel ID: __omp_offloading}}
    {
    }
    bar1();
    bar2();
  }
}

void spmd(void) {
  // Verify we do not emit the remarks above for "SPMD" regions.
#pragma omp target teams
#pragma omp parallel
  {
  }

#pragma omp target teams distribute parallel for
  for (int i = 0; i < 100; ++i) {
  }
}

// all-remark@* 5 {{OpenMP runtime call __kmpc_global_thread_num moved to beginning of OpenMP region}}
// all-remark@* 12 {{OpenMP runtime call __kmpc_global_thread_num deduplicated}}<|MERGE_RESOLUTION|>--- conflicted
+++ resolved
@@ -1,13 +1,6 @@
-<<<<<<< HEAD
-// XFAIL: *
-// RUN: %clang_cc1                                 -verify=host                                                              -Rpass=openmp -fopenmp -x c++ -triple powerpc64le-unknown-unknown -fopenmp-targets=nvptx64-nvidia-cuda -emit-llvm-bc %s -o %t-ppc-host.bc
-// RUN: %clang_cc1                                 -verify=all,safe                                                          -Rpass=openmp -fopenmp -O2 -x c++ -triple nvptx64-unknown-unknown -fopenmp-targets=nvptx64-nvidia-cuda -emit-llvm %s -fopenmp-is-device -fopenmp-host-ir-file-path %t-ppc-host.bc -o %t.out
-// RUN: %clang_cc1 -fexperimental-new-pass-manager -verify=all,safe                                                          -Rpass=openmp -fopenmp -O2 -x c++ -triple nvptx64-unknown-unknown -fopenmp-targets=nvptx64-nvidia-cuda -emit-llvm %s -fopenmp-is-device -fopenmp-host-ir-file-path %t-ppc-host.bc -o %t.out
-=======
 // RUN: %clang_cc1                                 -verify=host      -Rpass=openmp-opt -Rpass-analysis=openmp -fopenmp -x c++ -triple powerpc64le-unknown-unknown -fopenmp-targets=nvptx64-nvidia-cuda -emit-llvm-bc %s -o %t-ppc-host.bc
-// RUN: %clang_cc1                                 -verify=all,safe  -Rpass=openmp-opt -Rpass-analysis=openmp -fopenmp -O2 -x c++ -triple nvptx64-unknown-unknown -fopenmp-targets=nvptx64-nvidia-cuda -emit-llvm %s -fopenmp-is-device -fopenmp-host-ir-file-path %t-ppc-host.bc -o %t.out
-// RUN: %clang_cc1 -fexperimental-new-pass-manager -verify=all,safe  -Rpass=openmp-opt -Rpass-analysis=openmp -fopenmp -O2 -x c++ -triple nvptx64-unknown-unknown -fopenmp-targets=nvptx64-nvidia-cuda -emit-llvm %s -fopenmp-is-device -fopenmp-host-ir-file-path %t-ppc-host.bc -o %t.out
->>>>>>> fc969613
+// notRAN: %clang_cc1                                 -verify=all,safe  -Rpass=openmp-opt -Rpass-analysis=openmp -fopenmp -O2 -x c++ -triple nvptx64-unknown-unknown -fopenmp-targets=nvptx64-nvidia-cuda -emit-llvm %s -fopenmp-is-device -fopenmp-host-ir-file-path %t-ppc-host.bc -o %t.out
+// notRAN: %clang_cc1 -fexperimental-new-pass-manager -verify=all,safe  -Rpass=openmp-opt -Rpass-analysis=openmp -fopenmp -O2 -x c++ -triple nvptx64-unknown-unknown -fopenmp-targets=nvptx64-nvidia-cuda -emit-llvm %s -fopenmp-is-device -fopenmp-host-ir-file-path %t-ppc-host.bc -o %t.out
 
 // host-no-diagnostics
 
