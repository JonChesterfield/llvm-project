--- conflicted
+++ resolved
@@ -1,13 +1,7 @@
-<<<<<<< HEAD
-// RUN: %clang_cc1 -x c -Wunsafe-buffer-usage -fdiagnostics-parseable-fixits %s 2>&1 | FileCheck %s
-// XFAIL: *
-// RUN: %clang_cc1 -x c -std=c89 -Wunsafe-buffer-usage -fdiagnostics-parseable-fixits %s 2>&1 | FileCheck %s
-// RUN: %clang_cc1 -x c -std=gnu89 -Wunsafe-buffer-usage -fdiagnostics-parseable-fixits %s 2>&1 | FileCheck %s
-// RUN: %clang_cc1 -x c -std=iso9899:1990 -Wunsafe-buffer-usage -fdiagnostics-parseable-fixits %s 2>&1 | FileCheck %s
-=======
 // RUN: %clang_cc1 -x c -Wunsafe-buffer-usage \
 // RUN:            -fsafe-buffer-usage-suggestions \
 // RUN:            -fdiagnostics-parseable-fixits %s 2>&1 | FileCheck %s
+// XFAIL: *
 
 // RUN: %clang_cc1 -x c -std=c89 -Wunsafe-buffer-usage \
 // RUN:            -fsafe-buffer-usage-suggestions \
@@ -18,7 +12,6 @@
 // RUN: %clang_cc1 -x c -std=iso9899:1990 -Wunsafe-buffer-usage \
 // RUN:            -fsafe-buffer-usage-suggestions \
 // RUN:            -fdiagnostics-parseable-fixits %s 2>&1 | FileCheck %s
->>>>>>> 6a950422
 
 // RUN: %clang_cc1 -x c -std=c17 -Wunsafe-buffer-usage \
 // RUN:            -fsafe-buffer-usage-suggestions \
