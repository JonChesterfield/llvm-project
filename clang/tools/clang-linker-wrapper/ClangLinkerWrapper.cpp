//===-- clang-linker-wrapper/ClangLinkerWrapper.cpp - wrapper over linker-===//
//
// Part of the LLVM Project, under the Apache License v2.0 with LLVM Exceptions.
// See https://llvm.org/LICENSE.txt for license information.
// SPDX-License-Identifier: Apache-2.0 WITH LLVM-exception
//
//===---------------------------------------------------------------------===//
//
// This tool works as a wrapper over a linking job. This tool is used to create
// linked device images for offloading. It scans the linker's input for embedded
// device offloading data stored in sections `.llvm.offloading` and extracts it
// as a temporary file. The extracted device files will then be passed to a
// device linking job to create a final device image.
//
//===---------------------------------------------------------------------===//

#include "clang/Basic/TargetID.h"
#include "clang/Basic/Version.h"
#include "llvm/BinaryFormat/Magic.h"
#include "llvm/Bitcode/BitcodeWriter.h"
#include "llvm/CodeGen/CommandFlags.h"
#include "llvm/Frontend/Offloading/OffloadWrapper.h"
#include "llvm/Frontend/Offloading/Utility.h"
#include "llvm/IR/Constants.h"
#include "llvm/IR/DiagnosticPrinter.h"
#include "llvm/IR/Module.h"
#include "llvm/IRReader/IRReader.h"
#include "llvm/LTO/LTO.h"
#include "llvm/MC/TargetRegistry.h"
#include "llvm/Object/Archive.h"
#include "llvm/Object/ArchiveWriter.h"
#include "llvm/Object/Binary.h"
#include "llvm/Object/ELFObjectFile.h"
#include "llvm/Object/IRObjectFile.h"
#include "llvm/Object/ObjectFile.h"
#include "llvm/Object/OffloadBinary.h"
#include "llvm/Option/ArgList.h"
#include "llvm/Option/OptTable.h"
#include "llvm/Option/Option.h"
#include "llvm/Support/CommandLine.h"
#include "llvm/Support/Errc.h"
#include "llvm/Support/FileOutputBuffer.h"
#include "llvm/Support/FileSystem.h"
#include "llvm/Support/InitLLVM.h"
#include "llvm/Support/MemoryBuffer.h"
#include "llvm/Support/Parallel.h"
#include "llvm/Support/Path.h"
#include "llvm/Support/Program.h"
#include "llvm/Support/Signals.h"
#include "llvm/Support/SourceMgr.h"
#include "llvm/Support/StringSaver.h"
#include "llvm/Support/TargetSelect.h"
#include "llvm/Support/WithColor.h"
#include "llvm/Support/raw_ostream.h"
#include "llvm/Target/TargetMachine.h"
#include "llvm/TargetParser/Host.h"
#include <atomic>
#include <optional>

using namespace llvm;
using namespace llvm::opt;
using namespace llvm::object;

/// Path of the current binary.
static const char *LinkerExecutable;

/// Ssave intermediary results.
static bool SaveTemps = false;

/// Print arguments without executing.
static bool DryRun = false;

/// Print verbose output.
static bool Verbose = false;

/// Filename of the executable being created.
static StringRef ExecutableName;

/// Binary path for the CUDA installation.
static std::string CudaBinaryPath;

/// Mutex lock to protect writes to shared TempFiles in parallel.
static std::mutex TempFilesMutex;

/// Temporary files created by the linker wrapper.
static std::list<SmallString<128>> TempFiles;

/// Codegen flags for LTO backend.
static codegen::RegisterCodeGenFlags CodeGenFlags;

/// Global flag to indicate that the LTO pipeline threw an error.
static std::atomic<bool> LTOError;

using OffloadingImage = OffloadBinary::OffloadingImage;

namespace llvm {
// Provide DenseMapInfo so that OffloadKind can be used in a DenseMap.
template <> struct DenseMapInfo<OffloadKind> {
  static inline OffloadKind getEmptyKey() { return OFK_LAST; }
  static inline OffloadKind getTombstoneKey() {
    return static_cast<OffloadKind>(OFK_LAST + 1);
  }
  static unsigned getHashValue(const OffloadKind &Val) { return Val; }

  static bool isEqual(const OffloadKind &LHS, const OffloadKind &RHS) {
    return LHS == RHS;
  }
};
} // namespace llvm

namespace {
using std::error_code;

/// Must not overlap with llvm::opt::DriverFlag.
enum WrapperFlags {
  WrapperOnlyOption = (1 << 4), // Options only used by the linker wrapper.
  DeviceOnlyOption = (1 << 5),  // Options only used for device linking.
};

enum ID {
  OPT_INVALID = 0, // This is not an option ID.
#define OPTION(...) LLVM_MAKE_OPT_ID(__VA_ARGS__),
#include "LinkerWrapperOpts.inc"
  LastOption
#undef OPTION
};

#define PREFIX(NAME, VALUE)                                                    \
  static constexpr StringLiteral NAME##_init[] = VALUE;                        \
  static constexpr ArrayRef<StringLiteral> NAME(NAME##_init,                   \
                                                std::size(NAME##_init) - 1);
#include "LinkerWrapperOpts.inc"
#undef PREFIX

static constexpr OptTable::Info InfoTable[] = {
#define OPTION(...) LLVM_CONSTRUCT_OPT_INFO(__VA_ARGS__),
#include "LinkerWrapperOpts.inc"
#undef OPTION
};

class WrapperOptTable : public opt::GenericOptTable {
public:
  WrapperOptTable() : opt::GenericOptTable(InfoTable) {}
};

const OptTable &getOptTable() {
  static const WrapperOptTable *Table = []() {
    auto Result = std::make_unique<WrapperOptTable>();
    return Result.release();
  }();
  return *Table;
}

void printCommands(ArrayRef<StringRef> CmdArgs) {
  if (CmdArgs.empty())
    return;

  llvm::errs() << " \"" << CmdArgs.front() << "\" ";
  for (auto IC = std::next(CmdArgs.begin()), IE = CmdArgs.end(); IC != IE; ++IC)
    llvm::errs() << *IC << (std::next(IC) != IE ? " " : "\n");
}

[[noreturn]] void reportError(Error E) {
  outs().flush();
  logAllUnhandledErrors(std::move(E),
                        WithColor::error(errs(), LinkerExecutable));
  exit(EXIT_FAILURE);
}

/// Create an extra user-specified \p OffloadFile.
/// TODO: We should find a way to wrap these as libraries instead.
Expected<OffloadFile> getInputBitcodeLibrary(StringRef Input) {
  auto [Device, Path] = StringRef(Input).split('=');
  auto [String, Arch] = Device.rsplit('-');
  auto [Kind, Triple] = String.split('-');

  llvm::ErrorOr<std::unique_ptr<MemoryBuffer>> ImageOrError =
      llvm::MemoryBuffer::getFileOrSTDIN(Path);
  if (std::error_code EC = ImageOrError.getError())
    return createFileError(Path, EC);

  OffloadingImage Image{};
  Image.TheImageKind = IMG_Bitcode;
  Image.TheOffloadKind = getOffloadKind(Kind);
  Image.StringData["triple"] = Triple;
  Image.StringData["arch"] = Arch;
  Image.Image = std::move(*ImageOrError);

  std::unique_ptr<MemoryBuffer> Binary =
      MemoryBuffer::getMemBufferCopy(OffloadBinary::write(Image));
  auto NewBinaryOrErr = OffloadBinary::create(*Binary);
  if (!NewBinaryOrErr)
    return NewBinaryOrErr.takeError();
  return OffloadFile(std::move(*NewBinaryOrErr), std::move(Binary));
}

std::string getMainExecutable(const char *Name) {
  void *Ptr = (void *)(intptr_t)&getMainExecutable;
  auto COWPath = sys::fs::getMainExecutable(Name, Ptr);
  return sys::path::parent_path(COWPath).str();
}

/// Get a temporary filename suitable for output.
Expected<StringRef> createOutputFile(const Twine &Prefix, StringRef Extension) {
  std::scoped_lock<decltype(TempFilesMutex)> Lock(TempFilesMutex);
  SmallString<128> OutputFile;
  if (SaveTemps) {
    (Prefix + "." + Extension).toNullTerminatedStringRef(OutputFile);
  } else {
    if (std::error_code EC =
            sys::fs::createTemporaryFile(Prefix, Extension, OutputFile))
      return createFileError(OutputFile, EC);
  }

  TempFiles.emplace_back(std::move(OutputFile));
  return TempFiles.back();
}

/// Execute the command \p ExecutablePath with the arguments \p Args.
Error executeCommands(StringRef ExecutablePath, ArrayRef<StringRef> Args) {
  if (Verbose || DryRun)
    printCommands(Args);

  if (!DryRun)
    if (sys::ExecuteAndWait(ExecutablePath, Args))
      return createStringError(inconvertibleErrorCode(),
                               "'" + sys::path::filename(ExecutablePath) + "'" +
                                   " failed");
  return Error::success();
}

Expected<std::string> findProgram(StringRef Name, ArrayRef<StringRef> Paths) {

  ErrorOr<std::string> Path = sys::findProgramByName(Name, Paths);
  if (!Path)
    Path = sys::findProgramByName(Name);
  if (!Path && DryRun)
    return Name.str();
  if (!Path)
    return createStringError(Path.getError(),
                             "Unable to find '" + Name + "' in path");
  return *Path;
}

/// Returns the hashed value for a constant string.
std::string getHash(StringRef Str) {
  llvm::MD5 Hasher;
  llvm::MD5::MD5Result Hash;
  Hasher.update(Str);
  Hasher.final(Hash);
  return llvm::utohexstr(Hash.low(), /*LowerCase=*/true);
}

/// Renames offloading entry sections in a relocatable link so they do not
/// conflict with a later link job.
Error relocateOffloadSection(const ArgList &Args, StringRef Output) {
  llvm::Triple Triple(
      Args.getLastArgValue(OPT_host_triple_EQ, sys::getDefaultTargetTriple()));
  if (Triple.isOSWindows())
    return createStringError(
        inconvertibleErrorCode(),
        "Relocatable linking is not supported on COFF targets");

  Expected<std::string> ObjcopyPath =
      findProgram("llvm-objcopy", {getMainExecutable("llvm-objcopy")});
  if (!ObjcopyPath)
    return ObjcopyPath.takeError();

  // Use the linker output file to get a unique hash. This creates a unique
  // identifier to rename the sections to that is deterministic to the contents.
  auto BufferOrErr = DryRun ? MemoryBuffer::getMemBuffer("")
                            : MemoryBuffer::getFileOrSTDIN(Output);
  if (!BufferOrErr)
    return createStringError(inconvertibleErrorCode(), "Failed to open %s",
                             Output.str().c_str());
  std::string Suffix = "_" + getHash((*BufferOrErr)->getBuffer());

  SmallVector<StringRef> ObjcopyArgs = {
      *ObjcopyPath,
      Output,
  };

  // Remove the old .llvm.offloading section to prevent further linking.
  ObjcopyArgs.emplace_back("--remove-section");
  ObjcopyArgs.emplace_back(".llvm.offloading");
  for (StringRef Prefix : {"omp", "cuda", "hip"}) {
    auto Section = (Prefix + "_offloading_entries").str();
    // Rename the offloading entires to make them private to this link unit.
    ObjcopyArgs.emplace_back("--rename-section");
    ObjcopyArgs.emplace_back(
        Args.MakeArgString(Section + "=" + Section + Suffix));

    // Rename the __start_ / __stop_ symbols appropriately to iterate over the
    // newly renamed section containing the offloading entries.
    ObjcopyArgs.emplace_back("--redefine-sym");
    ObjcopyArgs.emplace_back(Args.MakeArgString("__start_" + Section + "=" +
                                                "__start_" + Section + Suffix));
    ObjcopyArgs.emplace_back("--redefine-sym");
    ObjcopyArgs.emplace_back(Args.MakeArgString("__stop_" + Section + "=" +
                                                "__stop_" + Section + Suffix));
  }

  if (Error Err = executeCommands(*ObjcopyPath, ObjcopyArgs))
    return Err;

  return Error::success();
}

/// Runs the wrapped linker job with the newly created input.
Error runLinker(ArrayRef<StringRef> Files, const ArgList &Args) {
  llvm::TimeTraceScope TimeScope("Execute host linker");

  // Render the linker arguments and add the newly created image. We add it
  // after the output file to ensure it is linked with the correct libraries.
  StringRef LinkerPath = Args.getLastArgValue(OPT_linker_path_EQ);
  ArgStringList NewLinkerArgs;
  for (const opt::Arg *Arg : Args) {
    // Do not forward arguments only intended for the linker wrapper.
    if (Arg->getOption().hasFlag(WrapperOnlyOption))
      continue;

    Arg->render(Args, NewLinkerArgs);
    if (Arg->getOption().matches(OPT_o) || Arg->getOption().matches(OPT_out))
      llvm::transform(Files, std::back_inserter(NewLinkerArgs),
                      [&](StringRef Arg) { return Args.MakeArgString(Arg); });
  }

  SmallVector<StringRef> LinkerArgs({LinkerPath});
  for (StringRef Arg : NewLinkerArgs)
    LinkerArgs.push_back(Arg);
  if (Error Err = executeCommands(LinkerPath, LinkerArgs))
    return Err;

  if (Args.hasArg(OPT_relocatable))
    return relocateOffloadSection(Args, ExecutableName);

  return Error::success();
}

void printVersion(raw_ostream &OS) {
  OS << clang::getClangToolFullVersion("clang-linker-wrapper") << '\n';
}

namespace nvptx {
Expected<StringRef>
fatbinary(ArrayRef<std::pair<StringRef, StringRef>> InputFiles,
          const ArgList &Args) {
  llvm::TimeTraceScope TimeScope("NVPTX fatbinary");
  // NVPTX uses the fatbinary program to bundle the linked images.
  Expected<std::string> FatBinaryPath =
      findProgram("fatbinary", {CudaBinaryPath + "/bin"});
  if (!FatBinaryPath)
    return FatBinaryPath.takeError();

  llvm::Triple Triple(
      Args.getLastArgValue(OPT_host_triple_EQ, sys::getDefaultTargetTriple()));

  // Create a new file to write the linked device image to.
  auto TempFileOrErr =
      createOutputFile(sys::path::filename(ExecutableName), "fatbin");
  if (!TempFileOrErr)
    return TempFileOrErr.takeError();

  SmallVector<StringRef, 16> CmdArgs;
  CmdArgs.push_back(*FatBinaryPath);
  CmdArgs.push_back(Triple.isArch64Bit() ? "-64" : "-32");
  CmdArgs.push_back("--create");
  CmdArgs.push_back(*TempFileOrErr);
  for (const auto &[File, Arch] : InputFiles)
    CmdArgs.push_back(
        Args.MakeArgString("--image=profile=" + Arch + ",file=" + File));

  if (Error Err = executeCommands(*FatBinaryPath, CmdArgs))
    return std::move(Err);

  return *TempFileOrErr;
}
} // namespace nvptx

namespace amdgcn {
Expected<StringRef>
fatbinary(ArrayRef<std::pair<StringRef, StringRef>> InputFiles,
          const ArgList &Args) {
  llvm::TimeTraceScope TimeScope("AMDGPU Fatbinary");

  // AMDGPU uses the clang-offload-bundler to bundle the linked images.
  Expected<std::string> OffloadBundlerPath = findProgram(
      "clang-offload-bundler", {getMainExecutable("clang-offload-bundler")});
  if (!OffloadBundlerPath)
    return OffloadBundlerPath.takeError();

  llvm::Triple Triple(
      Args.getLastArgValue(OPT_host_triple_EQ, sys::getDefaultTargetTriple()));

  // Create a new file to write the linked device image to.
  auto TempFileOrErr =
      createOutputFile(sys::path::filename(ExecutableName), "hipfb");
  if (!TempFileOrErr)
    return TempFileOrErr.takeError();

  BumpPtrAllocator Alloc;
  StringSaver Saver(Alloc);

  SmallVector<StringRef, 16> CmdArgs;
  CmdArgs.push_back(*OffloadBundlerPath);
  CmdArgs.push_back("-type=o");
  CmdArgs.push_back("-bundle-align=4096");

  if (Args.hasArg(OPT_compress))
    CmdArgs.push_back("-compress");
  if (auto *Arg = Args.getLastArg(OPT_compression_level_eq))
    CmdArgs.push_back(
        Args.MakeArgString(Twine("-compression-level=") + Arg->getValue()));

  SmallVector<StringRef> Targets = {"-targets=host-x86_64-unknown-linux"};
  for (const auto &[File, Arch] : InputFiles)
    Targets.push_back(Saver.save("hipv4-amdgcn-amd-amdhsa--" + Arch));
  CmdArgs.push_back(Saver.save(llvm::join(Targets, ",")));

#ifdef _WIN32
  CmdArgs.push_back("-input=NUL");
#else
  CmdArgs.push_back("-input=/dev/null");
#endif
  for (const auto &[File, Arch] : InputFiles)
    CmdArgs.push_back(Saver.save("-input=" + File));

  CmdArgs.push_back(Saver.save("-output=" + *TempFileOrErr));

  if (Error Err = executeCommands(*OffloadBundlerPath, CmdArgs))
    return std::move(Err);

  return *TempFileOrErr;
}
} // namespace amdgcn

namespace generic {
Expected<StringRef> clang(ArrayRef<StringRef> InputFiles, const ArgList &Args) {
  llvm::TimeTraceScope TimeScope("Clang");
  // Use `clang` to invoke the appropriate device tools.
  Expected<std::string> ClangPath =
      findProgram("clang", {getMainExecutable("clang")});
  if (!ClangPath)
    return ClangPath.takeError();

  const llvm::Triple Triple(Args.getLastArgValue(OPT_triple_EQ));
  StringRef Arch = Args.getLastArgValue(OPT_arch_EQ);
  if (Arch.empty())
    Arch = "native";
  // Create a new file to write the linked device image to. Assume that the
  // input filename already has the device and architecture.
  auto TempFileOrErr =
      createOutputFile(sys::path::filename(ExecutableName) + "." +
                           Triple.getArchName() + "." + Arch,
                       "img");
  if (!TempFileOrErr)
    return TempFileOrErr.takeError();

  StringRef OptLevel = Args.getLastArgValue(OPT_opt_level, "O2");
  SmallVector<StringRef, 16> CmdArgs{
      *ClangPath,
      "--no-default-config",
      "-o",
      *TempFileOrErr,
      Args.MakeArgString("--target=" + Triple.getTriple()),
      Triple.isAMDGPU() ? Args.MakeArgString("-mcpu=" + Arch)
                        : Args.MakeArgString("-march=" + Arch),
      Args.MakeArgString("-" + OptLevel),
  };

  if (!Triple.isNVPTX())
    CmdArgs.push_back("-Wl,--no-undefined");

  for (StringRef InputFile : InputFiles)
    CmdArgs.push_back(InputFile);

  // If this is CPU offloading we copy the input libraries.
  if (!Triple.isAMDGPU() && !Triple.isNVPTX()) {
    CmdArgs.push_back("-Wl,-Bsymbolic");
    CmdArgs.push_back("-shared");
    ArgStringList LinkerArgs;
    for (const opt::Arg *Arg :
         Args.filtered(OPT_INPUT, OPT_library, OPT_library_path, OPT_rpath,
                       OPT_whole_archive, OPT_no_whole_archive)) {
      // Sometimes needed libraries are passed by name, such as when using
      // sanitizers. We need to check the file magic for any libraries.
      if (Arg->getOption().matches(OPT_INPUT)) {
        if (!sys::fs::exists(Arg->getValue()) ||
            sys::fs::is_directory(Arg->getValue()))
          continue;

        file_magic Magic;
        if (auto EC = identify_magic(Arg->getValue(), Magic))
          return createStringError(inconvertibleErrorCode(),
                                   "Failed to open %s", Arg->getValue());
        if (Magic != file_magic::archive &&
            Magic != file_magic::elf_shared_object)
          continue;
      }
      if (Arg->getOption().matches(OPT_whole_archive))
        LinkerArgs.push_back(Args.MakeArgString("-Wl,--whole-archive"));
      else if (Arg->getOption().matches(OPT_no_whole_archive))
        LinkerArgs.push_back(Args.MakeArgString("-Wl,--no-whole-archive"));
      else
        Arg->render(Args, LinkerArgs);
    }
    llvm::copy(LinkerArgs, std::back_inserter(CmdArgs));
  }

  // Pass on -mllvm options to the clang invocation.
  for (const opt::Arg *Arg : Args.filtered(OPT_mllvm)) {
    CmdArgs.push_back("-mllvm");
    CmdArgs.push_back(Arg->getValue());
  }

  if (Args.hasArg(OPT_debug))
    CmdArgs.push_back("-g");

  if (SaveTemps)
    CmdArgs.push_back("-save-temps");

  if (Verbose)
    CmdArgs.push_back("-v");

  if (!CudaBinaryPath.empty())
    CmdArgs.push_back(Args.MakeArgString("--cuda-path=" + CudaBinaryPath));

  for (StringRef Arg : Args.getAllArgValues(OPT_ptxas_arg))
    llvm::copy(
        SmallVector<StringRef>({"-Xcuda-ptxas", Args.MakeArgString(Arg)}),
        std::back_inserter(CmdArgs));

  for (StringRef Arg : Args.getAllArgValues(OPT_linker_arg_EQ))
    CmdArgs.push_back(Args.MakeArgString(Arg));

  for (StringRef Arg : Args.getAllArgValues(OPT_builtin_bitcode_EQ)) {
    if (llvm::Triple(Arg.split('=').first) == Triple)
      CmdArgs.append({"-Xclang", "-mlink-builtin-bitcode", "-Xclang",
                      Args.MakeArgString(Arg.split('=').second)});
  }

  // The OpenMPOpt pass can introduce new calls and is expensive, we do not want
  // this when running CodeGen through clang.
  if (Args.hasArg(OPT_clang_backend) || Args.hasArg(OPT_builtin_bitcode_EQ))
    CmdArgs.append({"-mllvm", "-openmp-opt-disable"});

  if (Error Err = executeCommands(*ClangPath, CmdArgs))
    return std::move(Err);

  return *TempFileOrErr;
}
} // namespace generic

Expected<StringRef> linkDevice(ArrayRef<StringRef> InputFiles,
                               const ArgList &Args) {
  const llvm::Triple Triple(Args.getLastArgValue(OPT_triple_EQ));
  switch (Triple.getArch()) {
  case Triple::nvptx:
  case Triple::nvptx64:
  case Triple::amdgcn:
  case Triple::x86:
  case Triple::x86_64:
  case Triple::aarch64:
  case Triple::aarch64_be:
  case Triple::ppc64:
  case Triple::ppc64le:
  case Triple::systemz:
    return generic::clang(InputFiles, Args);
  default:
    return createStringError(inconvertibleErrorCode(),
                             Triple.getArchName() +
                                 " linking is not supported");
  }
}

void diagnosticHandler(const DiagnosticInfo &DI) {
  std::string ErrStorage;
  raw_string_ostream OS(ErrStorage);
  DiagnosticPrinterRawOStream DP(OS);
  DI.print(DP);

  switch (DI.getSeverity()) {
  case DS_Error:
    WithColor::error(errs(), LinkerExecutable) << ErrStorage << "\n";
    LTOError = true;
    break;
  case DS_Warning:
    WithColor::warning(errs(), LinkerExecutable) << ErrStorage << "\n";
    break;
  case DS_Note:
    WithColor::note(errs(), LinkerExecutable) << ErrStorage << "\n";
    break;
  case DS_Remark:
    WithColor::remark(errs()) << ErrStorage << "\n";
    break;
  }
}

// Get the list of target features from the input file and unify them such that
// if there are multiple +xxx or -xxx features we only keep the last one.
std::vector<std::string> getTargetFeatures(ArrayRef<OffloadFile> InputFiles) {
  SmallVector<StringRef> Features;
  for (const OffloadFile &File : InputFiles) {
    for (auto Arg : llvm::split(File.getBinary()->getString("feature"), ","))
      Features.emplace_back(Arg);
  }

  // Only add a feature if it hasn't been seen before starting from the end.
  std::vector<std::string> UnifiedFeatures;
  DenseSet<StringRef> UsedFeatures;
  for (StringRef Feature : llvm::reverse(Features)) {
    if (UsedFeatures.insert(Feature.drop_front()).second)
      UnifiedFeatures.push_back(Feature.str());
  }

  return UnifiedFeatures;
}

template <typename ModuleHook = function_ref<bool(size_t, const Module &)>>
std::unique_ptr<lto::LTO> createLTO(
    const ArgList &Args, const std::vector<std::string> &Features,
    ModuleHook Hook = [](size_t, const Module &) { return true; }) {
  const llvm::Triple Triple(Args.getLastArgValue(OPT_triple_EQ));

  StringRef TargetID = Args.getLastArgValue(OPT_arch_EQ);
  // We need to remove AMD's target-id from the processor if present.
  StringRef GPUArch = clang::getProcessorFromTargetID(Triple, TargetID);

  lto::Config Conf;
  lto::ThinBackend Backend;
  // TODO: Handle index-only thin-LTO
  Backend =
      lto::createInProcessThinBackend(llvm::heavyweight_hardware_concurrency());

  Conf.CPU = GPUArch.str();
  Conf.Options = codegen::InitTargetOptionsFromCodeGenFlags(Triple);

  StringRef OptLevel = Args.getLastArgValue(OPT_opt_level, "O2");
  Conf.MAttrs = Features;
  std::optional<CodeGenOptLevel> CGOptLevelOrNone =
      CodeGenOpt::parseLevel(OptLevel[1]);
  assert(CGOptLevelOrNone && "Invalid optimization level");
  Conf.CGOptLevel = *CGOptLevelOrNone;
  Conf.OptLevel = OptLevel[1] - '0';
  Conf.DefaultTriple = Triple.getTriple();

  LTOError = false;
  Conf.DiagHandler = diagnosticHandler;

  Conf.PTO.LoopVectorization = Conf.OptLevel > 1;
  Conf.PTO.SLPVectorization = Conf.OptLevel > 1;

  if (SaveTemps) {
    std::string TempName = (sys::path::filename(ExecutableName) + "-device-" +
                            Triple.getTriple() + "-" + TargetID)
                               .str();
    Conf.PostInternalizeModuleHook = [=](size_t Task, const Module &M) {
      std::string File =
          !Task ? TempName + ".postlink.bc"
                : TempName + "." + std::to_string(Task) + ".postlink.bc";
      error_code EC;
      raw_fd_ostream LinkedBitcode(File, EC, sys::fs::OF_None);
      if (EC)
        reportError(errorCodeToError(EC));
      WriteBitcodeToFile(M, LinkedBitcode);
      return true;
    };
    Conf.PreCodeGenModuleHook = [=](size_t Task, const Module &M) {
      std::string File =
          !Task ? TempName + ".postopt.bc"
                : TempName + "." + std::to_string(Task) + ".postopt.bc";
      error_code EC;
      raw_fd_ostream LinkedBitcode(File, EC, sys::fs::OF_None);
      if (EC)
        reportError(errorCodeToError(EC));
      WriteBitcodeToFile(M, LinkedBitcode);
      return true;
    };
  }
  Conf.PostOptModuleHook = Hook;
  Conf.CGFileType = (Triple.isNVPTX() || SaveTemps)
                        ? CodeGenFileType::AssemblyFile
                        : CodeGenFileType::ObjectFile;

  // TODO: Handle remark files
  Conf.HasWholeProgramVisibility = Args.hasArg(OPT_whole_program);

  return std::make_unique<lto::LTO>(std::move(Conf), Backend);
}

// Returns true if \p S is valid as a C language identifier and will be given
// `__start_` and `__stop_` symbols.
bool isValidCIdentifier(StringRef S) {
  return !S.empty() && (isAlpha(S[0]) || S[0] == '_') &&
         llvm::all_of(llvm::drop_begin(S),
                      [](char C) { return C == '_' || isAlnum(C); });
}

Error linkBitcodeFiles(SmallVectorImpl<OffloadFile> &InputFiles,
                       SmallVectorImpl<StringRef> &OutputFiles,
                       const ArgList &Args) {
  llvm::TimeTraceScope TimeScope("Link bitcode files");
  const llvm::Triple Triple(Args.getLastArgValue(OPT_triple_EQ));
  StringRef Arch = Args.getLastArgValue(OPT_arch_EQ);

  SmallVector<OffloadFile, 4> BitcodeInputFiles;
  DenseSet<StringRef> StrongResolutions;
  DenseSet<StringRef> UsedInRegularObj;
  DenseSet<StringRef> UsedInSharedLib;
  BumpPtrAllocator Alloc;
  StringSaver Saver(Alloc);

  // Search for bitcode files in the input and create an LTO input file. If it
  // is not a bitcode file, scan its symbol table for symbols we need to save.
  for (OffloadFile &File : InputFiles) {
    MemoryBufferRef Buffer = MemoryBufferRef(File.getBinary()->getImage(), "");

    file_magic Type = identify_magic(Buffer.getBuffer());
    switch (Type) {
    case file_magic::bitcode: {
      Expected<IRSymtabFile> IRSymtabOrErr = readIRSymtab(Buffer);
      if (!IRSymtabOrErr)
        return IRSymtabOrErr.takeError();

      // Check for any strong resolutions we need to preserve.
      for (unsigned I = 0; I != IRSymtabOrErr->Mods.size(); ++I) {
        for (const auto &Sym : IRSymtabOrErr->TheReader.module_symbols(I)) {
          if (!Sym.isFormatSpecific() && Sym.isGlobal() && !Sym.isWeak() &&
              !Sym.isUndefined())
            StrongResolutions.insert(Saver.save(Sym.Name));
        }
      }
      BitcodeInputFiles.emplace_back(std::move(File));
      continue;
    }
    case file_magic::elf_relocatable:
    case file_magic::elf_shared_object: {
      Expected<std::unique_ptr<ObjectFile>> ObjFile =
          ObjectFile::createObjectFile(Buffer);
      if (!ObjFile)
        continue;

      for (SymbolRef Sym : (*ObjFile)->symbols()) {
        Expected<StringRef> Name = Sym.getName();
        if (!Name)
          return Name.takeError();

        // Record if we've seen these symbols in any object or shared libraries.
        if ((*ObjFile)->isRelocatableObject())
          UsedInRegularObj.insert(Saver.save(*Name));
        else
          UsedInSharedLib.insert(Saver.save(*Name));
      }
      continue;
    }
    default:
      continue;
    }
  }

  if (BitcodeInputFiles.empty())
    return Error::success();

  // Remove all the bitcode files that we moved from the original input.
  llvm::erase_if(InputFiles, [](OffloadFile &F) { return !F.getBinary(); });

  // LTO Module hook to output bitcode without running the backend.
  SmallVector<StringRef> BitcodeOutput;
  auto OutputBitcode = [&](size_t, const Module &M) {
    auto TempFileOrErr = createOutputFile(sys::path::filename(ExecutableName) +
                                              "-jit-" + Triple.getTriple(),
                                          "bc");
    if (!TempFileOrErr)
      reportError(TempFileOrErr.takeError());

    std::error_code EC;
    raw_fd_ostream LinkedBitcode(*TempFileOrErr, EC, sys::fs::OF_None);
    if (EC)
      reportError(errorCodeToError(EC));
    WriteBitcodeToFile(M, LinkedBitcode);
    BitcodeOutput.push_back(*TempFileOrErr);
    return false;
  };

  // We assume visibility of the whole program if every input file was bitcode.
  auto Features = getTargetFeatures(BitcodeInputFiles);
  auto LTOBackend = Args.hasArg(OPT_embed_bitcode) ||
                            Args.hasArg(OPT_builtin_bitcode_EQ) ||
                            Args.hasArg(OPT_clang_backend)
                        ? createLTO(Args, Features, OutputBitcode)
                        : createLTO(Args, Features);

  // We need to resolve the symbols so the LTO backend knows which symbols need
  // to be kept or can be internalized. This is a simplified symbol resolution
  // scheme to approximate the full resolution a linker would do.
  uint64_t Idx = 0;
  DenseSet<StringRef> PrevailingSymbols;
  for (auto &BitcodeInput : BitcodeInputFiles) {
    // Get a semi-unique buffer identifier for Thin-LTO.
    StringRef Identifier = Saver.save(
        std::to_string(Idx++) + "." +
        BitcodeInput.getBinary()->getMemoryBufferRef().getBufferIdentifier());
    MemoryBufferRef Buffer =
        MemoryBufferRef(BitcodeInput.getBinary()->getImage(), Identifier);
    Expected<std::unique_ptr<lto::InputFile>> BitcodeFileOrErr =
        llvm::lto::InputFile::create(Buffer);
    if (!BitcodeFileOrErr)
      return BitcodeFileOrErr.takeError();

    // Save the input file and the buffer associated with its memory.
    const auto Symbols = (*BitcodeFileOrErr)->symbols();
    SmallVector<lto::SymbolResolution, 16> Resolutions(Symbols.size());
    size_t Idx = 0;
    for (auto &Sym : Symbols) {
      lto::SymbolResolution &Res = Resolutions[Idx++];

      // We will use this as the prevailing symbol definition in LTO unless
      // it is undefined or another definition has already been used.
      Res.Prevailing =
          !Sym.isUndefined() &&
          !(Sym.isWeak() && StrongResolutions.contains(Sym.getName())) &&
          PrevailingSymbols.insert(Saver.save(Sym.getName())).second;

      // We need LTO to preseve the following global symbols:
      // 1) Symbols used in regular objects.
      // 2) Sections that will be given a __start/__stop symbol.
      // 3) Prevailing symbols that are needed visible to external libraries.
      Res.VisibleToRegularObj =
          UsedInRegularObj.contains(Sym.getName()) ||
          isValidCIdentifier(Sym.getSectionName()) ||
          (Res.Prevailing &&
           (Sym.getVisibility() != GlobalValue::HiddenVisibility &&
            !Sym.canBeOmittedFromSymbolTable()));

      // Identify symbols that must be exported dynamically and can be
      // referenced by other files.
      Res.ExportDynamic =
          Sym.getVisibility() != GlobalValue::HiddenVisibility &&
          (UsedInSharedLib.contains(Sym.getName()) ||
           !Sym.canBeOmittedFromSymbolTable());

      // The final definition will reside in this linkage unit if the symbol is
      // defined and local to the module. This only checks for bitcode files,
      // full assertion will require complete symbol resolution.
      Res.FinalDefinitionInLinkageUnit =
          Sym.getVisibility() != GlobalValue::DefaultVisibility &&
          (!Sym.isUndefined() && !Sym.isCommon());

      // We do not support linker redefined symbols (e.g. --wrap) for device
      // image linking, so the symbols will not be changed after LTO.
      Res.LinkerRedefined = false;
    }

    // Add the bitcode file with its resolved symbols to the LTO job.
    if (Error Err = LTOBackend->add(std::move(*BitcodeFileOrErr), Resolutions))
      return Err;
  }

  // Run the LTO job to compile the bitcode.
  size_t MaxTasks = LTOBackend->getMaxTasks();
  SmallVector<StringRef> Files(MaxTasks);
  auto AddStream =
      [&](size_t Task,
          const Twine &ModuleName) -> std::unique_ptr<CachedFileStream> {
    int FD = -1;
    auto &TempFile = Files[Task];
    StringRef Extension = (Triple.isNVPTX() || SaveTemps) ? "s" : "o";
    std::string TaskStr = Task ? "." + std::to_string(Task) : "";
    auto TempFileOrErr =
        createOutputFile(sys::path::filename(ExecutableName) + "." +
                             Triple.getTriple() + "." + Arch + TaskStr,
                         Extension);
    if (!TempFileOrErr)
      reportError(TempFileOrErr.takeError());
    TempFile = *TempFileOrErr;
    if (std::error_code EC = sys::fs::openFileForWrite(TempFile, FD))
      reportError(errorCodeToError(EC));
    return std::make_unique<CachedFileStream>(
        std::make_unique<llvm::raw_fd_ostream>(FD, true));
  };

  if (Error Err = LTOBackend->run(AddStream))
    return Err;

  if (LTOError)
    return createStringError(inconvertibleErrorCode(),
                             "Errors encountered inside the LTO pipeline.");

  // If we are embedding bitcode we only need the intermediate output.
  bool SingleOutput = Files.size() == 1;
  if (Args.hasArg(OPT_embed_bitcode)) {
    if (BitcodeOutput.size() != 1 || !SingleOutput)
      return createStringError(inconvertibleErrorCode(),
                               "Cannot embed bitcode with multiple files.");
    OutputFiles.push_back(Args.MakeArgString(BitcodeOutput.front()));
    return Error::success();
  }

  // Append the new inputs to the device linker input. If the user requested an
  // internalizing link we need to pass the bitcode to clang.
  for (StringRef File :
       Args.hasArg(OPT_clang_backend) || Args.hasArg(OPT_builtin_bitcode_EQ)
           ? BitcodeOutput
           : Files)
    OutputFiles.push_back(File);

  return Error::success();
}

Expected<StringRef> writeOffloadFile(const OffloadFile &File) {
  const OffloadBinary &Binary = *File.getBinary();

  StringRef Prefix =
      sys::path::stem(Binary.getMemoryBufferRef().getBufferIdentifier());
  StringRef Suffix = getImageKindName(Binary.getImageKind());

  auto TempFileOrErr = createOutputFile(
      Prefix + "-" + Binary.getTriple() + "-" + Binary.getArch(), Suffix);
  if (!TempFileOrErr)
    return TempFileOrErr.takeError();

  Expected<std::unique_ptr<FileOutputBuffer>> OutputOrErr =
      FileOutputBuffer::create(*TempFileOrErr, Binary.getImage().size());
  if (!OutputOrErr)
    return OutputOrErr.takeError();
  std::unique_ptr<FileOutputBuffer> Output = std::move(*OutputOrErr);
  llvm::copy(Binary.getImage(), Output->getBufferStart());
  if (Error E = Output->commit())
    return std::move(E);

  return *TempFileOrErr;
}

// Compile the module to an object file using the appropriate target machine for
// the host triple.
Expected<StringRef> compileModule(Module &M, OffloadKind Kind) {
  llvm::TimeTraceScope TimeScope("Compile module");
  std::string Msg;
  const Target *T = TargetRegistry::lookupTarget(M.getTargetTriple(), Msg);
  if (!T)
    return createStringError(inconvertibleErrorCode(), Msg);

  auto Options =
      codegen::InitTargetOptionsFromCodeGenFlags(Triple(M.getTargetTriple()));
  StringRef CPU = "";
  StringRef Features = "";
  std::unique_ptr<TargetMachine> TM(
      T->createTargetMachine(M.getTargetTriple(), CPU, Features, Options,
                             Reloc::PIC_, M.getCodeModel()));

  if (M.getDataLayout().isDefault())
    M.setDataLayout(TM->createDataLayout());

  int FD = -1;
  auto TempFileOrErr =
      createOutputFile(sys::path::filename(ExecutableName) + "." +
                           getOffloadKindName(Kind) + ".image.wrapper",
                       "o");
  if (!TempFileOrErr)
    return TempFileOrErr.takeError();
  if (std::error_code EC = sys::fs::openFileForWrite(*TempFileOrErr, FD))
    return errorCodeToError(EC);

  auto OS = std::make_unique<llvm::raw_fd_ostream>(FD, true);

  legacy::PassManager CodeGenPasses;
  TargetLibraryInfoImpl TLII(Triple(M.getTargetTriple()));
  CodeGenPasses.add(new TargetLibraryInfoWrapperPass(TLII));
  if (TM->addPassesToEmitFile(CodeGenPasses, *OS, nullptr,
                              CodeGenFileType::ObjectFile))
    return createStringError(inconvertibleErrorCode(),
                             "Failed to execute host backend");
  CodeGenPasses.run(M);

  return *TempFileOrErr;
}

/// Creates the object file containing the device image and runtime
/// registration code from the device images stored in \p Images.
Expected<StringRef>
wrapDeviceImages(ArrayRef<std::unique_ptr<MemoryBuffer>> Buffers,
                 const ArgList &Args, OffloadKind Kind) {
  llvm::TimeTraceScope TimeScope("Wrap bundled images");

  SmallVector<ArrayRef<char>, 4> BuffersToWrap;
  for (const auto &Buffer : Buffers)
    BuffersToWrap.emplace_back(
        ArrayRef<char>(Buffer->getBufferStart(), Buffer->getBufferSize()));

  LLVMContext Context;
  Module M("offload.wrapper.module", Context);
  M.setTargetTriple(
      Args.getLastArgValue(OPT_host_triple_EQ, sys::getDefaultTargetTriple()));

  switch (Kind) {
  case OFK_OpenMP:
    if (Error Err = offloading::wrapOpenMPBinaries(
            M, BuffersToWrap,
            offloading::getOffloadEntryArray(M, "omp_offloading_entries"),
            /*Suffix=*/"", /*Relocatable=*/Args.hasArg(OPT_relocatable)))
      return std::move(Err);
    break;
  case OFK_Cuda:
    if (Error Err = offloading::wrapCudaBinary(
            M, BuffersToWrap.front(),
            offloading::getOffloadEntryArray(M, "cuda_offloading_entries"),
            /*Suffix=*/"", /*EmitSurfacesAndTextures=*/false))
      return std::move(Err);
    break;
  case OFK_HIP:
    if (Error Err = offloading::wrapHIPBinary(
            M, BuffersToWrap.front(),
            offloading::getOffloadEntryArray(M, "hip_offloading_entries")))
      return std::move(Err);
    break;
  default:
    return createStringError(inconvertibleErrorCode(),
                             getOffloadKindName(Kind) +
                                 " wrapping is not supported");
  }

  if (Args.hasArg(OPT_print_wrapped_module))
    errs() << M;
  if (Args.hasArg(OPT_save_temps)) {
    int FD = -1;
    auto TempFileOrErr =
        createOutputFile(sys::path::filename(ExecutableName) + "." +
                             getOffloadKindName(Kind) + ".image.wrapper",
                         "bc");
    if (!TempFileOrErr)
      return TempFileOrErr.takeError();
    if (std::error_code EC = sys::fs::openFileForWrite(*TempFileOrErr, FD))
      return errorCodeToError(EC);
    llvm::raw_fd_ostream OS(FD, true);
    WriteBitcodeToFile(M, OS);
  }

  auto FileOrErr = compileModule(M, Kind);
  if (!FileOrErr)
    return FileOrErr.takeError();
  return *FileOrErr;
}

Expected<SmallVector<std::unique_ptr<MemoryBuffer>>>
bundleOpenMP(ArrayRef<OffloadingImage> Images) {
  SmallVector<std::unique_ptr<MemoryBuffer>> Buffers;
  for (const OffloadingImage &Image : Images)
    Buffers.emplace_back(
        MemoryBuffer::getMemBufferCopy(OffloadBinary::write(Image)));

  return std::move(Buffers);
}

Expected<SmallVector<std::unique_ptr<MemoryBuffer>>>
bundleCuda(ArrayRef<OffloadingImage> Images, const ArgList &Args) {
  SmallVector<std::pair<StringRef, StringRef>, 4> InputFiles;
  for (const OffloadingImage &Image : Images)
    InputFiles.emplace_back(std::make_pair(Image.Image->getBufferIdentifier(),
                                           Image.StringData.lookup("arch")));

  Triple TheTriple = Triple(Images.front().StringData.lookup("triple"));
  auto FileOrErr = nvptx::fatbinary(InputFiles, Args);
  if (!FileOrErr)
    return FileOrErr.takeError();

  llvm::ErrorOr<std::unique_ptr<llvm::MemoryBuffer>> ImageOrError =
      llvm::MemoryBuffer::getFileOrSTDIN(*FileOrErr);

  SmallVector<std::unique_ptr<MemoryBuffer>> Buffers;
  if (std::error_code EC = ImageOrError.getError())
    return createFileError(*FileOrErr, EC);
  Buffers.emplace_back(std::move(*ImageOrError));

  return std::move(Buffers);
}

Expected<SmallVector<std::unique_ptr<MemoryBuffer>>>
bundleHIP(ArrayRef<OffloadingImage> Images, const ArgList &Args) {
  SmallVector<std::pair<StringRef, StringRef>, 4> InputFiles;
  for (const OffloadingImage &Image : Images)
    InputFiles.emplace_back(std::make_pair(Image.Image->getBufferIdentifier(),
                                           Image.StringData.lookup("arch")));

  Triple TheTriple = Triple(Images.front().StringData.lookup("triple"));
  auto FileOrErr = amdgcn::fatbinary(InputFiles, Args);
  if (!FileOrErr)
    return FileOrErr.takeError();

  llvm::ErrorOr<std::unique_ptr<llvm::MemoryBuffer>> ImageOrError =
      llvm::MemoryBuffer::getFileOrSTDIN(*FileOrErr);

  SmallVector<std::unique_ptr<MemoryBuffer>> Buffers;
  if (std::error_code EC = ImageOrError.getError())
    return createFileError(*FileOrErr, EC);
  Buffers.emplace_back(std::move(*ImageOrError));

  return std::move(Buffers);
}

/// Transforms the input \p Images into the binary format the runtime expects
/// for the given \p Kind.
Expected<SmallVector<std::unique_ptr<MemoryBuffer>>>
bundleLinkedOutput(ArrayRef<OffloadingImage> Images, const ArgList &Args,
                   OffloadKind Kind) {
  llvm::TimeTraceScope TimeScope("Bundle linked output");
  switch (Kind) {
  case OFK_OpenMP:
    return bundleOpenMP(Images);
  case OFK_Cuda:
    return bundleCuda(Images, Args);
  case OFK_HIP:
    return bundleHIP(Images, Args);
  default:
    return createStringError(inconvertibleErrorCode(),
                             getOffloadKindName(Kind) +
                                 " bundling is not supported");
  }
}

/// Returns a new ArgList containg arguments used for the device linking phase.
DerivedArgList getLinkerArgs(ArrayRef<OffloadFile> Input,
                             const InputArgList &Args) {
  DerivedArgList DAL = DerivedArgList(DerivedArgList(Args));
  for (Arg *A : Args)
    DAL.append(A);

  // Set the subarchitecture and target triple for this compilation.
  const OptTable &Tbl = getOptTable();
  StringRef Triple = Input.front().getBinary()->getTriple();
  std::string AMDGPUFeatures;

  if (llvm::Triple(Triple).isAMDGPU()) {
    // Extract Features from the binary and append them in arch
    auto Features = getTargetFeatures(Input);
    for (auto feature : Features) {
      AMDGPUFeatures.append(feature.substr(1, feature.size()) +
                            feature.substr(0, 1) + ":");
    }
  }
  DAL.AddJoinedArg(nullptr, Tbl.getOption(OPT_triple_EQ),
                   Args.MakeArgString(Triple));
  if (llvm::Triple(Triple).isAMDGPU() && !AMDGPUFeatures.empty())
    DAL.AddJoinedArg(nullptr, Tbl.getOption(OPT_arch_EQ),
                     Args.MakeArgString(
                         Input.front().getBinary()->getArch() + ":" +
                         AMDGPUFeatures.substr(0, AMDGPUFeatures.size() - 1)));
  else
    DAL.AddJoinedArg(nullptr, Tbl.getOption(OPT_arch_EQ),
                     Args.MakeArgString(Input.front().getBinary()->getArch()));

  // If every input file is bitcode we have whole program visibility as we do
  // only support static linking with bitcode.
  auto ContainsBitcode = [](const OffloadFile &F) {
    return identify_magic(F.getBinary()->getImage()) == file_magic::bitcode;
  };
  if (llvm::all_of(Input, ContainsBitcode))
    DAL.AddFlagArg(nullptr, Tbl.getOption(OPT_whole_program));

  // Forward '-Xoffload-linker' options to the appropriate backend.
  for (StringRef Arg : Args.getAllArgValues(OPT_device_linker_args_EQ)) {
    auto [Triple, Value] = Arg.split('=');
    if (Value.empty())
      DAL.AddJoinedArg(nullptr, Tbl.getOption(OPT_linker_arg_EQ),
                       Args.MakeArgString(Triple));
    else if (Triple == DAL.getLastArgValue(OPT_triple_EQ))
      DAL.AddJoinedArg(nullptr, Tbl.getOption(OPT_linker_arg_EQ),
                       Args.MakeArgString(Value));
  }

  return DAL;
}

/// Transforms all the extracted offloading input files into an image that can
/// be registered by the runtime.
Expected<SmallVector<StringRef>> linkAndWrapDeviceFiles(
    SmallVectorImpl<SmallVector<OffloadFile>> &LinkerInputFiles,
    const InputArgList &Args, char **Argv, int Argc) {
  llvm::TimeTraceScope TimeScope("Handle all device input");

  std::mutex ImageMtx;
  DenseMap<OffloadKind, SmallVector<OffloadingImage>> Images;
  auto Err = parallelForEachError(LinkerInputFiles, [&](auto &Input) -> Error {
    llvm::TimeTraceScope TimeScope("Link device input");

    // Each thread needs its own copy of the base arguments to maintain
    // per-device argument storage of synthetic strings.
    const OptTable &Tbl = getOptTable();
    BumpPtrAllocator Alloc;
    StringSaver Saver(Alloc);
    auto BaseArgs =
        Tbl.parseArgs(Argc, Argv, OPT_INVALID, Saver, [](StringRef Err) {
          reportError(createStringError(inconvertibleErrorCode(), Err));
        });
    auto LinkerArgs = getLinkerArgs(Input, BaseArgs);

    DenseSet<OffloadKind> ActiveOffloadKinds;
    for (const auto &File : Input)
      if (File.getBinary()->getOffloadKind() != OFK_None)
        ActiveOffloadKinds.insert(File.getBinary()->getOffloadKind());

    // First link and remove all the input files containing bitcode.
    SmallVector<StringRef> InputFiles;
    if (Error Err = linkBitcodeFiles(Input, InputFiles, LinkerArgs))
      return Err;

    // Write any remaining device inputs to an output file for the linker.
    for (const OffloadFile &File : Input) {
      auto FileNameOrErr = writeOffloadFile(File);
      if (!FileNameOrErr)
        return FileNameOrErr.takeError();
      InputFiles.emplace_back(*FileNameOrErr);
    }

    // Link the remaining device files using the device linker.
    auto OutputOrErr = !Args.hasArg(OPT_embed_bitcode)
                           ? linkDevice(InputFiles, LinkerArgs)
                           : InputFiles.front();
    if (!OutputOrErr)
      return OutputOrErr.takeError();

    // Store the offloading image for each linked output file.
    for (OffloadKind Kind : ActiveOffloadKinds) {
      llvm::ErrorOr<std::unique_ptr<llvm::MemoryBuffer>> FileOrErr =
          llvm::MemoryBuffer::getFileOrSTDIN(*OutputOrErr);
      if (std::error_code EC = FileOrErr.getError()) {
        if (DryRun)
          FileOrErr = MemoryBuffer::getMemBuffer("");
        else
          return createFileError(*OutputOrErr, EC);
      }

      std::scoped_lock<decltype(ImageMtx)> Guard(ImageMtx);
      OffloadingImage TheImage{};
      TheImage.TheImageKind =
          Args.hasArg(OPT_embed_bitcode) ? IMG_Bitcode : IMG_Object;
      TheImage.TheOffloadKind = Kind;
      TheImage.StringData["triple"] =
          Args.MakeArgString(LinkerArgs.getLastArgValue(OPT_triple_EQ));
      TheImage.StringData["arch"] =
          Args.MakeArgString(LinkerArgs.getLastArgValue(OPT_arch_EQ));
      TheImage.Image = std::move(*FileOrErr);

      Images[Kind].emplace_back(std::move(TheImage));
    }
    return Error::success();
  });
  if (Err)
    return std::move(Err);

  // Create a binary image of each offloading image and embed it into a new
  // object file.
  SmallVector<StringRef> WrappedOutput;
  for (auto &[Kind, Input] : Images) {
    // We sort the entries before bundling so they appear in a deterministic
    // order in the final binary.
    llvm::sort(Input, [](OffloadingImage &A, OffloadingImage &B) {
      return A.StringData["triple"] > B.StringData["triple"] ||
             A.StringData["arch"] > B.StringData["arch"] ||
             A.TheOffloadKind < B.TheOffloadKind;
    });
    auto BundledImagesOrErr = bundleLinkedOutput(Input, Args, Kind);
    if (!BundledImagesOrErr)
      return BundledImagesOrErr.takeError();
    auto OutputOrErr = wrapDeviceImages(*BundledImagesOrErr, Args, Kind);
    if (!OutputOrErr)
      return OutputOrErr.takeError();
    WrappedOutput.push_back(*OutputOrErr);
  }

  return WrappedOutput;
}

std::optional<std::string> findFile(StringRef Dir, StringRef Root,
                                    const Twine &Name) {
  SmallString<128> Path;
  if (Dir.starts_with("="))
    sys::path::append(Path, Root, Dir.substr(1), Name);
  else
    sys::path::append(Path, Dir, Name);

  if (sys::fs::exists(Path))
    return static_cast<std::string>(Path);
  return std::nullopt;
}

std::optional<std::string>
findFromSearchPaths(StringRef Name, StringRef Root,
                    ArrayRef<StringRef> SearchPaths) {
  for (StringRef Dir : SearchPaths)
    if (std::optional<std::string> File = findFile(Dir, Root, Name))
      return File;
  return std::nullopt;
}

std::optional<std::string>
searchLibraryBaseName(StringRef Name, StringRef Root,
                      ArrayRef<StringRef> SearchPaths) {
  for (StringRef Dir : SearchPaths) {
    if (std::optional<std::string> File =
            findFile(Dir, Root, "lib" + Name + ".so"))
      return File;
    if (std::optional<std::string> File =
            findFile(Dir, Root, "lib" + Name + ".a"))
      return File;
  }
  return std::nullopt;
}

/// Search for static libraries in the linker's library path given input like
/// `-lfoo` or `-l:libfoo.a`.
std::optional<std::string> searchLibrary(StringRef Input, StringRef Root,
                                         ArrayRef<StringRef> SearchPaths) {
  if (Input.starts_with(":") || Input.ends_with(".lib"))
    return findFromSearchPaths(Input.drop_front(), Root, SearchPaths);
  return searchLibraryBaseName(Input, Root, SearchPaths);
}

/// Common redeclaration of needed symbol flags.
enum Symbol : uint32_t {
  Sym_None = 0,
  Sym_Undefined = 1U << 1,
  Sym_Weak = 1U << 2,
};

/// Scan the symbols from a BitcodeFile \p Buffer and record if we need to
/// extract any symbols from it.
Expected<bool> getSymbolsFromBitcode(MemoryBufferRef Buffer, OffloadKind Kind,
                                     bool IsArchive, StringSaver &Saver,
                                     DenseMap<StringRef, Symbol> &Syms) {
  Expected<IRSymtabFile> IRSymtabOrErr = readIRSymtab(Buffer);
  if (!IRSymtabOrErr)
    return IRSymtabOrErr.takeError();

  bool ShouldExtract = !IsArchive;
  DenseMap<StringRef, Symbol> TmpSyms;
  for (unsigned I = 0; I != IRSymtabOrErr->Mods.size(); ++I) {
    for (const auto &Sym : IRSymtabOrErr->TheReader.module_symbols(I)) {
      if (Sym.isFormatSpecific() || !Sym.isGlobal())
        continue;

      bool NewSymbol = Syms.count(Sym.getName()) == 0;
      auto OldSym = NewSymbol ? Sym_None : Syms[Sym.getName()];

      // We will extract if it defines a currenlty undefined non-weak symbol.
      bool ResolvesStrongReference =
          ((OldSym & Sym_Undefined && !(OldSym & Sym_Weak)) &&
           !Sym.isUndefined());
      // We will extract if it defines a new global symbol visible to the host.
      // This is only necessary for code targeting an offloading language.
      bool NewGlobalSymbol =
          ((NewSymbol || (OldSym & Sym_Undefined)) && !Sym.isUndefined() &&
           !Sym.canBeOmittedFromSymbolTable() && Kind != object::OFK_None &&
           (Sym.getVisibility() != GlobalValue::HiddenVisibility));
      ShouldExtract |= ResolvesStrongReference | NewGlobalSymbol;

      // Update this symbol in the "table" with the new information.
      if (OldSym & Sym_Undefined && !Sym.isUndefined())
        TmpSyms[Saver.save(Sym.getName())] =
            static_cast<Symbol>(OldSym & ~Sym_Undefined);
      if (Sym.isUndefined() && NewSymbol)
        TmpSyms[Saver.save(Sym.getName())] =
            static_cast<Symbol>(OldSym | Sym_Undefined);
      if (Sym.isWeak())
        TmpSyms[Saver.save(Sym.getName())] =
            static_cast<Symbol>(OldSym | Sym_Weak);
    }
  }

  // If the file gets extracted we update the table with the new symbols.
  if (ShouldExtract)
    Syms.insert(std::begin(TmpSyms), std::end(TmpSyms));

  return ShouldExtract;
}

/// Scan the symbols from an ObjectFile \p Obj and record if we need to extract
/// any symbols from it.
Expected<bool> getSymbolsFromObject(const ObjectFile &Obj, OffloadKind Kind,
                                    bool IsArchive, StringSaver &Saver,
                                    DenseMap<StringRef, Symbol> &Syms) {
  bool ShouldExtract = !IsArchive;
  DenseMap<StringRef, Symbol> TmpSyms;
  for (SymbolRef Sym : Obj.symbols()) {
    auto FlagsOrErr = Sym.getFlags();
    if (!FlagsOrErr)
      return FlagsOrErr.takeError();

    if (!(*FlagsOrErr & SymbolRef::SF_Global) ||
        (*FlagsOrErr & SymbolRef::SF_FormatSpecific))
      continue;

    auto NameOrErr = Sym.getName();
    if (!NameOrErr)
      return NameOrErr.takeError();

    bool NewSymbol = Syms.count(*NameOrErr) == 0;
    auto OldSym = NewSymbol ? Sym_None : Syms[*NameOrErr];

    // We will extract if it defines a currenlty undefined non-weak symbol.
    bool ResolvesStrongReference = (OldSym & Sym_Undefined) &&
                                   !(OldSym & Sym_Weak) &&
                                   !(*FlagsOrErr & SymbolRef::SF_Undefined);

    // We will extract if it defines a new global symbol visible to the host.
    // This is only necessary for code targeting an offloading language.
    bool NewGlobalSymbol =
        ((NewSymbol || (OldSym & Sym_Undefined)) &&
         !(*FlagsOrErr & SymbolRef::SF_Undefined) && Kind != object::OFK_None &&
         !(*FlagsOrErr & SymbolRef::SF_Hidden));
    ShouldExtract |= ResolvesStrongReference | NewGlobalSymbol;

    // Update this symbol in the "table" with the new information.
    if (OldSym & Sym_Undefined && !(*FlagsOrErr & SymbolRef::SF_Undefined))
      TmpSyms[Saver.save(*NameOrErr)] =
          static_cast<Symbol>(OldSym & ~Sym_Undefined);
    if (*FlagsOrErr & SymbolRef::SF_Undefined && NewSymbol)
      TmpSyms[Saver.save(*NameOrErr)] =
          static_cast<Symbol>(OldSym | Sym_Undefined);
    if (*FlagsOrErr & SymbolRef::SF_Weak)
      TmpSyms[Saver.save(*NameOrErr)] = static_cast<Symbol>(OldSym | Sym_Weak);
  }

  // If the file gets extracted we update the table with the new symbols.
  if (ShouldExtract)
    Syms.insert(std::begin(TmpSyms), std::end(TmpSyms));

  return ShouldExtract;
}

/// Attempt to 'resolve' symbols found in input files. We use this to
/// determine if an archive member needs to be extracted. An archive member
/// will be extracted if any of the following is true.
///   1) It defines an undefined symbol in a regular object filie.
///   2) It defines a global symbol without hidden visibility that has not
///      yet been defined.
Expected<bool> getSymbols(StringRef Image, OffloadKind Kind, bool IsArchive,
                          StringSaver &Saver,
                          DenseMap<StringRef, Symbol> &Syms) {
  MemoryBufferRef Buffer = MemoryBufferRef(Image, "");
  switch (identify_magic(Image)) {
  case file_magic::bitcode:
    return getSymbolsFromBitcode(Buffer, Kind, IsArchive, Saver, Syms);
  case file_magic::elf_relocatable: {
    Expected<std::unique_ptr<ObjectFile>> ObjFile =
        ObjectFile::createObjectFile(Buffer);
    if (!ObjFile)
      return ObjFile.takeError();
    return getSymbolsFromObject(**ObjFile, Kind, IsArchive, Saver, Syms);
  }
  default:
    return false;
  }
}

/// Search the input files and libraries for embedded device offloading code
/// and add it to the list of files to be linked. Files coming from static
/// libraries are only added to the input if they are used by an existing
/// input file. Returns a list of input files intended for a single linking job.
Expected<SmallVector<SmallVector<OffloadFile>>>
getDeviceInput(const ArgList &Args) {
  llvm::TimeTraceScope TimeScope("ExtractDeviceCode");

  StringRef Root = Args.getLastArgValue(OPT_sysroot_EQ);
  SmallVector<StringRef> LibraryPaths;
  for (const opt::Arg *Arg : Args.filtered(OPT_library_path, OPT_libpath))
    LibraryPaths.push_back(Arg->getValue());

  BumpPtrAllocator Alloc;
  StringSaver Saver(Alloc);

  // Try to extract device code from the linker input files.
  bool WholeArchive = Args.hasArg(OPT_wholearchive_flag) ? true : false;
  SmallVector<OffloadFile> ObjectFilesToExtract;
  SmallVector<OffloadFile> ArchiveFilesToExtract;
  for (const opt::Arg *Arg : Args.filtered(
           OPT_INPUT, OPT_library, OPT_whole_archive, OPT_no_whole_archive)) {
    if (Arg->getOption().matches(OPT_whole_archive) ||
        Arg->getOption().matches(OPT_no_whole_archive)) {
      WholeArchive = Arg->getOption().matches(OPT_whole_archive);
      continue;
    }

    std::optional<std::string> Filename =
        Arg->getOption().matches(OPT_library)
            ? searchLibrary(Arg->getValue(), Root, LibraryPaths)
            : std::string(Arg->getValue());

    if (!Filename && Arg->getOption().matches(OPT_library))
      reportError(createStringError(inconvertibleErrorCode(),
                                    "unable to find library -l%s",
                                    Arg->getValue()));

    if (!Filename || !sys::fs::exists(*Filename) ||
        sys::fs::is_directory(*Filename))
      continue;

    ErrorOr<std::unique_ptr<MemoryBuffer>> BufferOrErr =
        MemoryBuffer::getFileOrSTDIN(*Filename);
    if (std::error_code EC = BufferOrErr.getError())
      return createFileError(*Filename, EC);

    MemoryBufferRef Buffer = **BufferOrErr;
    if (identify_magic(Buffer.getBuffer()) == file_magic::elf_shared_object)
      continue;

    SmallVector<OffloadFile> Binaries;
    if (Error Err = extractOffloadBinaries(Buffer, Binaries))
      return std::move(Err);

    for (auto &OffloadFile : Binaries) {
      if (identify_magic(Buffer.getBuffer()) == file_magic::archive &&
          !WholeArchive)
        ArchiveFilesToExtract.emplace_back(std::move(OffloadFile));
      else
        ObjectFilesToExtract.emplace_back(std::move(OffloadFile));
    }
  }

  // Link all standard input files and update the list of symbols.
  DenseMap<OffloadFile::TargetID, SmallVector<OffloadFile>> InputFiles;
  DenseMap<OffloadFile::TargetID, DenseMap<StringRef, Symbol>> Syms;
  for (OffloadFile &Binary : ObjectFilesToExtract) {
    if (!Binary.getBinary())
      continue;

    SmallVector<OffloadFile::TargetID> CompatibleTargets = {Binary};
    for (const auto &[ID, Input] : InputFiles)
      if (object::areTargetsCompatible(Binary, ID))
        CompatibleTargets.emplace_back(ID);

    for (const auto &[Index, ID] : llvm::enumerate(CompatibleTargets)) {
      Expected<bool> ExtractOrErr = getSymbols(
          Binary.getBinary()->getImage(), Binary.getBinary()->getOffloadKind(),
          /*IsArchive=*/false, Saver, Syms[ID]);
      if (!ExtractOrErr)
        return ExtractOrErr.takeError();

      // If another target needs this binary it must be copied instead.
      if (Index == CompatibleTargets.size() - 1)
        InputFiles[ID].emplace_back(std::move(Binary));
      else
        InputFiles[ID].emplace_back(Binary.copy());
    }
  }

  // Archive members only extract if they define needed symbols. We do this
  // after every regular input file so that libraries may be included out of
  // order. This follows 'ld.lld' semantics which are more lenient.
  bool Extracted = true;
  while (Extracted) {
    Extracted = false;
    for (OffloadFile &Binary : ArchiveFilesToExtract) {
      // If the binary was previously extracted it will be set to null.
      if (!Binary.getBinary())
        continue;

      SmallVector<OffloadFile::TargetID> CompatibleTargets = {Binary};
      for (const auto &[ID, Input] : InputFiles)
        if (object::areTargetsCompatible(Binary, ID))
          CompatibleTargets.emplace_back(ID);

      for (const auto &[Index, ID] : llvm::enumerate(CompatibleTargets)) {
        // Only extract an if we have an an object matching this target.
        if (!InputFiles.count(ID))
          continue;

<<<<<<< HEAD
        SmallVector<OffloadFile::TargetID> CompatibleTargets = {Binary};
        for (const auto &[ID, Input] : InputFiles)
          if (object::areTargetsCompatible(Binary, ID))
            CompatibleTargets.emplace_back(ID);

        for (const auto &[Index, ID] : llvm::enumerate(CompatibleTargets)) {
          // Only extract an if we have an an object matching this target.
          if (IsArchive && !WholeArchive && !InputFiles.count(ID))
            continue;

          Expected<bool> ExtractOrErr = getSymbols(
              Binary.getBinary()->getImage(),
              Binary.getBinary()->getOffloadKind(), IsArchive, Saver, Syms[ID]);
          if (!ExtractOrErr)
            return ExtractOrErr.takeError();

          Extracted = !WholeArchive && *ExtractOrErr;

          // Skip including the file if it is an archive that does not resolve
          // any symbols.
          if (IsArchive && !WholeArchive && !Extracted)
            continue;

          // If another target needs this binary it must be copied instead.
          if (Index == CompatibleTargets.size() - 1)
            InputFiles[ID].emplace_back(std::move(Binary));
          else
            InputFiles[ID].emplace_back(std::move(Binary.copy()));
        }
=======
        Expected<bool> ExtractOrErr =
            getSymbols(Binary.getBinary()->getImage(),
                       Binary.getBinary()->getOffloadKind(), /*IsArchive=*/true,
                       Saver, Syms[ID]);
        if (!ExtractOrErr)
          return ExtractOrErr.takeError();
>>>>>>> 0a131756

        Extracted = *ExtractOrErr;

        // Skip including the file if it is an archive that does not resolve
        // any symbols.
        if (!Extracted)
          continue;

        // If another target needs this binary it must be copied instead.
        if (Index == CompatibleTargets.size() - 1)
          InputFiles[ID].emplace_back(std::move(Binary));
        else
          InputFiles[ID].emplace_back(Binary.copy());
      }

      // If we extracted any files we need to check all the symbols again.
      if (Extracted)
        break;
    }
  }

  for (StringRef Library : Args.getAllArgValues(OPT_bitcode_library_EQ)) {
    auto FileOrErr = getInputBitcodeLibrary(Library);
    if (!FileOrErr)
      return FileOrErr.takeError();
    InputFiles[*FileOrErr].push_back(std::move(*FileOrErr));
  }

  SmallVector<SmallVector<OffloadFile>> InputsForTarget;
  for (auto &[ID, Input] : InputFiles)
    InputsForTarget.emplace_back(std::move(Input));

  return std::move(InputsForTarget);
}

} // namespace

int main(int Argc, char **Argv) {
  InitLLVM X(Argc, Argv);
  InitializeAllTargetInfos();
  InitializeAllTargets();
  InitializeAllTargetMCs();
  InitializeAllAsmParsers();
  InitializeAllAsmPrinters();

  LinkerExecutable = Argv[0];
  sys::PrintStackTraceOnErrorSignal(Argv[0]);

  const OptTable &Tbl = getOptTable();
  BumpPtrAllocator Alloc;
  StringSaver Saver(Alloc);
  auto Args = Tbl.parseArgs(Argc, Argv, OPT_INVALID, Saver, [&](StringRef Err) {
    reportError(createStringError(inconvertibleErrorCode(), Err));
  });

  if (Args.hasArg(OPT_help) || Args.hasArg(OPT_help_hidden)) {
    Tbl.printHelp(
        outs(),
        "clang-linker-wrapper [options] -- <options to passed to the linker>",
        "\nA wrapper utility over the host linker. It scans the input files\n"
        "for sections that require additional processing prior to linking.\n"
        "The will then transparently pass all arguments and input to the\n"
        "specified host linker to create the final binary.\n",
        Args.hasArg(OPT_help_hidden), Args.hasArg(OPT_help_hidden));
    return EXIT_SUCCESS;
  }
  if (Args.hasArg(OPT_v)) {
    printVersion(outs());
    return EXIT_SUCCESS;
  }

  // This forwards '-mllvm' arguments to LLVM if present.
  SmallVector<const char *> NewArgv = {Argv[0]};
  for (const opt::Arg *Arg : Args.filtered(OPT_mllvm))
    NewArgv.push_back(Arg->getValue());
  for (const opt::Arg *Arg : Args.filtered(OPT_offload_opt_eq_minus))
    NewArgv.push_back(Args.MakeArgString(StringRef("-") + Arg->getValue()));
  cl::ParseCommandLineOptions(NewArgv.size(), &NewArgv[0]);

  Verbose = Args.hasArg(OPT_verbose);
  DryRun = Args.hasArg(OPT_dry_run);
  SaveTemps = Args.hasArg(OPT_save_temps);
  CudaBinaryPath = Args.getLastArgValue(OPT_cuda_path_EQ).str();

  llvm::Triple Triple(
      Args.getLastArgValue(OPT_host_triple_EQ, sys::getDefaultTargetTriple()));
  if (Args.hasArg(OPT_o))
    ExecutableName = Args.getLastArgValue(OPT_o, "a.out");
  else if (Args.hasArg(OPT_out))
    ExecutableName = Args.getLastArgValue(OPT_out, "a.exe");
  else
    ExecutableName = Triple.isOSWindows() ? "a.exe" : "a.out";

  parallel::strategy = hardware_concurrency(1);
  if (auto *Arg = Args.getLastArg(OPT_wrapper_jobs)) {
    unsigned Threads = 0;
    if (!llvm::to_integer(Arg->getValue(), Threads) || Threads == 0)
      reportError(createStringError(
          inconvertibleErrorCode(), "%s: expected a positive integer, got '%s'",
          Arg->getSpelling().data(), Arg->getValue()));
    parallel::strategy = hardware_concurrency(Threads);
  }

  if (Args.hasArg(OPT_wrapper_time_trace_eq)) {
    unsigned Granularity;
    Args.getLastArgValue(OPT_wrapper_time_trace_granularity, "500")
        .getAsInteger(10, Granularity);
    timeTraceProfilerInitialize(Granularity, Argv[0]);
  }

  {
    llvm::TimeTraceScope TimeScope("Execute linker wrapper");

    // Extract the device input files stored in the host fat binary.
    auto DeviceInputFiles = getDeviceInput(Args);
    if (!DeviceInputFiles)
      reportError(DeviceInputFiles.takeError());

    // Link and wrap the device images extracted from the linker input.
    auto FilesOrErr =
        linkAndWrapDeviceFiles(*DeviceInputFiles, Args, Argv, Argc);
    if (!FilesOrErr)
      reportError(FilesOrErr.takeError());

    // Run the host linking job with the rendered arguments.
    if (Error Err = runLinker(*FilesOrErr, Args))
      reportError(std::move(Err));
  }

  if (const opt::Arg *Arg = Args.getLastArg(OPT_wrapper_time_trace_eq)) {
    if (Error Err = timeTraceProfilerWrite(Arg->getValue(), ExecutableName))
      reportError(std::move(Err));
    timeTraceProfilerCleanup();
  }

  // Remove the temporary files created.
  if (!SaveTemps)
    for (const auto &TempFile : TempFiles)
      if (std::error_code EC = sys::fs::remove(TempFile))
        reportError(createFileError(TempFile, EC));

  return EXIT_SUCCESS;
}<|MERGE_RESOLUTION|>--- conflicted
+++ resolved
@@ -1564,44 +1564,12 @@
         if (!InputFiles.count(ID))
           continue;
 
-<<<<<<< HEAD
-        SmallVector<OffloadFile::TargetID> CompatibleTargets = {Binary};
-        for (const auto &[ID, Input] : InputFiles)
-          if (object::areTargetsCompatible(Binary, ID))
-            CompatibleTargets.emplace_back(ID);
-
-        for (const auto &[Index, ID] : llvm::enumerate(CompatibleTargets)) {
-          // Only extract an if we have an an object matching this target.
-          if (IsArchive && !WholeArchive && !InputFiles.count(ID))
-            continue;
-
-          Expected<bool> ExtractOrErr = getSymbols(
-              Binary.getBinary()->getImage(),
-              Binary.getBinary()->getOffloadKind(), IsArchive, Saver, Syms[ID]);
-          if (!ExtractOrErr)
-            return ExtractOrErr.takeError();
-
-          Extracted = !WholeArchive && *ExtractOrErr;
-
-          // Skip including the file if it is an archive that does not resolve
-          // any symbols.
-          if (IsArchive && !WholeArchive && !Extracted)
-            continue;
-
-          // If another target needs this binary it must be copied instead.
-          if (Index == CompatibleTargets.size() - 1)
-            InputFiles[ID].emplace_back(std::move(Binary));
-          else
-            InputFiles[ID].emplace_back(std::move(Binary.copy()));
-        }
-=======
         Expected<bool> ExtractOrErr =
             getSymbols(Binary.getBinary()->getImage(),
                        Binary.getBinary()->getOffloadKind(), /*IsArchive=*/true,
                        Saver, Syms[ID]);
         if (!ExtractOrErr)
           return ExtractOrErr.takeError();
->>>>>>> 0a131756
 
         Extracted = *ExtractOrErr;
 
