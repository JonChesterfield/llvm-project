//===-- DWARFDIE.cpp ------------------------------------------------------===//
//
// Part of the LLVM Project, under the Apache License v2.0 with LLVM Exceptions.
// See https://llvm.org/LICENSE.txt for license information.
// SPDX-License-Identifier: Apache-2.0 WITH LLVM-exception
//
//===----------------------------------------------------------------------===//

#include "DWARFDIE.h"

#include "DWARFASTParser.h"
#include "DWARFDebugInfo.h"
#include "DWARFDebugInfoEntry.h"
#include "DWARFDeclContext.h"
#include "DWARFUnit.h"

#include "llvm/ADT/iterator.h"

using namespace lldb_private;
using namespace lldb_private::dwarf;
using namespace lldb_private::plugin::dwarf;

namespace {

/// Iterate through all DIEs elaborating (i.e. reachable by a chain of
/// DW_AT_specification and DW_AT_abstract_origin attributes) a given DIE. For
/// convenience, the starting die is included in the sequence as the first
/// item.
class ElaboratingDIEIterator
    : public llvm::iterator_facade_base<
          ElaboratingDIEIterator, std::input_iterator_tag, DWARFDIE,
          std::ptrdiff_t, DWARFDIE *, DWARFDIE *> {

  // The operating invariant is: top of m_worklist contains the "current" item
  // and the rest of the list are items yet to be visited. An empty worklist
  // means we've reached the end.
  // Infinite recursion is prevented by maintaining a list of seen DIEs.
  // Container sizes are optimized for the case of following DW_AT_specification
  // and DW_AT_abstract_origin just once.
  llvm::SmallVector<DWARFDIE, 2> m_worklist;
  llvm::SmallSet<DWARFDebugInfoEntry *, 3> m_seen;

  void Next() {
    assert(!m_worklist.empty() && "Incrementing end iterator?");

    // Pop the current item from the list.
    DWARFDIE die = m_worklist.back();
    m_worklist.pop_back();

    // And add back any items that elaborate it.
    for (dw_attr_t attr : {DW_AT_specification, DW_AT_abstract_origin}) {
      if (DWARFDIE d = die.GetReferencedDIE(attr))
        if (m_seen.insert(die.GetDIE()).second)
          m_worklist.push_back(d);
    }
  }

public:
  /// An iterator starting at die d.
  explicit ElaboratingDIEIterator(DWARFDIE d) : m_worklist(1, d) {}

  /// End marker
  ElaboratingDIEIterator() = default;

  const DWARFDIE &operator*() const { return m_worklist.back(); }
  ElaboratingDIEIterator &operator++() {
    Next();
    return *this;
  }

  friend bool operator==(const ElaboratingDIEIterator &a,
                         const ElaboratingDIEIterator &b) {
    if (a.m_worklist.empty() || b.m_worklist.empty())
      return a.m_worklist.empty() == b.m_worklist.empty();
    return a.m_worklist.back() == b.m_worklist.back();
  }
};

llvm::iterator_range<ElaboratingDIEIterator>
elaborating_dies(const DWARFDIE &die) {
  return llvm::make_range(ElaboratingDIEIterator(die),
                          ElaboratingDIEIterator());
}
} // namespace

DWARFDIE
DWARFDIE::GetParent() const {
  if (IsValid())
    return DWARFDIE(m_cu, m_die->GetParent());
  else
    return DWARFDIE();
}

DWARFDIE
DWARFDIE::GetFirstChild() const {
  if (IsValid())
    return DWARFDIE(m_cu, m_die->GetFirstChild());
  else
    return DWARFDIE();
}

DWARFDIE
DWARFDIE::GetSibling() const {
  if (IsValid())
    return DWARFDIE(m_cu, m_die->GetSibling());
  else
    return DWARFDIE();
}

DWARFDIE
DWARFDIE::GetReferencedDIE(const dw_attr_t attr) const {
  if (IsValid())
    return m_die->GetAttributeValueAsReference(GetCU(), attr);
  else
    return {};
}

DWARFDIE
DWARFDIE::GetDIE(dw_offset_t die_offset) const {
  if (IsValid())
    return m_cu->GetDIE(die_offset);
  else
    return DWARFDIE();
}

DWARFDIE
DWARFDIE::GetAttributeValueAsReferenceDIE(const dw_attr_t attr) const {
  if (IsValid()) {
    DWARFUnit *cu = GetCU();
    const bool check_specification_or_abstract_origin = true;
    DWARFFormValue form_value;
    if (m_die->GetAttributeValue(cu, attr, form_value, nullptr,
                                 check_specification_or_abstract_origin))
      return form_value.Reference();
  }
  return DWARFDIE();
}

DWARFDIE
DWARFDIE::LookupDeepestBlock(lldb::addr_t address) const {
  if (!IsValid())
    return DWARFDIE();

  DWARFDIE result;
  bool check_children = false;
  bool match_addr_range = false;
  switch (Tag()) {
  case DW_TAG_class_type:
  case DW_TAG_namespace:
  case DW_TAG_structure_type:
  case DW_TAG_common_block:
    check_children = true;
    break;
  case DW_TAG_compile_unit:
  case DW_TAG_module:
  case DW_TAG_catch_block:
  case DW_TAG_subprogram:
  case DW_TAG_try_block:
  case DW_TAG_partial_unit:
    match_addr_range = true;
    break;
  case DW_TAG_lexical_block:
  case DW_TAG_inlined_subroutine:
    check_children = true;
    match_addr_range = true;
    break;
  default:
    break;
  }

  if (match_addr_range) {
    DWARFRangeList ranges =
        m_die->GetAttributeAddressRanges(m_cu, /*check_hi_lo_pc=*/true);
    if (ranges.FindEntryThatContains(address)) {
      check_children = true;
      switch (Tag()) {
      default:
        break;

      case DW_TAG_inlined_subroutine: // Inlined Function
      case DW_TAG_lexical_block:      // Block { } in code
        result = *this;
        break;
      }
    } else {
      check_children = false;
    }
  }

  if (check_children) {
    for (DWARFDIE child : children()) {
      if (DWARFDIE child_result = child.LookupDeepestBlock(address))
        return child_result;
    }
  }
  return result;
}

const char *DWARFDIE::GetMangledName() const {
  if (IsValid())
    return m_die->GetMangledName(m_cu);
  else
    return nullptr;
}

const char *DWARFDIE::GetPubname() const {
  if (IsValid())
    return m_die->GetPubname(m_cu);
  else
    return nullptr;
}

// GetName
//
// Get value of the DW_AT_name attribute and place that value into the supplied
// stream object. If the DIE is a NULL object "NULL" is placed into the stream,
// and if no DW_AT_name attribute exists for the DIE then nothing is printed.
void DWARFDIE::GetName(Stream &s) const {
  if (!IsValid())
    return;
  if (GetDIE()->IsNULL()) {
    s.PutCString("NULL");
    return;
  }
  const char *name = GetDIE()->GetAttributeValueAsString(GetCU(), DW_AT_name, nullptr, true);
  if (!name)
    return;
  s.PutCString(name);
}

// AppendTypeName
//
// Follows the type name definition down through all needed tags to end up with
// a fully qualified type name and dump the results to the supplied stream.
// This is used to show the name of types given a type identifier.
void DWARFDIE::AppendTypeName(Stream &s) const {
  if (!IsValid())
    return;
  if (GetDIE()->IsNULL()) {
    s.PutCString("NULL");
    return;
  }
  if (const char *name = GetPubname()) {
    s.PutCString(name);
    return;
  }
  switch (Tag()) {
  case DW_TAG_array_type:
    break; // print out a "[]" after printing the full type of the element
           // below
  case DW_TAG_base_type:
    s.PutCString("base ");
    break;
  case DW_TAG_class_type:
    s.PutCString("class ");
    break;
  case DW_TAG_const_type:
    s.PutCString("const ");
    break;
  case DW_TAG_enumeration_type:
    s.PutCString("enum ");
    break;
  case DW_TAG_file_type:
    s.PutCString("file ");
    break;
  case DW_TAG_interface_type:
    s.PutCString("interface ");
    break;
  case DW_TAG_packed_type:
    s.PutCString("packed ");
    break;
  case DW_TAG_pointer_type:
    break; // print out a '*' after printing the full type below
  case DW_TAG_ptr_to_member_type:
    break; // print out a '*' after printing the full type below
  case DW_TAG_reference_type:
    break; // print out a '&' after printing the full type below
  case DW_TAG_restrict_type:
    s.PutCString("restrict ");
    break;
  case DW_TAG_set_type:
    s.PutCString("set ");
    break;
  case DW_TAG_shared_type:
    s.PutCString("shared ");
    break;
  case DW_TAG_string_type:
    s.PutCString("string ");
    break;
  case DW_TAG_structure_type:
    s.PutCString("struct ");
    break;
  case DW_TAG_subrange_type:
    s.PutCString("subrange ");
    break;
  case DW_TAG_subroutine_type:
    s.PutCString("function ");
    break;
  case DW_TAG_thrown_type:
    s.PutCString("thrown ");
    break;
  case DW_TAG_union_type:
    s.PutCString("union ");
    break;
  case DW_TAG_unspecified_type:
    s.PutCString("unspecified ");
    break;
  case DW_TAG_volatile_type:
    s.PutCString("volatile ");
    break;
<<<<<<< HEAD
=======
  case DW_TAG_LLVM_ptrauth_type: {
    unsigned key = GetAttributeValueAsUnsigned(DW_AT_LLVM_ptrauth_key, 0);
    bool isAddressDiscriminated = GetAttributeValueAsUnsigned(
        DW_AT_LLVM_ptrauth_address_discriminated, 0);
    unsigned extraDiscriminator =
        GetAttributeValueAsUnsigned(DW_AT_LLVM_ptrauth_extra_discriminator, 0);
    bool isaPointer =
        GetAttributeValueAsUnsigned(DW_AT_LLVM_ptrauth_isa_pointer, 0);
    bool authenticatesNullValues = GetAttributeValueAsUnsigned(
        DW_AT_LLVM_ptrauth_authenticates_null_values, 0);
    unsigned authenticationMode =
        GetAttributeValueAsUnsigned(DW_AT_LLVM_ptrauth_authentication_mode, 3);

    s.Printf("__ptrauth(%d, %d, 0x0%x, %d, %d, %d)", key,
             isAddressDiscriminated, extraDiscriminator, isaPointer,
             authenticatesNullValues, authenticationMode);
    break;
  }
>>>>>>> 8c5c4d9a
  default:
    return;
  }

  // Follow the DW_AT_type if possible
  if (DWARFDIE next_die = GetAttributeValueAsReferenceDIE(DW_AT_type))
    next_die.AppendTypeName(s);

  switch (Tag()) {
  case DW_TAG_array_type:
    s.PutCString("[]");
    break;
  case DW_TAG_pointer_type:
    s.PutChar('*');
    break;
  case DW_TAG_ptr_to_member_type:
    s.PutChar('*');
    break;
  case DW_TAG_reference_type:
    s.PutChar('&');
    break;
  default:
    break;
  }
}

lldb_private::Type *DWARFDIE::ResolveType() const {
  if (IsValid())
    return GetDWARF()->ResolveType(*this, true);
  else
    return nullptr;
}

lldb_private::Type *DWARFDIE::ResolveTypeUID(const DWARFDIE &die) const {
  if (SymbolFileDWARF *dwarf = GetDWARF())
    return dwarf->ResolveTypeUID(die, true);
  return nullptr;
}

std::vector<DWARFDIE> DWARFDIE::GetDeclContextDIEs() const {
  if (!IsValid())
    return {};

  std::vector<DWARFDIE> result;
  DWARFDIE parent = GetParentDeclContextDIE();
  while (parent.IsValid() && parent.GetDIE() != GetDIE()) {
    result.push_back(std::move(parent));
    parent = parent.GetParentDeclContextDIE();
  }

  return result;
}

static std::vector<lldb_private::CompilerContext>
GetDeclContextImpl(llvm::SmallSet<lldb::user_id_t, 4> &seen, DWARFDIE die) {
  std::vector<lldb_private::CompilerContext> context;
  // Stop if we hit a cycle.
  if (!die || !seen.insert(die.GetID()).second)
    return context;

  // Handle outline member function DIEs by following the specification.
  if (DWARFDIE spec = die.GetReferencedDIE(DW_AT_specification))
    return GetDeclContextImpl(seen, spec);

  // Get the parent context chain.
  context = GetDeclContextImpl(seen, die.GetParent());

  // Add this DIE's contribution at the end of the chain.
  auto push_ctx = [&](CompilerContextKind kind, llvm::StringRef name) {
    context.push_back({kind, ConstString(name)});
  };
  switch (die.Tag()) {
  case DW_TAG_module:
    push_ctx(CompilerContextKind::Module, die.GetName());
    break;
  case DW_TAG_namespace:
    push_ctx(CompilerContextKind::Namespace, die.GetName());
    break;
  case DW_TAG_structure_type:
    push_ctx(CompilerContextKind::Struct, die.GetName());
    break;
  case DW_TAG_union_type:
    push_ctx(CompilerContextKind::Union, die.GetName());
    break;
  case DW_TAG_class_type:
    push_ctx(CompilerContextKind::Class, die.GetName());
    break;
  case DW_TAG_enumeration_type:
    push_ctx(CompilerContextKind::Enum, die.GetName());
    break;
  case DW_TAG_subprogram:
    push_ctx(CompilerContextKind::Function, die.GetName());
    break;
  case DW_TAG_variable:
    push_ctx(CompilerContextKind::Variable, die.GetPubname());
    break;
  case DW_TAG_typedef:
    push_ctx(CompilerContextKind::Typedef, die.GetName());
    break;
  default:
    break;
  }
  return context;
}

std::vector<lldb_private::CompilerContext> DWARFDIE::GetDeclContext() const {
  llvm::SmallSet<lldb::user_id_t, 4> seen;
  return GetDeclContextImpl(seen, *this);
}

std::vector<lldb_private::CompilerContext>
DWARFDIE::GetTypeLookupContext() const {
  std::vector<lldb_private::CompilerContext> context;
  // If there is no name, then there is no need to look anything up for this
  // DIE.
  const char *name = GetName();
  if (!name || !name[0])
    return context;
  const dw_tag_t tag = Tag();
  if (tag == DW_TAG_compile_unit || tag == DW_TAG_partial_unit)
    return context;
  DWARFDIE parent = GetParent();
  if (parent)
    context = parent.GetTypeLookupContext();
  auto push_ctx = [&](CompilerContextKind kind, llvm::StringRef name) {
    context.push_back({kind, ConstString(name)});
  };
  switch (tag) {
  case DW_TAG_namespace:
    push_ctx(CompilerContextKind::Namespace, name);
    break;
  case DW_TAG_structure_type:
    push_ctx(CompilerContextKind::Struct, name);
    break;
  case DW_TAG_union_type:
    push_ctx(CompilerContextKind::Union, name);
    break;
  case DW_TAG_class_type:
    push_ctx(CompilerContextKind::Class, name);
    break;
  case DW_TAG_enumeration_type:
    push_ctx(CompilerContextKind::Enum, name);
    break;
  case DW_TAG_variable:
    push_ctx(CompilerContextKind::Variable, GetPubname());
    break;
  case DW_TAG_typedef:
    push_ctx(CompilerContextKind::Typedef, name);
    break;
  case DW_TAG_base_type:
    push_ctx(CompilerContextKind::Builtin, name);
    break;
  default:
    break;
  }
  return context;
}

DWARFDIE
DWARFDIE::GetParentDeclContextDIE() const {
  if (IsValid())
    return m_die->GetParentDeclContextDIE(m_cu);
  else
    return DWARFDIE();
}

bool DWARFDIE::IsStructUnionOrClass() const {
  const dw_tag_t tag = Tag();
  return tag == DW_TAG_class_type || tag == DW_TAG_structure_type ||
         tag == DW_TAG_union_type;
}

bool DWARFDIE::IsMethod() const {
  for (DWARFDIE d : elaborating_dies(*this))
    if (d.GetParent().IsStructUnionOrClass())
      return true;
  return false;
}

bool DWARFDIE::GetDIENamesAndRanges(
    const char *&name, const char *&mangled, DWARFRangeList &ranges,
    std::optional<int> &decl_file, std::optional<int> &decl_line,
    std::optional<int> &decl_column, std::optional<int> &call_file,
    std::optional<int> &call_line, std::optional<int> &call_column,
    lldb_private::DWARFExpressionList *frame_base) const {
  if (IsValid()) {
    return m_die->GetDIENamesAndRanges(
        GetCU(), name, mangled, ranges, decl_file, decl_line, decl_column,
        call_file, call_line, call_column, frame_base);
  } else
    return false;
}

llvm::iterator_range<DWARFDIE::child_iterator> DWARFDIE::children() const {
  return llvm::make_range(child_iterator(*this), child_iterator());
}<|MERGE_RESOLUTION|>--- conflicted
+++ resolved
@@ -308,8 +308,6 @@
   case DW_TAG_volatile_type:
     s.PutCString("volatile ");
     break;
-<<<<<<< HEAD
-=======
   case DW_TAG_LLVM_ptrauth_type: {
     unsigned key = GetAttributeValueAsUnsigned(DW_AT_LLVM_ptrauth_key, 0);
     bool isAddressDiscriminated = GetAttributeValueAsUnsigned(
@@ -328,7 +326,6 @@
              authenticatesNullValues, authenticationMode);
     break;
   }
->>>>>>> 8c5c4d9a
   default:
     return;
   }
