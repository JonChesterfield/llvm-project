--- conflicted
+++ resolved
@@ -2355,25 +2355,8 @@
 ///   Item 2 - C
 ///   Item 3 - D
 ///
-<<<<<<< HEAD
 template <typename R> detail::enumerator<R> enumerate(R &&TheRange) {
   return detail::enumerator<R>(std::forward<R>(TheRange));
-=======
-template <typename FirstRange, typename... RestRanges>
-auto enumerate(FirstRange &&First, RestRanges &&...Rest) {
-  if constexpr (sizeof...(Rest) != 0) {
-#ifndef NDEBUG
-    // Note: Create an array instead of an initializer list to work around an
-    // Apple clang 14 compiler bug.
-    size_t sizes[] = {range_size(First), range_size(Rest)...};
-    assert(all_equal(sizes) && "Ranges have different length");
-#endif
-  }
-  using enumerator = detail::zippy<detail::zip_enumerator, detail::index_stream,
-                                   FirstRange, RestRanges...>;
-  return enumerator(detail::index_stream{}, std::forward<FirstRange>(First),
-                    std::forward<RestRanges>(Rest)...);
->>>>>>> 2aa90da0
 }
 
 namespace detail {
