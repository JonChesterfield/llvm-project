//===- llvm/CodeGen/AsmPrinter.h - AsmPrinter Framework ---------*- C++ -*-===//
//
// Part of the LLVM Project, under the Apache License v2.0 with LLVM Exceptions.
// See https://llvm.org/LICENSE.txt for license information.
// SPDX-License-Identifier: Apache-2.0 WITH LLVM-exception
//
//===----------------------------------------------------------------------===//
//
// This file contains a class to be used as the base class for target specific
// asm writers.  This class primarily handles common functionality used by
// all asm writers.
//
//===----------------------------------------------------------------------===//

#ifndef LLVM_CODEGEN_ASMPRINTER_H
#define LLVM_CODEGEN_ASMPRINTER_H

#include "llvm/ADT/DenseMap.h"
#include "llvm/ADT/MapVector.h"
#include "llvm/ADT/SmallVector.h"
#include "llvm/BinaryFormat/Dwarf.h"
#include "llvm/CodeGen/AsmPrinterHandler.h"
#include "llvm/CodeGen/DwarfStringPoolEntry.h"
#include "llvm/CodeGen/MachineFunctionPass.h"
#include "llvm/CodeGen/StackMaps.h"
#include "llvm/DebugInfo/CodeView/CodeView.h"
#include "llvm/IR/InlineAsm.h"
#include "llvm/Support/ErrorHandling.h"
#include <cstdint>
#include <memory>
#include <utility>
#include <vector>

namespace llvm {

class AddrLabelMap;
class BasicBlock;
class BlockAddress;
class Constant;
class ConstantArray;
class DataLayout;
class DIE;
class DIEAbbrev;
class DwarfDebug;
class GCMetadataPrinter;
class GCStrategy;
class GlobalAlias;
class GlobalObject;
class GlobalValue;
class GlobalVariable;
class MachineBasicBlock;
class MachineConstantPoolValue;
class MachineDominatorTree;
class MachineFunction;
class MachineInstr;
class MachineJumpTableInfo;
class MachineLoopInfo;
class MachineModuleInfo;
class MachineOptimizationRemarkEmitter;
class MCAsmInfo;
class MCCFIInstruction;
class MCContext;
class MCExpr;
class MCInst;
class MCSection;
class MCStreamer;
class MCSubtargetInfo;
class MCSymbol;
class MCTargetOptions;
class MDNode;
class Module;
class PseudoProbeHandler;
class raw_ostream;
class StringRef;
class TargetLoweringObjectFile;
class TargetMachine;
class Twine;

namespace remarks {
class RemarkStreamer;
}

/// This class is intended to be used as a driving class for all asm writers.
class AsmPrinter : public MachineFunctionPass {
public:
  /// Target machine description.
  TargetMachine &TM;

  /// Target Asm Printer information.
  const MCAsmInfo *MAI = nullptr;

  /// This is the context for the output file that we are streaming. This owns
  /// all of the global MC-related objects for the generated translation unit.
  MCContext &OutContext;

  /// This is the MCStreamer object for the file we are generating. This
  /// contains the transient state for the current translation unit that we are
  /// generating (such as the current section etc).
  std::unique_ptr<MCStreamer> OutStreamer;

  /// The current machine function.
  MachineFunction *MF = nullptr;

  /// This is a pointer to the current MachineModuleInfo.
  MachineModuleInfo *MMI = nullptr;

  /// This is a pointer to the current MachineDominatorTree.
  MachineDominatorTree *MDT = nullptr;

  /// This is a pointer to the current MachineLoopInfo.
  MachineLoopInfo *MLI = nullptr;

  /// Optimization remark emitter.
  MachineOptimizationRemarkEmitter *ORE = nullptr;

  /// The symbol for the entry in __patchable_function_entires.
  MCSymbol *CurrentPatchableFunctionEntrySym = nullptr;

  /// The symbol for the current function. This is recalculated at the beginning
  /// of each call to runOnMachineFunction().
  MCSymbol *CurrentFnSym = nullptr;

  /// The symbol for the current function descriptor on AIX. This is created
  /// at the beginning of each call to SetupMachineFunction().
  MCSymbol *CurrentFnDescSym = nullptr;

  /// The symbol used to represent the start of the current function for the
  /// purpose of calculating its size (e.g. using the .size directive). By
  /// default, this is equal to CurrentFnSym.
  MCSymbol *CurrentFnSymForSize = nullptr;

  /// Map a basic block section ID to the begin and end symbols of that section
  ///  which determine the section's range.
  struct MBBSectionRange {
    MCSymbol *BeginLabel, *EndLabel;
  };

  MapVector<unsigned, MBBSectionRange> MBBSectionRanges;

  /// Map global GOT equivalent MCSymbols to GlobalVariables and keep track of
  /// its number of uses by other globals.
  using GOTEquivUsePair = std::pair<const GlobalVariable *, unsigned>;
  MapVector<const MCSymbol *, GOTEquivUsePair> GlobalGOTEquivs;

  /// struct HandlerInfo and Handlers permit users or target extended
  /// AsmPrinter to add their own handlers.
  struct HandlerInfo {
    std::unique_ptr<AsmPrinterHandler> Handler;
    StringRef TimerName;
    StringRef TimerDescription;
    StringRef TimerGroupName;
    StringRef TimerGroupDescription;

    HandlerInfo(std::unique_ptr<AsmPrinterHandler> Handler, StringRef TimerName,
                StringRef TimerDescription, StringRef TimerGroupName,
                StringRef TimerGroupDescription)
        : Handler(std::move(Handler)), TimerName(TimerName),
          TimerDescription(TimerDescription), TimerGroupName(TimerGroupName),
          TimerGroupDescription(TimerGroupDescription) {}
  };

  // Flags representing which CFI section is required for a function/module.
  enum class CFISection : unsigned {
    None = 0, ///< Do not emit either .eh_frame or .debug_frame
    EH = 1,   ///< Emit .eh_frame
    Debug = 2 ///< Emit .debug_frame
  };

private:
  MCSymbol *CurrentFnEnd = nullptr;

  /// Map a basic block section ID to the exception symbol associated with that
  /// section. Map entries are assigned and looked up via
  /// AsmPrinter::getMBBExceptionSym.
  DenseMap<unsigned, MCSymbol *> MBBSectionExceptionSyms;

  // The symbol used to represent the start of the current BB section of the
  // function. This is used to calculate the size of the BB section.
  MCSymbol *CurrentSectionBeginSym = nullptr;

  /// This map keeps track of which symbol is being used for the specified basic
  /// block's address of label.
  std::unique_ptr<AddrLabelMap> AddrLabelSymbols;

  /// The garbage collection metadata printer table.
  DenseMap<GCStrategy *, std::unique_ptr<GCMetadataPrinter>> GCMetadataPrinters;

  /// Emit comments in assembly output if this is true.
  bool VerboseAsm;

  /// Output stream for the stack usage file (i.e., .su file).
  std::unique_ptr<raw_fd_ostream> StackUsageStream;

  /// List of symbols to be inserted into PC sections.
  DenseMap<const MDNode *, SmallVector<const MCSymbol *>> PCSectionsSymbols;

  static char ID;

protected:
  MCSymbol *CurrentFnBegin = nullptr;

  /// For dso_local functions, the current $local alias for the function.
  MCSymbol *CurrentFnBeginLocal = nullptr;

  /// A vector of all debug/EH info emitters we should use. This vector
  /// maintains ownership of the emitters.
  std::vector<HandlerInfo> Handlers;
  size_t NumUserHandlers = 0;

  StackMaps SM;

private:
  /// If generated on the fly this own the instance.
  std::unique_ptr<MachineDominatorTree> OwnedMDT;

  /// If generated on the fly this own the instance.
  std::unique_ptr<MachineLoopInfo> OwnedMLI;

  /// If the target supports dwarf debug info, this pointer is non-null.
  DwarfDebug *DD = nullptr;

  /// A handler that supports pseudo probe emission with embedded inline
  /// context.
  PseudoProbeHandler *PP = nullptr;

  /// CFISection type the module needs i.e. either .eh_frame or .debug_frame.
  CFISection ModuleCFISection = CFISection::None;

  /// True if the module contains split-stack functions. This is used to
  /// emit .note.GNU-split-stack section as required by the linker for
  /// special handling split-stack function calling no-split-stack function.
  bool HasSplitStack = false;

  /// True if the module contains no-split-stack functions. This is used to emit
  /// .note.GNU-no-split-stack section when it also contains functions without a
  /// split stack prologue.
  bool HasNoSplitStack = false;

  /// Raw FDOstream for outputting machine basic block frequncies if the
  /// --mbb-profile-dump flag is set for downstream cost modelling applications
  std::unique_ptr<raw_fd_ostream> MBBProfileDumpFileOutput;

protected:
  explicit AsmPrinter(TargetMachine &TM, std::unique_ptr<MCStreamer> Streamer);

public:
  ~AsmPrinter() override;

  DwarfDebug *getDwarfDebug() { return DD; }
  DwarfDebug *getDwarfDebug() const { return DD; }

  uint16_t getDwarfVersion() const;
  void setDwarfVersion(uint16_t Version);

  bool isDwarf64() const;

  /// Returns 4 for DWARF32 and 8 for DWARF64.
  unsigned int getDwarfOffsetByteSize() const;

  /// Returns 4 for DWARF32 and 12 for DWARF64.
  unsigned int getUnitLengthFieldByteSize() const;

  /// Returns information about the byte size of DW_FORM values.
  dwarf::FormParams getDwarfFormParams() const;

  bool isPositionIndependent() const;

  /// Return true if assembly output should contain comments.
  bool isVerbose() const { return VerboseAsm; }

  /// Return a unique ID for the current function.
  unsigned getFunctionNumber() const;

  /// Return symbol for the function pseudo stack if the stack frame is not a
  /// register based.
  virtual const MCSymbol *getFunctionFrameSymbol() const { return nullptr; }

  MCSymbol *getFunctionBegin() const { return CurrentFnBegin; }
  MCSymbol *getFunctionEnd() const { return CurrentFnEnd; }

  // Return the exception symbol associated with the MBB section containing a
  // given basic block.
  MCSymbol *getMBBExceptionSym(const MachineBasicBlock &MBB);

  /// Return the symbol to be used for the specified basic block when its
  /// address is taken.  This cannot be its normal LBB label because the block
  /// may be accessed outside its containing function.
  MCSymbol *getAddrLabelSymbol(const BasicBlock *BB) {
    return getAddrLabelSymbolToEmit(BB).front();
  }

  /// Return the symbol to be used for the specified basic block when its
  /// address is taken.  If other blocks were RAUW'd to this one, we may have
  /// to emit them as well, return the whole set.
  ArrayRef<MCSymbol *> getAddrLabelSymbolToEmit(const BasicBlock *BB);

  /// If the specified function has had any references to address-taken blocks
  /// generated, but the block got deleted, return the symbol now so we can
  /// emit it.  This prevents emitting a reference to a symbol that has no
  /// definition.
  void takeDeletedSymbolsForFunction(const Function *F,
                                     std::vector<MCSymbol *> &Result);

  /// Return information about object file lowering.
  const TargetLoweringObjectFile &getObjFileLowering() const;

  /// Return information about data layout.
  const DataLayout &getDataLayout() const;

  /// Return the pointer size from the TargetMachine
  unsigned getPointerSize() const;

  /// Return information about subtarget.
  const MCSubtargetInfo &getSubtargetInfo() const;

  void EmitToStreamer(MCStreamer &S, const MCInst &Inst);

  /// Emits inital debug location directive.
  void emitInitialRawDwarfLocDirective(const MachineFunction &MF);

  /// Return the current section we are emitting to.
  const MCSection *getCurrentSection() const;

  void getNameWithPrefix(SmallVectorImpl<char> &Name,
                         const GlobalValue *GV) const;

  MCSymbol *getSymbol(const GlobalValue *GV) const;

  /// Similar to getSymbol() but preferred for references. On ELF, this uses a
  /// local symbol if a reference to GV is guaranteed to be resolved to the
  /// definition in the same module.
  MCSymbol *getSymbolPreferLocal(const GlobalValue &GV) const;

  bool doesDwarfUseRelocationsAcrossSections() const {
    return DwarfUsesRelocationsAcrossSections;
  }

  void setDwarfUsesRelocationsAcrossSections(bool Enable) {
    DwarfUsesRelocationsAcrossSections = Enable;
  }

  //===------------------------------------------------------------------===//
  // XRay instrumentation implementation.
  //===------------------------------------------------------------------===//
public:
  // This describes the kind of sled we're storing in the XRay table.
  enum class SledKind : uint8_t {
    FUNCTION_ENTER = 0,
    FUNCTION_EXIT = 1,
    TAIL_CALL = 2,
    LOG_ARGS_ENTER = 3,
    CUSTOM_EVENT = 4,
    TYPED_EVENT = 5,
  };

  // The table will contain these structs that point to the sled, the function
  // containing the sled, and what kind of sled (and whether they should always
  // be instrumented). We also use a version identifier that the runtime can use
  // to decide what to do with the sled, depending on the version of the sled.
  struct XRayFunctionEntry {
    const MCSymbol *Sled;
    const MCSymbol *Function;
    SledKind Kind;
    bool AlwaysInstrument;
    const class Function *Fn;
    uint8_t Version;

    void emit(int, MCStreamer *) const;
  };

  // All the sleds to be emitted.
  SmallVector<XRayFunctionEntry, 4> Sleds;

  // Helper function to record a given XRay sled.
  void recordSled(MCSymbol *Sled, const MachineInstr &MI, SledKind Kind,
                  uint8_t Version = 0);

  /// Emit a table with all XRay instrumentation points.
  void emitXRayTable();

  void emitPatchableFunctionEntries();

  //===------------------------------------------------------------------===//
  // MachineFunctionPass Implementation.
  //===------------------------------------------------------------------===//

  /// Record analysis usage.
  void getAnalysisUsage(AnalysisUsage &AU) const override;

  /// Set up the AsmPrinter when we are working on a new module. If your pass
  /// overrides this, it must make sure to explicitly call this implementation.
  bool doInitialization(Module &M) override;

  /// Shut down the asmprinter. If you override this in your pass, you must make
  /// sure to call it explicitly.
  bool doFinalization(Module &M) override;

  /// Emit the specified function out to the OutStreamer.
  bool runOnMachineFunction(MachineFunction &MF) override {
    SetupMachineFunction(MF);
    emitFunctionBody();
    return false;
  }

  //===------------------------------------------------------------------===//
  // Coarse grained IR lowering routines.
  //===------------------------------------------------------------------===//

  /// This should be called when a new MachineFunction is being processed from
  /// runOnMachineFunction.
  virtual void SetupMachineFunction(MachineFunction &MF);

  /// This method emits the body and trailer for a function.
  void emitFunctionBody();

  void emitCFIInstruction(const MachineInstr &MI);

  void emitFrameAlloc(const MachineInstr &MI);

  void emitStackSizeSection(const MachineFunction &MF);

  void emitStackUsage(const MachineFunction &MF);

  void emitBBAddrMapSection(const MachineFunction &MF);

  void emitKCFITrapEntry(const MachineFunction &MF, const MCSymbol *Symbol);
  virtual void emitKCFITypeId(const MachineFunction &MF);

  void emitPseudoProbe(const MachineInstr &MI);

  void emitRemarksSection(remarks::RemarkStreamer &RS);

  /// Emits a label as reference for PC sections.
  void emitPCSectionsLabel(const MachineFunction &MF, const MDNode &MD);

  /// Emits the PC sections collected from instructions.
  void emitPCSections(const MachineFunction &MF);

  /// Get the CFISection type for a function.
  CFISection getFunctionCFISectionType(const Function &F) const;

  /// Get the CFISection type for a function.
  CFISection getFunctionCFISectionType(const MachineFunction &MF) const;

  /// Get the CFISection type for the module.
  CFISection getModuleCFISectionType() const { return ModuleCFISection; }

  bool needsSEHMoves();

  /// Since emitting CFI unwind information is entangled with supporting the
  /// exceptions, this returns true for platforms which use CFI unwind
  /// information for other purposes (debugging, sanitizers, ...) when
  /// `MCAsmInfo::ExceptionsType == ExceptionHandling::None`.
  bool usesCFIWithoutEH() const;

  /// Print to the current output stream assembly representations of the
  /// constants in the constant pool MCP. This is used to print out constants
  /// which have been "spilled to memory" by the code generator.
  virtual void emitConstantPool();

  /// Print assembly representations of the jump tables used by the current
  /// function to the current output stream.
  virtual void emitJumpTableInfo();

  /// Emit the specified global variable to the .s file.
  virtual void emitGlobalVariable(const GlobalVariable *GV);

  /// Check to see if the specified global is a special global used by LLVM. If
  /// so, emit it and return true, otherwise do nothing and return false.
  bool emitSpecialLLVMGlobal(const GlobalVariable *GV);

  /// `llvm.global_ctors` and `llvm.global_dtors` are arrays of Structor
  /// structs.
  ///
  /// Priority - init priority
  /// Func - global initialization or global clean-up function
  /// ComdatKey - associated data
  struct Structor {
    int Priority = 0;
    Constant *Func = nullptr;
    GlobalValue *ComdatKey = nullptr;

    Structor() = default;
  };

  /// This method gathers an array of Structors and then sorts them out by
  /// Priority.
  /// @param List The initializer of `llvm.global_ctors` or `llvm.global_dtors`
  /// array.
  /// @param[out] Structors Sorted Structor structs by Priority.
  void preprocessXXStructorList(const DataLayout &DL, const Constant *List,
                                SmallVector<Structor, 8> &Structors);

  /// This method emits `llvm.global_ctors` or `llvm.global_dtors` list.
  virtual void emitXXStructorList(const DataLayout &DL, const Constant *List,
                                  bool IsCtor);

  /// Emit an alignment directive to the specified power of two boundary. If a
  /// global value is specified, and if that global has an explicit alignment
  /// requested, it will override the alignment request if required for
  /// correctness.
  void emitAlignment(Align Alignment, const GlobalObject *GV = nullptr,
                     unsigned MaxBytesToEmit = 0) const;

  /// Lower the specified LLVM Constant to an MCExpr.
  virtual const MCExpr *lowerConstant(const Constant *CV);

  /// Print a general LLVM constant to the .s file.
  /// On AIX, when an alias refers to a sub-element of a global variable, the
  /// label of that alias needs to be emitted before the corresponding element.
  using AliasMapTy = DenseMap<uint64_t, SmallVector<const GlobalAlias *, 1>>;
  void emitGlobalConstant(const DataLayout &DL, const Constant *CV,
                          AliasMapTy *AliasList = nullptr);

  /// Unnamed constant global variables solely contaning a pointer to
  /// another globals variable act like a global variable "proxy", or GOT
  /// equivalents, i.e., it's only used to hold the address of the latter. One
  /// optimization is to replace accesses to these proxies by using the GOT
  /// entry for the final global instead. Hence, we select GOT equivalent
  /// candidates among all the module global variables, avoid emitting them
  /// unnecessarily and finally replace references to them by pc relative
  /// accesses to GOT entries.
  void computeGlobalGOTEquivs(Module &M);

  /// Constant expressions using GOT equivalent globals may not be
  /// eligible for PC relative GOT entry conversion, in such cases we need to
  /// emit the proxies we previously omitted in EmitGlobalVariable.
  void emitGlobalGOTEquivs();

  /// Emit the stack maps.
  void emitStackMaps();

  //===------------------------------------------------------------------===//
  // Overridable Hooks
  //===------------------------------------------------------------------===//

  void addAsmPrinterHandler(HandlerInfo Handler) {
    Handlers.insert(Handlers.begin(), std::move(Handler));
    NumUserHandlers++;
  }

  // Targets can, or in the case of EmitInstruction, must implement these to
  // customize output.

  /// This virtual method can be overridden by targets that want to emit
  /// something at the start of their file.
  virtual void emitStartOfAsmFile(Module &) {}

  /// This virtual method can be overridden by targets that want to emit
  /// something at the end of their file.
  virtual void emitEndOfAsmFile(Module &) {}

  /// Targets can override this to emit stuff before the first basic block in
  /// the function.
  virtual void emitFunctionBodyStart() {}

  /// Targets can override this to emit stuff after the last basic block in the
  /// function.
  virtual void emitFunctionBodyEnd() {}

  /// Targets can override this to emit stuff at the start of a basic block.
  /// By default, this method prints the label for the specified
  /// MachineBasicBlock, an alignment (if present) and a comment describing it
  /// if appropriate.
  virtual void emitBasicBlockStart(const MachineBasicBlock &MBB);

  /// Targets can override this to emit stuff at the end of a basic block.
  virtual void emitBasicBlockEnd(const MachineBasicBlock &MBB);

  /// Targets should implement this to emit instructions.
  virtual void emitInstruction(const MachineInstr *) {
    llvm_unreachable("EmitInstruction not implemented");
  }

  /// Return the symbol for the specified constant pool entry.
  virtual MCSymbol *GetCPISymbol(unsigned CPID) const;

  virtual void emitFunctionEntryLabel();

  virtual void emitFunctionDescriptor() {
    llvm_unreachable("Function descriptor is target-specific.");
  }

  virtual void emitMachineConstantPoolValue(MachineConstantPoolValue *MCPV);

  /// Targets can override this to change how global constants that are part of
  /// a C++ static/global constructor list are emitted.
  virtual void emitXXStructor(const DataLayout &DL, const Constant *CV) {
    emitGlobalConstant(DL, CV);
  }

  /// Return true if the basic block has exactly one predecessor and the control
  /// transfer mechanism between the predecessor and this block is a
  /// fall-through.
  virtual bool
  isBlockOnlyReachableByFallthrough(const MachineBasicBlock *MBB) const;

  /// Targets can override this to customize the output of IMPLICIT_DEF
  /// instructions in verbose mode.
  virtual void emitImplicitDef(const MachineInstr *MI) const;

<<<<<<< HEAD
  bool emitDebugComment(const MachineInstr *MI);
=======
  /// getSubtargetInfo() cannot be used where this is needed because we don't
  /// have a MachineFunction when we're lowering a GlobalIFunc, and
  /// getSubtargetInfo requires one. Override the implementation in targets
  /// that support the Mach-O IFunc lowering.
  virtual const MCSubtargetInfo *getIFuncMCSubtargetInfo() const {
    return nullptr;
  }

  virtual void emitMachOIFuncStubBody(Module &M, const GlobalIFunc &GI,
                                      MCSymbol *LazyPointer) {
    llvm_unreachable(
        "Mach-O IFunc lowering is not yet supported on this target");
  }

  virtual void emitMachOIFuncStubHelperBody(Module &M, const GlobalIFunc &GI,
                                            MCSymbol *LazyPointer) {
    llvm_unreachable(
        "Mach-O IFunc lowering is not yet supported on this target");
  }
>>>>>>> 1c58a6b8

  /// Emit N NOP instructions.
  void emitNops(unsigned N);

  //===------------------------------------------------------------------===//
  // Symbol Lowering Routines.
  //===------------------------------------------------------------------===//

  MCSymbol *createTempSymbol(const Twine &Name) const;

  /// Return the MCSymbol for a private symbol with global value name as its
  /// base, with the specified suffix.
  MCSymbol *getSymbolWithGlobalValueBase(const GlobalValue *GV,
                                         StringRef Suffix) const;

  /// Return the MCSymbol for the specified ExternalSymbol.
  MCSymbol *GetExternalSymbolSymbol(Twine Sym) const;

  /// Return the symbol for the specified jump table entry.
  MCSymbol *GetJTISymbol(unsigned JTID, bool isLinkerPrivate = false) const;

  /// Return the symbol for the specified jump table .set
  /// FIXME: privatize to AsmPrinter.
  MCSymbol *GetJTSetSymbol(unsigned UID, unsigned MBBID) const;

  /// Return the MCSymbol used to satisfy BlockAddress uses of the specified
  /// basic block.
  MCSymbol *GetBlockAddressSymbol(const BlockAddress *BA) const;
  MCSymbol *GetBlockAddressSymbol(const BasicBlock *BB) const;

  //===------------------------------------------------------------------===//
  // Emission Helper Routines.
  //===------------------------------------------------------------------===//

  /// This is just convenient handler for printing offsets.
  void printOffset(int64_t Offset, raw_ostream &OS) const;

  /// Emit a byte directive and value.
  void emitInt8(int Value) const;

  /// Emit a short directive and value.
  void emitInt16(int Value) const;

  /// Emit a long directive and value.
  void emitInt32(int Value) const;

  /// Emit a long long directive and value.
  void emitInt64(uint64_t Value) const;

  /// Emit the specified signed leb128 value.
  void emitSLEB128(int64_t Value, const char *Desc = nullptr) const;

  /// Emit the specified unsigned leb128 value.
  void emitULEB128(uint64_t Value, const char *Desc = nullptr,
                   unsigned PadTo = 0) const;

  /// Emit something like ".long Hi-Lo" where the size in bytes of the directive
  /// is specified by Size and Hi/Lo specify the labels.  This implicitly uses
  /// .set if it is available.
  void emitLabelDifference(const MCSymbol *Hi, const MCSymbol *Lo,
                           unsigned Size) const;

  /// Emit something like ".uleb128 Hi-Lo".
  void emitLabelDifferenceAsULEB128(const MCSymbol *Hi,
                                    const MCSymbol *Lo) const;

  /// Emit something like ".long Label+Offset" where the size in bytes of the
  /// directive is specified by Size and Label specifies the label.  This
  /// implicitly uses .set if it is available.
  void emitLabelPlusOffset(const MCSymbol *Label, uint64_t Offset,
                           unsigned Size, bool IsSectionRelative = false) const;

  /// Emit something like ".long Label" where the size in bytes of the directive
  /// is specified by Size and Label specifies the label.
  void emitLabelReference(const MCSymbol *Label, unsigned Size,
                          bool IsSectionRelative = false) const {
    emitLabelPlusOffset(Label, 0, Size, IsSectionRelative);
  }

  //===------------------------------------------------------------------===//
  // Dwarf Emission Helper Routines
  //===------------------------------------------------------------------===//

  /// Emit a .byte 42 directive that corresponds to an encoding.  If verbose
  /// assembly output is enabled, we output comments describing the encoding.
  /// Desc is a string saying what the encoding is specifying (e.g. "LSDA").
  void emitEncodingByte(unsigned Val, const char *Desc = nullptr) const;

  /// Return the size of the encoding in bytes.
  unsigned GetSizeOfEncodedValue(unsigned Encoding) const;

  /// Emit reference to a ttype global with a specified encoding.
  virtual void emitTTypeReference(const GlobalValue *GV, unsigned Encoding);

  /// Emit a reference to a symbol for use in dwarf. Different object formats
  /// represent this in different ways. Some use a relocation others encode
  /// the label offset in its section.
  void emitDwarfSymbolReference(const MCSymbol *Label,
                                bool ForceOffset = false) const;

  /// Emit the 4- or 8-byte offset of a string from the start of its section.
  ///
  /// When possible, emit a DwarfStringPool section offset without any
  /// relocations, and without using the symbol.  Otherwise, defers to \a
  /// emitDwarfSymbolReference().
  ///
  /// The length of the emitted value depends on the DWARF format.
  void emitDwarfStringOffset(DwarfStringPoolEntry S) const;

  /// Emit the 4-or 8-byte offset of a string from the start of its section.
  void emitDwarfStringOffset(DwarfStringPoolEntryRef S) const {
    emitDwarfStringOffset(S.getEntry());
  }

  /// Emit something like ".long Label + Offset" or ".quad Label + Offset"
  /// depending on the DWARF format.
  void emitDwarfOffset(const MCSymbol *Label, uint64_t Offset) const;

  /// Emit 32- or 64-bit value depending on the DWARF format.
  void emitDwarfLengthOrOffset(uint64_t Value) const;

  /// Emit a unit length field. The actual format, DWARF32 or DWARF64, is chosen
  /// according to the settings.
  void emitDwarfUnitLength(uint64_t Length, const Twine &Comment) const;

  /// Emit a unit length field. The actual format, DWARF32 or DWARF64, is chosen
  /// according to the settings.
  /// Return the end symbol generated inside, the caller needs to emit it.
  MCSymbol *emitDwarfUnitLength(const Twine &Prefix,
                                const Twine &Comment) const;

  /// Emit reference to a call site with a specified encoding
  void emitCallSiteOffset(const MCSymbol *Hi, const MCSymbol *Lo,
                          unsigned Encoding) const;
  /// Emit an integer value corresponding to the call site encoding
  void emitCallSiteValue(uint64_t Value, unsigned Encoding) const;

  /// Get the value for DW_AT_APPLE_isa. Zero if no isa encoding specified.
  virtual unsigned getISAEncoding() { return 0; }

  /// Emit the directive and value for debug thread local expression
  ///
  /// \p Value - The value to emit.
  /// \p Size - The size of the integer (in bytes) to emit.
  virtual void emitDebugValue(const MCExpr *Value, unsigned Size) const;

  //===------------------------------------------------------------------===//
  // Dwarf Lowering Routines
  //===------------------------------------------------------------------===//

  /// Emit frame instruction to describe the layout of the frame.
  void emitCFIInstruction(const MCCFIInstruction &Inst) const;

  /// Emit Dwarf abbreviation table.
  template <typename T> void emitDwarfAbbrevs(const T &Abbrevs) const {
    // For each abbreviation.
    for (const auto &Abbrev : Abbrevs)
      emitDwarfAbbrev(*Abbrev);

    // Mark end of abbreviations.
    emitULEB128(0, "EOM(3)");
  }

  void emitDwarfAbbrev(const DIEAbbrev &Abbrev) const;

  /// Recursively emit Dwarf DIE tree.
  void emitDwarfDIE(const DIE &Die) const;

  //===------------------------------------------------------------------===//
  // CodeView Helper Routines
  //===------------------------------------------------------------------===//

  /// Gets information required to create a CodeView debug symbol for a jump
  /// table.
  /// Return value is <Base Address, Base Offset, Branch Address, Entry Size>
  virtual std::tuple<const MCSymbol *, uint64_t, const MCSymbol *,
                     codeview::JumpTableEntrySize>
  getCodeViewJumpTableInfo(int JTI, const MachineInstr *BranchInstr,
                           const MCSymbol *BranchLabel) const;

  //===------------------------------------------------------------------===//
  // Inline Asm Support
  //===------------------------------------------------------------------===//

  // These are hooks that targets can override to implement inline asm
  // support.  These should probably be moved out of AsmPrinter someday.

  /// Print information related to the specified machine instr that is
  /// independent of the operand, and may be independent of the instr itself.
  /// This can be useful for portably encoding the comment character or other
  /// bits of target-specific knowledge into the asmstrings.  The syntax used is
  /// ${:comment}.  Targets can override this to add support for their own
  /// strange codes.
  virtual void PrintSpecial(const MachineInstr *MI, raw_ostream &OS,
                            StringRef Code) const;

  /// Print the MachineOperand as a symbol. Targets with complex handling of
  /// symbol references should override the base implementation.
  virtual void PrintSymbolOperand(const MachineOperand &MO, raw_ostream &OS);

  /// Print the specified operand of MI, an INLINEASM instruction, using the
  /// specified assembler variant.  Targets should override this to format as
  /// appropriate.  This method can return true if the operand is erroneous.
  virtual bool PrintAsmOperand(const MachineInstr *MI, unsigned OpNo,
                               const char *ExtraCode, raw_ostream &OS);

  /// Print the specified operand of MI, an INLINEASM instruction, using the
  /// specified assembler variant as an address. Targets should override this to
  /// format as appropriate.  This method can return true if the operand is
  /// erroneous.
  virtual bool PrintAsmMemoryOperand(const MachineInstr *MI, unsigned OpNo,
                                     const char *ExtraCode, raw_ostream &OS);

  /// Let the target do anything it needs to do before emitting inlineasm.
  /// \p StartInfo - the subtarget info before parsing inline asm
  virtual void emitInlineAsmStart() const;

  /// Let the target do anything it needs to do after emitting inlineasm.
  /// This callback can be used restore the original mode in case the
  /// inlineasm contains directives to switch modes.
  /// \p StartInfo - the original subtarget info before inline asm
  /// \p EndInfo   - the final subtarget info after parsing the inline asm,
  ///                or NULL if the value is unknown.
  virtual void emitInlineAsmEnd(const MCSubtargetInfo &StartInfo,
                                const MCSubtargetInfo *EndInfo) const;

  /// This emits visibility information about symbol, if this is supported by
  /// the target.
  void emitVisibility(MCSymbol *Sym, unsigned Visibility,
                      bool IsDefinition = true) const;

  /// This emits linkage information about \p GVSym based on \p GV, if this is
  /// supported by the target.
  virtual void emitLinkage(const GlobalValue *GV, MCSymbol *GVSym) const;

  /// Return the alignment for the specified \p GV.
  static Align getGVAlignment(const GlobalObject *GV, const DataLayout &DL,
                              Align InAlign = Align(1));

private:
  /// Private state for PrintSpecial()
  // Assign a unique ID to this machine instruction.
  mutable const MachineInstr *LastMI = nullptr;
  mutable unsigned LastFn = 0;
  mutable unsigned Counter = ~0U;

  bool DwarfUsesRelocationsAcrossSections = false;

  /// This method emits the header for the current function.
  virtual void emitFunctionHeader();

  /// This method emits a comment next to header for the current function.
  virtual void emitFunctionHeaderComment();

  /// Emit a blob of inline asm to the output streamer.
  void
  emitInlineAsm(StringRef Str, const MCSubtargetInfo &STI,
                const MCTargetOptions &MCOptions,
                const MDNode *LocMDNode = nullptr,
                InlineAsm::AsmDialect AsmDialect = InlineAsm::AD_ATT) const;

  /// This method formats and emits the specified machine instruction that is an
  /// inline asm.
  void emitInlineAsm(const MachineInstr *MI) const;

  /// Add inline assembly info to the diagnostics machinery, so we can
  /// emit file and position info. Returns SrcMgr memory buffer position.
  unsigned addInlineAsmDiagBuffer(StringRef AsmStr,
                                  const MDNode *LocMDNode) const;

  //===------------------------------------------------------------------===//
  // Internal Implementation Details
  //===------------------------------------------------------------------===//

  void emitJumpTableEntry(const MachineJumpTableInfo *MJTI,
                          const MachineBasicBlock *MBB, unsigned uid) const;
  void emitLLVMUsedList(const ConstantArray *InitList);
  /// Emit llvm.ident metadata in an '.ident' directive.
  void emitModuleIdents(Module &M);
  /// Emit bytes for llvm.commandline metadata.
  virtual void emitModuleCommandLines(Module &M);

  GCMetadataPrinter *getOrCreateGCPrinter(GCStrategy &S);
  void emitGlobalAlias(Module &M, const GlobalAlias &GA);
  void emitGlobalIFunc(Module &M, const GlobalIFunc &GI);

private:
  /// This method decides whether the specified basic block requires a label.
  bool shouldEmitLabelForBasicBlock(const MachineBasicBlock &MBB) const;

protected:
  virtual bool shouldEmitWeakSwiftAsyncExtendedFramePointerFlags() const {
    return false;
  }
};

} // end namespace llvm

#endif // LLVM_CODEGEN_ASMPRINTER_H<|MERGE_RESOLUTION|>--- conflicted
+++ resolved
@@ -599,9 +599,8 @@
   /// instructions in verbose mode.
   virtual void emitImplicitDef(const MachineInstr *MI) const;
 
-<<<<<<< HEAD
   bool emitDebugComment(const MachineInstr *MI);
-=======
+
   /// getSubtargetInfo() cannot be used where this is needed because we don't
   /// have a MachineFunction when we're lowering a GlobalIFunc, and
   /// getSubtargetInfo requires one. Override the implementation in targets
@@ -621,7 +620,6 @@
     llvm_unreachable(
         "Mach-O IFunc lowering is not yet supported on this target");
   }
->>>>>>> 1c58a6b8
 
   /// Emit N NOP instructions.
   void emitNops(unsigned N);
