//===- llvm/CodeGen/MachineRegisterInfo.h -----------------------*- C++ -*-===//
//
// Part of the LLVM Project, under the Apache License v2.0 with LLVM Exceptions.
// See https://llvm.org/LICENSE.txt for license information.
// SPDX-License-Identifier: Apache-2.0 WITH LLVM-exception
//
//===----------------------------------------------------------------------===//
//
// This file defines the MachineRegisterInfo class.
//
//===----------------------------------------------------------------------===//

#ifndef LLVM_CODEGEN_MACHINEREGISTERINFO_H
#define LLVM_CODEGEN_MACHINEREGISTERINFO_H

#include "llvm/ADT/ArrayRef.h"
#include "llvm/ADT/BitVector.h"
#include "llvm/ADT/IndexedMap.h"
#include "llvm/ADT/PointerUnion.h"
#include "llvm/ADT/SmallPtrSet.h"
#include "llvm/ADT/SmallVector.h"
#include "llvm/ADT/StringSet.h"
#include "llvm/ADT/iterator_range.h"
#include "llvm/CodeGen/MachineBasicBlock.h"
#include "llvm/CodeGen/MachineFunction.h"
#include "llvm/CodeGen/MachineInstrBundle.h"
#include "llvm/CodeGen/MachineOperand.h"
#include "llvm/CodeGen/RegisterBank.h"
#include "llvm/CodeGen/TargetRegisterInfo.h"
#include "llvm/CodeGen/TargetSubtargetInfo.h"
#include "llvm/MC/LaneBitmask.h"
#include <cassert>
#include <cstddef>
#include <cstdint>
#include <iterator>
#include <memory>
#include <utility>
#include <vector>

namespace llvm {

class PSetIterator;

/// Convenient type to represent either a register class or a register bank.
using RegClassOrRegBank =
    PointerUnion<const TargetRegisterClass *, const RegisterBank *>;

/// MachineRegisterInfo - Keep track of information for virtual and physical
/// registers, including vreg register classes, use/def chains for registers,
/// etc.
class MachineRegisterInfo {
public:
  class Delegate {
    virtual void anchor();

  public:
    virtual ~Delegate() = default;

    virtual void MRI_NoteNewVirtualRegister(Register Reg) = 0;
    virtual void MRI_NotecloneVirtualRegister(Register NewReg,
                                              Register SrcReg) {
      MRI_NoteNewVirtualRegister(NewReg);
    }
  };

private:
  MachineFunction *MF;
  SmallPtrSet<Delegate *, 1> TheDelegates;

  /// True if subregister liveness is tracked.
  const bool TracksSubRegLiveness;

  /// VRegInfo - Information we keep for each virtual register.
  ///
  /// Each element in this list contains the register class of the vreg and the
  /// start of the use/def list for the register.
  IndexedMap<std::pair<RegClassOrRegBank, MachineOperand *>,
             VirtReg2IndexFunctor>
      VRegInfo;

  /// Map for recovering vreg name from vreg number.
  /// This map is used by the MIR Printer.
  IndexedMap<std::string, VirtReg2IndexFunctor> VReg2Name;

  /// StringSet that is used to unique vreg names.
  StringSet<> VRegNames;

  /// The flag is true upon \p UpdatedCSRs initialization
  /// and false otherwise.
  bool IsUpdatedCSRsInitialized = false;

  /// Contains the updated callee saved register list.
  /// As opposed to the static list defined in register info,
  /// all registers that were disabled are removed from the list.
  SmallVector<MCPhysReg, 16> UpdatedCSRs;

  /// RegAllocHints - This vector records register allocation hints for
  /// virtual registers. For each virtual register, it keeps a pair of hint
  /// type and hints vector making up the allocation hints. Only the first
  /// hint may be target specific, and in that case this is reflected by the
  /// first member of the pair being non-zero. If the hinted register is
  /// virtual, it means the allocator should prefer the physical register
  /// allocated to it if any.
  IndexedMap<std::pair<Register, SmallVector<Register, 4>>,
             VirtReg2IndexFunctor> RegAllocHints;

  /// PhysRegUseDefLists - This is an array of the head of the use/def list for
  /// physical registers.
  std::unique_ptr<MachineOperand *[]> PhysRegUseDefLists;

  /// getRegUseDefListHead - Return the head pointer for the register use/def
  /// list for the specified virtual or physical register.
  MachineOperand *&getRegUseDefListHead(Register RegNo) {
    if (RegNo.isVirtual())
      return VRegInfo[RegNo.id()].second;
    return PhysRegUseDefLists[RegNo.id()];
  }

  MachineOperand *getRegUseDefListHead(Register RegNo) const {
    if (RegNo.isVirtual())
      return VRegInfo[RegNo.id()].second;
    return PhysRegUseDefLists[RegNo.id()];
  }

  /// Get the next element in the use-def chain.
  static MachineOperand *getNextOperandForReg(const MachineOperand *MO) {
    assert(MO && MO->isReg() && "This is not a register operand!");
    return MO->Contents.Reg.Next;
  }

  /// UsedPhysRegMask - Additional used physregs including aliases.
  /// This bit vector represents all the registers clobbered by function calls.
  BitVector UsedPhysRegMask;

  /// ReservedRegs - This is a bit vector of reserved registers.  The target
  /// may change its mind about which registers should be reserved.  This
  /// vector is the frozen set of reserved registers when register allocation
  /// started.
  BitVector ReservedRegs;

  using VRegToTypeMap = IndexedMap<LLT, VirtReg2IndexFunctor>;
  /// Map generic virtual registers to their low-level type.
  VRegToTypeMap VRegToType;

  /// Keep track of the physical registers that are live in to the function.
  /// Live in values are typically arguments in registers.  LiveIn values are
  /// allowed to have virtual registers associated with them, stored in the
  /// second element.
  std::vector<std::pair<MCRegister, Register>> LiveIns;

public:
  explicit MachineRegisterInfo(MachineFunction *MF);
  MachineRegisterInfo(const MachineRegisterInfo &) = delete;
  MachineRegisterInfo &operator=(const MachineRegisterInfo &) = delete;

  const TargetRegisterInfo *getTargetRegisterInfo() const {
    return MF->getSubtarget().getRegisterInfo();
  }

  void resetDelegate(Delegate *delegate) {
    // Ensure another delegate does not take over unless the current
    // delegate first unattaches itself.
    assert(TheDelegates.count(delegate) &&
           "Only an existing delegate can perform reset!");
    TheDelegates.erase(delegate);
  }

  void addDelegate(Delegate *delegate) {
    assert(delegate && !TheDelegates.count(delegate) &&
           "Attempted to add null delegate, or to change it without "
           "first resetting it!");

    TheDelegates.insert(delegate);
  }

  void noteNewVirtualRegister(Register Reg) {
<<<<<<< HEAD
    for (const auto &TheDelegate : TheDelegates)
=======
    for (auto *TheDelegate : TheDelegates)
>>>>>>> 40ba0942
      TheDelegate->MRI_NoteNewVirtualRegister(Reg);
  }

  void noteCloneVirtualRegister(Register NewReg, Register SrcReg) {
<<<<<<< HEAD
    for (const auto &TheDelegate : TheDelegates)
=======
    for (auto *TheDelegate : TheDelegates)
>>>>>>> 40ba0942
      TheDelegate->MRI_NotecloneVirtualRegister(NewReg, SrcReg);
  }

  //===--------------------------------------------------------------------===//
  // Function State
  //===--------------------------------------------------------------------===//

  // isSSA - Returns true when the machine function is in SSA form. Early
  // passes require the machine function to be in SSA form where every virtual
  // register has a single defining instruction.
  //
  // The TwoAddressInstructionPass and PHIElimination passes take the machine
  // function out of SSA form when they introduce multiple defs per virtual
  // register.
  bool isSSA() const {
    return MF->getProperties().hasProperty(
        MachineFunctionProperties::Property::IsSSA);
  }

  // leaveSSA - Indicates that the machine function is no longer in SSA form.
  void leaveSSA() {
    MF->getProperties().reset(MachineFunctionProperties::Property::IsSSA);
  }

  /// tracksLiveness - Returns true when tracking register liveness accurately.
  /// (see MachineFUnctionProperties::Property description for details)
  bool tracksLiveness() const {
    return MF->getProperties().hasProperty(
        MachineFunctionProperties::Property::TracksLiveness);
  }

  /// invalidateLiveness - Indicates that register liveness is no longer being
  /// tracked accurately.
  ///
  /// This should be called by late passes that invalidate the liveness
  /// information.
  void invalidateLiveness() {
    MF->getProperties().reset(
        MachineFunctionProperties::Property::TracksLiveness);
  }

  /// Returns true if liveness for register class @p RC should be tracked at
  /// the subregister level.
  bool shouldTrackSubRegLiveness(const TargetRegisterClass &RC) const {
    return subRegLivenessEnabled() && RC.HasDisjunctSubRegs;
  }
  bool shouldTrackSubRegLiveness(Register VReg) const {
    assert(VReg.isVirtual() && "Must pass a VReg");
    return shouldTrackSubRegLiveness(*getRegClass(VReg));
  }
  bool subRegLivenessEnabled() const {
    return TracksSubRegLiveness;
  }

  //===--------------------------------------------------------------------===//
  // Register Info
  //===--------------------------------------------------------------------===//

  /// Returns true if the updated CSR list was initialized and false otherwise.
  bool isUpdatedCSRsInitialized() const { return IsUpdatedCSRsInitialized; }

  /// Returns true if a register can be used as an argument to a function.
  bool isArgumentRegister(const MachineFunction &MF, MCRegister Reg) const;

  /// Returns true if a register is a fixed register.
  bool isFixedRegister(const MachineFunction &MF, MCRegister Reg) const;

  /// Returns true if a register is a general purpose register.
  bool isGeneralPurposeRegister(const MachineFunction &MF,
                                MCRegister Reg) const;

  /// Disables the register from the list of CSRs.
  /// I.e. the register will not appear as part of the CSR mask.
  /// \see UpdatedCalleeSavedRegs.
  void disableCalleeSavedRegister(MCRegister Reg);

  /// Returns list of callee saved registers.
  /// The function returns the updated CSR list (after taking into account
  /// registers that are disabled from the CSR list).
  const MCPhysReg *getCalleeSavedRegs() const;

  /// Sets the updated Callee Saved Registers list.
  /// Notice that it will override ant previously disabled/saved CSRs.
  void setCalleeSavedRegs(ArrayRef<MCPhysReg> CSRs);

  // Strictly for use by MachineInstr.cpp.
  void addRegOperandToUseList(MachineOperand *MO);

  // Strictly for use by MachineInstr.cpp.
  void removeRegOperandFromUseList(MachineOperand *MO);

  // Strictly for use by MachineInstr.cpp.
  void moveOperands(MachineOperand *Dst, MachineOperand *Src, unsigned NumOps);

  /// Verify the sanity of the use list for Reg.
  void verifyUseList(Register Reg) const;

  /// Verify the use list of all registers.
  void verifyUseLists() const;

  /// reg_begin/reg_end - Provide iteration support to walk over all definitions
  /// and uses of a register within the MachineFunction that corresponds to this
  /// MachineRegisterInfo object.
  template<bool Uses, bool Defs, bool SkipDebug,
           bool ByOperand, bool ByInstr, bool ByBundle>
  class defusechain_iterator;
  template<bool Uses, bool Defs, bool SkipDebug,
           bool ByOperand, bool ByInstr, bool ByBundle>
  class defusechain_instr_iterator;

  // Make it a friend so it can access getNextOperandForReg().
  template<bool, bool, bool, bool, bool, bool>
    friend class defusechain_iterator;
  template<bool, bool, bool, bool, bool, bool>
    friend class defusechain_instr_iterator;

  /// reg_iterator/reg_begin/reg_end - Walk all defs and uses of the specified
  /// register.
  using reg_iterator =
      defusechain_iterator<true, true, false, true, false, false>;
  reg_iterator reg_begin(Register RegNo) const {
    return reg_iterator(getRegUseDefListHead(RegNo));
  }
  static reg_iterator reg_end() { return reg_iterator(nullptr); }

  inline iterator_range<reg_iterator> reg_operands(Register Reg) const {
    return make_range(reg_begin(Reg), reg_end());
  }

  /// reg_instr_iterator/reg_instr_begin/reg_instr_end - Walk all defs and uses
  /// of the specified register, stepping by MachineInstr.
  using reg_instr_iterator =
      defusechain_instr_iterator<true, true, false, false, true, false>;
  reg_instr_iterator reg_instr_begin(Register RegNo) const {
    return reg_instr_iterator(getRegUseDefListHead(RegNo));
  }
  static reg_instr_iterator reg_instr_end() {
    return reg_instr_iterator(nullptr);
  }

  inline iterator_range<reg_instr_iterator>
  reg_instructions(Register Reg) const {
    return make_range(reg_instr_begin(Reg), reg_instr_end());
  }

  /// reg_bundle_iterator/reg_bundle_begin/reg_bundle_end - Walk all defs and uses
  /// of the specified register, stepping by bundle.
  using reg_bundle_iterator =
      defusechain_instr_iterator<true, true, false, false, false, true>;
  reg_bundle_iterator reg_bundle_begin(Register RegNo) const {
    return reg_bundle_iterator(getRegUseDefListHead(RegNo));
  }
  static reg_bundle_iterator reg_bundle_end() {
    return reg_bundle_iterator(nullptr);
  }

  inline iterator_range<reg_bundle_iterator> reg_bundles(Register Reg) const {
    return make_range(reg_bundle_begin(Reg), reg_bundle_end());
  }

  /// reg_empty - Return true if there are no instructions using or defining the
  /// specified register (it may be live-in).
  bool reg_empty(Register RegNo) const { return reg_begin(RegNo) == reg_end(); }

  /// reg_nodbg_iterator/reg_nodbg_begin/reg_nodbg_end - Walk all defs and uses
  /// of the specified register, skipping those marked as Debug.
  using reg_nodbg_iterator =
      defusechain_iterator<true, true, true, true, false, false>;
  reg_nodbg_iterator reg_nodbg_begin(Register RegNo) const {
    return reg_nodbg_iterator(getRegUseDefListHead(RegNo));
  }
  static reg_nodbg_iterator reg_nodbg_end() {
    return reg_nodbg_iterator(nullptr);
  }

  inline iterator_range<reg_nodbg_iterator>
  reg_nodbg_operands(Register Reg) const {
    return make_range(reg_nodbg_begin(Reg), reg_nodbg_end());
  }

  /// reg_instr_nodbg_iterator/reg_instr_nodbg_begin/reg_instr_nodbg_end - Walk
  /// all defs and uses of the specified register, stepping by MachineInstr,
  /// skipping those marked as Debug.
  using reg_instr_nodbg_iterator =
      defusechain_instr_iterator<true, true, true, false, true, false>;
  reg_instr_nodbg_iterator reg_instr_nodbg_begin(Register RegNo) const {
    return reg_instr_nodbg_iterator(getRegUseDefListHead(RegNo));
  }
  static reg_instr_nodbg_iterator reg_instr_nodbg_end() {
    return reg_instr_nodbg_iterator(nullptr);
  }

  inline iterator_range<reg_instr_nodbg_iterator>
  reg_nodbg_instructions(Register Reg) const {
    return make_range(reg_instr_nodbg_begin(Reg), reg_instr_nodbg_end());
  }

  /// reg_bundle_nodbg_iterator/reg_bundle_nodbg_begin/reg_bundle_nodbg_end - Walk
  /// all defs and uses of the specified register, stepping by bundle,
  /// skipping those marked as Debug.
  using reg_bundle_nodbg_iterator =
      defusechain_instr_iterator<true, true, true, false, false, true>;
  reg_bundle_nodbg_iterator reg_bundle_nodbg_begin(Register RegNo) const {
    return reg_bundle_nodbg_iterator(getRegUseDefListHead(RegNo));
  }
  static reg_bundle_nodbg_iterator reg_bundle_nodbg_end() {
    return reg_bundle_nodbg_iterator(nullptr);
  }

  inline iterator_range<reg_bundle_nodbg_iterator>
  reg_nodbg_bundles(Register Reg) const {
    return make_range(reg_bundle_nodbg_begin(Reg), reg_bundle_nodbg_end());
  }

  /// reg_nodbg_empty - Return true if the only instructions using or defining
  /// Reg are Debug instructions.
  bool reg_nodbg_empty(Register RegNo) const {
    return reg_nodbg_begin(RegNo) == reg_nodbg_end();
  }

  /// def_iterator/def_begin/def_end - Walk all defs of the specified register.
  using def_iterator =
      defusechain_iterator<false, true, false, true, false, false>;
  def_iterator def_begin(Register RegNo) const {
    return def_iterator(getRegUseDefListHead(RegNo));
  }
  static def_iterator def_end() { return def_iterator(nullptr); }

  inline iterator_range<def_iterator> def_operands(Register Reg) const {
    return make_range(def_begin(Reg), def_end());
  }

  /// def_instr_iterator/def_instr_begin/def_instr_end - Walk all defs of the
  /// specified register, stepping by MachineInst.
  using def_instr_iterator =
      defusechain_instr_iterator<false, true, false, false, true, false>;
  def_instr_iterator def_instr_begin(Register RegNo) const {
    return def_instr_iterator(getRegUseDefListHead(RegNo));
  }
  static def_instr_iterator def_instr_end() {
    return def_instr_iterator(nullptr);
  }

  inline iterator_range<def_instr_iterator>
  def_instructions(Register Reg) const {
    return make_range(def_instr_begin(Reg), def_instr_end());
  }

  /// def_bundle_iterator/def_bundle_begin/def_bundle_end - Walk all defs of the
  /// specified register, stepping by bundle.
  using def_bundle_iterator =
      defusechain_instr_iterator<false, true, false, false, false, true>;
  def_bundle_iterator def_bundle_begin(Register RegNo) const {
    return def_bundle_iterator(getRegUseDefListHead(RegNo));
  }
  static def_bundle_iterator def_bundle_end() {
    return def_bundle_iterator(nullptr);
  }

  inline iterator_range<def_bundle_iterator> def_bundles(Register Reg) const {
    return make_range(def_bundle_begin(Reg), def_bundle_end());
  }

  /// def_empty - Return true if there are no instructions defining the
  /// specified register (it may be live-in).
  bool def_empty(Register RegNo) const { return def_begin(RegNo) == def_end(); }

  StringRef getVRegName(Register Reg) const {
    return VReg2Name.inBounds(Reg) ? StringRef(VReg2Name[Reg]) : "";
  }

  void insertVRegByName(StringRef Name, Register Reg) {
    assert((Name.empty() || VRegNames.find(Name) == VRegNames.end()) &&
           "Named VRegs Must be Unique.");
    if (!Name.empty()) {
      VRegNames.insert(Name);
      VReg2Name.grow(Reg);
      VReg2Name[Reg] = Name.str();
    }
  }

  /// Return true if there is exactly one operand defining the specified
  /// register.
  bool hasOneDef(Register RegNo) const {
    return hasSingleElement(def_operands(RegNo));
  }

  /// Returns the defining operand if there is exactly one operand defining the
  /// specified register, otherwise nullptr.
  MachineOperand *getOneDef(Register Reg) const {
    def_iterator DI = def_begin(Reg);
    if (DI == def_end()) // No defs.
      return nullptr;

    def_iterator OneDef = DI;
    if (++DI == def_end())
      return &*OneDef;
    return nullptr; // Multiple defs.
  }

  /// use_iterator/use_begin/use_end - Walk all uses of the specified register.
  using use_iterator =
      defusechain_iterator<true, false, false, true, false, false>;
  use_iterator use_begin(Register RegNo) const {
    return use_iterator(getRegUseDefListHead(RegNo));
  }
  static use_iterator use_end() { return use_iterator(nullptr); }

  inline iterator_range<use_iterator> use_operands(Register Reg) const {
    return make_range(use_begin(Reg), use_end());
  }

  /// use_instr_iterator/use_instr_begin/use_instr_end - Walk all uses of the
  /// specified register, stepping by MachineInstr.
  using use_instr_iterator =
      defusechain_instr_iterator<true, false, false, false, true, false>;
  use_instr_iterator use_instr_begin(Register RegNo) const {
    return use_instr_iterator(getRegUseDefListHead(RegNo));
  }
  static use_instr_iterator use_instr_end() {
    return use_instr_iterator(nullptr);
  }

  inline iterator_range<use_instr_iterator>
  use_instructions(Register Reg) const {
    return make_range(use_instr_begin(Reg), use_instr_end());
  }

  /// use_bundle_iterator/use_bundle_begin/use_bundle_end - Walk all uses of the
  /// specified register, stepping by bundle.
  using use_bundle_iterator =
      defusechain_instr_iterator<true, false, false, false, false, true>;
  use_bundle_iterator use_bundle_begin(Register RegNo) const {
    return use_bundle_iterator(getRegUseDefListHead(RegNo));
  }
  static use_bundle_iterator use_bundle_end() {
    return use_bundle_iterator(nullptr);
  }

  inline iterator_range<use_bundle_iterator> use_bundles(Register Reg) const {
    return make_range(use_bundle_begin(Reg), use_bundle_end());
  }

  /// use_empty - Return true if there are no instructions using the specified
  /// register.
  bool use_empty(Register RegNo) const { return use_begin(RegNo) == use_end(); }

  /// hasOneUse - Return true if there is exactly one instruction using the
  /// specified register.
  bool hasOneUse(Register RegNo) const {
    return hasSingleElement(use_operands(RegNo));
  }

  /// use_nodbg_iterator/use_nodbg_begin/use_nodbg_end - Walk all uses of the
  /// specified register, skipping those marked as Debug.
  using use_nodbg_iterator =
      defusechain_iterator<true, false, true, true, false, false>;
  use_nodbg_iterator use_nodbg_begin(Register RegNo) const {
    return use_nodbg_iterator(getRegUseDefListHead(RegNo));
  }
  static use_nodbg_iterator use_nodbg_end() {
    return use_nodbg_iterator(nullptr);
  }

  inline iterator_range<use_nodbg_iterator>
  use_nodbg_operands(Register Reg) const {
    return make_range(use_nodbg_begin(Reg), use_nodbg_end());
  }

  /// use_instr_nodbg_iterator/use_instr_nodbg_begin/use_instr_nodbg_end - Walk
  /// all uses of the specified register, stepping by MachineInstr, skipping
  /// those marked as Debug.
  using use_instr_nodbg_iterator =
      defusechain_instr_iterator<true, false, true, false, true, false>;
  use_instr_nodbg_iterator use_instr_nodbg_begin(Register RegNo) const {
    return use_instr_nodbg_iterator(getRegUseDefListHead(RegNo));
  }
  static use_instr_nodbg_iterator use_instr_nodbg_end() {
    return use_instr_nodbg_iterator(nullptr);
  }

  inline iterator_range<use_instr_nodbg_iterator>
  use_nodbg_instructions(Register Reg) const {
    return make_range(use_instr_nodbg_begin(Reg), use_instr_nodbg_end());
  }

  /// use_bundle_nodbg_iterator/use_bundle_nodbg_begin/use_bundle_nodbg_end - Walk
  /// all uses of the specified register, stepping by bundle, skipping
  /// those marked as Debug.
  using use_bundle_nodbg_iterator =
      defusechain_instr_iterator<true, false, true, false, false, true>;
  use_bundle_nodbg_iterator use_bundle_nodbg_begin(Register RegNo) const {
    return use_bundle_nodbg_iterator(getRegUseDefListHead(RegNo));
  }
  static use_bundle_nodbg_iterator use_bundle_nodbg_end() {
    return use_bundle_nodbg_iterator(nullptr);
  }

  inline iterator_range<use_bundle_nodbg_iterator>
  use_nodbg_bundles(Register Reg) const {
    return make_range(use_bundle_nodbg_begin(Reg), use_bundle_nodbg_end());
  }

  /// use_nodbg_empty - Return true if there are no non-Debug instructions
  /// using the specified register.
  bool use_nodbg_empty(Register RegNo) const {
    return use_nodbg_begin(RegNo) == use_nodbg_end();
  }

  /// hasOneNonDBGUse - Return true if there is exactly one non-Debug
  /// use of the specified register.
  bool hasOneNonDBGUse(Register RegNo) const;

  /// hasOneNonDBGUse - Return true if there is exactly one non-Debug
  /// instruction using the specified register. Said instruction may have
  /// multiple uses.
  bool hasOneNonDBGUser(Register RegNo) const;


  /// hasAtMostUses - Return true if the given register has at most \p MaxUsers
  /// non-debug user instructions.
  bool hasAtMostUserInstrs(Register Reg, unsigned MaxUsers) const;

  /// replaceRegWith - Replace all instances of FromReg with ToReg in the
  /// machine function.  This is like llvm-level X->replaceAllUsesWith(Y),
  /// except that it also changes any definitions of the register as well.
  ///
  /// Note that it is usually necessary to first constrain ToReg's register
  /// class and register bank to match the FromReg constraints using one of the
  /// methods:
  ///
  ///   constrainRegClass(ToReg, getRegClass(FromReg))
  ///   constrainRegAttrs(ToReg, FromReg)
  ///   RegisterBankInfo::constrainGenericRegister(ToReg,
  ///       *MRI.getRegClass(FromReg), MRI)
  ///
  /// These functions will return a falsy result if the virtual registers have
  /// incompatible constraints.
  ///
  /// Note that if ToReg is a physical register the function will replace and
  /// apply sub registers to ToReg in order to obtain a final/proper physical
  /// register.
  void replaceRegWith(Register FromReg, Register ToReg);

  /// getVRegDef - Return the machine instr that defines the specified virtual
  /// register or null if none is found.  This assumes that the code is in SSA
  /// form, so there should only be one definition.
  MachineInstr *getVRegDef(Register Reg) const;

  /// getUniqueVRegDef - Return the unique machine instr that defines the
  /// specified virtual register or null if none is found.  If there are
  /// multiple definitions or no definition, return null.
  MachineInstr *getUniqueVRegDef(Register Reg) const;

  /// clearKillFlags - Iterate over all the uses of the given register and
  /// clear the kill flag from the MachineOperand. This function is used by
  /// optimization passes which extend register lifetimes and need only
  /// preserve conservative kill flag information.
  void clearKillFlags(Register Reg) const;

  void dumpUses(Register RegNo) const;

  /// Returns true if PhysReg is unallocatable and constant throughout the
  /// function. Writing to a constant register has no effect.
  bool isConstantPhysReg(MCRegister PhysReg) const;

  /// Get an iterator over the pressure sets affected by the given physical or
  /// virtual register. If RegUnit is physical, it must be a register unit (from
  /// MCRegUnitIterator).
  PSetIterator getPressureSets(Register RegUnit) const;

  //===--------------------------------------------------------------------===//
  // Virtual Register Info
  //===--------------------------------------------------------------------===//

  /// Return the register class of the specified virtual register.
  /// This shouldn't be used directly unless \p Reg has a register class.
  /// \see getRegClassOrNull when this might happen.
  const TargetRegisterClass *getRegClass(Register Reg) const {
    assert(VRegInfo[Reg.id()].first.is<const TargetRegisterClass *>() &&
           "Register class not set, wrong accessor");
    return VRegInfo[Reg.id()].first.get<const TargetRegisterClass *>();
  }

  /// Return the register class of \p Reg, or null if Reg has not been assigned
  /// a register class yet.
  ///
  /// \note A null register class can only happen when these two
  /// conditions are met:
  /// 1. Generic virtual registers are created.
  /// 2. The machine function has not completely been through the
  ///    instruction selection process.
  /// None of this condition is possible without GlobalISel for now.
  /// In other words, if GlobalISel is not used or if the query happens after
  /// the select pass, using getRegClass is safe.
  const TargetRegisterClass *getRegClassOrNull(Register Reg) const {
    const RegClassOrRegBank &Val = VRegInfo[Reg].first;
    return Val.dyn_cast<const TargetRegisterClass *>();
  }

  /// Return the register bank of \p Reg, or null if Reg has not been assigned
  /// a register bank or has been assigned a register class.
  /// \note It is possible to get the register bank from the register class via
  /// RegisterBankInfo::getRegBankFromRegClass.
  const RegisterBank *getRegBankOrNull(Register Reg) const {
    const RegClassOrRegBank &Val = VRegInfo[Reg].first;
    return Val.dyn_cast<const RegisterBank *>();
  }

  /// Return the register bank or register class of \p Reg.
  /// \note Before the register bank gets assigned (i.e., before the
  /// RegBankSelect pass) \p Reg may not have either.
  const RegClassOrRegBank &getRegClassOrRegBank(Register Reg) const {
    return VRegInfo[Reg].first;
  }

  /// setRegClass - Set the register class of the specified virtual register.
  void setRegClass(Register Reg, const TargetRegisterClass *RC);

  /// Set the register bank to \p RegBank for \p Reg.
  void setRegBank(Register Reg, const RegisterBank &RegBank);

  void setRegClassOrRegBank(Register Reg,
                            const RegClassOrRegBank &RCOrRB){
    VRegInfo[Reg].first = RCOrRB;
  }

  /// constrainRegClass - Constrain the register class of the specified virtual
  /// register to be a common subclass of RC and the current register class,
  /// but only if the new class has at least MinNumRegs registers.  Return the
  /// new register class, or NULL if no such class exists.
  /// This should only be used when the constraint is known to be trivial, like
  /// GR32 -> GR32_NOSP. Beware of increasing register pressure.
  ///
  /// \note Assumes that the register has a register class assigned.
  /// Use RegisterBankInfo::constrainGenericRegister in GlobalISel's
  /// InstructionSelect pass and constrainRegAttrs in every other pass,
  /// including non-select passes of GlobalISel, instead.
  const TargetRegisterClass *constrainRegClass(Register Reg,
                                               const TargetRegisterClass *RC,
                                               unsigned MinNumRegs = 0);

  /// Constrain the register class or the register bank of the virtual register
  /// \p Reg (and low-level type) to be a common subclass or a common bank of
  /// both registers provided respectively (and a common low-level type). Do
  /// nothing if any of the attributes (classes, banks, or low-level types) of
  /// the registers are deemed incompatible, or if the resulting register will
  /// have a class smaller than before and of size less than \p MinNumRegs.
  /// Return true if such register attributes exist, false otherwise.
  ///
  /// \note Use this method instead of constrainRegClass and
  /// RegisterBankInfo::constrainGenericRegister everywhere but SelectionDAG
  /// ISel / FastISel and GlobalISel's InstructionSelect pass respectively.
  bool constrainRegAttrs(Register Reg, Register ConstrainingReg,
                         unsigned MinNumRegs = 0);

  /// recomputeRegClass - Try to find a legal super-class of Reg's register
  /// class that still satisfies the constraints from the instructions using
  /// Reg.  Returns true if Reg was upgraded.
  ///
  /// This method can be used after constraints have been removed from a
  /// virtual register, for example after removing instructions or splitting
  /// the live range.
  bool recomputeRegClass(Register Reg);

  /// createVirtualRegister - Create and return a new virtual register in the
  /// function with the specified register class.
  Register createVirtualRegister(const TargetRegisterClass *RegClass,
                                 StringRef Name = "");

  /// Create and return a new virtual register in the function with the same
  /// attributes as the given register.
  Register cloneVirtualRegister(Register VReg, StringRef Name = "");

  /// Get the low-level type of \p Reg or LLT{} if Reg is not a generic
  /// (target independent) virtual register.
  LLT getType(Register Reg) const {
    if (Register::isVirtualRegister(Reg) && VRegToType.inBounds(Reg))
      return VRegToType[Reg];
    return LLT{};
  }

  /// Set the low-level type of \p VReg to \p Ty.
  void setType(Register VReg, LLT Ty);

  /// Create and return a new generic virtual register with low-level
  /// type \p Ty.
  Register createGenericVirtualRegister(LLT Ty, StringRef Name = "");

  /// Remove all types associated to virtual registers (after instruction
  /// selection and constraining of all generic virtual registers).
  void clearVirtRegTypes();

  /// Creates a new virtual register that has no register class, register bank
  /// or size assigned yet. This is only allowed to be used
  /// temporarily while constructing machine instructions. Most operations are
  /// undefined on an incomplete register until one of setRegClass(),
  /// setRegBank() or setSize() has been called on it.
  Register createIncompleteVirtualRegister(StringRef Name = "");

  /// getNumVirtRegs - Return the number of virtual registers created.
  unsigned getNumVirtRegs() const { return VRegInfo.size(); }

  /// clearVirtRegs - Remove all virtual registers (after physreg assignment).
  void clearVirtRegs();

  /// setRegAllocationHint - Specify a register allocation hint for the
  /// specified virtual register. This is typically used by target, and in case
  /// of an earlier hint it will be overwritten.
  void setRegAllocationHint(Register VReg, unsigned Type, Register PrefReg) {
    assert(VReg.isVirtual());
    RegAllocHints[VReg].first  = Type;
    RegAllocHints[VReg].second.clear();
    RegAllocHints[VReg].second.push_back(PrefReg);
  }

  /// addRegAllocationHint - Add a register allocation hint to the hints
  /// vector for VReg.
  void addRegAllocationHint(Register VReg, Register PrefReg) {
    assert(Register::isVirtualRegister(VReg));
    RegAllocHints[VReg].second.push_back(PrefReg);
  }

  /// Specify the preferred (target independent) register allocation hint for
  /// the specified virtual register.
  void setSimpleHint(Register VReg, Register PrefReg) {
    setRegAllocationHint(VReg, /*Type=*/0, PrefReg);
  }

  void clearSimpleHint(Register VReg) {
    assert (!RegAllocHints[VReg].first &&
            "Expected to clear a non-target hint!");
    RegAllocHints[VReg].second.clear();
  }

  /// getRegAllocationHint - Return the register allocation hint for the
  /// specified virtual register. If there are many hints, this returns the
  /// one with the greatest weight.
  std::pair<Register, Register>
  getRegAllocationHint(Register VReg) const {
    assert(VReg.isVirtual());
    Register BestHint = (RegAllocHints[VReg.id()].second.size() ?
                         RegAllocHints[VReg.id()].second[0] : Register());
    return std::pair<Register, Register>(RegAllocHints[VReg.id()].first,
                                         BestHint);
  }

  /// getSimpleHint - same as getRegAllocationHint except it will only return
  /// a target independent hint.
  Register getSimpleHint(Register VReg) const {
    assert(VReg.isVirtual());
    std::pair<Register, Register> Hint = getRegAllocationHint(VReg);
    return Hint.first ? Register() : Hint.second;
  }

  /// getRegAllocationHints - Return a reference to the vector of all
  /// register allocation hints for VReg.
  const std::pair<Register, SmallVector<Register, 4>>
  &getRegAllocationHints(Register VReg) const {
    assert(VReg.isVirtual());
    return RegAllocHints[VReg];
  }

  /// markUsesInDebugValueAsUndef - Mark every DBG_VALUE referencing the
  /// specified register as undefined which causes the DBG_VALUE to be
  /// deleted during LiveDebugVariables analysis.
  void markUsesInDebugValueAsUndef(Register Reg) const;

  /// updateDbgUsersToReg - Update a collection of debug instructions
  /// to refer to the designated register.
  void updateDbgUsersToReg(MCRegister OldReg, MCRegister NewReg,
                           ArrayRef<MachineInstr *> Users) const {
    // If this operand is a register, check whether it overlaps with OldReg.
    // If it does, replace with NewReg.
    auto UpdateOp = [this, &NewReg, &OldReg](MachineOperand &Op) {
      if (Op.isReg() &&
          getTargetRegisterInfo()->regsOverlap(Op.getReg(), OldReg))
        Op.setReg(NewReg);
    };

    // Iterate through (possibly several) operands to DBG_VALUEs and update
    // each. For DBG_PHIs, only one operand will be present.
    for (MachineInstr *MI : Users) {
      if (MI->isDebugValue()) {
        for (auto &Op : MI->debug_operands())
          UpdateOp(Op);
        assert(MI->hasDebugOperandForReg(NewReg) &&
               "Expected debug value to have some overlap with OldReg");
      } else if (MI->isDebugPHI()) {
        UpdateOp(MI->getOperand(0));
      } else {
        llvm_unreachable("Non-DBG_VALUE, Non-DBG_PHI debug instr updated");
      }
    }
  }

  /// Return true if the specified register is modified in this function.
  /// This checks that no defining machine operands exist for the register or
  /// any of its aliases. Definitions found on functions marked noreturn are
  /// ignored, to consider them pass 'true' for optional parameter
  /// SkipNoReturnDef. The register is also considered modified when it is set
  /// in the UsedPhysRegMask.
  bool isPhysRegModified(MCRegister PhysReg, bool SkipNoReturnDef = false) const;

  /// Return true if the specified register is modified or read in this
  /// function. This checks that no machine operands exist for the register or
  /// any of its aliases. If SkipRegMaskTest is false, the register is
  /// considered used when it is set in the UsedPhysRegMask.
  bool isPhysRegUsed(MCRegister PhysReg, bool SkipRegMaskTest = false) const;

  /// addPhysRegsUsedFromRegMask - Mark any registers not in RegMask as used.
  /// This corresponds to the bit mask attached to register mask operands.
  void addPhysRegsUsedFromRegMask(const uint32_t *RegMask) {
    UsedPhysRegMask.setBitsNotInMask(RegMask);
  }

  const BitVector &getUsedPhysRegsMask() const { return UsedPhysRegMask; }

  //===--------------------------------------------------------------------===//
  // Reserved Register Info
  //===--------------------------------------------------------------------===//
  //
  // The set of reserved registers must be invariant during register
  // allocation.  For example, the target cannot suddenly decide it needs a
  // frame pointer when the register allocator has already used the frame
  // pointer register for something else.
  //
  // These methods can be used by target hooks like hasFP() to avoid changing
  // the reserved register set during register allocation.

  /// freezeReservedRegs - Called by the register allocator to freeze the set
  /// of reserved registers before allocation begins.
  void freezeReservedRegs(const MachineFunction&);

  /// reserveReg -- Mark a register as reserved so checks like isAllocatable 
  /// will not suggest using it. This should not be used during the middle
  /// of a function walk, or when liveness info is available.
  void reserveReg(MCRegister PhysReg, const TargetRegisterInfo *TRI) {
    assert(reservedRegsFrozen() &&
           "Reserved registers haven't been frozen yet. ");
    MCRegAliasIterator R(PhysReg, TRI, true);

    for (; R.isValid(); ++R)
      ReservedRegs.set(*R);
  }

  /// reservedRegsFrozen - Returns true after freezeReservedRegs() was called
  /// to ensure the set of reserved registers stays constant.
  bool reservedRegsFrozen() const {
    return !ReservedRegs.empty();
  }

  /// canReserveReg - Returns true if PhysReg can be used as a reserved
  /// register.  Any register can be reserved before freezeReservedRegs() is
  /// called.
  bool canReserveReg(MCRegister PhysReg) const {
    return !reservedRegsFrozen() || ReservedRegs.test(PhysReg);
  }

  /// getReservedRegs - Returns a reference to the frozen set of reserved
  /// registers. This method should always be preferred to calling
  /// TRI::getReservedRegs() when possible.
  const BitVector &getReservedRegs() const {
    assert(reservedRegsFrozen() &&
           "Reserved registers haven't been frozen yet. "
           "Use TRI::getReservedRegs().");
    return ReservedRegs;
  }

  /// isReserved - Returns true when PhysReg is a reserved register.
  ///
  /// Reserved registers may belong to an allocatable register class, but the
  /// target has explicitly requested that they are not used.
  bool isReserved(MCRegister PhysReg) const {
    return getReservedRegs().test(PhysReg.id());
  }

  /// Returns true when the given register unit is considered reserved.
  ///
  /// Register units are considered reserved when for at least one of their
  /// root registers, the root register and all super registers are reserved.
  /// This currently iterates the register hierarchy and may be slower than
  /// expected.
  bool isReservedRegUnit(unsigned Unit) const;

  /// isAllocatable - Returns true when PhysReg belongs to an allocatable
  /// register class and it hasn't been reserved.
  ///
  /// Allocatable registers may show up in the allocation order of some virtual
  /// register, so a register allocator needs to track its liveness and
  /// availability.
  bool isAllocatable(MCRegister PhysReg) const {
    return getTargetRegisterInfo()->isInAllocatableClass(PhysReg) &&
      !isReserved(PhysReg);
  }

  //===--------------------------------------------------------------------===//
  // LiveIn Management
  //===--------------------------------------------------------------------===//

  /// addLiveIn - Add the specified register as a live-in.  Note that it
  /// is an error to add the same register to the same set more than once.
  void addLiveIn(MCRegister Reg, Register vreg = Register()) {
    LiveIns.push_back(std::make_pair(Reg, vreg));
  }

  // Iteration support for the live-ins set.  It's kept in sorted order
  // by register number.
  using livein_iterator =
      std::vector<std::pair<MCRegister,Register>>::const_iterator;
  livein_iterator livein_begin() const { return LiveIns.begin(); }
  livein_iterator livein_end()   const { return LiveIns.end(); }
  bool            livein_empty() const { return LiveIns.empty(); }

  ArrayRef<std::pair<MCRegister, Register>> liveins() const {
    return LiveIns;
  }

  bool isLiveIn(Register Reg) const;

  /// getLiveInPhysReg - If VReg is a live-in virtual register, return the
  /// corresponding live-in physical register.
  MCRegister getLiveInPhysReg(Register VReg) const;

  /// getLiveInVirtReg - If PReg is a live-in physical register, return the
  /// corresponding live-in virtual register.
  Register getLiveInVirtReg(MCRegister PReg) const;

  /// EmitLiveInCopies - Emit copies to initialize livein virtual registers
  /// into the given entry block.
  void EmitLiveInCopies(MachineBasicBlock *EntryMBB,
                        const TargetRegisterInfo &TRI,
                        const TargetInstrInfo &TII);

  /// Returns a mask covering all bits that can appear in lane masks of
  /// subregisters of the virtual register @p Reg.
  LaneBitmask getMaxLaneMaskForVReg(Register Reg) const;

  /// defusechain_iterator - This class provides iterator support for machine
  /// operands in the function that use or define a specific register.  If
  /// ReturnUses is true it returns uses of registers, if ReturnDefs is true it
  /// returns defs.  If neither are true then you are silly and it always
  /// returns end().  If SkipDebug is true it skips uses marked Debug
  /// when incrementing.
  template <bool ReturnUses, bool ReturnDefs, bool SkipDebug, bool ByOperand,
            bool ByInstr, bool ByBundle>
  class defusechain_iterator {
    friend class MachineRegisterInfo;

  public:
    using iterator_category = std::forward_iterator_tag;
    using value_type = MachineOperand;
    using difference_type = std::ptrdiff_t;
    using pointer = value_type *;
    using reference = value_type &;

  private:
    MachineOperand *Op = nullptr;

    explicit defusechain_iterator(MachineOperand *op) : Op(op) {
      // If the first node isn't one we're interested in, advance to one that
      // we are interested in.
      if (op) {
        if ((!ReturnUses && op->isUse()) ||
            (!ReturnDefs && op->isDef()) ||
            (SkipDebug && op->isDebug()))
          advance();
      }
    }

    void advance() {
      assert(Op && "Cannot increment end iterator!");
      Op = getNextOperandForReg(Op);

      // All defs come before the uses, so stop def_iterator early.
      if (!ReturnUses) {
        if (Op) {
          if (Op->isUse())
            Op = nullptr;
          else
            assert(!Op->isDebug() && "Can't have debug defs");
        }
      } else {
        // If this is an operand we don't care about, skip it.
        while (Op && ((!ReturnDefs && Op->isDef()) ||
                      (SkipDebug && Op->isDebug())))
          Op = getNextOperandForReg(Op);
      }
    }

  public:
    defusechain_iterator() = default;

    bool operator==(const defusechain_iterator &x) const {
      return Op == x.Op;
    }
    bool operator!=(const defusechain_iterator &x) const {
      return !operator==(x);
    }

    /// atEnd - return true if this iterator is equal to reg_end() on the value.
    bool atEnd() const { return Op == nullptr; }

    // Iterator traversal: forward iteration only
    defusechain_iterator &operator++() {          // Preincrement
      assert(Op && "Cannot increment end iterator!");
      if (ByOperand)
        advance();
      else if (ByInstr) {
        MachineInstr *P = Op->getParent();
        do {
          advance();
        } while (Op && Op->getParent() == P);
      } else if (ByBundle) {
        MachineBasicBlock::instr_iterator P =
            getBundleStart(Op->getParent()->getIterator());
        do {
          advance();
        } while (Op && getBundleStart(Op->getParent()->getIterator()) == P);
      }

      return *this;
    }
    defusechain_iterator operator++(int) {        // Postincrement
      defusechain_iterator tmp = *this; ++*this; return tmp;
    }

    /// getOperandNo - Return the operand # of this MachineOperand in its
    /// MachineInstr.
    unsigned getOperandNo() const {
      assert(Op && "Cannot dereference end iterator!");
      return Op - &Op->getParent()->getOperand(0);
    }

    // Retrieve a reference to the current operand.
    MachineOperand &operator*() const {
      assert(Op && "Cannot dereference end iterator!");
      return *Op;
    }

    MachineOperand *operator->() const {
      assert(Op && "Cannot dereference end iterator!");
      return Op;
    }
  };

  /// defusechain_iterator - This class provides iterator support for machine
  /// operands in the function that use or define a specific register.  If
  /// ReturnUses is true it returns uses of registers, if ReturnDefs is true it
  /// returns defs.  If neither are true then you are silly and it always
  /// returns end().  If SkipDebug is true it skips uses marked Debug
  /// when incrementing.
  template <bool ReturnUses, bool ReturnDefs, bool SkipDebug, bool ByOperand,
            bool ByInstr, bool ByBundle>
  class defusechain_instr_iterator {
    friend class MachineRegisterInfo;

  public:
    using iterator_category = std::forward_iterator_tag;
    using value_type = MachineInstr;
    using difference_type = std::ptrdiff_t;
    using pointer = value_type *;
    using reference = value_type &;

  private:
    MachineOperand *Op = nullptr;

    explicit defusechain_instr_iterator(MachineOperand *op) : Op(op) {
      // If the first node isn't one we're interested in, advance to one that
      // we are interested in.
      if (op) {
        if ((!ReturnUses && op->isUse()) ||
            (!ReturnDefs && op->isDef()) ||
            (SkipDebug && op->isDebug()))
          advance();
      }
    }

    void advance() {
      assert(Op && "Cannot increment end iterator!");
      Op = getNextOperandForReg(Op);

      // All defs come before the uses, so stop def_iterator early.
      if (!ReturnUses) {
        if (Op) {
          if (Op->isUse())
            Op = nullptr;
          else
            assert(!Op->isDebug() && "Can't have debug defs");
        }
      } else {
        // If this is an operand we don't care about, skip it.
        while (Op && ((!ReturnDefs && Op->isDef()) ||
                      (SkipDebug && Op->isDebug())))
          Op = getNextOperandForReg(Op);
      }
    }

  public:
    defusechain_instr_iterator() = default;

    bool operator==(const defusechain_instr_iterator &x) const {
      return Op == x.Op;
    }
    bool operator!=(const defusechain_instr_iterator &x) const {
      return !operator==(x);
    }

    /// atEnd - return true if this iterator is equal to reg_end() on the value.
    bool atEnd() const { return Op == nullptr; }

    // Iterator traversal: forward iteration only
    defusechain_instr_iterator &operator++() {          // Preincrement
      assert(Op && "Cannot increment end iterator!");
      if (ByOperand)
        advance();
      else if (ByInstr) {
        MachineInstr *P = Op->getParent();
        do {
          advance();
        } while (Op && Op->getParent() == P);
      } else if (ByBundle) {
        MachineBasicBlock::instr_iterator P =
            getBundleStart(Op->getParent()->getIterator());
        do {
          advance();
        } while (Op && getBundleStart(Op->getParent()->getIterator()) == P);
      }

      return *this;
    }
    defusechain_instr_iterator operator++(int) {        // Postincrement
      defusechain_instr_iterator tmp = *this; ++*this; return tmp;
    }

    // Retrieve a reference to the current operand.
    MachineInstr &operator*() const {
      assert(Op && "Cannot dereference end iterator!");
      if (ByBundle)
        return *getBundleStart(Op->getParent()->getIterator());
      return *Op->getParent();
    }

    MachineInstr *operator->() const { return &operator*(); }
  };
};

/// Iterate over the pressure sets affected by the given physical or virtual
/// register. If Reg is physical, it must be a register unit (from
/// MCRegUnitIterator).
class PSetIterator {
  const int *PSet = nullptr;
  unsigned Weight = 0;

public:
  PSetIterator() = default;

  PSetIterator(Register RegUnit, const MachineRegisterInfo *MRI) {
    const TargetRegisterInfo *TRI = MRI->getTargetRegisterInfo();
    if (RegUnit.isVirtual()) {
      const TargetRegisterClass *RC = MRI->getRegClass(RegUnit);
      PSet = TRI->getRegClassPressureSets(RC);
      Weight = TRI->getRegClassWeight(RC).RegWeight;
    } else {
      PSet = TRI->getRegUnitPressureSets(RegUnit);
      Weight = TRI->getRegUnitWeight(RegUnit);
    }
    if (*PSet == -1)
      PSet = nullptr;
  }

  bool isValid() const { return PSet; }

  unsigned getWeight() const { return Weight; }

  unsigned operator*() const { return *PSet; }

  void operator++() {
    assert(isValid() && "Invalid PSetIterator.");
    ++PSet;
    if (*PSet == -1)
      PSet = nullptr;
  }
};

inline PSetIterator
MachineRegisterInfo::getPressureSets(Register RegUnit) const {
  return PSetIterator(RegUnit, this);
}

} // end namespace llvm

#endif // LLVM_CODEGEN_MACHINEREGISTERINFO_H<|MERGE_RESOLUTION|>--- conflicted
+++ resolved
@@ -174,20 +174,12 @@
   }
 
   void noteNewVirtualRegister(Register Reg) {
-<<<<<<< HEAD
-    for (const auto &TheDelegate : TheDelegates)
-=======
     for (auto *TheDelegate : TheDelegates)
->>>>>>> 40ba0942
       TheDelegate->MRI_NoteNewVirtualRegister(Reg);
   }
 
   void noteCloneVirtualRegister(Register NewReg, Register SrcReg) {
-<<<<<<< HEAD
-    for (const auto &TheDelegate : TheDelegates)
-=======
     for (auto *TheDelegate : TheDelegates)
->>>>>>> 40ba0942
       TheDelegate->MRI_NotecloneVirtualRegister(NewReg, SrcReg);
   }
 
