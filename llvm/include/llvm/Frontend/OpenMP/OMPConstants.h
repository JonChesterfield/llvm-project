--- conflicted
+++ resolved
@@ -185,20 +185,6 @@
   LLVM_MARK_AS_BITMASK_ENUM(/* LargestValue */ ModifierMask)
 };
 
-<<<<<<< HEAD
-enum OMPTgtExecModeFlags : int8_t {
-  OMP_TGT_EXEC_MODE_GENERIC = 1 << 0,
-  OMP_TGT_EXEC_MODE_SPMD = 1 << 1,
-  OMP_TGT_EXEC_MODE_GENERIC_SPMD =
-      OMP_TGT_EXEC_MODE_GENERIC | OMP_TGT_EXEC_MODE_SPMD,
-  OMP_TGT_EXEC_MODE_SPMD_NO_LOOP = 1 << 2,
-  OMP_TGT_EXEC_MODE_SPMD_BIG_JUMP_LOOP = OMP_TGT_EXEC_MODE_SPMD_NO_LOOP | 1,
-  OMP_TGT_EXEC_MODE_XTEAM_RED = 1 << 3,
-  LLVM_MARK_AS_BITMASK_ENUM(/* LargestValue */ OMP_TGT_EXEC_MODE_XTEAM_RED)
-};
-
-=======
->>>>>>> b0daacf5
 /// Values for bit flags used to specify the mapping type for
 /// offloading.
 enum class OpenMPOffloadMappingFlags : uint64_t {
