--- conflicted
+++ resolved
@@ -277,7 +277,6 @@
   DepOmpAllMem = 0x80,
 };
 
-<<<<<<< HEAD
 namespace xteam_red {
 // Upper limit on CU multiplier for computing number of teams.
 constexpr int16_t MaxCUMultiplier = 32;
@@ -293,7 +292,7 @@
 constexpr int16_t MaxBlockSize = 1024;
 
 } // end namespace xteam_red
-=======
+
 /// A type of worksharing loop construct
 enum class WorksharingLoopType {
   // Worksharing `for`-loop
@@ -303,7 +302,6 @@
   // Worksharing `distrbute parallel for`-loop
   DistributeForStaticLoop
 };
->>>>>>> c5a1732c
 
 } // end namespace omp
 
