--- conflicted
+++ resolved
@@ -65,14 +65,10 @@
   }
 
   /// the maximum number of teams.
-<<<<<<< HEAD
-  const unsigned GV_Max_Teams;
-=======
   unsigned GV_Max_Teams;
   // The default number of teams in the absence of any other information.
   unsigned GV_Default_Num_Teams;
 
->>>>>>> e73b3569
   // An alternative to the heavy data sharing infrastructure that uses global
   // memory is one that uses device __shared__ memory.  The amount of such space
   // (in bytes) reserved by the OpenMP runtime is noted here.
