//===- llvm/Attributes.h - Container for Attributes -------------*- C++ -*-===//
//
// Part of the LLVM Project, under the Apache License v2.0 with LLVM Exceptions.
// See https://llvm.org/LICENSE.txt for license information.
// SPDX-License-Identifier: Apache-2.0 WITH LLVM-exception
//
//===----------------------------------------------------------------------===//
//
/// \file
/// This file contains the simple types necessary to represent the
/// attributes associated with functions and their calls.
//
//===----------------------------------------------------------------------===//

#ifndef LLVM_IR_ATTRIBUTES_H
#define LLVM_IR_ATTRIBUTES_H

#include "llvm-c/Types.h"
#include "llvm/ADT/ArrayRef.h"
#include "llvm/ADT/BitmaskEnum.h"
#include "llvm/ADT/StringRef.h"
#include "llvm/Config/llvm-config.h"
#include "llvm/Support/Alignment.h"
#include "llvm/Support/CodeGen.h"
#include "llvm/Support/ModRef.h"
#include "llvm/Support/PointerLikeTypeTraits.h"
#include <cassert>
#include <cstdint>
#include <optional>
#include <string>
#include <utility>

namespace llvm {

class AttrBuilder;
class AttributeMask;
class AttributeImpl;
class AttributeListImpl;
class AttributeSetNode;
class ConstantRange;
class FoldingSetNodeID;
class Function;
class LLVMContext;
class Type;
class raw_ostream;
enum FPClassTest : unsigned;

enum class AllocFnKind : uint64_t {
  Unknown = 0,
  Alloc = 1 << 0,         // Allocator function returns a new allocation
  Realloc = 1 << 1,       // Allocator function resizes the `allocptr` argument
  Free = 1 << 2,          // Allocator function frees the `allocptr` argument
  Uninitialized = 1 << 3, // Allocator function returns uninitialized memory
  Zeroed = 1 << 4,        // Allocator function returns zeroed memory
  Aligned = 1 << 5,       // Allocator function aligns allocations per the
                          // `allocalign` argument
  LLVM_MARK_AS_BITMASK_ENUM(/* LargestValue = */ Aligned)
};

//===----------------------------------------------------------------------===//
/// \class
/// Functions, function parameters, and return types can have attributes
/// to indicate how they should be treated by optimizations and code
/// generation. This class represents one of those attributes. It's light-weight
/// and should be passed around by-value.
class Attribute {
public:
  /// This enumeration lists the attributes that can be associated with
  /// parameters, function results, or the function itself.
  ///
  /// Note: The `uwtable' attribute is about the ABI or the user mandating an
  /// entry in the unwind table. The `nounwind' attribute is about an exception
  /// passing by the function.
  ///
  /// In a theoretical system that uses tables for profiling and SjLj for
  /// exceptions, they would be fully independent. In a normal system that uses
  /// tables for both, the semantics are:
  ///
  /// nil                = Needs an entry because an exception might pass by.
  /// nounwind           = No need for an entry
  /// uwtable            = Needs an entry because the ABI says so and because
  ///                      an exception might pass by.
  /// uwtable + nounwind = Needs an entry because the ABI says so.

  enum AttrKind {
    // IR-Level Attributes
    None,                  ///< No attributes have been set
    #define GET_ATTR_ENUM
    #include "llvm/IR/Attributes.inc"
    EndAttrKinds,          ///< Sentinel value useful for loops
    EmptyKey,              ///< Use as Empty key for DenseMap of AttrKind
    TombstoneKey,          ///< Use as Tombstone key for DenseMap of AttrKind
  };

  static const unsigned NumIntAttrKinds = LastIntAttr - FirstIntAttr + 1;
  static const unsigned NumTypeAttrKinds = LastTypeAttr - FirstTypeAttr + 1;

  static bool isEnumAttrKind(AttrKind Kind) {
    return Kind >= FirstEnumAttr && Kind <= LastEnumAttr;
  }
  static bool isIntAttrKind(AttrKind Kind) {
    return Kind >= FirstIntAttr && Kind <= LastIntAttr;
  }
  static bool isTypeAttrKind(AttrKind Kind) {
    return Kind >= FirstTypeAttr && Kind <= LastTypeAttr;
  }
  static bool isConstantRangeAttrKind(AttrKind Kind) {
    return Kind >= FirstConstantRangeAttr && Kind <= LastConstantRangeAttr;
  }

  static bool canUseAsFnAttr(AttrKind Kind);
  static bool canUseAsParamAttr(AttrKind Kind);
  static bool canUseAsRetAttr(AttrKind Kind);

private:
  AttributeImpl *pImpl = nullptr;

  Attribute(AttributeImpl *A) : pImpl(A) {}

public:
  Attribute() = default;

  //===--------------------------------------------------------------------===//
  // Attribute Construction
  //===--------------------------------------------------------------------===//

  /// Return a uniquified Attribute object.
  static Attribute get(LLVMContext &Context, AttrKind Kind, uint64_t Val = 0);
  static Attribute get(LLVMContext &Context, StringRef Kind,
                       StringRef Val = StringRef());
  static Attribute get(LLVMContext &Context, AttrKind Kind, Type *Ty);
  static Attribute get(LLVMContext &Context, AttrKind Kind,
                       const ConstantRange &CR);

  /// Return a uniquified Attribute object that has the specific
  /// alignment set.
  static Attribute getWithAlignment(LLVMContext &Context, Align Alignment);
  static Attribute getWithStackAlignment(LLVMContext &Context, Align Alignment);
  static Attribute getWithDereferenceableBytes(LLVMContext &Context,
                                              uint64_t Bytes);
  static Attribute getWithDereferenceableOrNullBytes(LLVMContext &Context,
                                                     uint64_t Bytes);
  static Attribute getWithAllocSizeArgs(
      LLVMContext &Context, unsigned ElemSizeArg,
      const std::optional<unsigned> &NumElemsArg);
  static Attribute getWithVScaleRangeArgs(LLVMContext &Context,
                                          unsigned MinValue, unsigned MaxValue);
  static Attribute getWithByValType(LLVMContext &Context, Type *Ty);
  static Attribute getWithStructRetType(LLVMContext &Context, Type *Ty);
  static Attribute getWithByRefType(LLVMContext &Context, Type *Ty);
  static Attribute getWithPreallocatedType(LLVMContext &Context, Type *Ty);
  static Attribute getWithInAllocaType(LLVMContext &Context, Type *Ty);
  static Attribute getWithUWTableKind(LLVMContext &Context, UWTableKind Kind);
  static Attribute getWithMemoryEffects(LLVMContext &Context, MemoryEffects ME);
  static Attribute getWithNoFPClass(LLVMContext &Context, FPClassTest Mask);

  /// For a typed attribute, return the equivalent attribute with the type
  /// changed to \p ReplacementTy.
  Attribute getWithNewType(LLVMContext &Context, Type *ReplacementTy) {
    assert(isTypeAttribute() && "this requires a typed attribute");
    return get(Context, getKindAsEnum(), ReplacementTy);
  }

  static Attribute::AttrKind getAttrKindFromName(StringRef AttrName);

  static StringRef getNameFromAttrKind(Attribute::AttrKind AttrKind);

  /// Return true if the provided string matches the IR name of an attribute.
  /// example: "noalias" return true but not "NoAlias"
  static bool isExistingAttribute(StringRef Name);

  //===--------------------------------------------------------------------===//
  // Attribute Accessors
  //===--------------------------------------------------------------------===//

  /// Return true if the attribute is an Attribute::AttrKind type.
  bool isEnumAttribute() const;

  /// Return true if the attribute is an integer attribute.
  bool isIntAttribute() const;

  /// Return true if the attribute is a string (target-dependent)
  /// attribute.
  bool isStringAttribute() const;

  /// Return true if the attribute is a type attribute.
  bool isTypeAttribute() const;

  /// Return true if the attribute is a ConstantRange attribute.
  bool isConstantRangeAttribute() const;

  /// Return true if the attribute is any kind of attribute.
  bool isValid() const { return pImpl; }

  /// Return true if the attribute is present.
  bool hasAttribute(AttrKind Val) const;

  /// Return true if the target-dependent attribute is present.
  bool hasAttribute(StringRef Val) const;

  /// Return the attribute's kind as an enum (Attribute::AttrKind). This
  /// requires the attribute to be an enum, integer, or type attribute.
  Attribute::AttrKind getKindAsEnum() const;

  /// Return the attribute's value as an integer. This requires that the
  /// attribute be an integer attribute.
  uint64_t getValueAsInt() const;

  /// Return the attribute's value as a boolean. This requires that the
  /// attribute be a string attribute.
  bool getValueAsBool() const;

  /// Return the attribute's kind as a string. This requires the
  /// attribute to be a string attribute.
  StringRef getKindAsString() const;

  /// Return the attribute's value as a string. This requires the
  /// attribute to be a string attribute.
  StringRef getValueAsString() const;

  /// Return the attribute's value as a Type. This requires the attribute to be
  /// a type attribute.
  Type *getValueAsType() const;

  /// Return the attribute's value as a ConstantRange. This requires the
  /// attribute to be a ConstantRange attribute.
  ConstantRange getValueAsConstantRange() const;

  /// Returns the alignment field of an attribute as a byte alignment
  /// value.
  MaybeAlign getAlignment() const;

  /// Returns the stack alignment field of an attribute as a byte
  /// alignment value.
  MaybeAlign getStackAlignment() const;

  /// Returns the number of dereferenceable bytes from the
  /// dereferenceable attribute.
  uint64_t getDereferenceableBytes() const;

  /// Returns the number of dereferenceable_or_null bytes from the
  /// dereferenceable_or_null attribute.
  uint64_t getDereferenceableOrNullBytes() const;

  /// Returns the argument numbers for the allocsize attribute.
  std::pair<unsigned, std::optional<unsigned>> getAllocSizeArgs() const;

  /// Returns the minimum value for the vscale_range attribute.
  unsigned getVScaleRangeMin() const;

  /// Returns the maximum value for the vscale_range attribute or std::nullopt
  /// when unknown.
  std::optional<unsigned> getVScaleRangeMax() const;

  // Returns the unwind table kind.
  UWTableKind getUWTableKind() const;

  // Returns the allocator function kind.
  AllocFnKind getAllocKind() const;

  /// Returns memory effects.
  MemoryEffects getMemoryEffects() const;

  /// Return the FPClassTest for nofpclass
  FPClassTest getNoFPClass() const;

<<<<<<< HEAD
  /// Return if global variable is instrumented by AddrSanitizer.
  bool isSanitizedPaddedGlobal() const;
=======
  /// Returns the value of the range attribute.
  ConstantRange getRange() const;
>>>>>>> 110141b3

  /// The Attribute is converted to a string of equivalent mnemonic. This
  /// is, presumably, for writing out the mnemonics for the assembly writer.
  std::string getAsString(bool InAttrGrp = false) const;

  /// Return true if this attribute belongs to the LLVMContext.
  bool hasParentContext(LLVMContext &C) const;

  /// Equality and non-equality operators.
  bool operator==(Attribute A) const { return pImpl == A.pImpl; }
  bool operator!=(Attribute A) const { return pImpl != A.pImpl; }

  /// Less-than operator. Useful for sorting the attributes list.
  bool operator<(Attribute A) const;

  void Profile(FoldingSetNodeID &ID) const;

  /// Return a raw pointer that uniquely identifies this attribute.
  void *getRawPointer() const {
    return pImpl;
  }

  /// Get an attribute from a raw pointer created by getRawPointer.
  static Attribute fromRawPointer(void *RawPtr) {
    return Attribute(reinterpret_cast<AttributeImpl*>(RawPtr));
  }
};

// Specialized opaque value conversions.
inline LLVMAttributeRef wrap(Attribute Attr) {
  return reinterpret_cast<LLVMAttributeRef>(Attr.getRawPointer());
}

// Specialized opaque value conversions.
inline Attribute unwrap(LLVMAttributeRef Attr) {
  return Attribute::fromRawPointer(Attr);
}

//===----------------------------------------------------------------------===//
/// \class
/// This class holds the attributes for a particular argument, parameter,
/// function, or return value. It is an immutable value type that is cheap to
/// copy. Adding and removing enum attributes is intended to be fast, but adding
/// and removing string or integer attributes involves a FoldingSet lookup.
class AttributeSet {
  friend AttributeListImpl;
  template <typename Ty, typename Enable> friend struct DenseMapInfo;

  // TODO: Extract AvailableAttrs from AttributeSetNode and store them here.
  // This will allow an efficient implementation of addAttribute and
  // removeAttribute for enum attrs.

  /// Private implementation pointer.
  AttributeSetNode *SetNode = nullptr;

private:
  explicit AttributeSet(AttributeSetNode *ASN) : SetNode(ASN) {}

public:
  /// AttributeSet is a trivially copyable value type.
  AttributeSet() = default;
  AttributeSet(const AttributeSet &) = default;
  ~AttributeSet() = default;

  static AttributeSet get(LLVMContext &C, const AttrBuilder &B);
  static AttributeSet get(LLVMContext &C, ArrayRef<Attribute> Attrs);

  bool operator==(const AttributeSet &O) const { return SetNode == O.SetNode; }
  bool operator!=(const AttributeSet &O) const { return !(*this == O); }

  /// Add an argument attribute. Returns a new set because attribute sets are
  /// immutable.
  [[nodiscard]] AttributeSet addAttribute(LLVMContext &C,
                                          Attribute::AttrKind Kind) const;

  /// Add a target-dependent attribute. Returns a new set because attribute sets
  /// are immutable.
  [[nodiscard]] AttributeSet addAttribute(LLVMContext &C, StringRef Kind,
                                          StringRef Value = StringRef()) const;

  /// Add attributes to the attribute set. Returns a new set because attribute
  /// sets are immutable.
  [[nodiscard]] AttributeSet addAttributes(LLVMContext &C,
                                           AttributeSet AS) const;

  /// Remove the specified attribute from this set. Returns a new set because
  /// attribute sets are immutable.
  [[nodiscard]] AttributeSet removeAttribute(LLVMContext &C,
                                             Attribute::AttrKind Kind) const;

  /// Remove the specified attribute from this set. Returns a new set because
  /// attribute sets are immutable.
  [[nodiscard]] AttributeSet removeAttribute(LLVMContext &C,
                                             StringRef Kind) const;

  /// Remove the specified attributes from this set. Returns a new set because
  /// attribute sets are immutable.
  [[nodiscard]] AttributeSet
  removeAttributes(LLVMContext &C, const AttributeMask &AttrsToRemove) const;

  /// Return the number of attributes in this set.
  unsigned getNumAttributes() const;

  /// Return true if attributes exists in this set.
  bool hasAttributes() const { return SetNode != nullptr; }

  /// Return true if the attribute exists in this set.
  bool hasAttribute(Attribute::AttrKind Kind) const;

  /// Return true if the attribute exists in this set.
  bool hasAttribute(StringRef Kind) const;

  /// Return the attribute object.
  Attribute getAttribute(Attribute::AttrKind Kind) const;

  /// Return the target-dependent attribute object.
  Attribute getAttribute(StringRef Kind) const;

  MaybeAlign getAlignment() const;
  MaybeAlign getStackAlignment() const;
  uint64_t getDereferenceableBytes() const;
  uint64_t getDereferenceableOrNullBytes() const;
  Type *getByValType() const;
  Type *getStructRetType() const;
  Type *getByRefType() const;
  Type *getPreallocatedType() const;
  Type *getInAllocaType() const;
  Type *getElementType() const;
  std::optional<std::pair<unsigned, std::optional<unsigned>>> getAllocSizeArgs()
      const;
  unsigned getVScaleRangeMin() const;
  std::optional<unsigned> getVScaleRangeMax() const;
  UWTableKind getUWTableKind() const;
  AllocFnKind getAllocKind() const;
  MemoryEffects getMemoryEffects() const;
  FPClassTest getNoFPClass() const;
  std::string getAsString(bool InAttrGrp = false) const;

  /// Return true if this attribute set belongs to the LLVMContext.
  bool hasParentContext(LLVMContext &C) const;

  using iterator = const Attribute *;

  iterator begin() const;
  iterator end() const;
#if !defined(NDEBUG) || defined(LLVM_ENABLE_DUMP)
  void dump() const;
#endif
};

//===----------------------------------------------------------------------===//
/// \class
/// Provide DenseMapInfo for AttributeSet.
template <> struct DenseMapInfo<AttributeSet, void> {
  static AttributeSet getEmptyKey() {
    auto Val = static_cast<uintptr_t>(-1);
    Val <<= PointerLikeTypeTraits<void *>::NumLowBitsAvailable;
    return AttributeSet(reinterpret_cast<AttributeSetNode *>(Val));
  }

  static AttributeSet getTombstoneKey() {
    auto Val = static_cast<uintptr_t>(-2);
    Val <<= PointerLikeTypeTraits<void *>::NumLowBitsAvailable;
    return AttributeSet(reinterpret_cast<AttributeSetNode *>(Val));
  }

  static unsigned getHashValue(AttributeSet AS) {
    return (unsigned((uintptr_t)AS.SetNode) >> 4) ^
           (unsigned((uintptr_t)AS.SetNode) >> 9);
  }

  static bool isEqual(AttributeSet LHS, AttributeSet RHS) { return LHS == RHS; }
};

//===----------------------------------------------------------------------===//
/// \class
/// This class holds the attributes for a function, its return value, and
/// its parameters. You access the attributes for each of them via an index into
/// the AttributeList object. The function attributes are at index
/// `AttributeList::FunctionIndex', the return value is at index
/// `AttributeList::ReturnIndex', and the attributes for the parameters start at
/// index `AttributeList::FirstArgIndex'.
class AttributeList {
public:
  enum AttrIndex : unsigned {
    ReturnIndex = 0U,
    FunctionIndex = ~0U,
    FirstArgIndex = 1,
  };

private:
  friend class AttrBuilder;
  friend class AttributeListImpl;
  friend class AttributeSet;
  friend class AttributeSetNode;
  template <typename Ty, typename Enable> friend struct DenseMapInfo;

  /// The attributes that we are managing. This can be null to represent
  /// the empty attributes list.
  AttributeListImpl *pImpl = nullptr;

public:
  /// Create an AttributeList with the specified parameters in it.
  static AttributeList get(LLVMContext &C,
                           ArrayRef<std::pair<unsigned, Attribute>> Attrs);
  static AttributeList get(LLVMContext &C,
                           ArrayRef<std::pair<unsigned, AttributeSet>> Attrs);

  /// Create an AttributeList from attribute sets for a function, its
  /// return value, and all of its arguments.
  static AttributeList get(LLVMContext &C, AttributeSet FnAttrs,
                           AttributeSet RetAttrs,
                           ArrayRef<AttributeSet> ArgAttrs);

private:
  explicit AttributeList(AttributeListImpl *LI) : pImpl(LI) {}

  static AttributeList getImpl(LLVMContext &C, ArrayRef<AttributeSet> AttrSets);

  AttributeList setAttributesAtIndex(LLVMContext &C, unsigned Index,
                                     AttributeSet Attrs) const;

public:
  AttributeList() = default;

  //===--------------------------------------------------------------------===//
  // AttributeList Construction and Mutation
  //===--------------------------------------------------------------------===//

  /// Return an AttributeList with the specified parameters in it.
  static AttributeList get(LLVMContext &C, ArrayRef<AttributeList> Attrs);
  static AttributeList get(LLVMContext &C, unsigned Index,
                           ArrayRef<Attribute::AttrKind> Kinds);
  static AttributeList get(LLVMContext &C, unsigned Index,
                           ArrayRef<Attribute::AttrKind> Kinds,
                           ArrayRef<uint64_t> Values);
  static AttributeList get(LLVMContext &C, unsigned Index,
                           ArrayRef<StringRef> Kind);
  static AttributeList get(LLVMContext &C, unsigned Index,
                           AttributeSet Attrs);
  static AttributeList get(LLVMContext &C, unsigned Index,
                           const AttrBuilder &B);

  // TODO: remove non-AtIndex versions of these methods.
  /// Add an attribute to the attribute set at the given index.
  /// Returns a new list because attribute lists are immutable.
  [[nodiscard]] AttributeList
  addAttributeAtIndex(LLVMContext &C, unsigned Index,
                      Attribute::AttrKind Kind) const;

  /// Add an attribute to the attribute set at the given index.
  /// Returns a new list because attribute lists are immutable.
  [[nodiscard]] AttributeList
  addAttributeAtIndex(LLVMContext &C, unsigned Index, StringRef Kind,
                      StringRef Value = StringRef()) const;

  /// Add an attribute to the attribute set at the given index.
  /// Returns a new list because attribute lists are immutable.
  [[nodiscard]] AttributeList
  addAttributeAtIndex(LLVMContext &C, unsigned Index, Attribute A) const;

  /// Add attributes to the attribute set at the given index.
  /// Returns a new list because attribute lists are immutable.
  [[nodiscard]] AttributeList addAttributesAtIndex(LLVMContext &C,
                                                   unsigned Index,
                                                   const AttrBuilder &B) const;

  /// Add a function attribute to the list. Returns a new list because
  /// attribute lists are immutable.
  [[nodiscard]] AttributeList addFnAttribute(LLVMContext &C,
                                             Attribute::AttrKind Kind) const {
    return addAttributeAtIndex(C, FunctionIndex, Kind);
  }

  /// Add a function attribute to the list. Returns a new list because
  /// attribute lists are immutable.
  [[nodiscard]] AttributeList addFnAttribute(LLVMContext &C,
                                             Attribute Attr) const {
    return addAttributeAtIndex(C, FunctionIndex, Attr);
  }

  /// Add a function attribute to the list. Returns a new list because
  /// attribute lists are immutable.
  [[nodiscard]] AttributeList
  addFnAttribute(LLVMContext &C, StringRef Kind,
                 StringRef Value = StringRef()) const {
    return addAttributeAtIndex(C, FunctionIndex, Kind, Value);
  }

  /// Add function attribute to the list. Returns a new list because
  /// attribute lists are immutable.
  [[nodiscard]] AttributeList addFnAttributes(LLVMContext &C,
                                              const AttrBuilder &B) const {
    return addAttributesAtIndex(C, FunctionIndex, B);
  }

  /// Add a return value attribute to the list. Returns a new list because
  /// attribute lists are immutable.
  [[nodiscard]] AttributeList addRetAttribute(LLVMContext &C,
                                              Attribute::AttrKind Kind) const {
    return addAttributeAtIndex(C, ReturnIndex, Kind);
  }

  /// Add a return value attribute to the list. Returns a new list because
  /// attribute lists are immutable.
  [[nodiscard]] AttributeList addRetAttribute(LLVMContext &C,
                                              Attribute Attr) const {
    return addAttributeAtIndex(C, ReturnIndex, Attr);
  }

  /// Add a return value attribute to the list. Returns a new list because
  /// attribute lists are immutable.
  [[nodiscard]] AttributeList addRetAttributes(LLVMContext &C,
                                               const AttrBuilder &B) const {
    return addAttributesAtIndex(C, ReturnIndex, B);
  }

  /// Add an argument attribute to the list. Returns a new list because
  /// attribute lists are immutable.
  [[nodiscard]] AttributeList
  addParamAttribute(LLVMContext &C, unsigned ArgNo,
                    Attribute::AttrKind Kind) const {
    return addAttributeAtIndex(C, ArgNo + FirstArgIndex, Kind);
  }

  /// Add an argument attribute to the list. Returns a new list because
  /// attribute lists are immutable.
  [[nodiscard]] AttributeList
  addParamAttribute(LLVMContext &C, unsigned ArgNo, StringRef Kind,
                    StringRef Value = StringRef()) const {
    return addAttributeAtIndex(C, ArgNo + FirstArgIndex, Kind, Value);
  }

  /// Add an attribute to the attribute list at the given arg indices. Returns a
  /// new list because attribute lists are immutable.
  [[nodiscard]] AttributeList addParamAttribute(LLVMContext &C,
                                                ArrayRef<unsigned> ArgNos,
                                                Attribute A) const;

  /// Add an argument attribute to the list. Returns a new list because
  /// attribute lists are immutable.
  [[nodiscard]] AttributeList addParamAttributes(LLVMContext &C, unsigned ArgNo,
                                                 const AttrBuilder &B) const {
    return addAttributesAtIndex(C, ArgNo + FirstArgIndex, B);
  }

  /// Remove the specified attribute at the specified index from this
  /// attribute list. Returns a new list because attribute lists are immutable.
  [[nodiscard]] AttributeList
  removeAttributeAtIndex(LLVMContext &C, unsigned Index,
                         Attribute::AttrKind Kind) const;

  /// Remove the specified attribute at the specified index from this
  /// attribute list. Returns a new list because attribute lists are immutable.
  [[nodiscard]] AttributeList
  removeAttributeAtIndex(LLVMContext &C, unsigned Index, StringRef Kind) const;
  [[nodiscard]] AttributeList removeAttribute(LLVMContext &C, unsigned Index,
                                              StringRef Kind) const {
    return removeAttributeAtIndex(C, Index, Kind);
  }

  /// Remove the specified attributes at the specified index from this
  /// attribute list. Returns a new list because attribute lists are immutable.
  [[nodiscard]] AttributeList
  removeAttributesAtIndex(LLVMContext &C, unsigned Index,
                          const AttributeMask &AttrsToRemove) const;

  /// Remove all attributes at the specified index from this
  /// attribute list. Returns a new list because attribute lists are immutable.
  [[nodiscard]] AttributeList removeAttributesAtIndex(LLVMContext &C,
                                                      unsigned Index) const;

  /// Remove the specified attribute at the function index from this
  /// attribute list. Returns a new list because attribute lists are immutable.
  [[nodiscard]] AttributeList
  removeFnAttribute(LLVMContext &C, Attribute::AttrKind Kind) const {
    return removeAttributeAtIndex(C, FunctionIndex, Kind);
  }

  /// Remove the specified attribute at the function index from this
  /// attribute list. Returns a new list because attribute lists are immutable.
  [[nodiscard]] AttributeList removeFnAttribute(LLVMContext &C,
                                                StringRef Kind) const {
    return removeAttributeAtIndex(C, FunctionIndex, Kind);
  }

  /// Remove the specified attribute at the function index from this
  /// attribute list. Returns a new list because attribute lists are immutable.
  [[nodiscard]] AttributeList
  removeFnAttributes(LLVMContext &C, const AttributeMask &AttrsToRemove) const {
    return removeAttributesAtIndex(C, FunctionIndex, AttrsToRemove);
  }

  /// Remove the attributes at the function index from this
  /// attribute list. Returns a new list because attribute lists are immutable.
  [[nodiscard]] AttributeList removeFnAttributes(LLVMContext &C) const {
    return removeAttributesAtIndex(C, FunctionIndex);
  }

  /// Remove the specified attribute at the return value index from this
  /// attribute list. Returns a new list because attribute lists are immutable.
  [[nodiscard]] AttributeList
  removeRetAttribute(LLVMContext &C, Attribute::AttrKind Kind) const {
    return removeAttributeAtIndex(C, ReturnIndex, Kind);
  }

  /// Remove the specified attribute at the return value index from this
  /// attribute list. Returns a new list because attribute lists are immutable.
  [[nodiscard]] AttributeList removeRetAttribute(LLVMContext &C,
                                                 StringRef Kind) const {
    return removeAttributeAtIndex(C, ReturnIndex, Kind);
  }

  /// Remove the specified attribute at the return value index from this
  /// attribute list. Returns a new list because attribute lists are immutable.
  [[nodiscard]] AttributeList
  removeRetAttributes(LLVMContext &C,
                      const AttributeMask &AttrsToRemove) const {
    return removeAttributesAtIndex(C, ReturnIndex, AttrsToRemove);
  }

  /// Remove the specified attribute at the specified arg index from this
  /// attribute list. Returns a new list because attribute lists are immutable.
  [[nodiscard]] AttributeList
  removeParamAttribute(LLVMContext &C, unsigned ArgNo,
                       Attribute::AttrKind Kind) const {
    return removeAttributeAtIndex(C, ArgNo + FirstArgIndex, Kind);
  }

  /// Remove the specified attribute at the specified arg index from this
  /// attribute list. Returns a new list because attribute lists are immutable.
  [[nodiscard]] AttributeList
  removeParamAttribute(LLVMContext &C, unsigned ArgNo, StringRef Kind) const {
    return removeAttributeAtIndex(C, ArgNo + FirstArgIndex, Kind);
  }

  /// Remove the specified attribute at the specified arg index from this
  /// attribute list. Returns a new list because attribute lists are immutable.
  [[nodiscard]] AttributeList
  removeParamAttributes(LLVMContext &C, unsigned ArgNo,
                        const AttributeMask &AttrsToRemove) const {
    return removeAttributesAtIndex(C, ArgNo + FirstArgIndex, AttrsToRemove);
  }

  /// Remove all attributes at the specified arg index from this
  /// attribute list. Returns a new list because attribute lists are immutable.
  [[nodiscard]] AttributeList removeParamAttributes(LLVMContext &C,
                                                    unsigned ArgNo) const {
    return removeAttributesAtIndex(C, ArgNo + FirstArgIndex);
  }

  /// Replace the type contained by attribute \p AttrKind at index \p ArgNo wih
  /// \p ReplacementTy, preserving all other attributes.
  [[nodiscard]] AttributeList
  replaceAttributeTypeAtIndex(LLVMContext &C, unsigned ArgNo,
                              Attribute::AttrKind Kind,
                              Type *ReplacementTy) const {
    Attribute Attr = getAttributeAtIndex(ArgNo, Kind);
    auto Attrs = removeAttributeAtIndex(C, ArgNo, Kind);
    return Attrs.addAttributeAtIndex(C, ArgNo,
                                     Attr.getWithNewType(C, ReplacementTy));
  }

  /// \brief Add the dereferenceable attribute to the attribute set at the given
  /// index. Returns a new list because attribute lists are immutable.
  [[nodiscard]] AttributeList addDereferenceableRetAttr(LLVMContext &C,
                                                        uint64_t Bytes) const;

  /// \brief Add the dereferenceable attribute to the attribute set at the given
  /// arg index. Returns a new list because attribute lists are immutable.
  [[nodiscard]] AttributeList addDereferenceableParamAttr(LLVMContext &C,
                                                          unsigned ArgNo,
                                                          uint64_t Bytes) const;

  /// Add the dereferenceable_or_null attribute to the attribute set at
  /// the given arg index. Returns a new list because attribute lists are
  /// immutable.
  [[nodiscard]] AttributeList
  addDereferenceableOrNullParamAttr(LLVMContext &C, unsigned ArgNo,
                                    uint64_t Bytes) const;

  /// Add the allocsize attribute to the attribute set at the given arg index.
  /// Returns a new list because attribute lists are immutable.
  [[nodiscard]] AttributeList
  addAllocSizeParamAttr(LLVMContext &C, unsigned ArgNo, unsigned ElemSizeArg,
                        const std::optional<unsigned> &NumElemsArg);

  //===--------------------------------------------------------------------===//
  // AttributeList Accessors
  //===--------------------------------------------------------------------===//

  /// The attributes for the specified index are returned.
  AttributeSet getAttributes(unsigned Index) const;

  /// The attributes for the argument or parameter at the given index are
  /// returned.
  AttributeSet getParamAttrs(unsigned ArgNo) const;

  /// The attributes for the ret value are returned.
  AttributeSet getRetAttrs() const;

  /// The function attributes are returned.
  AttributeSet getFnAttrs() const;

  /// Return true if the attribute exists at the given index.
  bool hasAttributeAtIndex(unsigned Index, Attribute::AttrKind Kind) const;

  /// Return true if the attribute exists at the given index.
  bool hasAttributeAtIndex(unsigned Index, StringRef Kind) const;

  /// Return true if attribute exists at the given index.
  bool hasAttributesAtIndex(unsigned Index) const;

  /// Return true if the attribute exists for the given argument
  bool hasParamAttr(unsigned ArgNo, Attribute::AttrKind Kind) const {
    return hasAttributeAtIndex(ArgNo + FirstArgIndex, Kind);
  }

  /// Return true if the attribute exists for the given argument
  bool hasParamAttr(unsigned ArgNo, StringRef Kind) const {
    return hasAttributeAtIndex(ArgNo + FirstArgIndex, Kind);
  }

  /// Return true if attributes exists for the given argument
  bool hasParamAttrs(unsigned ArgNo) const {
    return hasAttributesAtIndex(ArgNo + FirstArgIndex);
  }

  /// Return true if the attribute exists for the return value.
  bool hasRetAttr(Attribute::AttrKind Kind) const {
    return hasAttributeAtIndex(ReturnIndex, Kind);
  }

  /// Return true if the attribute exists for the return value.
  bool hasRetAttr(StringRef Kind) const {
    return hasAttributeAtIndex(ReturnIndex, Kind);
  }

  /// Return true if attributes exist for the return value.
  bool hasRetAttrs() const { return hasAttributesAtIndex(ReturnIndex); }

  /// Return true if the attribute exists for the function.
  bool hasFnAttr(Attribute::AttrKind Kind) const;

  /// Return true if the attribute exists for the function.
  bool hasFnAttr(StringRef Kind) const;

  /// Return true the attributes exist for the function.
  bool hasFnAttrs() const { return hasAttributesAtIndex(FunctionIndex); }

  /// Return true if the specified attribute is set for at least one
  /// parameter or for the return value. If Index is not nullptr, the index
  /// of a parameter with the specified attribute is provided.
  bool hasAttrSomewhere(Attribute::AttrKind Kind,
                        unsigned *Index = nullptr) const;

  /// Return the attribute object that exists at the given index.
  Attribute getAttributeAtIndex(unsigned Index, Attribute::AttrKind Kind) const;

  /// Return the attribute object that exists at the given index.
  Attribute getAttributeAtIndex(unsigned Index, StringRef Kind) const;

  /// Return the attribute object that exists at the arg index.
  Attribute getParamAttr(unsigned ArgNo, Attribute::AttrKind Kind) const {
    return getAttributeAtIndex(ArgNo + FirstArgIndex, Kind);
  }

  /// Return the attribute object that exists at the given index.
  Attribute getParamAttr(unsigned ArgNo, StringRef Kind) const {
    return getAttributeAtIndex(ArgNo + FirstArgIndex, Kind);
  }

  /// Return the attribute object that exists for the function.
  Attribute getFnAttr(Attribute::AttrKind Kind) const {
    return getAttributeAtIndex(FunctionIndex, Kind);
  }

  /// Return the attribute object that exists for the function.
  Attribute getFnAttr(StringRef Kind) const {
    return getAttributeAtIndex(FunctionIndex, Kind);
  }

  /// Return the alignment of the return value.
  MaybeAlign getRetAlignment() const;

  /// Return the alignment for the specified function parameter.
  MaybeAlign getParamAlignment(unsigned ArgNo) const;

  /// Return the stack alignment for the specified function parameter.
  MaybeAlign getParamStackAlignment(unsigned ArgNo) const;

  /// Return the byval type for the specified function parameter.
  Type *getParamByValType(unsigned ArgNo) const;

  /// Return the sret type for the specified function parameter.
  Type *getParamStructRetType(unsigned ArgNo) const;

  /// Return the byref type for the specified function parameter.
  Type *getParamByRefType(unsigned ArgNo) const;

  /// Return the preallocated type for the specified function parameter.
  Type *getParamPreallocatedType(unsigned ArgNo) const;

  /// Return the inalloca type for the specified function parameter.
  Type *getParamInAllocaType(unsigned ArgNo) const;

  /// Return the elementtype type for the specified function parameter.
  Type *getParamElementType(unsigned ArgNo) const;

  /// Get the stack alignment of the function.
  MaybeAlign getFnStackAlignment() const;

  /// Get the stack alignment of the return value.
  MaybeAlign getRetStackAlignment() const;

  /// Get the number of dereferenceable bytes (or zero if unknown) of the return
  /// value.
  uint64_t getRetDereferenceableBytes() const;

  /// Get the number of dereferenceable bytes (or zero if unknown) of an arg.
  uint64_t getParamDereferenceableBytes(unsigned Index) const;

  /// Get the number of dereferenceable_or_null bytes (or zero if unknown) of
  /// the return value.
  uint64_t getRetDereferenceableOrNullBytes() const;

  /// Get the number of dereferenceable_or_null bytes (or zero if unknown) of an
  /// arg.
  uint64_t getParamDereferenceableOrNullBytes(unsigned ArgNo) const;

  /// Get the disallowed floating-point classes of the return value.
  FPClassTest getRetNoFPClass() const;

  /// Get the disallowed floating-point classes of the argument value.
  FPClassTest getParamNoFPClass(unsigned ArgNo) const;

  /// Get the unwind table kind requested for the function.
  UWTableKind getUWTableKind() const;

  AllocFnKind getAllocKind() const;

  /// Returns memory effects of the function.
  MemoryEffects getMemoryEffects() const;

  /// Return the attributes at the index as a string.
  std::string getAsString(unsigned Index, bool InAttrGrp = false) const;

  /// Return true if this attribute list belongs to the LLVMContext.
  bool hasParentContext(LLVMContext &C) const;

  //===--------------------------------------------------------------------===//
  // AttributeList Introspection
  //===--------------------------------------------------------------------===//

  using iterator = const AttributeSet *;

  iterator begin() const;
  iterator end() const;

  unsigned getNumAttrSets() const;

  // Implementation of indexes(). Produces iterators that wrap an index. Mostly
  // to hide the awkwardness of unsigned wrapping when iterating over valid
  // indexes.
  struct index_iterator {
    unsigned NumAttrSets;
    index_iterator(int NumAttrSets) : NumAttrSets(NumAttrSets) {}
    struct int_wrapper {
      int_wrapper(unsigned i) : i(i) {}
      unsigned i;
      unsigned operator*() { return i; }
      bool operator!=(const int_wrapper &Other) { return i != Other.i; }
      int_wrapper &operator++() {
        // This is expected to undergo unsigned wrapping since FunctionIndex is
        // ~0 and that's where we start.
        ++i;
        return *this;
      }
    };

    int_wrapper begin() { return int_wrapper(AttributeList::FunctionIndex); }

    int_wrapper end() { return int_wrapper(NumAttrSets - 1); }
  };

  /// Use this to iterate over the valid attribute indexes.
  index_iterator indexes() const { return index_iterator(getNumAttrSets()); }

  /// operator==/!= - Provide equality predicates.
  bool operator==(const AttributeList &RHS) const { return pImpl == RHS.pImpl; }
  bool operator!=(const AttributeList &RHS) const { return pImpl != RHS.pImpl; }

  /// Return a raw pointer that uniquely identifies this attribute list.
  void *getRawPointer() const {
    return pImpl;
  }

  /// Return true if there are no attributes.
  bool isEmpty() const { return pImpl == nullptr; }

  void print(raw_ostream &O) const;

  void dump() const;
};

//===----------------------------------------------------------------------===//
/// \class
/// Provide DenseMapInfo for AttributeList.
template <> struct DenseMapInfo<AttributeList, void> {
  static AttributeList getEmptyKey() {
    auto Val = static_cast<uintptr_t>(-1);
    Val <<= PointerLikeTypeTraits<void*>::NumLowBitsAvailable;
    return AttributeList(reinterpret_cast<AttributeListImpl *>(Val));
  }

  static AttributeList getTombstoneKey() {
    auto Val = static_cast<uintptr_t>(-2);
    Val <<= PointerLikeTypeTraits<void*>::NumLowBitsAvailable;
    return AttributeList(reinterpret_cast<AttributeListImpl *>(Val));
  }

  static unsigned getHashValue(AttributeList AS) {
    return (unsigned((uintptr_t)AS.pImpl) >> 4) ^
           (unsigned((uintptr_t)AS.pImpl) >> 9);
  }

  static bool isEqual(AttributeList LHS, AttributeList RHS) {
    return LHS == RHS;
  }
};

//===----------------------------------------------------------------------===//
/// \class
/// This class is used in conjunction with the Attribute::get method to
/// create an Attribute object. The object itself is uniquified. The Builder's
/// value, however, is not. So this can be used as a quick way to test for
/// equality, presence of attributes, etc.
class AttrBuilder {
  LLVMContext &Ctx;
  SmallVector<Attribute, 8> Attrs;

public:
  AttrBuilder(LLVMContext &Ctx) : Ctx(Ctx) {}
  AttrBuilder(const AttrBuilder &) = delete;
  AttrBuilder(AttrBuilder &&) = default;

  AttrBuilder(LLVMContext &Ctx, const Attribute &A) : Ctx(Ctx) {
    addAttribute(A);
  }

  AttrBuilder(LLVMContext &Ctx, AttributeSet AS);

  void clear();

  /// Add an attribute to the builder.
  AttrBuilder &addAttribute(Attribute::AttrKind Val);

  /// Add the Attribute object to the builder.
  AttrBuilder &addAttribute(Attribute A);

  /// Add the target-dependent attribute to the builder.
  AttrBuilder &addAttribute(StringRef A, StringRef V = StringRef());

  /// Remove an attribute from the builder.
  AttrBuilder &removeAttribute(Attribute::AttrKind Val);

  /// Remove the target-dependent attribute from the builder.
  AttrBuilder &removeAttribute(StringRef A);

  /// Remove the target-dependent attribute from the builder.
  AttrBuilder &removeAttribute(Attribute A) {
    if (A.isStringAttribute())
      return removeAttribute(A.getKindAsString());
    else
      return removeAttribute(A.getKindAsEnum());
  }

  /// Add the attributes from the builder. Attributes in the passed builder
  /// overwrite attributes in this builder if they have the same key.
  AttrBuilder &merge(const AttrBuilder &B);

  /// Remove the attributes from the builder.
  AttrBuilder &remove(const AttributeMask &AM);

  /// Return true if the builder has any attribute that's in the
  /// specified builder.
  bool overlaps(const AttributeMask &AM) const;

  /// Return true if the builder has the specified attribute.
  bool contains(Attribute::AttrKind A) const;

  /// Return true if the builder has the specified target-dependent
  /// attribute.
  bool contains(StringRef A) const;

  /// Return true if the builder has IR-level attributes.
  bool hasAttributes() const { return !Attrs.empty(); }

  /// Return Attribute with the given Kind. The returned attribute will be
  /// invalid if the Kind is not present in the builder.
  Attribute getAttribute(Attribute::AttrKind Kind) const;

  /// Return Attribute with the given Kind. The returned attribute will be
  /// invalid if the Kind is not present in the builder.
  Attribute getAttribute(StringRef Kind) const;

  /// Return raw (possibly packed/encoded) value of integer attribute or
  /// std::nullopt if not set.
  std::optional<uint64_t> getRawIntAttr(Attribute::AttrKind Kind) const;

  /// Retrieve the alignment attribute, if it exists.
  MaybeAlign getAlignment() const {
    return MaybeAlign(getRawIntAttr(Attribute::Alignment).value_or(0));
  }

  /// Retrieve the stack alignment attribute, if it exists.
  MaybeAlign getStackAlignment() const {
    return MaybeAlign(getRawIntAttr(Attribute::StackAlignment).value_or(0));
  }

  /// Retrieve the number of dereferenceable bytes, if the
  /// dereferenceable attribute exists (zero is returned otherwise).
  uint64_t getDereferenceableBytes() const {
    return getRawIntAttr(Attribute::Dereferenceable).value_or(0);
  }

  /// Retrieve the number of dereferenceable_or_null bytes, if the
  /// dereferenceable_or_null attribute exists (zero is returned otherwise).
  uint64_t getDereferenceableOrNullBytes() const {
    return getRawIntAttr(Attribute::DereferenceableOrNull).value_or(0);
  }

  /// Retrieve type for the given type attribute.
  Type *getTypeAttr(Attribute::AttrKind Kind) const;

  /// Retrieve the byval type.
  Type *getByValType() const { return getTypeAttr(Attribute::ByVal); }

  /// Retrieve the sret type.
  Type *getStructRetType() const { return getTypeAttr(Attribute::StructRet); }

  /// Retrieve the byref type.
  Type *getByRefType() const { return getTypeAttr(Attribute::ByRef); }

  /// Retrieve the preallocated type.
  Type *getPreallocatedType() const {
    return getTypeAttr(Attribute::Preallocated);
  }

  /// Retrieve the inalloca type.
  Type *getInAllocaType() const { return getTypeAttr(Attribute::InAlloca); }

  /// Retrieve the allocsize args, or std::nullopt if the attribute does not
  /// exist.
  std::optional<std::pair<unsigned, std::optional<unsigned>>> getAllocSizeArgs()
      const;

  /// Add integer attribute with raw value (packed/encoded if necessary).
  AttrBuilder &addRawIntAttr(Attribute::AttrKind Kind, uint64_t Value);

  /// This turns an alignment into the form used internally in Attribute.
  /// This call has no effect if Align is not set.
  AttrBuilder &addAlignmentAttr(MaybeAlign Align);

  /// This turns an int alignment (which must be a power of 2) into the
  /// form used internally in Attribute.
  /// This call has no effect if Align is 0.
  /// Deprecated, use the version using a MaybeAlign.
  inline AttrBuilder &addAlignmentAttr(unsigned Align) {
    return addAlignmentAttr(MaybeAlign(Align));
  }

  /// This turns a stack alignment into the form used internally in Attribute.
  /// This call has no effect if Align is not set.
  AttrBuilder &addStackAlignmentAttr(MaybeAlign Align);

  /// This turns an int stack alignment (which must be a power of 2) into
  /// the form used internally in Attribute.
  /// This call has no effect if Align is 0.
  /// Deprecated, use the version using a MaybeAlign.
  inline AttrBuilder &addStackAlignmentAttr(unsigned Align) {
    return addStackAlignmentAttr(MaybeAlign(Align));
  }

  /// This turns the number of dereferenceable bytes into the form used
  /// internally in Attribute.
  AttrBuilder &addDereferenceableAttr(uint64_t Bytes);

  /// This turns the number of dereferenceable_or_null bytes into the
  /// form used internally in Attribute.
  AttrBuilder &addDereferenceableOrNullAttr(uint64_t Bytes);

  /// This turns one (or two) ints into the form used internally in Attribute.
  AttrBuilder &addAllocSizeAttr(unsigned ElemSizeArg,
                                const std::optional<unsigned> &NumElemsArg);

  /// This turns two ints into the form used internally in Attribute.
  AttrBuilder &addVScaleRangeAttr(unsigned MinValue,
                                  std::optional<unsigned> MaxValue);

  /// Add a type attribute with the given type.
  AttrBuilder &addTypeAttr(Attribute::AttrKind Kind, Type *Ty);

  /// This turns a byval type into the form used internally in Attribute.
  AttrBuilder &addByValAttr(Type *Ty);

  /// This turns a sret type into the form used internally in Attribute.
  AttrBuilder &addStructRetAttr(Type *Ty);

  /// This turns a byref type into the form used internally in Attribute.
  AttrBuilder &addByRefAttr(Type *Ty);

  /// This turns a preallocated type into the form used internally in Attribute.
  AttrBuilder &addPreallocatedAttr(Type *Ty);

  /// This turns an inalloca type into the form used internally in Attribute.
  AttrBuilder &addInAllocaAttr(Type *Ty);

  /// Add an allocsize attribute, using the representation returned by
  /// Attribute.getIntValue().
  AttrBuilder &addAllocSizeAttrFromRawRepr(uint64_t RawAllocSizeRepr);

  /// Add a vscale_range attribute, using the representation returned by
  /// Attribute.getIntValue().
  AttrBuilder &addVScaleRangeAttrFromRawRepr(uint64_t RawVScaleRangeRepr);

  /// This turns the unwind table kind into the form used internally in
  /// Attribute.
  AttrBuilder &addUWTableAttr(UWTableKind Kind);

  // This turns the allocator kind into the form used internally in Attribute.
  AttrBuilder &addAllocKindAttr(AllocFnKind Kind);

  /// Add memory effect attribute.
  AttrBuilder &addMemoryAttr(MemoryEffects ME);

  // Add nofpclass attribute
  AttrBuilder &addNoFPClassAttr(FPClassTest NoFPClassMask);

  /// Add a ConstantRange attribute with the given range.
  AttrBuilder &addConstantRangeAttr(Attribute::AttrKind Kind,
                                    const ConstantRange &CR);

  /// Add range attribute.
  AttrBuilder &addRangeAttr(const ConstantRange &CR);

  ArrayRef<Attribute> attrs() const { return Attrs; }

  bool operator==(const AttrBuilder &B) const;
  bool operator!=(const AttrBuilder &B) const { return !(*this == B); }
};

namespace AttributeFuncs {

enum AttributeSafetyKind : uint8_t {
  ASK_SAFE_TO_DROP = 1,
  ASK_UNSAFE_TO_DROP = 2,
  ASK_ALL = ASK_SAFE_TO_DROP | ASK_UNSAFE_TO_DROP,
};

/// Returns true if this is a type legal for the 'nofpclass' attribute. This
/// follows the same type rules as FPMathOperator.
bool isNoFPClassCompatibleType(Type *Ty);

/// Which attributes cannot be applied to a type. The argument \p ASK indicates,
/// if only attributes that are known to be safely droppable are contained in
/// the mask; only attributes that might be unsafe to drop (e.g., ABI-related
/// attributes) are in the mask; or both.
AttributeMask typeIncompatible(Type *Ty, AttributeSafetyKind ASK = ASK_ALL);

/// Get param/return attributes which imply immediate undefined behavior if an
/// invalid value is passed. For example, this includes noundef (where undef
/// implies UB), but not nonnull (where null implies poison). It also does not
/// include attributes like nocapture, which constrain the function
/// implementation rather than the passed value.
AttributeMask getUBImplyingAttributes();

/// \returns Return true if the two functions have compatible target-independent
/// attributes for inlining purposes.
bool areInlineCompatible(const Function &Caller, const Function &Callee);


/// Checks  if there are any incompatible function attributes between
/// \p A and \p B.
///
/// \param [in] A - The first function to be compared with.
/// \param [in] B - The second function to be compared with.
/// \returns true if the functions have compatible attributes.
bool areOutlineCompatible(const Function &A, const Function &B);

/// Merge caller's and callee's attributes.
void mergeAttributesForInlining(Function &Caller, const Function &Callee);

/// Merges the functions attributes from \p ToMerge into function \p Base.
///
/// \param [in,out] Base - The function being merged into.
/// \param [in] ToMerge - The function to merge attributes from.
void mergeAttributesForOutlining(Function &Base, const Function &ToMerge);

/// Update min-legal-vector-width if it is in Attribute and less than Width.
void updateMinLegalVectorWidthAttr(Function &Fn, uint64_t Width);

} // end namespace AttributeFuncs

} // end namespace llvm

#endif // LLVM_IR_ATTRIBUTES_H<|MERGE_RESOLUTION|>--- conflicted
+++ resolved
@@ -264,13 +264,11 @@
   /// Return the FPClassTest for nofpclass
   FPClassTest getNoFPClass() const;
 
-<<<<<<< HEAD
   /// Return if global variable is instrumented by AddrSanitizer.
   bool isSanitizedPaddedGlobal() const;
-=======
+
   /// Returns the value of the range attribute.
   ConstantRange getRange() const;
->>>>>>> 110141b3
 
   /// The Attribute is converted to a string of equivalent mnemonic. This
   /// is, presumably, for writing out the mnemonics for the assembly writer.
