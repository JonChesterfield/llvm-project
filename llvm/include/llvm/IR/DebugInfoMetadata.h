--- conflicted
+++ resolved
@@ -1884,18 +1884,6 @@
                    getCanonicalMDString(Context, TargetFuncName),
                    Storage, ShouldCreate);
   }
-<<<<<<< HEAD
-  static DISubprogram *getImpl(LLVMContext &Context, Metadata *Scope,
-                               MDString *Name, MDString *LinkageName,
-                               Metadata *File, unsigned Line, Metadata *Type,
-                               unsigned ScopeLine, Metadata *ContainingType,
-                               unsigned VirtualIndex, int ThisAdjustment,
-                               DIFlags Flags, DISPFlags SPFlags, Metadata *Unit,
-                               Metadata *TemplateParams, Metadata *Declaration,
-                               Metadata *RetainedNodes, Metadata *ThrownTypes,
-                               Metadata *Annotations, StorageType Storage,
-                               bool ShouldCreate = true);
-=======
   static DISubprogram *
   getImpl(LLVMContext &Context, Metadata *Scope, MDString *Name,
           MDString *LinkageName, Metadata *File, unsigned Line, Metadata *Type,
@@ -1905,7 +1893,6 @@
           Metadata *RetainedNodes, Metadata *ThrownTypes, Metadata *Annotations,
           MDString *TargetFuncName, StorageType Storage,
           bool ShouldCreate = true);
->>>>>>> 00537946
 
   TempDISubprogram cloneImpl() const {
     return getTemporary(getContext(), getScope(), getName(), getLinkageName(),
