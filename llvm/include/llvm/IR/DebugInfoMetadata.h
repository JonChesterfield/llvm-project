--- conflicted
+++ resolved
@@ -1035,13 +1035,6 @@
   DIDerivedType(LLVMContext &C, StorageType Storage, unsigned Tag,
                 unsigned Line, uint64_t SizeInBits, uint32_t AlignInBits,
                 uint64_t OffsetInBits,
-<<<<<<< HEAD
-                std::optional<unsigned> DWARFAddressSpace,
-                dwarf::MemorySpace MS, DIFlags Flags, ArrayRef<Metadata *> Ops)
-      : DIType(C, DIDerivedTypeKind, Storage, Tag, Line, SizeInBits,
-               AlignInBits, OffsetInBits, Flags, Ops),
-        DWARFAddressSpace(DWARFAddressSpace), DWARFMemorySpace(MS) {}
-=======
                 std::optional<unsigned> DWARFAddressSpace, dwarf::MemorySpace MS, 
                 std::optional<PtrAuthData> PtrAuthData, DIFlags Flags, ArrayRef<Metadata *> Ops)
       : DIType(C, DIDerivedTypeKind, Storage, Tag, Line, SizeInBits,
@@ -1050,51 +1043,32 @@
     if (PtrAuthData)
       SubclassData32 = PtrAuthData->RawData;
   }
->>>>>>> 9a811108
   ~DIDerivedType() = default;
   static DIDerivedType *
   getImpl(LLVMContext &Context, unsigned Tag, StringRef Name, DIFile *File,
           unsigned Line, DIScope *Scope, DIType *BaseType, uint64_t SizeInBits,
           uint32_t AlignInBits, uint64_t OffsetInBits,
-<<<<<<< HEAD
-          std::optional<unsigned> DWARFAddressSpace, dwarf::MemorySpace MS,
-          DIFlags Flags, Metadata *ExtraData, DINodeArray Annotations,
-          StorageType Storage, bool ShouldCreate = true) {
-    return getImpl(Context, Tag, getCanonicalMDString(Context, Name), File,
-                   Line, Scope, BaseType, SizeInBits, AlignInBits, OffsetInBits,
-                   DWARFAddressSpace, MS, Flags, ExtraData, Annotations.get(),
-=======
           std::optional<unsigned> DWARFAddressSpace, dwarf::MemorySpace MS, 
           std::optional<PtrAuthData> PtrAuthData, DIFlags Flags, Metadata *ExtraData, DINodeArray Annotations,
           StorageType Storage, bool ShouldCreate = true) {
     return getImpl(Context, Tag, getCanonicalMDString(Context, Name), File,
                    Line, Scope, BaseType, SizeInBits, AlignInBits, OffsetInBits,
                    DWARFAddressSpace, MS, PtrAuthData, Flags, ExtraData, Annotations.get(),
->>>>>>> 9a811108
                    Storage, ShouldCreate);
   }
   static DIDerivedType *
   getImpl(LLVMContext &Context, unsigned Tag, MDString *Name, Metadata *File,
           unsigned Line, Metadata *Scope, Metadata *BaseType,
           uint64_t SizeInBits, uint32_t AlignInBits, uint64_t OffsetInBits,
-<<<<<<< HEAD
-          std::optional<unsigned> DWARFAddressSpace, dwarf::MemorySpace MS,
-          DIFlags Flags, Metadata *ExtraData, Metadata *Annotations,
-=======
           std::optional<unsigned> DWARFAddressSpace, dwarf::MemorySpace MS, 
           std::optional<PtrAuthData> PtrAuthData, DIFlags Flags, Metadata *ExtraData, Metadata *Annotations,
->>>>>>> 9a811108
           StorageType Storage, bool ShouldCreate = true);
 
   TempDIDerivedType cloneImpl() const {
     return getTemporary(getContext(), getTag(), getName(), getFile(), getLine(),
                         getScope(), getBaseType(), getSizeInBits(),
                         getAlignInBits(), getOffsetInBits(),
-<<<<<<< HEAD
-                        getDWARFAddressSpace(), getDWARFMemorySpace(),
-=======
                         getDWARFAddressSpace(), getDWARFMemorySpace(), getPtrAuthData(),
->>>>>>> 9a811108
                         getFlags(), getExtraData(), getAnnotations());
   }
 
@@ -1104,38 +1078,21 @@
       (unsigned Tag, MDString *Name, Metadata *File, unsigned Line,
        Metadata *Scope, Metadata *BaseType, uint64_t SizeInBits,
        uint32_t AlignInBits, uint64_t OffsetInBits,
-<<<<<<< HEAD
-       std::optional<unsigned> DWARFAddressSpace, dwarf::MemorySpace MS,
-       DIFlags Flags, Metadata *ExtraData = nullptr,
-       Metadata *Annotations = nullptr),
-      (Tag, Name, File, Line, Scope, BaseType, SizeInBits, AlignInBits,
-       OffsetInBits, DWARFAddressSpace, MS, Flags, ExtraData, Annotations))
-=======
        std::optional<unsigned> DWARFAddressSpace, dwarf::MemorySpace MS, 
        std::optional<PtrAuthData> PtrAuthData, DIFlags Flags, Metadata *ExtraData = nullptr,
        Metadata *Annotations = nullptr),
       (Tag, Name, File, Line, Scope, BaseType, SizeInBits, AlignInBits,
        OffsetInBits, DWARFAddressSpace, MS, PtrAuthData, Flags, ExtraData, Annotations))
->>>>>>> 9a811108
   DEFINE_MDNODE_GET(DIDerivedType,
                     (unsigned Tag, StringRef Name, DIFile *File, unsigned Line,
                      DIScope *Scope, DIType *BaseType, uint64_t SizeInBits,
                      uint32_t AlignInBits, uint64_t OffsetInBits,
-<<<<<<< HEAD
-                     std::optional<unsigned> DWARFAddressSpace,
-                     dwarf::MemorySpace MS, DIFlags Flags,
-                     Metadata *ExtraData = nullptr,
-                     DINodeArray Annotations = nullptr),
-                    (Tag, Name, File, Line, Scope, BaseType, SizeInBits,
-                     AlignInBits, OffsetInBits, DWARFAddressSpace, MS, Flags,
-=======
                      std::optional<unsigned> DWARFAddressSpace, dwarf::MemorySpace MS, 
                      std::optional<PtrAuthData> PtrAuthData, DIFlags Flags,
                      Metadata *ExtraData = nullptr,
                      DINodeArray Annotations = nullptr),
                     (Tag, Name, File, Line, Scope, BaseType, SizeInBits,
                      AlignInBits, OffsetInBits, DWARFAddressSpace, MS, PtrAuthData, Flags,
->>>>>>> 9a811108
                      ExtraData, Annotations))
 
   TempDIDerivedType clone() const { return cloneImpl(); }
@@ -1154,11 +1111,8 @@
   /// a pointer or reference type respectively.
   dwarf::MemorySpace getDWARFMemorySpace() const { return DWARFMemorySpace; }
 
-<<<<<<< HEAD
-=======
   std::optional<PtrAuthData> getPtrAuthData() const;
 
->>>>>>> 9a811108
   /// Get extra data associated with this derived type.
   /// Class type for pointer-to-members, objective-c property node for ivars,
   /// global constant wrapper for static members, or virtual base pointer offset
