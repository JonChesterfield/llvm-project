//===- llvm/IR/DebugInfoMetadata.h - Debug info metadata --------*- C++ -*-===//
//
// Part of the LLVM Project, under the Apache License v2.0 with LLVM Exceptions.
// See https://llvm.org/LICENSE.txt for license information.
// SPDX-License-Identifier: Apache-2.0 WITH LLVM-exception
//
//===----------------------------------------------------------------------===//
//
// Declarations for metadata specific to debug info.
//
//===----------------------------------------------------------------------===//

#ifndef LLVM_IR_DEBUGINFOMETADATA_H
#define LLVM_IR_DEBUGINFOMETADATA_H

#include "llvm/ADT/ArrayRef.h"
#include "llvm/ADT/BitmaskEnum.h"
#include "llvm/ADT/Hashing.h"
#include "llvm/ADT/PointerUnion.h"
#include "llvm/ADT/STLExtras.h"
#include "llvm/ADT/SmallVector.h"
#include "llvm/ADT/StringRef.h"
#include "llvm/ADT/iterator_range.h"
#include "llvm/BinaryFormat/Dwarf.h"
#include "llvm/IR/Constants.h"
#include "llvm/IR/Metadata.h"
#include "llvm/IR/PseudoProbe.h"
#include "llvm/Support/Casting.h"
#include "llvm/Support/CommandLine.h"
#include "llvm/Support/Compiler.h"
#include "llvm/Support/Discriminator.h"
#include <cassert>
#include <climits>
#include <cstddef>
#include <cstdint>
#include <iterator>
#include <optional>
#include <vector>
#include <variant>

// Helper macros for defining get() overrides.
#define DEFINE_MDNODE_GET_UNPACK_IMPL(...) __VA_ARGS__
#define DEFINE_MDNODE_GET_UNPACK(ARGS) DEFINE_MDNODE_GET_UNPACK_IMPL ARGS
// FIXME: When the DEFINE_MDNODE_GET alias below is removed this could be
// renamed to just DEFINE_MDNODE_GET.
#define DEFINE_MDNODE_GET_ONLY(CLASS, FORMAL, ARGS)                            \
  static CLASS *get(LLVMContext &Context, DEFINE_MDNODE_GET_UNPACK(FORMAL)) {  \
    return getImpl(Context, DEFINE_MDNODE_GET_UNPACK(ARGS), Uniqued);          \
  }
#define DEFINE_MDNODE_GET_IF_EXISTS(CLASS, FORMAL, ARGS)                       \
  static CLASS *getIfExists(LLVMContext &Context,                              \
                            DEFINE_MDNODE_GET_UNPACK(FORMAL)) {                \
    return getImpl(Context, DEFINE_MDNODE_GET_UNPACK(ARGS), Uniqued,           \
                   /* ShouldCreate */ false);                                  \
  }
#define DEFINE_MDNODE_GET_DISTINCT(CLASS, FORMAL, ARGS)                        \
  static CLASS *getDistinct(LLVMContext &Context,                              \
                            DEFINE_MDNODE_GET_UNPACK(FORMAL)) {                \
    return getImpl(Context, DEFINE_MDNODE_GET_UNPACK(ARGS), Distinct);         \
  }
#define DEFINE_MDNODE_GET_TEMPORARY(CLASS, FORMAL, ARGS)                       \
  static Temp##CLASS getTemporary(LLVMContext &Context,                        \
                                  DEFINE_MDNODE_GET_UNPACK(FORMAL)) {          \
    return Temp##CLASS(                                                        \
        getImpl(Context, DEFINE_MDNODE_GET_UNPACK(ARGS), Temporary));          \
  }
#define DEFINE_ALL_MDNODE_GET_METHODS(CLASS, FORMAL, ARGS)                     \
  DEFINE_MDNODE_GET_ONLY(CLASS, FORMAL, ARGS)                                  \
  DEFINE_MDNODE_GET_IF_EXISTS(CLASS, FORMAL, ARGS)                             \
  DEFINE_MDNODE_GET_DISTINCT(CLASS, FORMAL, ARGS)                              \
  DEFINE_MDNODE_GET_TEMPORARY(CLASS, FORMAL, ARGS)
// FIXME: This old naming is retained as an alias to make the diff smaller, but
// could eventually be eliminated and the references updated.
#define DEFINE_MDNODE_GET(CLASS, FORMAL, ARGS) DEFINE_ALL_MDNODE_GET_METHODS(CLASS, FORMAL, ARGS)
#define DEFINE_ALWAYS_DISTINCT_MDNODE_GET_METHODS(CLASS, FORMAL, ARGS)         \
  DEFINE_MDNODE_GET_DISTINCT(CLASS, FORMAL, ARGS)                              \
  DEFINE_MDNODE_GET_TEMPORARY(CLASS, FORMAL, ARGS)
#define DEFINE_ALWAYS_UNIQUED_MDNODE_GET_METHODS(CLASS, FORMAL, ARGS)          \
  DEFINE_MDNODE_GET_ONLY(CLASS, FORMAL, ARGS)                                  \
  DEFINE_MDNODE_GET_IF_EXISTS(CLASS, FORMAL, ARGS)                             \
  DEFINE_MDNODE_GET_TEMPORARY(CLASS, FORMAL, ARGS)

namespace llvm {

namespace dwarf {
enum Tag : uint16_t;
}

class DbgVariableIntrinsic;
class DbgVariableRecord;

extern cl::opt<bool> EnableFSDiscriminator;

class DITypeRefArray {
  const MDTuple *N = nullptr;

public:
  DITypeRefArray() = default;
  DITypeRefArray(const MDTuple *N) : N(N) {}

  explicit operator bool() const { return get(); }
  explicit operator MDTuple *() const { return get(); }

  MDTuple *get() const { return const_cast<MDTuple *>(N); }
  MDTuple *operator->() const { return get(); }
  MDTuple &operator*() const { return *get(); }

  // FIXME: Fix callers and remove condition on N.
  unsigned size() const { return N ? N->getNumOperands() : 0u; }
  DIType *operator[](unsigned I) const {
    return cast_or_null<DIType>(N->getOperand(I));
  }

  class iterator {
    MDNode::op_iterator I = nullptr;

  public:
    using iterator_category = std::input_iterator_tag;
    using value_type = DIType *;
    using difference_type = std::ptrdiff_t;
    using pointer = void;
    using reference = DIType *;

    iterator() = default;
    explicit iterator(MDNode::op_iterator I) : I(I) {}

    DIType *operator*() const { return cast_or_null<DIType>(*I); }

    iterator &operator++() {
      ++I;
      return *this;
    }

    iterator operator++(int) {
      iterator Temp(*this);
      ++I;
      return Temp;
    }

    bool operator==(const iterator &X) const { return I == X.I; }
    bool operator!=(const iterator &X) const { return I != X.I; }
  };

  // FIXME: Fix callers and remove condition on N.
  iterator begin() const { return N ? iterator(N->op_begin()) : iterator(); }
  iterator end() const { return N ? iterator(N->op_end()) : iterator(); }
};

/// Tagged DWARF-like metadata node.
///
/// A metadata node with a DWARF tag (i.e., a constant named \c DW_TAG_*,
/// defined in llvm/BinaryFormat/Dwarf.h).  Called \a DINode because it's
/// potentially used for non-DWARF output.
///
/// Uses the SubclassData16 Metadata slot.
class DINode : public MDNode {
  friend class LLVMContextImpl;
  friend class MDNode;

protected:
  DINode(LLVMContext &C, unsigned ID, StorageType Storage, unsigned Tag,
         ArrayRef<Metadata *> Ops1, ArrayRef<Metadata *> Ops2 = std::nullopt)
      : MDNode(C, ID, Storage, Ops1, Ops2) {
    assert(Tag < 1u << 16);
    SubclassData16 = Tag;
  }
  ~DINode() = default;

  template <class Ty> Ty *getOperandAs(unsigned I) const {
    return cast_or_null<Ty>(getOperand(I));
  }

  StringRef getStringOperand(unsigned I) const {
    if (auto *S = getOperandAs<MDString>(I))
      return S->getString();
    return StringRef();
  }

  static MDString *getCanonicalMDString(LLVMContext &Context, StringRef S) {
    if (S.empty())
      return nullptr;
    return MDString::get(Context, S);
  }

  /// Allow subclasses to mutate the tag.
  void setTag(unsigned Tag) { SubclassData16 = Tag; }

public:
  dwarf::Tag getTag() const;

  /// Debug info flags.
  ///
  /// The three accessibility flags are mutually exclusive and rolled together
  /// in the first two bits.
  enum DIFlags : uint32_t {
#define HANDLE_DI_FLAG(ID, NAME) Flag##NAME = ID,
#define DI_FLAG_LARGEST_NEEDED
#include "llvm/IR/DebugInfoFlags.def"
    FlagAccessibility = FlagPrivate | FlagProtected | FlagPublic,
    FlagPtrToMemberRep = FlagSingleInheritance | FlagMultipleInheritance |
                         FlagVirtualInheritance,
    LLVM_MARK_AS_BITMASK_ENUM(FlagLargest)
  };

  static DIFlags getFlag(StringRef Flag);
  static StringRef getFlagString(DIFlags Flag);

  /// Split up a flags bitfield.
  ///
  /// Split \c Flags into \c SplitFlags, a vector of its components.  Returns
  /// any remaining (unrecognized) bits.
  static DIFlags splitFlags(DIFlags Flags,
                            SmallVectorImpl<DIFlags> &SplitFlags);

  static bool classof(const Metadata *MD) {
    switch (MD->getMetadataID()) {
    default:
      return false;
    case GenericDINodeKind:
    case DISubrangeKind:
    case DIEnumeratorKind:
    case DIBasicTypeKind:
    case DIStringTypeKind:
    case DIDerivedTypeKind:
    case DICompositeTypeKind:
    case DISubroutineTypeKind:
    case DIFileKind:
    case DICompileUnitKind:
    case DISubprogramKind:
    case DILexicalBlockKind:
    case DILexicalBlockFileKind:
    case DINamespaceKind:
    case DICommonBlockKind:
    case DITemplateTypeParameterKind:
    case DITemplateValueParameterKind:
    case DIGlobalVariableKind:
    case DILocalVariableKind:
    case DILabelKind:
    case DIObjCPropertyKind:
    case DIImportedEntityKind:
    case DIModuleKind:
    case DIGenericSubrangeKind:
    case DIAssignIDKind:
    case DILifetimeKind:
      return true;
    }
  }
};

/// Generic tagged DWARF-like metadata node.
///
/// An un-specialized DWARF-like metadata node.  The first operand is a
/// (possibly empty) null-separated \a MDString header that contains arbitrary
/// fields.  The remaining operands are \a dwarf_operands(), and are pointers
/// to other metadata.
///
/// Uses the SubclassData32 Metadata slot.
class GenericDINode : public DINode {
  friend class LLVMContextImpl;
  friend class MDNode;

  GenericDINode(LLVMContext &C, StorageType Storage, unsigned Hash,
                unsigned Tag, ArrayRef<Metadata *> Ops1,
                ArrayRef<Metadata *> Ops2)
      : DINode(C, GenericDINodeKind, Storage, Tag, Ops1, Ops2) {
    setHash(Hash);
  }
  ~GenericDINode() { dropAllReferences(); }

  void setHash(unsigned Hash) { SubclassData32 = Hash; }
  void recalculateHash();

  static GenericDINode *getImpl(LLVMContext &Context, unsigned Tag,
                                StringRef Header, ArrayRef<Metadata *> DwarfOps,
                                StorageType Storage, bool ShouldCreate = true) {
    return getImpl(Context, Tag, getCanonicalMDString(Context, Header),
                   DwarfOps, Storage, ShouldCreate);
  }

  static GenericDINode *getImpl(LLVMContext &Context, unsigned Tag,
                                MDString *Header, ArrayRef<Metadata *> DwarfOps,
                                StorageType Storage, bool ShouldCreate = true);

  TempGenericDINode cloneImpl() const {
    return getTemporary(getContext(), getTag(), getHeader(),
                        SmallVector<Metadata *, 4>(dwarf_operands()));
  }

public:
  unsigned getHash() const { return SubclassData32; }

  DEFINE_MDNODE_GET(GenericDINode,
                    (unsigned Tag, StringRef Header,
                     ArrayRef<Metadata *> DwarfOps),
                    (Tag, Header, DwarfOps))
  DEFINE_MDNODE_GET(GenericDINode,
                    (unsigned Tag, MDString *Header,
                     ArrayRef<Metadata *> DwarfOps),
                    (Tag, Header, DwarfOps))

  /// Return a (temporary) clone of this.
  TempGenericDINode clone() const { return cloneImpl(); }

  dwarf::Tag getTag() const;
  StringRef getHeader() const { return getStringOperand(0); }
  MDString *getRawHeader() const { return getOperandAs<MDString>(0); }

  op_iterator dwarf_op_begin() const { return op_begin() + 1; }
  op_iterator dwarf_op_end() const { return op_end(); }
  op_range dwarf_operands() const {
    return op_range(dwarf_op_begin(), dwarf_op_end());
  }

  unsigned getNumDwarfOperands() const { return getNumOperands() - 1; }
  const MDOperand &getDwarfOperand(unsigned I) const {
    return getOperand(I + 1);
  }
  void replaceDwarfOperandWith(unsigned I, Metadata *New) {
    replaceOperandWith(I + 1, New);
  }

  static bool classof(const Metadata *MD) {
    return MD->getMetadataID() == GenericDINodeKind;
  }
};

/// Assignment ID.
/// Used to link stores (as an attachment) and dbg.assigns (as an operand).
/// DIAssignID metadata is never uniqued as we compare instances using
/// referential equality (the instance/address is the ID).
class DIAssignID : public MDNode {
  friend class LLVMContextImpl;
  friend class MDNode;

  DIAssignID(LLVMContext &C, StorageType Storage)
      : MDNode(C, DIAssignIDKind, Storage, std::nullopt) {}

  ~DIAssignID() { dropAllReferences(); }

  static DIAssignID *getImpl(LLVMContext &Context, StorageType Storage,
                             bool ShouldCreate = true);

  TempDIAssignID cloneImpl() const { return getTemporary(getContext()); }

public:
  // This node has no operands to replace.
  void replaceOperandWith(unsigned I, Metadata *New) = delete;

  SmallVector<DbgVariableRecord *> getAllDbgVariableRecordUsers() {
    return Context.getReplaceableUses()->getAllDbgVariableRecordUsers();
  }

  static DIAssignID *getDistinct(LLVMContext &Context) {
    return getImpl(Context, Distinct);
  }
  static TempDIAssignID getTemporary(LLVMContext &Context) {
    return TempDIAssignID(getImpl(Context, Temporary));
  }
  // NOTE: Do not define get(LLVMContext&) - see class comment.

  static bool classof(const Metadata *MD) {
    return MD->getMetadataID() == DIAssignIDKind;
  }
};

/// Array subrange.
///
/// TODO: Merge into node for DW_TAG_array_type, which should have a custom
/// type.
class DISubrange : public DINode {
  friend class LLVMContextImpl;
  friend class MDNode;

  DISubrange(LLVMContext &C, StorageType Storage, ArrayRef<Metadata *> Ops);

  ~DISubrange() = default;

  static DISubrange *getImpl(LLVMContext &Context, int64_t Count,
                             int64_t LowerBound, StorageType Storage,
                             bool ShouldCreate = true);

  static DISubrange *getImpl(LLVMContext &Context, Metadata *CountNode,
                             int64_t LowerBound, StorageType Storage,
                             bool ShouldCreate = true);

  static DISubrange *getImpl(LLVMContext &Context, Metadata *CountNode,
                             Metadata *LowerBound, Metadata *UpperBound,
                             Metadata *Stride, StorageType Storage,
                             bool ShouldCreate = true);

  TempDISubrange cloneImpl() const {
    return getTemporary(getContext(), getRawCountNode(), getRawLowerBound(),
                        getRawUpperBound(), getRawStride());
  }

public:
  DEFINE_MDNODE_GET(DISubrange, (int64_t Count, int64_t LowerBound = 0),
                    (Count, LowerBound))

  DEFINE_MDNODE_GET(DISubrange, (Metadata * CountNode, int64_t LowerBound = 0),
                    (CountNode, LowerBound))

  DEFINE_MDNODE_GET(DISubrange,
                    (Metadata * CountNode, Metadata *LowerBound,
                     Metadata *UpperBound, Metadata *Stride),
                    (CountNode, LowerBound, UpperBound, Stride))

  TempDISubrange clone() const { return cloneImpl(); }

  Metadata *getRawCountNode() const { return getOperand(0).get(); }

  Metadata *getRawLowerBound() const { return getOperand(1).get(); }

  Metadata *getRawUpperBound() const { return getOperand(2).get(); }

  Metadata *getRawStride() const { return getOperand(3).get(); }

  typedef PointerUnion<ConstantInt *, DIVariable *, DIExpression *> BoundType;

  BoundType getCount() const;

  BoundType getLowerBound() const;

  BoundType getUpperBound() const;

  BoundType getStride() const;

  static bool classof(const Metadata *MD) {
    return MD->getMetadataID() == DISubrangeKind;
  }
};

class DIGenericSubrange : public DINode {
  friend class LLVMContextImpl;
  friend class MDNode;

  DIGenericSubrange(LLVMContext &C, StorageType Storage,
                    ArrayRef<Metadata *> Ops);

  ~DIGenericSubrange() = default;

  static DIGenericSubrange *getImpl(LLVMContext &Context, Metadata *CountNode,
                                    Metadata *LowerBound, Metadata *UpperBound,
                                    Metadata *Stride, StorageType Storage,
                                    bool ShouldCreate = true);

  TempDIGenericSubrange cloneImpl() const {
    return getTemporary(getContext(), getRawCountNode(), getRawLowerBound(),
                        getRawUpperBound(), getRawStride());
  }

public:
  DEFINE_MDNODE_GET(DIGenericSubrange,
                    (Metadata * CountNode, Metadata *LowerBound,
                     Metadata *UpperBound, Metadata *Stride),
                    (CountNode, LowerBound, UpperBound, Stride))

  TempDIGenericSubrange clone() const { return cloneImpl(); }

  Metadata *getRawCountNode() const { return getOperand(0).get(); }
  Metadata *getRawLowerBound() const { return getOperand(1).get(); }
  Metadata *getRawUpperBound() const { return getOperand(2).get(); }
  Metadata *getRawStride() const { return getOperand(3).get(); }

  using BoundType = PointerUnion<DIVariable *, DIExpression *>;

  BoundType getCount() const;
  BoundType getLowerBound() const;
  BoundType getUpperBound() const;
  BoundType getStride() const;

  static bool classof(const Metadata *MD) {
    return MD->getMetadataID() == DIGenericSubrangeKind;
  }
};

/// Enumeration value.
///
/// TODO: Add a pointer to the context (DW_TAG_enumeration_type) once that no
/// longer creates a type cycle.
class DIEnumerator : public DINode {
  friend class LLVMContextImpl;
  friend class MDNode;

  APInt Value;
  DIEnumerator(LLVMContext &C, StorageType Storage, const APInt &Value,
               bool IsUnsigned, ArrayRef<Metadata *> Ops);
  DIEnumerator(LLVMContext &C, StorageType Storage, int64_t Value,
               bool IsUnsigned, ArrayRef<Metadata *> Ops)
      : DIEnumerator(C, Storage, APInt(64, Value, !IsUnsigned), IsUnsigned,
                     Ops) {}
  ~DIEnumerator() = default;

  static DIEnumerator *getImpl(LLVMContext &Context, const APInt &Value,
                               bool IsUnsigned, StringRef Name,
                               StorageType Storage, bool ShouldCreate = true) {
    return getImpl(Context, Value, IsUnsigned,
                   getCanonicalMDString(Context, Name), Storage, ShouldCreate);
  }
  static DIEnumerator *getImpl(LLVMContext &Context, const APInt &Value,
                               bool IsUnsigned, MDString *Name,
                               StorageType Storage, bool ShouldCreate = true);

  TempDIEnumerator cloneImpl() const {
    return getTemporary(getContext(), getValue(), isUnsigned(), getName());
  }

public:
  DEFINE_MDNODE_GET(DIEnumerator,
                    (int64_t Value, bool IsUnsigned, StringRef Name),
                    (APInt(64, Value, !IsUnsigned), IsUnsigned, Name))
  DEFINE_MDNODE_GET(DIEnumerator,
                    (int64_t Value, bool IsUnsigned, MDString *Name),
                    (APInt(64, Value, !IsUnsigned), IsUnsigned, Name))
  DEFINE_MDNODE_GET(DIEnumerator,
                    (APInt Value, bool IsUnsigned, StringRef Name),
                    (Value, IsUnsigned, Name))
  DEFINE_MDNODE_GET(DIEnumerator,
                    (APInt Value, bool IsUnsigned, MDString *Name),
                    (Value, IsUnsigned, Name))

  TempDIEnumerator clone() const { return cloneImpl(); }

  const APInt &getValue() const { return Value; }
  bool isUnsigned() const { return SubclassData32; }
  StringRef getName() const { return getStringOperand(0); }

  MDString *getRawName() const { return getOperandAs<MDString>(0); }

  static bool classof(const Metadata *MD) {
    return MD->getMetadataID() == DIEnumeratorKind;
  }
};

/// Base class for scope-like contexts.
///
/// Base class for lexical scopes and types (which are also declaration
/// contexts).
///
/// TODO: Separate the concepts of declaration contexts and lexical scopes.
class DIScope : public DINode {
protected:
  DIScope(LLVMContext &C, unsigned ID, StorageType Storage, unsigned Tag,
          ArrayRef<Metadata *> Ops)
      : DINode(C, ID, Storage, Tag, Ops) {}
  ~DIScope() = default;

public:
  DIFile *getFile() const { return cast_or_null<DIFile>(getRawFile()); }

  inline StringRef getFilename() const;
  inline StringRef getDirectory() const;
  inline std::optional<StringRef> getSource() const;

  StringRef getName() const;
  DIScope *getScope() const;

  /// Return the raw underlying file.
  ///
  /// A \a DIFile is a \a DIScope, but it doesn't point at a separate file (it
  /// \em is the file).  If \c this is an \a DIFile, we need to return \c this.
  /// Otherwise, return the first operand, which is where all other subclasses
  /// store their file pointer.
  Metadata *getRawFile() const {
    return isa<DIFile>(this) ? const_cast<DIScope *>(this)
                             : static_cast<Metadata *>(getOperand(0));
  }

  static bool classof(const Metadata *MD) {
    switch (MD->getMetadataID()) {
    default:
      return false;
    case DIBasicTypeKind:
    case DIStringTypeKind:
    case DIDerivedTypeKind:
    case DICompositeTypeKind:
    case DISubroutineTypeKind:
    case DIFileKind:
    case DICompileUnitKind:
    case DISubprogramKind:
    case DILexicalBlockKind:
    case DILexicalBlockFileKind:
    case DINamespaceKind:
    case DICommonBlockKind:
    case DIModuleKind:
      return true;
    }
  }
};

/// File.
///
/// TODO: Merge with directory/file node (including users).
/// TODO: Canonicalize paths on creation.
class DIFile : public DIScope {
  friend class LLVMContextImpl;
  friend class MDNode;

public:
  /// Which algorithm (e.g. MD5) a checksum was generated with.
  ///
  /// The encoding is explicit because it is used directly in Bitcode. The
  /// value 0 is reserved to indicate the absence of a checksum in Bitcode.
  enum ChecksumKind {
    // The first variant was originally CSK_None, encoded as 0. The new
    // internal representation removes the need for this by wrapping the
    // ChecksumInfo in an Optional, but to preserve Bitcode compatibility the 0
    // encoding is reserved.
    CSK_MD5 = 1,
    CSK_SHA1 = 2,
    CSK_SHA256 = 3,
    CSK_Last = CSK_SHA256 // Should be last enumeration.
  };

  /// A single checksum, represented by a \a Kind and a \a Value (a string).
  template <typename T> struct ChecksumInfo {
    /// The kind of checksum which \a Value encodes.
    ChecksumKind Kind;
    /// The string value of the checksum.
    T Value;

    ChecksumInfo(ChecksumKind Kind, T Value) : Kind(Kind), Value(Value) {}
    ~ChecksumInfo() = default;
    bool operator==(const ChecksumInfo<T> &X) const {
      return Kind == X.Kind && Value == X.Value;
    }
    bool operator!=(const ChecksumInfo<T> &X) const { return !(*this == X); }
    StringRef getKindAsString() const { return getChecksumKindAsString(Kind); }
  };

private:
  std::optional<ChecksumInfo<MDString *>> Checksum;
  /// An optional source. A nullptr means none.
  MDString *Source;

  DIFile(LLVMContext &C, StorageType Storage,
         std::optional<ChecksumInfo<MDString *>> CS, MDString *Src,
         ArrayRef<Metadata *> Ops);
  ~DIFile() = default;

  static DIFile *getImpl(LLVMContext &Context, StringRef Filename,
                         StringRef Directory,
                         std::optional<ChecksumInfo<StringRef>> CS,
                         std::optional<StringRef> Source, StorageType Storage,
                         bool ShouldCreate = true) {
    std::optional<ChecksumInfo<MDString *>> MDChecksum;
    if (CS)
      MDChecksum.emplace(CS->Kind, getCanonicalMDString(Context, CS->Value));
    return getImpl(Context, getCanonicalMDString(Context, Filename),
                   getCanonicalMDString(Context, Directory), MDChecksum,
                   Source ? MDString::get(Context, *Source) : nullptr, Storage,
                   ShouldCreate);
  }
  static DIFile *getImpl(LLVMContext &Context, MDString *Filename,
                         MDString *Directory,
                         std::optional<ChecksumInfo<MDString *>> CS,
                         MDString *Source, StorageType Storage,
                         bool ShouldCreate = true);

  TempDIFile cloneImpl() const {
    return getTemporary(getContext(), getFilename(), getDirectory(),
                        getChecksum(), getSource());
  }

public:
  DEFINE_MDNODE_GET(DIFile,
                    (StringRef Filename, StringRef Directory,
                     std::optional<ChecksumInfo<StringRef>> CS = std::nullopt,
                     std::optional<StringRef> Source = std::nullopt),
                    (Filename, Directory, CS, Source))
  DEFINE_MDNODE_GET(DIFile,
                    (MDString * Filename, MDString *Directory,
                     std::optional<ChecksumInfo<MDString *>> CS = std::nullopt,
                     MDString *Source = nullptr),
                    (Filename, Directory, CS, Source))

  TempDIFile clone() const { return cloneImpl(); }

  StringRef getFilename() const { return getStringOperand(0); }
  StringRef getDirectory() const { return getStringOperand(1); }
  std::optional<ChecksumInfo<StringRef>> getChecksum() const {
    std::optional<ChecksumInfo<StringRef>> StringRefChecksum;
    if (Checksum)
      StringRefChecksum.emplace(Checksum->Kind, Checksum->Value->getString());
    return StringRefChecksum;
  }
  std::optional<StringRef> getSource() const {
    return Source ? std::optional<StringRef>(Source->getString())
                  : std::nullopt;
  }

  MDString *getRawFilename() const { return getOperandAs<MDString>(0); }
  MDString *getRawDirectory() const { return getOperandAs<MDString>(1); }
  std::optional<ChecksumInfo<MDString *>> getRawChecksum() const {
    return Checksum;
  }
  MDString *getRawSource() const { return Source; }

  static StringRef getChecksumKindAsString(ChecksumKind CSKind);
  static std::optional<ChecksumKind> getChecksumKind(StringRef CSKindStr);

  static bool classof(const Metadata *MD) {
    return MD->getMetadataID() == DIFileKind;
  }
};

StringRef DIScope::getFilename() const {
  if (auto *F = getFile())
    return F->getFilename();
  return "";
}

StringRef DIScope::getDirectory() const {
  if (auto *F = getFile())
    return F->getDirectory();
  return "";
}

std::optional<StringRef> DIScope::getSource() const {
  if (auto *F = getFile())
    return F->getSource();
  return std::nullopt;
}

/// Base class for types.
///
/// TODO: Remove the hardcoded name and context, since many types don't use
/// them.
/// TODO: Split up flags.
///
/// Uses the SubclassData32 Metadata slot.
class DIType : public DIScope {
  unsigned Line;
  DIFlags Flags;
  uint64_t SizeInBits;
  uint64_t OffsetInBits;

protected:
  DIType(LLVMContext &C, unsigned ID, StorageType Storage, unsigned Tag,
         unsigned Line, uint64_t SizeInBits, uint32_t AlignInBits,
         uint64_t OffsetInBits, DIFlags Flags, ArrayRef<Metadata *> Ops)
      : DIScope(C, ID, Storage, Tag, Ops) {
    init(Line, SizeInBits, AlignInBits, OffsetInBits, Flags);
  }
  ~DIType() = default;

  void init(unsigned Line, uint64_t SizeInBits, uint32_t AlignInBits,
            uint64_t OffsetInBits, DIFlags Flags) {
    this->Line = Line;
    this->Flags = Flags;
    this->SizeInBits = SizeInBits;
    this->SubclassData32 = AlignInBits;
    this->OffsetInBits = OffsetInBits;
  }

  /// Change fields in place.
  void mutate(unsigned Tag, unsigned Line, uint64_t SizeInBits,
              uint32_t AlignInBits, uint64_t OffsetInBits, DIFlags Flags) {
    assert(isDistinct() && "Only distinct nodes can mutate");
    setTag(Tag);
    init(Line, SizeInBits, AlignInBits, OffsetInBits, Flags);
  }

public:
  TempDIType clone() const {
    return TempDIType(cast<DIType>(MDNode::clone().release()));
  }

  unsigned getLine() const { return Line; }
  uint64_t getSizeInBits() const { return SizeInBits; }
  uint32_t getAlignInBits() const;
  uint32_t getAlignInBytes() const { return getAlignInBits() / CHAR_BIT; }
  uint64_t getOffsetInBits() const { return OffsetInBits; }
  DIFlags getFlags() const { return Flags; }

  DIScope *getScope() const { return cast_or_null<DIScope>(getRawScope()); }
  StringRef getName() const { return getStringOperand(2); }

  Metadata *getRawScope() const { return getOperand(1); }
  MDString *getRawName() const { return getOperandAs<MDString>(2); }

  /// Returns a new temporary DIType with updated Flags
  TempDIType cloneWithFlags(DIFlags NewFlags) const {
    auto NewTy = clone();
    NewTy->Flags = NewFlags;
    return NewTy;
  }

  bool isPrivate() const {
    return (getFlags() & FlagAccessibility) == FlagPrivate;
  }
  bool isProtected() const {
    return (getFlags() & FlagAccessibility) == FlagProtected;
  }
  bool isPublic() const {
    return (getFlags() & FlagAccessibility) == FlagPublic;
  }
  bool isForwardDecl() const { return getFlags() & FlagFwdDecl; }
  bool isAppleBlockExtension() const { return getFlags() & FlagAppleBlock; }
  bool isVirtual() const { return getFlags() & FlagVirtual; }
  bool isArtificial() const { return getFlags() & FlagArtificial; }
  bool isObjectPointer() const { return getFlags() & FlagObjectPointer; }
  bool isObjcClassComplete() const {
    return getFlags() & FlagObjcClassComplete;
  }
  bool isVector() const { return getFlags() & FlagVector; }
  bool isBitField() const { return getFlags() & FlagBitField; }
  bool isStaticMember() const { return getFlags() & FlagStaticMember; }
  bool isLValueReference() const { return getFlags() & FlagLValueReference; }
  bool isRValueReference() const { return getFlags() & FlagRValueReference; }
  bool isTypePassByValue() const { return getFlags() & FlagTypePassByValue; }
  bool isTypePassByReference() const {
    return getFlags() & FlagTypePassByReference;
  }
  bool isBigEndian() const { return getFlags() & FlagBigEndian; }
  bool isLittleEndian() const { return getFlags() & FlagLittleEndian; }
  bool getExportSymbols() const { return getFlags() & FlagExportSymbols; }

  static bool classof(const Metadata *MD) {
    switch (MD->getMetadataID()) {
    default:
      return false;
    case DIBasicTypeKind:
    case DIStringTypeKind:
    case DIDerivedTypeKind:
    case DICompositeTypeKind:
    case DISubroutineTypeKind:
      return true;
    }
  }
};

/// Basic type, like 'int' or 'float'.
///
/// TODO: Split out DW_TAG_unspecified_type.
/// TODO: Drop unused accessors.
class DIBasicType : public DIType {
  friend class LLVMContextImpl;
  friend class MDNode;

  unsigned Encoding;

  DIBasicType(LLVMContext &C, StorageType Storage, unsigned Tag,
              uint64_t SizeInBits, uint32_t AlignInBits, unsigned Encoding,
              DIFlags Flags, ArrayRef<Metadata *> Ops)
      : DIType(C, DIBasicTypeKind, Storage, Tag, 0, SizeInBits, AlignInBits, 0,
               Flags, Ops),
        Encoding(Encoding) {}
  ~DIBasicType() = default;

  static DIBasicType *getImpl(LLVMContext &Context, unsigned Tag,
                              StringRef Name, uint64_t SizeInBits,
                              uint32_t AlignInBits, unsigned Encoding,
                              DIFlags Flags, StorageType Storage,
                              bool ShouldCreate = true) {
    return getImpl(Context, Tag, getCanonicalMDString(Context, Name),
                   SizeInBits, AlignInBits, Encoding, Flags, Storage,
                   ShouldCreate);
  }
  static DIBasicType *getImpl(LLVMContext &Context, unsigned Tag,
                              MDString *Name, uint64_t SizeInBits,
                              uint32_t AlignInBits, unsigned Encoding,
                              DIFlags Flags, StorageType Storage,
                              bool ShouldCreate = true);

  TempDIBasicType cloneImpl() const {
    return getTemporary(getContext(), getTag(), getName(), getSizeInBits(),
                        getAlignInBits(), getEncoding(), getFlags());
  }

public:
  DEFINE_MDNODE_GET(DIBasicType, (unsigned Tag, StringRef Name),
                    (Tag, Name, 0, 0, 0, FlagZero))
  DEFINE_MDNODE_GET(DIBasicType,
                    (unsigned Tag, StringRef Name, uint64_t SizeInBits),
                    (Tag, Name, SizeInBits, 0, 0, FlagZero))
  DEFINE_MDNODE_GET(DIBasicType,
                    (unsigned Tag, MDString *Name, uint64_t SizeInBits),
                    (Tag, Name, SizeInBits, 0, 0, FlagZero))
  DEFINE_MDNODE_GET(DIBasicType,
                    (unsigned Tag, StringRef Name, uint64_t SizeInBits,
                     uint32_t AlignInBits, unsigned Encoding, DIFlags Flags),
                    (Tag, Name, SizeInBits, AlignInBits, Encoding, Flags))
  DEFINE_MDNODE_GET(DIBasicType,
                    (unsigned Tag, MDString *Name, uint64_t SizeInBits,
                     uint32_t AlignInBits, unsigned Encoding, DIFlags Flags),
                    (Tag, Name, SizeInBits, AlignInBits, Encoding, Flags))

  TempDIBasicType clone() const { return cloneImpl(); }

  unsigned getEncoding() const { return Encoding; }

  enum class Signedness { Signed, Unsigned };

  /// Return the signedness of this type, or std::nullopt if this type is
  /// neither signed nor unsigned.
  std::optional<Signedness> getSignedness() const;

  static bool classof(const Metadata *MD) {
    return MD->getMetadataID() == DIBasicTypeKind;
  }
};

/// String type, Fortran CHARACTER(n)
class DIStringType : public DIType {
  friend class LLVMContextImpl;
  friend class MDNode;

  unsigned Encoding;

  DIStringType(LLVMContext &C, StorageType Storage, unsigned Tag,
               uint64_t SizeInBits, uint32_t AlignInBits, unsigned Encoding,
               ArrayRef<Metadata *> Ops)
      : DIType(C, DIStringTypeKind, Storage, Tag, 0, SizeInBits, AlignInBits, 0,
               FlagZero, Ops),
        Encoding(Encoding) {}
  ~DIStringType() = default;

  static DIStringType *getImpl(LLVMContext &Context, unsigned Tag,
                               StringRef Name, Metadata *StringLength,
                               Metadata *StrLenExp, Metadata *StrLocationExp,
                               uint64_t SizeInBits, uint32_t AlignInBits,
                               unsigned Encoding, StorageType Storage,
                               bool ShouldCreate = true) {
    return getImpl(Context, Tag, getCanonicalMDString(Context, Name),
                   StringLength, StrLenExp, StrLocationExp, SizeInBits,
                   AlignInBits, Encoding, Storage, ShouldCreate);
  }
  static DIStringType *getImpl(LLVMContext &Context, unsigned Tag,
                               MDString *Name, Metadata *StringLength,
                               Metadata *StrLenExp, Metadata *StrLocationExp,
                               uint64_t SizeInBits, uint32_t AlignInBits,
                               unsigned Encoding, StorageType Storage,
                               bool ShouldCreate = true);

  TempDIStringType cloneImpl() const {
    return getTemporary(getContext(), getTag(), getRawName(),
                        getRawStringLength(), getRawStringLengthExp(),
                        getRawStringLocationExp(), getSizeInBits(),
                        getAlignInBits(), getEncoding());
  }

public:
  DEFINE_MDNODE_GET(DIStringType,
                    (unsigned Tag, StringRef Name, uint64_t SizeInBits,
                     uint32_t AlignInBits),
                    (Tag, Name, nullptr, nullptr, nullptr, SizeInBits,
                     AlignInBits, 0))
  DEFINE_MDNODE_GET(DIStringType,
                    (unsigned Tag, MDString *Name, Metadata *StringLength,
                     Metadata *StringLengthExp, Metadata *StringLocationExp,
                     uint64_t SizeInBits, uint32_t AlignInBits,
                     unsigned Encoding),
                    (Tag, Name, StringLength, StringLengthExp,
                     StringLocationExp, SizeInBits, AlignInBits, Encoding))
  DEFINE_MDNODE_GET(DIStringType,
                    (unsigned Tag, StringRef Name, Metadata *StringLength,
                     Metadata *StringLengthExp, Metadata *StringLocationExp,
                     uint64_t SizeInBits, uint32_t AlignInBits,
                     unsigned Encoding),
                    (Tag, Name, StringLength, StringLengthExp,
                     StringLocationExp, SizeInBits, AlignInBits, Encoding))

  TempDIStringType clone() const { return cloneImpl(); }

  static bool classof(const Metadata *MD) {
    return MD->getMetadataID() == DIStringTypeKind;
  }

  DIVariable *getStringLength() const {
    return cast_or_null<DIVariable>(getRawStringLength());
  }

  DIExpression *getStringLengthExp() const {
    return cast_or_null<DIExpression>(getRawStringLengthExp());
  }

  DIExpression *getStringLocationExp() const {
    return cast_or_null<DIExpression>(getRawStringLocationExp());
  }

  unsigned getEncoding() const { return Encoding; }

  Metadata *getRawStringLength() const { return getOperand(3); }

  Metadata *getRawStringLengthExp() const { return getOperand(4); }

  Metadata *getRawStringLocationExp() const { return getOperand(5); }
};

/// Derived types.
///
/// This includes qualified types, pointers, references, friends, typedefs, and
/// class members.
///
/// TODO: Split out members (inheritance, fields, methods, etc.).
class DIDerivedType : public DIType {
public:
  /// Pointer authentication (__ptrauth) metadata.
  struct PtrAuthData {
    // RawData layout:
    // - Bits 0..3:  Key
    // - Bit  4:     IsAddressDiscriminated
    // - Bits 5..20: ExtraDiscriminator
    // - Bit  21:    IsaPointer
    // - Bit  22:    AuthenticatesNullValues
    unsigned RawData;

    PtrAuthData(unsigned FromRawData) : RawData(FromRawData) {}
    PtrAuthData(unsigned Key, bool IsDiscr, unsigned Discriminator,
                bool IsaPointer, bool AuthenticatesNullValues) {
      assert(Key < 16);
      assert(Discriminator <= 0xffff);
      RawData = (Key << 0) | (IsDiscr ? (1 << 4) : 0) | (Discriminator << 5) |
                (IsaPointer ? (1 << 21) : 0) |
                (AuthenticatesNullValues ? (1 << 22) : 0);
    }

    unsigned key() { return (RawData >> 0) & 0b1111; }
    bool isAddressDiscriminated() { return (RawData >> 4) & 1; }
    unsigned extraDiscriminator() { return (RawData >> 5) & 0xffff; }
    bool isaPointer() { return (RawData >> 21) & 1; }
    bool authenticatesNullValues() { return (RawData >> 22) & 1; }
  };

private:
  friend class LLVMContextImpl;
  friend class MDNode;

  /// The DWARF address space of the memory pointed to or referenced by a
  /// pointer or reference type respectively.
  std::optional<unsigned> DWARFAddressSpace;
  dwarf::MemorySpace DWARFMemorySpace;

  DIDerivedType(LLVMContext &C, StorageType Storage, unsigned Tag,
                unsigned Line, uint64_t SizeInBits, uint32_t AlignInBits,
                uint64_t OffsetInBits,
                std::optional<unsigned> DWARFAddressSpace, dwarf::MemorySpace MS, 
                std::optional<PtrAuthData> PtrAuthData, DIFlags Flags, ArrayRef<Metadata *> Ops)
      : DIType(C, DIDerivedTypeKind, Storage, Tag, Line, SizeInBits,
               AlignInBits, OffsetInBits, Flags, Ops),
        DWARFAddressSpace(DWARFAddressSpace), DWARFMemorySpace(MS) {
    if (PtrAuthData)
      SubclassData32 = PtrAuthData->RawData;
  }
  ~DIDerivedType() = default;
  static DIDerivedType *
  getImpl(LLVMContext &Context, unsigned Tag, StringRef Name, DIFile *File,
          unsigned Line, DIScope *Scope, DIType *BaseType, uint64_t SizeInBits,
          uint32_t AlignInBits, uint64_t OffsetInBits,
          std::optional<unsigned> DWARFAddressSpace, dwarf::MemorySpace MS, 
          std::optional<PtrAuthData> PtrAuthData, DIFlags Flags, Metadata *ExtraData, DINodeArray Annotations,
          StorageType Storage, bool ShouldCreate = true) {
    return getImpl(Context, Tag, getCanonicalMDString(Context, Name), File,
                   Line, Scope, BaseType, SizeInBits, AlignInBits, OffsetInBits,
                   DWARFAddressSpace, MS, PtrAuthData, Flags, ExtraData, Annotations.get(),
                   Storage, ShouldCreate);
  }
  static DIDerivedType *
  getImpl(LLVMContext &Context, unsigned Tag, MDString *Name, Metadata *File,
          unsigned Line, Metadata *Scope, Metadata *BaseType,
          uint64_t SizeInBits, uint32_t AlignInBits, uint64_t OffsetInBits,
          std::optional<unsigned> DWARFAddressSpace, dwarf::MemorySpace MS, 
          std::optional<PtrAuthData> PtrAuthData, DIFlags Flags, Metadata *ExtraData, Metadata *Annotations,
          StorageType Storage, bool ShouldCreate = true);

  TempDIDerivedType cloneImpl() const {
    return getTemporary(getContext(), getTag(), getName(), getFile(), getLine(),
                        getScope(), getBaseType(), getSizeInBits(),
                        getAlignInBits(), getOffsetInBits(),
                        getDWARFAddressSpace(), getDWARFMemorySpace(), getPtrAuthData(),
                        getFlags(), getExtraData(), getAnnotations());
  }

public:
  DEFINE_MDNODE_GET(
      DIDerivedType,
      (unsigned Tag, MDString *Name, Metadata *File, unsigned Line,
       Metadata *Scope, Metadata *BaseType, uint64_t SizeInBits,
       uint32_t AlignInBits, uint64_t OffsetInBits,
       std::optional<unsigned> DWARFAddressSpace, dwarf::MemorySpace MS, 
       std::optional<PtrAuthData> PtrAuthData, DIFlags Flags, Metadata *ExtraData = nullptr,
       Metadata *Annotations = nullptr),
      (Tag, Name, File, Line, Scope, BaseType, SizeInBits, AlignInBits,
       OffsetInBits, DWARFAddressSpace, MS, PtrAuthData, Flags, ExtraData, Annotations))
  DEFINE_MDNODE_GET(DIDerivedType,
                    (unsigned Tag, StringRef Name, DIFile *File, unsigned Line,
                     DIScope *Scope, DIType *BaseType, uint64_t SizeInBits,
                     uint32_t AlignInBits, uint64_t OffsetInBits,
                     std::optional<unsigned> DWARFAddressSpace, dwarf::MemorySpace MS, 
                     std::optional<PtrAuthData> PtrAuthData, DIFlags Flags,
                     Metadata *ExtraData = nullptr,
                     DINodeArray Annotations = nullptr),
                    (Tag, Name, File, Line, Scope, BaseType, SizeInBits,
                     AlignInBits, OffsetInBits, DWARFAddressSpace, MS, PtrAuthData, Flags,
                     ExtraData, Annotations))

  TempDIDerivedType clone() const { return cloneImpl(); }

  /// Get the base type this is derived from.
  DIType *getBaseType() const { return cast_or_null<DIType>(getRawBaseType()); }
  Metadata *getRawBaseType() const { return getOperand(3); }

  /// \returns The DWARF address space of the memory pointed to or referenced by
  /// a pointer or reference type respectively.
  std::optional<unsigned> getDWARFAddressSpace() const {
    return DWARFAddressSpace;
  }

  /// \returns The DWARF memory space of the memory pointed to or referenced by
  /// a pointer or reference type respectively.
  dwarf::MemorySpace getDWARFMemorySpace() const { return DWARFMemorySpace; }

  std::optional<PtrAuthData> getPtrAuthData() const;

  /// Get extra data associated with this derived type.
  /// Class type for pointer-to-members, objective-c property node for ivars,
  /// global constant wrapper for static members, virtual base pointer offset
  /// for inheritance, or a tuple of template parameters for template aliases.
  ///
  /// TODO: Separate out types that need this extra operand: pointer-to-member
  Metadata *getExtraData() const { return getRawExtraData(); }
  Metadata *getRawExtraData() const { return getOperand(4); }

  /// Get the template parameters from a template alias.
  DITemplateParameterArray getTemplateParams() const {
    return cast_or_null<MDTuple>(getExtraData());
  }

  /// Get annotations associated with this derived type.
  DINodeArray getAnnotations() const {
    return cast_or_null<MDTuple>(getRawAnnotations());
  }
  Metadata *getRawAnnotations() const { return getOperand(5); }

  /// Get casted version of extra data.
  /// @{
  DIType *getClassType() const;

  DIObjCProperty *getObjCProperty() const {
    return dyn_cast_or_null<DIObjCProperty>(getExtraData());
  }

  uint32_t getVBPtrOffset() const;

  Constant *getStorageOffsetInBits() const;

  Constant *getConstant() const;

  Constant *getDiscriminantValue() const;
  /// @}

  static bool classof(const Metadata *MD) {
    return MD->getMetadataID() == DIDerivedTypeKind;
  }
};

inline bool operator==(DIDerivedType::PtrAuthData Lhs,
                       DIDerivedType::PtrAuthData Rhs) {
  return Lhs.RawData == Rhs.RawData;
}

inline bool operator!=(DIDerivedType::PtrAuthData Lhs,
                       DIDerivedType::PtrAuthData Rhs) {
  return !(Lhs == Rhs);
}

/// Composite types.
///
/// TODO: Detach from DerivedTypeBase (split out MDEnumType?).
/// TODO: Create a custom, unrelated node for DW_TAG_array_type.
class DICompositeType : public DIType {
  friend class LLVMContextImpl;
  friend class MDNode;

  unsigned RuntimeLang;

  DICompositeType(LLVMContext &C, StorageType Storage, unsigned Tag,
                  unsigned Line, unsigned RuntimeLang, uint64_t SizeInBits,
                  uint32_t AlignInBits, uint64_t OffsetInBits, DIFlags Flags,
                  ArrayRef<Metadata *> Ops)
      : DIType(C, DICompositeTypeKind, Storage, Tag, Line, SizeInBits,
               AlignInBits, OffsetInBits, Flags, Ops),
        RuntimeLang(RuntimeLang) {}
  ~DICompositeType() = default;

  /// Change fields in place.
  void mutate(unsigned Tag, unsigned Line, unsigned RuntimeLang,
              uint64_t SizeInBits, uint32_t AlignInBits, uint64_t OffsetInBits,
              DIFlags Flags) {
    assert(isDistinct() && "Only distinct nodes can mutate");
    assert(getRawIdentifier() && "Only ODR-uniqued nodes should mutate");
    this->RuntimeLang = RuntimeLang;
    DIType::mutate(Tag, Line, SizeInBits, AlignInBits, OffsetInBits, Flags);
  }

  static DICompositeType *
  getImpl(LLVMContext &Context, unsigned Tag, StringRef Name, Metadata *File,
          unsigned Line, DIScope *Scope, DIType *BaseType, uint64_t SizeInBits,
          uint32_t AlignInBits, uint64_t OffsetInBits, DIFlags Flags,
          DINodeArray Elements, unsigned RuntimeLang, DIType *VTableHolder,
          DITemplateParameterArray TemplateParams, StringRef Identifier,
          DIDerivedType *Discriminator, Metadata *DataLocation,
          Metadata *Associated, Metadata *Allocated, Metadata *Rank,
          DINodeArray Annotations, StorageType Storage,
          bool ShouldCreate = true) {
    return getImpl(
        Context, Tag, getCanonicalMDString(Context, Name), File, Line, Scope,
        BaseType, SizeInBits, AlignInBits, OffsetInBits, Flags, Elements.get(),
        RuntimeLang, VTableHolder, TemplateParams.get(),
        getCanonicalMDString(Context, Identifier), Discriminator, DataLocation,
        Associated, Allocated, Rank, Annotations.get(), Storage, ShouldCreate);
  }
  static DICompositeType *
  getImpl(LLVMContext &Context, unsigned Tag, MDString *Name, Metadata *File,
          unsigned Line, Metadata *Scope, Metadata *BaseType,
          uint64_t SizeInBits, uint32_t AlignInBits, uint64_t OffsetInBits,
          DIFlags Flags, Metadata *Elements, unsigned RuntimeLang,
          Metadata *VTableHolder, Metadata *TemplateParams,
          MDString *Identifier, Metadata *Discriminator, Metadata *DataLocation,
          Metadata *Associated, Metadata *Allocated, Metadata *Rank,
          Metadata *Annotations, StorageType Storage, bool ShouldCreate = true);

  TempDICompositeType cloneImpl() const {
    return getTemporary(
        getContext(), getTag(), getName(), getFile(), getLine(), getScope(),
        getBaseType(), getSizeInBits(), getAlignInBits(), getOffsetInBits(),
        getFlags(), getElements(), getRuntimeLang(), getVTableHolder(),
        getTemplateParams(), getIdentifier(), getDiscriminator(),
        getRawDataLocation(), getRawAssociated(), getRawAllocated(),
        getRawRank(), getAnnotations());
  }

public:
  DEFINE_MDNODE_GET(
      DICompositeType,
      (unsigned Tag, StringRef Name, DIFile *File, unsigned Line,
       DIScope *Scope, DIType *BaseType, uint64_t SizeInBits,
       uint32_t AlignInBits, uint64_t OffsetInBits, DIFlags Flags,
       DINodeArray Elements, unsigned RuntimeLang, DIType *VTableHolder,
       DITemplateParameterArray TemplateParams = nullptr,
       StringRef Identifier = "", DIDerivedType *Discriminator = nullptr,
       Metadata *DataLocation = nullptr, Metadata *Associated = nullptr,
       Metadata *Allocated = nullptr, Metadata *Rank = nullptr,
       DINodeArray Annotations = nullptr),
      (Tag, Name, File, Line, Scope, BaseType, SizeInBits, AlignInBits,
       OffsetInBits, Flags, Elements, RuntimeLang, VTableHolder, TemplateParams,
       Identifier, Discriminator, DataLocation, Associated, Allocated, Rank,
       Annotations))
  DEFINE_MDNODE_GET(
      DICompositeType,
      (unsigned Tag, MDString *Name, Metadata *File, unsigned Line,
       Metadata *Scope, Metadata *BaseType, uint64_t SizeInBits,
       uint32_t AlignInBits, uint64_t OffsetInBits, DIFlags Flags,
       Metadata *Elements, unsigned RuntimeLang, Metadata *VTableHolder,
       Metadata *TemplateParams = nullptr, MDString *Identifier = nullptr,
       Metadata *Discriminator = nullptr, Metadata *DataLocation = nullptr,
       Metadata *Associated = nullptr, Metadata *Allocated = nullptr,
       Metadata *Rank = nullptr, Metadata *Annotations = nullptr),
      (Tag, Name, File, Line, Scope, BaseType, SizeInBits, AlignInBits,
       OffsetInBits, Flags, Elements, RuntimeLang, VTableHolder, TemplateParams,
       Identifier, Discriminator, DataLocation, Associated, Allocated, Rank,
       Annotations))

  TempDICompositeType clone() const { return cloneImpl(); }

  /// Get a DICompositeType with the given ODR identifier.
  ///
  /// If \a LLVMContext::isODRUniquingDebugTypes(), gets the mapped
  /// DICompositeType for the given ODR \c Identifier.  If none exists, creates
  /// a new node.
  ///
  /// Else, returns \c nullptr.
  static DICompositeType *
  getODRType(LLVMContext &Context, MDString &Identifier, unsigned Tag,
             MDString *Name, Metadata *File, unsigned Line, Metadata *Scope,
             Metadata *BaseType, uint64_t SizeInBits, uint32_t AlignInBits,
             uint64_t OffsetInBits, DIFlags Flags, Metadata *Elements,
             unsigned RuntimeLang, Metadata *VTableHolder,
             Metadata *TemplateParams, Metadata *Discriminator,
             Metadata *DataLocation, Metadata *Associated, Metadata *Allocated,
             Metadata *Rank, Metadata *Annotations);
  static DICompositeType *getODRTypeIfExists(LLVMContext &Context,
                                             MDString &Identifier);

  /// Build a DICompositeType with the given ODR identifier.
  ///
  /// Looks up the mapped DICompositeType for the given ODR \c Identifier.  If
  /// it doesn't exist, creates a new one.  If it does exist and \a
  /// isForwardDecl(), and the new arguments would be a definition, mutates the
  /// the type in place.  In either case, returns the type.
  ///
  /// If not \a LLVMContext::isODRUniquingDebugTypes(), this function returns
  /// nullptr.
  static DICompositeType *
  buildODRType(LLVMContext &Context, MDString &Identifier, unsigned Tag,
               MDString *Name, Metadata *File, unsigned Line, Metadata *Scope,
               Metadata *BaseType, uint64_t SizeInBits, uint32_t AlignInBits,
               uint64_t OffsetInBits, DIFlags Flags, Metadata *Elements,
               unsigned RuntimeLang, Metadata *VTableHolder,
               Metadata *TemplateParams, Metadata *Discriminator,
               Metadata *DataLocation, Metadata *Associated,
               Metadata *Allocated, Metadata *Rank, Metadata *Annotations);

  DIType *getBaseType() const { return cast_or_null<DIType>(getRawBaseType()); }
  DINodeArray getElements() const {
    return cast_or_null<MDTuple>(getRawElements());
  }
  DIType *getVTableHolder() const {
    return cast_or_null<DIType>(getRawVTableHolder());
  }
  DITemplateParameterArray getTemplateParams() const {
    return cast_or_null<MDTuple>(getRawTemplateParams());
  }
  StringRef getIdentifier() const { return getStringOperand(7); }
  unsigned getRuntimeLang() const { return RuntimeLang; }

  Metadata *getRawBaseType() const { return getOperand(3); }
  Metadata *getRawElements() const { return getOperand(4); }
  Metadata *getRawVTableHolder() const { return getOperand(5); }
  Metadata *getRawTemplateParams() const { return getOperand(6); }
  MDString *getRawIdentifier() const { return getOperandAs<MDString>(7); }
  Metadata *getRawDiscriminator() const { return getOperand(8); }
  DIDerivedType *getDiscriminator() const {
    return getOperandAs<DIDerivedType>(8);
  }
  Metadata *getRawDataLocation() const { return getOperand(9); }
  DIVariable *getDataLocation() const {
    return dyn_cast_or_null<DIVariable>(getRawDataLocation());
  }
  DIExpression *getDataLocationExp() const {
    return dyn_cast_or_null<DIExpression>(getRawDataLocation());
  }
  Metadata *getRawAssociated() const { return getOperand(10); }
  DIVariable *getAssociated() const {
    return dyn_cast_or_null<DIVariable>(getRawAssociated());
  }
  DIExpression *getAssociatedExp() const {
    return dyn_cast_or_null<DIExpression>(getRawAssociated());
  }
  Metadata *getRawAllocated() const { return getOperand(11); }
  DIVariable *getAllocated() const {
    return dyn_cast_or_null<DIVariable>(getRawAllocated());
  }
  DIExpression *getAllocatedExp() const {
    return dyn_cast_or_null<DIExpression>(getRawAllocated());
  }
  Metadata *getRawRank() const { return getOperand(12); }
  ConstantInt *getRankConst() const {
    if (auto *MD = dyn_cast_or_null<ConstantAsMetadata>(getRawRank()))
      return dyn_cast_or_null<ConstantInt>(MD->getValue());
    return nullptr;
  }
  DIExpression *getRankExp() const {
    return dyn_cast_or_null<DIExpression>(getRawRank());
  }

  Metadata *getRawAnnotations() const { return getOperand(13); }
  DINodeArray getAnnotations() const {
    return cast_or_null<MDTuple>(getRawAnnotations());
  }

  /// Replace operands.
  ///
  /// If this \a isUniqued() and not \a isResolved(), on a uniquing collision
  /// this will be RAUW'ed and deleted.  Use a \a TrackingMDRef to keep track
  /// of its movement if necessary.
  /// @{
  void replaceElements(DINodeArray Elements) {
#ifndef NDEBUG
    for (DINode *Op : getElements())
      assert(is_contained(Elements->operands(), Op) &&
             "Lost a member during member list replacement");
#endif
    replaceOperandWith(4, Elements.get());
  }

  void replaceVTableHolder(DIType *VTableHolder) {
    replaceOperandWith(5, VTableHolder);
  }

  void replaceTemplateParams(DITemplateParameterArray TemplateParams) {
    replaceOperandWith(6, TemplateParams.get());
  }
  /// @}

  static bool classof(const Metadata *MD) {
    return MD->getMetadataID() == DICompositeTypeKind;
  }
};

/// Type array for a subprogram.
///
/// TODO: Fold the array of types in directly as operands.
class DISubroutineType : public DIType {
  friend class LLVMContextImpl;
  friend class MDNode;

  /// The calling convention used with DW_AT_calling_convention. Actually of
  /// type dwarf::CallingConvention.
  uint8_t CC;

  DISubroutineType(LLVMContext &C, StorageType Storage, DIFlags Flags,
                   uint8_t CC, ArrayRef<Metadata *> Ops);
  ~DISubroutineType() = default;

  static DISubroutineType *getImpl(LLVMContext &Context, DIFlags Flags,
                                   uint8_t CC, DITypeRefArray TypeArray,
                                   StorageType Storage,
                                   bool ShouldCreate = true) {
    return getImpl(Context, Flags, CC, TypeArray.get(), Storage, ShouldCreate);
  }
  static DISubroutineType *getImpl(LLVMContext &Context, DIFlags Flags,
                                   uint8_t CC, Metadata *TypeArray,
                                   StorageType Storage,
                                   bool ShouldCreate = true);

  TempDISubroutineType cloneImpl() const {
    return getTemporary(getContext(), getFlags(), getCC(), getTypeArray());
  }

public:
  DEFINE_MDNODE_GET(DISubroutineType,
                    (DIFlags Flags, uint8_t CC, DITypeRefArray TypeArray),
                    (Flags, CC, TypeArray))
  DEFINE_MDNODE_GET(DISubroutineType,
                    (DIFlags Flags, uint8_t CC, Metadata *TypeArray),
                    (Flags, CC, TypeArray))

  TempDISubroutineType clone() const { return cloneImpl(); }
  // Returns a new temporary DISubroutineType with updated CC
  TempDISubroutineType cloneWithCC(uint8_t CC) const {
    auto NewTy = clone();
    NewTy->CC = CC;
    return NewTy;
  }

  uint8_t getCC() const { return CC; }

  DITypeRefArray getTypeArray() const {
    return cast_or_null<MDTuple>(getRawTypeArray());
  }

  Metadata *getRawTypeArray() const { return getOperand(3); }

  static bool classof(const Metadata *MD) {
    return MD->getMetadataID() == DISubroutineTypeKind;
  }
};

/// Compile unit.
class DICompileUnit : public DIScope {
  friend class LLVMContextImpl;
  friend class MDNode;

public:
  enum DebugEmissionKind : unsigned {
    NoDebug = 0,
    FullDebug,
    LineTablesOnly,
    DebugDirectivesOnly,
    LastEmissionKind = DebugDirectivesOnly
  };

  enum class DebugNameTableKind : unsigned {
    Default = 0,
    GNU = 1,
    None = 2,
    Apple = 3,
    LastDebugNameTableKind = Apple
  };

  static std::optional<DebugEmissionKind> getEmissionKind(StringRef Str);
  static const char *emissionKindString(DebugEmissionKind EK);
  static std::optional<DebugNameTableKind> getNameTableKind(StringRef Str);
  static const char *nameTableKindString(DebugNameTableKind PK);

private:
  unsigned SourceLanguage;
  unsigned RuntimeVersion;
  uint64_t DWOId;
  unsigned EmissionKind;
  unsigned NameTableKind;
  bool IsOptimized;
  bool SplitDebugInlining;
  bool DebugInfoForProfiling;
  bool RangesBaseAddress;

  DICompileUnit(LLVMContext &C, StorageType Storage, unsigned SourceLanguage,
                bool IsOptimized, unsigned RuntimeVersion,
                unsigned EmissionKind, uint64_t DWOId, bool SplitDebugInlining,
                bool DebugInfoForProfiling, unsigned NameTableKind,
                bool RangesBaseAddress, ArrayRef<Metadata *> Ops);
  ~DICompileUnit() = default;

  static DICompileUnit *
  getImpl(LLVMContext &Context, unsigned SourceLanguage, DIFile *File,
          StringRef Producer, bool IsOptimized, StringRef Flags,
          unsigned RuntimeVersion, StringRef SplitDebugFilename,
          unsigned EmissionKind, DICompositeTypeArray EnumTypes,
          DIScopeArray RetainedTypes,
          DIGlobalVariableExpressionArray GlobalVariables,
          DIImportedEntityArray ImportedEntities, DIMacroNodeArray Macros,
          uint64_t DWOId, bool SplitDebugInlining, bool DebugInfoForProfiling,
          unsigned NameTableKind, bool RangesBaseAddress, StringRef SysRoot,
          StringRef SDK, StorageType Storage, bool ShouldCreate = true) {
    return getImpl(
        Context, SourceLanguage, File, getCanonicalMDString(Context, Producer),
        IsOptimized, getCanonicalMDString(Context, Flags), RuntimeVersion,
        getCanonicalMDString(Context, SplitDebugFilename), EmissionKind,
        EnumTypes.get(), RetainedTypes.get(), GlobalVariables.get(),
        ImportedEntities.get(), Macros.get(), DWOId, SplitDebugInlining,
        DebugInfoForProfiling, NameTableKind, RangesBaseAddress,
        getCanonicalMDString(Context, SysRoot),
        getCanonicalMDString(Context, SDK), Storage, ShouldCreate);
  }
  static DICompileUnit *
  getImpl(LLVMContext &Context, unsigned SourceLanguage, Metadata *File,
          MDString *Producer, bool IsOptimized, MDString *Flags,
          unsigned RuntimeVersion, MDString *SplitDebugFilename,
          unsigned EmissionKind, Metadata *EnumTypes, Metadata *RetainedTypes,
          Metadata *GlobalVariables, Metadata *ImportedEntities,
          Metadata *Macros, uint64_t DWOId, bool SplitDebugInlining,
          bool DebugInfoForProfiling, unsigned NameTableKind,
          bool RangesBaseAddress, MDString *SysRoot, MDString *SDK,
          StorageType Storage, bool ShouldCreate = true);

  TempDICompileUnit cloneImpl() const {
    return getTemporary(
        getContext(), getSourceLanguage(), getFile(), getProducer(),
        isOptimized(), getFlags(), getRuntimeVersion(), getSplitDebugFilename(),
        getEmissionKind(), getEnumTypes(), getRetainedTypes(),
        getGlobalVariables(), getImportedEntities(), getMacros(), DWOId,
        getSplitDebugInlining(), getDebugInfoForProfiling(), getNameTableKind(),
        getRangesBaseAddress(), getSysRoot(), getSDK());
  }

public:
  static void get() = delete;
  static void getIfExists() = delete;

  DEFINE_ALWAYS_DISTINCT_MDNODE_GET_METHODS(
      DICompileUnit,
      (unsigned SourceLanguage, DIFile *File, StringRef Producer,
       bool IsOptimized, StringRef Flags, unsigned RuntimeVersion,
       StringRef SplitDebugFilename, DebugEmissionKind EmissionKind,
       DICompositeTypeArray EnumTypes, DIScopeArray RetainedTypes,
       DIGlobalVariableExpressionArray GlobalVariables,
       DIImportedEntityArray ImportedEntities, DIMacroNodeArray Macros,
       uint64_t DWOId, bool SplitDebugInlining, bool DebugInfoForProfiling,
       DebugNameTableKind NameTableKind, bool RangesBaseAddress,
       StringRef SysRoot, StringRef SDK),
      (SourceLanguage, File, Producer, IsOptimized, Flags, RuntimeVersion,
       SplitDebugFilename, EmissionKind, EnumTypes, RetainedTypes,
       GlobalVariables, ImportedEntities, Macros, DWOId, SplitDebugInlining,
       DebugInfoForProfiling, (unsigned)NameTableKind, RangesBaseAddress,
       SysRoot, SDK))
  DEFINE_ALWAYS_DISTINCT_MDNODE_GET_METHODS(
      DICompileUnit,
      (unsigned SourceLanguage, Metadata *File, MDString *Producer,
       bool IsOptimized, MDString *Flags, unsigned RuntimeVersion,
       MDString *SplitDebugFilename, unsigned EmissionKind, Metadata *EnumTypes,
       Metadata *RetainedTypes, Metadata *GlobalVariables,
       Metadata *ImportedEntities, Metadata *Macros, uint64_t DWOId,
       bool SplitDebugInlining, bool DebugInfoForProfiling,
       unsigned NameTableKind, bool RangesBaseAddress, MDString *SysRoot,
       MDString *SDK),
      (SourceLanguage, File, Producer, IsOptimized, Flags, RuntimeVersion,
       SplitDebugFilename, EmissionKind, EnumTypes, RetainedTypes,
       GlobalVariables, ImportedEntities, Macros, DWOId, SplitDebugInlining,
       DebugInfoForProfiling, NameTableKind, RangesBaseAddress, SysRoot, SDK))

  TempDICompileUnit clone() const { return cloneImpl(); }

  unsigned getSourceLanguage() const { return SourceLanguage; }
  bool isOptimized() const { return IsOptimized; }
  unsigned getRuntimeVersion() const { return RuntimeVersion; }
  DebugEmissionKind getEmissionKind() const {
    return (DebugEmissionKind)EmissionKind;
  }
  bool isDebugDirectivesOnly() const {
    return EmissionKind == DebugDirectivesOnly;
  }
  bool getDebugInfoForProfiling() const { return DebugInfoForProfiling; }
  DebugNameTableKind getNameTableKind() const {
    return (DebugNameTableKind)NameTableKind;
  }
  bool getRangesBaseAddress() const { return RangesBaseAddress; }
  StringRef getProducer() const { return getStringOperand(1); }
  StringRef getFlags() const { return getStringOperand(2); }
  StringRef getSplitDebugFilename() const { return getStringOperand(3); }
  DICompositeTypeArray getEnumTypes() const {
    return cast_or_null<MDTuple>(getRawEnumTypes());
  }
  DIScopeArray getRetainedTypes() const {
    return cast_or_null<MDTuple>(getRawRetainedTypes());
  }
  DIGlobalVariableExpressionArray getGlobalVariables() const {
    return cast_or_null<MDTuple>(getRawGlobalVariables());
  }
  DIImportedEntityArray getImportedEntities() const {
    return cast_or_null<MDTuple>(getRawImportedEntities());
  }
  DIMacroNodeArray getMacros() const {
    return cast_or_null<MDTuple>(getRawMacros());
  }
  uint64_t getDWOId() const { return DWOId; }
  void setDWOId(uint64_t DwoId) { DWOId = DwoId; }
  bool getSplitDebugInlining() const { return SplitDebugInlining; }
  void setSplitDebugInlining(bool SplitDebugInlining) {
    this->SplitDebugInlining = SplitDebugInlining;
  }
  StringRef getSysRoot() const { return getStringOperand(9); }
  StringRef getSDK() const { return getStringOperand(10); }

  MDString *getRawProducer() const { return getOperandAs<MDString>(1); }
  MDString *getRawFlags() const { return getOperandAs<MDString>(2); }
  MDString *getRawSplitDebugFilename() const {
    return getOperandAs<MDString>(3);
  }
  Metadata *getRawEnumTypes() const { return getOperand(4); }
  Metadata *getRawRetainedTypes() const { return getOperand(5); }
  Metadata *getRawGlobalVariables() const { return getOperand(6); }
  Metadata *getRawImportedEntities() const { return getOperand(7); }
  Metadata *getRawMacros() const { return getOperand(8); }
  MDString *getRawSysRoot() const { return getOperandAs<MDString>(9); }
  MDString *getRawSDK() const { return getOperandAs<MDString>(10); }

  /// Replace arrays.
  ///
  /// If this \a isUniqued() and not \a isResolved(), it will be RAUW'ed and
  /// deleted on a uniquing collision.  In practice, uniquing collisions on \a
  /// DICompileUnit should be fairly rare.
  /// @{
  void replaceEnumTypes(DICompositeTypeArray N) {
    replaceOperandWith(4, N.get());
  }
  void replaceRetainedTypes(DITypeArray N) { replaceOperandWith(5, N.get()); }
  void replaceGlobalVariables(DIGlobalVariableExpressionArray N) {
    replaceOperandWith(6, N.get());
  }
  void replaceImportedEntities(DIImportedEntityArray N) {
    replaceOperandWith(7, N.get());
  }
  void replaceMacros(DIMacroNodeArray N) { replaceOperandWith(8, N.get()); }
  /// @}

  static bool classof(const Metadata *MD) {
    return MD->getMetadataID() == DICompileUnitKind;
  }
};

/// A scope for locals.
///
/// A legal scope for lexical blocks, local variables, and debug info
/// locations.  Subclasses are \a DISubprogram, \a DILexicalBlock, and \a
/// DILexicalBlockFile.
class DILocalScope : public DIScope {
protected:
  DILocalScope(LLVMContext &C, unsigned ID, StorageType Storage, unsigned Tag,
               ArrayRef<Metadata *> Ops)
      : DIScope(C, ID, Storage, Tag, Ops) {}
  ~DILocalScope() = default;

public:
  /// Get the subprogram for this scope.
  ///
  /// Return this if it's an \a DISubprogram; otherwise, look up the scope
  /// chain.
  DISubprogram *getSubprogram() const;

  /// Traverses the scope chain rooted at RootScope until it hits a Subprogram,
  /// recreating the chain with "NewSP" instead.
  static DILocalScope *
  cloneScopeForSubprogram(DILocalScope &RootScope, DISubprogram &NewSP,
                          LLVMContext &Ctx,
                          DenseMap<const MDNode *, MDNode *> &Cache);

  /// Get the first non DILexicalBlockFile scope of this scope.
  ///
  /// Return this if it's not a \a DILexicalBlockFIle; otherwise, look up the
  /// scope chain.
  DILocalScope *getNonLexicalBlockFileScope() const;

  static bool classof(const Metadata *MD) {
    return MD->getMetadataID() == DISubprogramKind ||
           MD->getMetadataID() == DILexicalBlockKind ||
           MD->getMetadataID() == DILexicalBlockFileKind;
  }
};

/// Subprogram description.
class DISubprogram : public DILocalScope {
  friend class LLVMContextImpl;
  friend class MDNode;

  unsigned Line;
  unsigned ScopeLine;
  unsigned VirtualIndex;

  /// In the MS ABI, the implicit 'this' parameter is adjusted in the prologue
  /// of method overrides from secondary bases by this amount. It may be
  /// negative.
  int ThisAdjustment;

public:
  /// Debug info subprogram flags.
  enum DISPFlags : uint32_t {
#define HANDLE_DISP_FLAG(ID, NAME) SPFlag##NAME = ID,
#define DISP_FLAG_LARGEST_NEEDED
#include "llvm/IR/DebugInfoFlags.def"
    SPFlagNonvirtual = SPFlagZero,
    SPFlagVirtuality = SPFlagVirtual | SPFlagPureVirtual,
    LLVM_MARK_AS_BITMASK_ENUM(SPFlagLargest)
  };

  static DISPFlags getFlag(StringRef Flag);
  static StringRef getFlagString(DISPFlags Flag);

  /// Split up a flags bitfield for easier printing.
  ///
  /// Split \c Flags into \c SplitFlags, a vector of its components.  Returns
  /// any remaining (unrecognized) bits.
  static DISPFlags splitFlags(DISPFlags Flags,
                              SmallVectorImpl<DISPFlags> &SplitFlags);

  // Helper for converting old bitfields to new flags word.
  static DISPFlags toSPFlags(bool IsLocalToUnit, bool IsDefinition,
                             bool IsOptimized,
                             unsigned Virtuality = SPFlagNonvirtual,
                             bool IsMainSubprogram = false);

private:
  DIFlags Flags;
  DISPFlags SPFlags;

  DISubprogram(LLVMContext &C, StorageType Storage, unsigned Line,
               unsigned ScopeLine, unsigned VirtualIndex, int ThisAdjustment,
               DIFlags Flags, DISPFlags SPFlags, ArrayRef<Metadata *> Ops);
  ~DISubprogram() = default;

  static DISubprogram *
  getImpl(LLVMContext &Context, DIScope *Scope, StringRef Name,
          StringRef LinkageName, DIFile *File, unsigned Line,
          DISubroutineType *Type, unsigned ScopeLine, DIType *ContainingType,
          unsigned VirtualIndex, int ThisAdjustment, DIFlags Flags,
          DISPFlags SPFlags, DICompileUnit *Unit,
          DITemplateParameterArray TemplateParams, DISubprogram *Declaration,
          DINodeArray RetainedNodes, DITypeArray ThrownTypes,
          DINodeArray Annotations, StringRef TargetFuncName,
          StorageType Storage, bool ShouldCreate = true) {
    return getImpl(Context, Scope, getCanonicalMDString(Context, Name),
                   getCanonicalMDString(Context, LinkageName), File, Line, Type,
                   ScopeLine, ContainingType, VirtualIndex, ThisAdjustment,
                   Flags, SPFlags, Unit, TemplateParams.get(), Declaration,
                   RetainedNodes.get(), ThrownTypes.get(), Annotations.get(),
                   getCanonicalMDString(Context, TargetFuncName),
                   Storage, ShouldCreate);
  }
  static DISubprogram *
  getImpl(LLVMContext &Context, Metadata *Scope, MDString *Name,
          MDString *LinkageName, Metadata *File, unsigned Line, Metadata *Type,
          unsigned ScopeLine, Metadata *ContainingType, unsigned VirtualIndex,
          int ThisAdjustment, DIFlags Flags, DISPFlags SPFlags, Metadata *Unit,
          Metadata *TemplateParams, Metadata *Declaration,
          Metadata *RetainedNodes, Metadata *ThrownTypes, Metadata *Annotations,
          MDString *TargetFuncName, StorageType Storage,
          bool ShouldCreate = true);

  TempDISubprogram cloneImpl() const {
    return getTemporary(getContext(), getScope(), getName(), getLinkageName(),
                        getFile(), getLine(), getType(), getScopeLine(),
                        getContainingType(), getVirtualIndex(),
                        getThisAdjustment(), getFlags(), getSPFlags(),
                        getUnit(), getTemplateParams(), getDeclaration(),
                        getRetainedNodes(), getThrownTypes(), getAnnotations(),
                        getTargetFuncName());
  }

public:
  DEFINE_MDNODE_GET(
      DISubprogram,
      (DIScope * Scope, StringRef Name, StringRef LinkageName, DIFile *File,
       unsigned Line, DISubroutineType *Type, unsigned ScopeLine,
       DIType *ContainingType, unsigned VirtualIndex, int ThisAdjustment,
       DIFlags Flags, DISPFlags SPFlags, DICompileUnit *Unit,
       DITemplateParameterArray TemplateParams = nullptr,
       DISubprogram *Declaration = nullptr, DINodeArray RetainedNodes = nullptr,
       DITypeArray ThrownTypes = nullptr, DINodeArray Annotations = nullptr,
       StringRef TargetFuncName = ""),
      (Scope, Name, LinkageName, File, Line, Type, ScopeLine, ContainingType,
       VirtualIndex, ThisAdjustment, Flags, SPFlags, Unit, TemplateParams,
       Declaration, RetainedNodes, ThrownTypes, Annotations, TargetFuncName))

  DEFINE_MDNODE_GET(
      DISubprogram,
      (Metadata * Scope, MDString *Name, MDString *LinkageName, Metadata *File,
       unsigned Line, Metadata *Type, unsigned ScopeLine,
       Metadata *ContainingType, unsigned VirtualIndex, int ThisAdjustment,
       DIFlags Flags, DISPFlags SPFlags, Metadata *Unit,
       Metadata *TemplateParams = nullptr, Metadata *Declaration = nullptr,
       Metadata *RetainedNodes = nullptr, Metadata *ThrownTypes = nullptr,
       Metadata *Annotations = nullptr, MDString *TargetFuncName = nullptr),
      (Scope, Name, LinkageName, File, Line, Type, ScopeLine, ContainingType,
       VirtualIndex, ThisAdjustment, Flags, SPFlags, Unit, TemplateParams,
       Declaration, RetainedNodes, ThrownTypes, Annotations, TargetFuncName))

  TempDISubprogram clone() const { return cloneImpl(); }

  /// Returns a new temporary DISubprogram with updated Flags
  TempDISubprogram cloneWithFlags(DIFlags NewFlags) const {
    auto NewSP = clone();
    NewSP->Flags = NewFlags;
    return NewSP;
  }

public:
  unsigned getLine() const { return Line; }
  unsigned getVirtuality() const { return getSPFlags() & SPFlagVirtuality; }
  unsigned getVirtualIndex() const { return VirtualIndex; }
  int getThisAdjustment() const { return ThisAdjustment; }
  unsigned getScopeLine() const { return ScopeLine; }
  void setScopeLine(unsigned L) {
    assert(isDistinct());
    ScopeLine = L;
  }
  DIFlags getFlags() const { return Flags; }
  DISPFlags getSPFlags() const { return SPFlags; }
  bool isLocalToUnit() const { return getSPFlags() & SPFlagLocalToUnit; }
  bool isDefinition() const { return getSPFlags() & SPFlagDefinition; }
  bool isOptimized() const { return getSPFlags() & SPFlagOptimized; }
  bool isMainSubprogram() const { return getSPFlags() & SPFlagMainSubprogram; }

  bool isArtificial() const { return getFlags() & FlagArtificial; }
  bool isPrivate() const {
    return (getFlags() & FlagAccessibility) == FlagPrivate;
  }
  bool isProtected() const {
    return (getFlags() & FlagAccessibility) == FlagProtected;
  }
  bool isPublic() const {
    return (getFlags() & FlagAccessibility) == FlagPublic;
  }
  bool isExplicit() const { return getFlags() & FlagExplicit; }
  bool isPrototyped() const { return getFlags() & FlagPrototyped; }
  bool areAllCallsDescribed() const {
    return getFlags() & FlagAllCallsDescribed;
  }
  bool isPure() const { return getSPFlags() & SPFlagPure; }
  bool isElemental() const { return getSPFlags() & SPFlagElemental; }
  bool isRecursive() const { return getSPFlags() & SPFlagRecursive; }
  bool isObjCDirect() const { return getSPFlags() & SPFlagObjCDirect; }

  /// Check if this is deleted member function.
  ///
  /// Return true if this subprogram is a C++11 special
  /// member function declared deleted.
  bool isDeleted() const { return getSPFlags() & SPFlagDeleted; }

  /// Check if this is reference-qualified.
  ///
  /// Return true if this subprogram is a C++11 reference-qualified non-static
  /// member function (void foo() &).
  bool isLValueReference() const { return getFlags() & FlagLValueReference; }

  /// Check if this is rvalue-reference-qualified.
  ///
  /// Return true if this subprogram is a C++11 rvalue-reference-qualified
  /// non-static member function (void foo() &&).
  bool isRValueReference() const { return getFlags() & FlagRValueReference; }

  /// Check if this is marked as noreturn.
  ///
  /// Return true if this subprogram is C++11 noreturn or C11 _Noreturn
  bool isNoReturn() const { return getFlags() & FlagNoReturn; }

  // Check if this routine is a compiler-generated thunk.
  //
  // Returns true if this subprogram is a thunk generated by the compiler.
  bool isThunk() const { return getFlags() & FlagThunk; }

  DIScope *getScope() const { return cast_or_null<DIScope>(getRawScope()); }

  StringRef getName() const { return getStringOperand(2); }
  StringRef getLinkageName() const { return getStringOperand(3); }
  /// Only used by clients of CloneFunction, and only right after the cloning.
  void replaceLinkageName(MDString *LN) { replaceOperandWith(3, LN); }

  DISubroutineType *getType() const {
    return cast_or_null<DISubroutineType>(getRawType());
  }
  DIType *getContainingType() const {
    return cast_or_null<DIType>(getRawContainingType());
  }
  void replaceType(DISubroutineType *Ty) {
    assert(isDistinct() && "Only distinct nodes can mutate");
    replaceOperandWith(4, Ty);
  }

  DICompileUnit *getUnit() const {
    return cast_or_null<DICompileUnit>(getRawUnit());
  }
  void replaceUnit(DICompileUnit *CU) { replaceOperandWith(5, CU); }
  DITemplateParameterArray getTemplateParams() const {
    return cast_or_null<MDTuple>(getRawTemplateParams());
  }
  DISubprogram *getDeclaration() const {
    return cast_or_null<DISubprogram>(getRawDeclaration());
  }
  void replaceDeclaration(DISubprogram *Decl) { replaceOperandWith(6, Decl); }
  DINodeArray getRetainedNodes() const {
    return cast_or_null<MDTuple>(getRawRetainedNodes());
  }
  DITypeArray getThrownTypes() const {
    return cast_or_null<MDTuple>(getRawThrownTypes());
  }
  DINodeArray getAnnotations() const {
    return cast_or_null<MDTuple>(getRawAnnotations());
  }
  StringRef getTargetFuncName() const {
    return (getRawTargetFuncName()) ? getStringOperand(12) : StringRef();
  }

  Metadata *getRawScope() const { return getOperand(1); }
  MDString *getRawName() const { return getOperandAs<MDString>(2); }
  MDString *getRawLinkageName() const { return getOperandAs<MDString>(3); }
  Metadata *getRawType() const { return getOperand(4); }
  Metadata *getRawUnit() const { return getOperand(5); }
  Metadata *getRawDeclaration() const { return getOperand(6); }
  Metadata *getRawRetainedNodes() const { return getOperand(7); }
  Metadata *getRawContainingType() const {
    return getNumOperands() > 8 ? getOperandAs<Metadata>(8) : nullptr;
  }
  Metadata *getRawTemplateParams() const {
    return getNumOperands() > 9 ? getOperandAs<Metadata>(9) : nullptr;
  }
  Metadata *getRawThrownTypes() const {
    return getNumOperands() > 10 ? getOperandAs<Metadata>(10) : nullptr;
  }
  Metadata *getRawAnnotations() const {
    return getNumOperands() > 11 ? getOperandAs<Metadata>(11) : nullptr;
  }
  MDString *getRawTargetFuncName() const {
    return getNumOperands() > 12 ? getOperandAs<MDString>(12) : nullptr;
  }

  void replaceRawLinkageName(MDString *LinkageName) {
    replaceOperandWith(3, LinkageName);
  }
  void replaceRetainedNodes(DINodeArray N) {
    replaceOperandWith(7, N.get());
  }

  /// Check if this subprogram describes the given function.
  ///
  /// FIXME: Should this be looking through bitcasts?
  bool describes(const Function *F) const;

  static bool classof(const Metadata *MD) {
    return MD->getMetadataID() == DISubprogramKind;
  }
};

/// Debug location.
///
/// A debug location in source code, used for debug info and otherwise.
///
/// Uses the SubclassData1, SubclassData16 and SubclassData32
/// Metadata slots.

class DILocation : public MDNode {
  friend class LLVMContextImpl;
  friend class MDNode;

  DILocation(LLVMContext &C, StorageType Storage, unsigned Line,
             unsigned Column, ArrayRef<Metadata *> MDs, bool ImplicitCode);
  ~DILocation() { dropAllReferences(); }

  static DILocation *getImpl(LLVMContext &Context, unsigned Line,
                             unsigned Column, Metadata *Scope,
                             Metadata *InlinedAt, bool ImplicitCode,
                             StorageType Storage, bool ShouldCreate = true);
  static DILocation *getImpl(LLVMContext &Context, unsigned Line,
                             unsigned Column, DILocalScope *Scope,
                             DILocation *InlinedAt, bool ImplicitCode,
                             StorageType Storage, bool ShouldCreate = true) {
    return getImpl(Context, Line, Column, static_cast<Metadata *>(Scope),
                   static_cast<Metadata *>(InlinedAt), ImplicitCode, Storage,
                   ShouldCreate);
  }

  TempDILocation cloneImpl() const {
    // Get the raw scope/inlinedAt since it is possible to invoke this on
    // a DILocation containing temporary metadata.
    return getTemporary(getContext(), getLine(), getColumn(), getRawScope(),
                        getRawInlinedAt(), isImplicitCode());
  }

public:
  // Disallow replacing operands.
  void replaceOperandWith(unsigned I, Metadata *New) = delete;

  DEFINE_MDNODE_GET(DILocation,
                    (unsigned Line, unsigned Column, Metadata *Scope,
                     Metadata *InlinedAt = nullptr, bool ImplicitCode = false),
                    (Line, Column, Scope, InlinedAt, ImplicitCode))
  DEFINE_MDNODE_GET(DILocation,
                    (unsigned Line, unsigned Column, DILocalScope *Scope,
                     DILocation *InlinedAt = nullptr,
                     bool ImplicitCode = false),
                    (Line, Column, Scope, InlinedAt, ImplicitCode))

  /// Return a (temporary) clone of this.
  TempDILocation clone() const { return cloneImpl(); }

  unsigned getLine() const { return SubclassData32; }
  unsigned getColumn() const { return SubclassData16; }
  DILocalScope *getScope() const { return cast<DILocalScope>(getRawScope()); }

  /// Return the linkage name of Subprogram. If the linkage name is empty,
  /// return scope name (the demangled name).
  StringRef getSubprogramLinkageName() const {
    DISubprogram *SP = getScope()->getSubprogram();
    if (!SP)
      return "";
    auto Name = SP->getLinkageName();
    if (!Name.empty())
      return Name;
    return SP->getName();
  }

  DILocation *getInlinedAt() const {
    return cast_or_null<DILocation>(getRawInlinedAt());
  }

  /// Check if the location corresponds to an implicit code.
  /// When the ImplicitCode flag is true, it means that the Instruction
  /// with this DILocation has been added by the front-end but it hasn't been
  /// written explicitly by the user (e.g. cleanup stuff in C++ put on a closing
  /// bracket). It's useful for code coverage to not show a counter on "empty"
  /// lines.
  bool isImplicitCode() const { return SubclassData1; }
  void setImplicitCode(bool ImplicitCode) { SubclassData1 = ImplicitCode; }

  DIFile *getFile() const { return getScope()->getFile(); }
  StringRef getFilename() const { return getScope()->getFilename(); }
  StringRef getDirectory() const { return getScope()->getDirectory(); }
  std::optional<StringRef> getSource() const { return getScope()->getSource(); }

  /// Get the scope where this is inlined.
  ///
  /// Walk through \a getInlinedAt() and return \a getScope() from the deepest
  /// location.
  DILocalScope *getInlinedAtScope() const {
    if (auto *IA = getInlinedAt())
      return IA->getInlinedAtScope();
    return getScope();
  }

  /// Get the DWARF discriminator.
  ///
  /// DWARF discriminators distinguish identical file locations between
  /// instructions that are on different basic blocks.
  ///
  /// There are 3 components stored in discriminator, from lower bits:
  ///
  /// Base discriminator: assigned by AddDiscriminators pass to identify IRs
  ///                     that are defined by the same source line, but
  ///                     different basic blocks.
  /// Duplication factor: assigned by optimizations that will scale down
  ///                     the execution frequency of the original IR.
  /// Copy Identifier: assigned by optimizations that clones the IR.
  ///                  Each copy of the IR will be assigned an identifier.
  ///
  /// Encoding:
  ///
  /// The above 3 components are encoded into a 32bit unsigned integer in
  /// order. If the lowest bit is 1, the current component is empty, and the
  /// next component will start in the next bit. Otherwise, the current
  /// component is non-empty, and its content starts in the next bit. The
  /// value of each components is either 5 bit or 12 bit: if the 7th bit
  /// is 0, the bit 2~6 (5 bits) are used to represent the component; if the
  /// 7th bit is 1, the bit 2~6 (5 bits) and 8~14 (7 bits) are combined to
  /// represent the component. Thus, the number of bits used for a component
  /// is either 0 (if it and all the next components are empty); 1 - if it is
  /// empty; 7 - if its value is up to and including 0x1f (lsb and msb are both
  /// 0); or 14, if its value is up to and including 0x1ff. Note that the last
  /// component is also capped at 0x1ff, even in the case when both first
  /// components are 0, and we'd technically have 29 bits available.
  ///
  /// For precise control over the data being encoded in the discriminator,
  /// use encodeDiscriminator/decodeDiscriminator.

  inline unsigned getDiscriminator() const;

  // For the regular discriminator, it stands for all empty components if all
  // the lowest 3 bits are non-zero and all higher 29 bits are unused(zero by
  // default). Here we fully leverage the higher 29 bits for pseudo probe use.
  // This is the format:
  // [2:0] - 0x7
  // [31:3] - pseudo probe fields guaranteed to be non-zero as a whole
  // So if the lower 3 bits is non-zero and the others has at least one
  // non-zero bit, it guarantees to be a pseudo probe discriminator
  inline static bool isPseudoProbeDiscriminator(unsigned Discriminator) {
    return ((Discriminator & 0x7) == 0x7) && (Discriminator & 0xFFFFFFF8);
  }

  /// Returns a new DILocation with updated \p Discriminator.
  inline const DILocation *cloneWithDiscriminator(unsigned Discriminator) const;

  /// Returns a new DILocation with updated base discriminator \p BD. Only the
  /// base discriminator is set in the new DILocation, the other encoded values
  /// are elided.
  /// If the discriminator cannot be encoded, the function returns std::nullopt.
  inline std::optional<const DILocation *>
  cloneWithBaseDiscriminator(unsigned BD) const;

  /// Returns the duplication factor stored in the discriminator, or 1 if no
  /// duplication factor (or 0) is encoded.
  inline unsigned getDuplicationFactor() const;

  /// Returns the copy identifier stored in the discriminator.
  inline unsigned getCopyIdentifier() const;

  /// Returns the base discriminator stored in the discriminator.
  inline unsigned getBaseDiscriminator() const;

  /// Returns a new DILocation with duplication factor \p DF * current
  /// duplication factor encoded in the discriminator. The current duplication
  /// factor is as defined by getDuplicationFactor().
  /// Returns std::nullopt if encoding failed.
  inline std::optional<const DILocation *>
  cloneByMultiplyingDuplicationFactor(unsigned DF) const;

  /// When two instructions are combined into a single instruction we also
  /// need to combine the original locations into a single location.
  /// When the locations are the same we can use either location.
  /// When they differ, we need a third location which is distinct from either.
  /// If they share a common scope, use this scope and compare the line/column
  /// pair of the locations with the common scope:
  /// * if both match, keep the line and column;
  /// * if only the line number matches, keep the line and set the column as 0;
  /// * otherwise set line and column as 0.
  /// If they do not share a common scope the location is ambiguous and can't be
  /// represented in a line entry. In this case, set line and column as 0 and
  /// use the scope of any location.
  ///
  /// \p LocA \p LocB: The locations to be merged.
  static DILocation *getMergedLocation(DILocation *LocA, DILocation *LocB);

  /// Try to combine the vector of locations passed as input in a single one.
  /// This function applies getMergedLocation() repeatedly left-to-right.
  ///
  /// \p Locs: The locations to be merged.
  static DILocation *getMergedLocations(ArrayRef<DILocation *> Locs);

  /// Return the masked discriminator value for an input discrimnator value D
  /// (i.e. zero out the (B+1)-th and above bits for D (B is 0-base).
  // Example: an input of (0x1FF, 7) returns 0xFF.
  static unsigned getMaskedDiscriminator(unsigned D, unsigned B) {
    return (D & getN1Bits(B));
  }

  /// Return the bits used for base discriminators.
  static unsigned getBaseDiscriminatorBits() { return getBaseFSBitEnd(); }

  /// Returns the base discriminator for a given encoded discriminator \p D.
  static unsigned
  getBaseDiscriminatorFromDiscriminator(unsigned D,
                                        bool IsFSDiscriminator = false) {
    // Return the probe id instead of zero for a pseudo probe discriminator.
    // This should help differenciate callsites with same line numbers to
    // achieve a decent AutoFDO profile under -fpseudo-probe-for-profiling,
    // where the original callsite dwarf discriminator is overwritten by
    // callsite probe information.
    if (isPseudoProbeDiscriminator(D))
      return PseudoProbeDwarfDiscriminator::extractProbeIndex(D);

    if (IsFSDiscriminator)
      return getMaskedDiscriminator(D, getBaseDiscriminatorBits());
    return getUnsignedFromPrefixEncoding(D);
  }

  /// Raw encoding of the discriminator. APIs such as cloneWithDuplicationFactor
  /// have certain special case behavior (e.g. treating empty duplication factor
  /// as the value '1').
  /// This API, in conjunction with cloneWithDiscriminator, may be used to
  /// encode the raw values provided.
  ///
  /// \p BD: base discriminator
  /// \p DF: duplication factor
  /// \p CI: copy index
  ///
  /// The return is std::nullopt if the values cannot be encoded in 32 bits -
  /// for example, values for BD or DF larger than 12 bits. Otherwise, the
  /// return is the encoded value.
  static std::optional<unsigned> encodeDiscriminator(unsigned BD, unsigned DF,
                                                     unsigned CI);

  /// Raw decoder for values in an encoded discriminator D.
  static void decodeDiscriminator(unsigned D, unsigned &BD, unsigned &DF,
                                  unsigned &CI);

  /// Returns the duplication factor for a given encoded discriminator \p D, or
  /// 1 if no value or 0 is encoded.
  static unsigned getDuplicationFactorFromDiscriminator(unsigned D) {
    if (EnableFSDiscriminator)
      return 1;
    D = getNextComponentInDiscriminator(D);
    unsigned Ret = getUnsignedFromPrefixEncoding(D);
    if (Ret == 0)
      return 1;
    return Ret;
  }

  /// Returns the copy identifier for a given encoded discriminator \p D.
  static unsigned getCopyIdentifierFromDiscriminator(unsigned D) {
    return getUnsignedFromPrefixEncoding(
        getNextComponentInDiscriminator(getNextComponentInDiscriminator(D)));
  }

  Metadata *getRawScope() const { return getOperand(0); }
  Metadata *getRawInlinedAt() const {
    if (getNumOperands() == 2)
      return getOperand(1);
    return nullptr;
  }

  static bool classof(const Metadata *MD) {
    return MD->getMetadataID() == DILocationKind;
  }
};

class DILexicalBlockBase : public DILocalScope {
protected:
  DILexicalBlockBase(LLVMContext &C, unsigned ID, StorageType Storage,
                     ArrayRef<Metadata *> Ops);
  ~DILexicalBlockBase() = default;

public:
  DILocalScope *getScope() const { return cast<DILocalScope>(getRawScope()); }

  Metadata *getRawScope() const { return getOperand(1); }

  void replaceScope(DIScope *Scope) {
    assert(!isUniqued());
    setOperand(1, Scope);
  }

  static bool classof(const Metadata *MD) {
    return MD->getMetadataID() == DILexicalBlockKind ||
           MD->getMetadataID() == DILexicalBlockFileKind;
  }
};

/// Debug lexical block.
///
/// Uses the SubclassData32 Metadata slot.
class DILexicalBlock : public DILexicalBlockBase {
  friend class LLVMContextImpl;
  friend class MDNode;

  uint16_t Column;

  DILexicalBlock(LLVMContext &C, StorageType Storage, unsigned Line,
                 unsigned Column, ArrayRef<Metadata *> Ops)
      : DILexicalBlockBase(C, DILexicalBlockKind, Storage, Ops),
        Column(Column) {
    SubclassData32 = Line;
    assert(Column < (1u << 16) && "Expected 16-bit column");
  }
  ~DILexicalBlock() = default;

  static DILexicalBlock *getImpl(LLVMContext &Context, DILocalScope *Scope,
                                 DIFile *File, unsigned Line, unsigned Column,
                                 StorageType Storage,
                                 bool ShouldCreate = true) {
    return getImpl(Context, static_cast<Metadata *>(Scope),
                   static_cast<Metadata *>(File), Line, Column, Storage,
                   ShouldCreate);
  }

  static DILexicalBlock *getImpl(LLVMContext &Context, Metadata *Scope,
                                 Metadata *File, unsigned Line, unsigned Column,
                                 StorageType Storage, bool ShouldCreate = true);

  TempDILexicalBlock cloneImpl() const {
    return getTemporary(getContext(), getScope(), getFile(), getLine(),
                        getColumn());
  }

public:
  DEFINE_MDNODE_GET(DILexicalBlock,
                    (DILocalScope * Scope, DIFile *File, unsigned Line,
                     unsigned Column),
                    (Scope, File, Line, Column))
  DEFINE_MDNODE_GET(DILexicalBlock,
                    (Metadata * Scope, Metadata *File, unsigned Line,
                     unsigned Column),
                    (Scope, File, Line, Column))

  TempDILexicalBlock clone() const { return cloneImpl(); }

  unsigned getLine() const { return SubclassData32; }
  unsigned getColumn() const { return Column; }

  static bool classof(const Metadata *MD) {
    return MD->getMetadataID() == DILexicalBlockKind;
  }
};

class DILexicalBlockFile : public DILexicalBlockBase {
  friend class LLVMContextImpl;
  friend class MDNode;

  DILexicalBlockFile(LLVMContext &C, StorageType Storage,
                     unsigned Discriminator, ArrayRef<Metadata *> Ops)
      : DILexicalBlockBase(C, DILexicalBlockFileKind, Storage, Ops) {
    SubclassData32 = Discriminator;
  }
  ~DILexicalBlockFile() = default;

  static DILexicalBlockFile *getImpl(LLVMContext &Context, DILocalScope *Scope,
                                     DIFile *File, unsigned Discriminator,
                                     StorageType Storage,
                                     bool ShouldCreate = true) {
    return getImpl(Context, static_cast<Metadata *>(Scope),
                   static_cast<Metadata *>(File), Discriminator, Storage,
                   ShouldCreate);
  }

  static DILexicalBlockFile *getImpl(LLVMContext &Context, Metadata *Scope,
                                     Metadata *File, unsigned Discriminator,
                                     StorageType Storage,
                                     bool ShouldCreate = true);

  TempDILexicalBlockFile cloneImpl() const {
    return getTemporary(getContext(), getScope(), getFile(),
                        getDiscriminator());
  }

public:
  DEFINE_MDNODE_GET(DILexicalBlockFile,
                    (DILocalScope * Scope, DIFile *File,
                     unsigned Discriminator),
                    (Scope, File, Discriminator))
  DEFINE_MDNODE_GET(DILexicalBlockFile,
                    (Metadata * Scope, Metadata *File, unsigned Discriminator),
                    (Scope, File, Discriminator))

  TempDILexicalBlockFile clone() const { return cloneImpl(); }
  unsigned getDiscriminator() const { return SubclassData32; }

  static bool classof(const Metadata *MD) {
    return MD->getMetadataID() == DILexicalBlockFileKind;
  }
};

unsigned DILocation::getDiscriminator() const {
  if (auto *F = dyn_cast<DILexicalBlockFile>(getScope()))
    return F->getDiscriminator();
  return 0;
}

const DILocation *
DILocation::cloneWithDiscriminator(unsigned Discriminator) const {
  DIScope *Scope = getScope();
  // Skip all parent DILexicalBlockFile that already have a discriminator
  // assigned. We do not want to have nested DILexicalBlockFiles that have
  // mutliple discriminators because only the leaf DILexicalBlockFile's
  // dominator will be used.
  for (auto *LBF = dyn_cast<DILexicalBlockFile>(Scope);
       LBF && LBF->getDiscriminator() != 0;
       LBF = dyn_cast<DILexicalBlockFile>(Scope))
    Scope = LBF->getScope();
  DILexicalBlockFile *NewScope =
      DILexicalBlockFile::get(getContext(), Scope, getFile(), Discriminator);
  return DILocation::get(getContext(), getLine(), getColumn(), NewScope,
                         getInlinedAt());
}

unsigned DILocation::getBaseDiscriminator() const {
  return getBaseDiscriminatorFromDiscriminator(getDiscriminator(),
                                               EnableFSDiscriminator);
}

unsigned DILocation::getDuplicationFactor() const {
  return getDuplicationFactorFromDiscriminator(getDiscriminator());
}

unsigned DILocation::getCopyIdentifier() const {
  return getCopyIdentifierFromDiscriminator(getDiscriminator());
}

std::optional<const DILocation *>
DILocation::cloneWithBaseDiscriminator(unsigned D) const {
  unsigned BD, DF, CI;

  if (EnableFSDiscriminator) {
    BD = getBaseDiscriminator();
    if (D == BD)
      return this;
    return cloneWithDiscriminator(D);
  }

  decodeDiscriminator(getDiscriminator(), BD, DF, CI);
  if (D == BD)
    return this;
  if (std::optional<unsigned> Encoded = encodeDiscriminator(D, DF, CI))
    return cloneWithDiscriminator(*Encoded);
  return std::nullopt;
}

std::optional<const DILocation *>
DILocation::cloneByMultiplyingDuplicationFactor(unsigned DF) const {
  assert(!EnableFSDiscriminator && "FSDiscriminator should not call this.");
  // Do no interfere with pseudo probes. Pseudo probe doesn't need duplication
  // factor support as samples collected on cloned probes will be aggregated.
  // Also pseudo probe at a callsite uses the dwarf discriminator to store
  // pseudo probe related information, such as the probe id.
  if (isPseudoProbeDiscriminator(getDiscriminator()))
    return this;

  DF *= getDuplicationFactor();
  if (DF <= 1)
    return this;

  unsigned BD = getBaseDiscriminator();
  unsigned CI = getCopyIdentifier();
  if (std::optional<unsigned> D = encodeDiscriminator(BD, DF, CI))
    return cloneWithDiscriminator(*D);
  return std::nullopt;
}

/// Debug lexical block.
///
/// Uses the SubclassData1 Metadata slot.
class DINamespace : public DIScope {
  friend class LLVMContextImpl;
  friend class MDNode;

  DINamespace(LLVMContext &Context, StorageType Storage, bool ExportSymbols,
              ArrayRef<Metadata *> Ops);
  ~DINamespace() = default;

  static DINamespace *getImpl(LLVMContext &Context, DIScope *Scope,
                              StringRef Name, bool ExportSymbols,
                              StorageType Storage, bool ShouldCreate = true) {
    return getImpl(Context, Scope, getCanonicalMDString(Context, Name),
                   ExportSymbols, Storage, ShouldCreate);
  }
  static DINamespace *getImpl(LLVMContext &Context, Metadata *Scope,
                              MDString *Name, bool ExportSymbols,
                              StorageType Storage, bool ShouldCreate = true);

  TempDINamespace cloneImpl() const {
    return getTemporary(getContext(), getScope(), getName(),
                        getExportSymbols());
  }

public:
  DEFINE_MDNODE_GET(DINamespace,
                    (DIScope * Scope, StringRef Name, bool ExportSymbols),
                    (Scope, Name, ExportSymbols))
  DEFINE_MDNODE_GET(DINamespace,
                    (Metadata * Scope, MDString *Name, bool ExportSymbols),
                    (Scope, Name, ExportSymbols))

  TempDINamespace clone() const { return cloneImpl(); }

  bool getExportSymbols() const { return SubclassData1; }
  DIScope *getScope() const { return cast_or_null<DIScope>(getRawScope()); }
  StringRef getName() const { return getStringOperand(2); }

  Metadata *getRawScope() const { return getOperand(1); }
  MDString *getRawName() const { return getOperandAs<MDString>(2); }

  static bool classof(const Metadata *MD) {
    return MD->getMetadataID() == DINamespaceKind;
  }
};

/// Represents a module in the programming language, for example, a Clang
/// module, or a Fortran module.
///
/// Uses the SubclassData1 and SubclassData32 Metadata slots.
class DIModule : public DIScope {
  friend class LLVMContextImpl;
  friend class MDNode;

  DIModule(LLVMContext &Context, StorageType Storage, unsigned LineNo,
           bool IsDecl, ArrayRef<Metadata *> Ops);
  ~DIModule() = default;

  static DIModule *getImpl(LLVMContext &Context, DIFile *File, DIScope *Scope,
                           StringRef Name, StringRef ConfigurationMacros,
                           StringRef IncludePath, StringRef APINotesFile,
                           unsigned LineNo, bool IsDecl, StorageType Storage,
                           bool ShouldCreate = true) {
    return getImpl(Context, File, Scope, getCanonicalMDString(Context, Name),
                   getCanonicalMDString(Context, ConfigurationMacros),
                   getCanonicalMDString(Context, IncludePath),
                   getCanonicalMDString(Context, APINotesFile), LineNo, IsDecl,
                   Storage, ShouldCreate);
  }
  static DIModule *getImpl(LLVMContext &Context, Metadata *File,
                           Metadata *Scope, MDString *Name,
                           MDString *ConfigurationMacros, MDString *IncludePath,
                           MDString *APINotesFile, unsigned LineNo, bool IsDecl,
                           StorageType Storage, bool ShouldCreate = true);

  TempDIModule cloneImpl() const {
    return getTemporary(getContext(), getFile(), getScope(), getName(),
                        getConfigurationMacros(), getIncludePath(),
                        getAPINotesFile(), getLineNo(), getIsDecl());
  }

public:
  DEFINE_MDNODE_GET(DIModule,
                    (DIFile * File, DIScope *Scope, StringRef Name,
                     StringRef ConfigurationMacros, StringRef IncludePath,
                     StringRef APINotesFile, unsigned LineNo,
                     bool IsDecl = false),
                    (File, Scope, Name, ConfigurationMacros, IncludePath,
                     APINotesFile, LineNo, IsDecl))
  DEFINE_MDNODE_GET(DIModule,
                    (Metadata * File, Metadata *Scope, MDString *Name,
                     MDString *ConfigurationMacros, MDString *IncludePath,
                     MDString *APINotesFile, unsigned LineNo,
                     bool IsDecl = false),
                    (File, Scope, Name, ConfigurationMacros, IncludePath,
                     APINotesFile, LineNo, IsDecl))

  TempDIModule clone() const { return cloneImpl(); }

  DIScope *getScope() const { return cast_or_null<DIScope>(getRawScope()); }
  StringRef getName() const { return getStringOperand(2); }
  StringRef getConfigurationMacros() const { return getStringOperand(3); }
  StringRef getIncludePath() const { return getStringOperand(4); }
  StringRef getAPINotesFile() const { return getStringOperand(5); }
  unsigned getLineNo() const { return SubclassData32; }
  bool getIsDecl() const { return SubclassData1; }

  Metadata *getRawScope() const { return getOperand(1); }
  MDString *getRawName() const { return getOperandAs<MDString>(2); }
  MDString *getRawConfigurationMacros() const {
    return getOperandAs<MDString>(3);
  }
  MDString *getRawIncludePath() const { return getOperandAs<MDString>(4); }
  MDString *getRawAPINotesFile() const { return getOperandAs<MDString>(5); }

  static bool classof(const Metadata *MD) {
    return MD->getMetadataID() == DIModuleKind;
  }
};

/// Base class for template parameters.
///
/// Uses the SubclassData1 Metadata slot.
class DITemplateParameter : public DINode {
protected:
  DITemplateParameter(LLVMContext &Context, unsigned ID, StorageType Storage,
                      unsigned Tag, bool IsDefault, ArrayRef<Metadata *> Ops)
      : DINode(Context, ID, Storage, Tag, Ops) {
    SubclassData1 = IsDefault;
  }
  ~DITemplateParameter() = default;

public:
  StringRef getName() const { return getStringOperand(0); }
  DIType *getType() const { return cast_or_null<DIType>(getRawType()); }

  MDString *getRawName() const { return getOperandAs<MDString>(0); }
  Metadata *getRawType() const { return getOperand(1); }
  bool isDefault() const { return SubclassData1; }

  static bool classof(const Metadata *MD) {
    return MD->getMetadataID() == DITemplateTypeParameterKind ||
           MD->getMetadataID() == DITemplateValueParameterKind;
  }
};

class DITemplateTypeParameter : public DITemplateParameter {
  friend class LLVMContextImpl;
  friend class MDNode;

  DITemplateTypeParameter(LLVMContext &Context, StorageType Storage,
                          bool IsDefault, ArrayRef<Metadata *> Ops);
  ~DITemplateTypeParameter() = default;

  static DITemplateTypeParameter *getImpl(LLVMContext &Context, StringRef Name,
                                          DIType *Type, bool IsDefault,
                                          StorageType Storage,
                                          bool ShouldCreate = true) {
    return getImpl(Context, getCanonicalMDString(Context, Name), Type,
                   IsDefault, Storage, ShouldCreate);
  }
  static DITemplateTypeParameter *getImpl(LLVMContext &Context, MDString *Name,
                                          Metadata *Type, bool IsDefault,
                                          StorageType Storage,
                                          bool ShouldCreate = true);

  TempDITemplateTypeParameter cloneImpl() const {
    return getTemporary(getContext(), getName(), getType(), isDefault());
  }

public:
  DEFINE_MDNODE_GET(DITemplateTypeParameter,
                    (StringRef Name, DIType *Type, bool IsDefault),
                    (Name, Type, IsDefault))
  DEFINE_MDNODE_GET(DITemplateTypeParameter,
                    (MDString * Name, Metadata *Type, bool IsDefault),
                    (Name, Type, IsDefault))

  TempDITemplateTypeParameter clone() const { return cloneImpl(); }

  static bool classof(const Metadata *MD) {
    return MD->getMetadataID() == DITemplateTypeParameterKind;
  }
};

class DITemplateValueParameter : public DITemplateParameter {
  friend class LLVMContextImpl;
  friend class MDNode;

  DITemplateValueParameter(LLVMContext &Context, StorageType Storage,
                           unsigned Tag, bool IsDefault,
                           ArrayRef<Metadata *> Ops)
      : DITemplateParameter(Context, DITemplateValueParameterKind, Storage, Tag,
                            IsDefault, Ops) {}
  ~DITemplateValueParameter() = default;

  static DITemplateValueParameter *getImpl(LLVMContext &Context, unsigned Tag,
                                           StringRef Name, DIType *Type,
                                           bool IsDefault, Metadata *Value,
                                           StorageType Storage,
                                           bool ShouldCreate = true) {
    return getImpl(Context, Tag, getCanonicalMDString(Context, Name), Type,
                   IsDefault, Value, Storage, ShouldCreate);
  }
  static DITemplateValueParameter *getImpl(LLVMContext &Context, unsigned Tag,
                                           MDString *Name, Metadata *Type,
                                           bool IsDefault, Metadata *Value,
                                           StorageType Storage,
                                           bool ShouldCreate = true);

  TempDITemplateValueParameter cloneImpl() const {
    return getTemporary(getContext(), getTag(), getName(), getType(),
                        isDefault(), getValue());
  }

public:
  DEFINE_MDNODE_GET(DITemplateValueParameter,
                    (unsigned Tag, StringRef Name, DIType *Type, bool IsDefault,
                     Metadata *Value),
                    (Tag, Name, Type, IsDefault, Value))
  DEFINE_MDNODE_GET(DITemplateValueParameter,
                    (unsigned Tag, MDString *Name, Metadata *Type,
                     bool IsDefault, Metadata *Value),
                    (Tag, Name, Type, IsDefault, Value))

  TempDITemplateValueParameter clone() const { return cloneImpl(); }

  Metadata *getValue() const { return getOperand(2); }

  static bool classof(const Metadata *MD) {
    return MD->getMetadataID() == DITemplateValueParameterKind;
  }
};

/// Base class for program objects.
class DIObject : public DINode {
protected:
  DIObject(LLVMContext &C, unsigned ID, StorageType Storage, unsigned Tag,
           ArrayRef<Metadata *> Ops)
      : DINode(C, ID, Storage, Tag, Ops) {}
  ~DIObject() = default;

public:
  static bool classof(const Metadata *MD) {
    switch (MD->getMetadataID()) {
    default:
      return false;
    case DIFragmentKind:
    case DILocalVariableKind:
    case DIGlobalVariableKind:
      return true;
    }
  }
};

/// Non-source program objects, and pieces of source program objects.
class DIFragment : public DIObject {
  friend class LLVMContextImpl;
  friend class MDNode;

private:
  static DIFragment *getImpl(LLVMContext &Context, StorageType Storage);

protected:
  DIFragment(LLVMContext &C, StorageType Storage);
  ~DIFragment() = default;

public:
  static void get() = delete;
  static void getIfExists() = delete;

  static DIFragment *getDistinct(LLVMContext &Context) {
    return getImpl(Context, Distinct);
  }

  static TempDIFragment getTemporary(LLVMContext &Context) {
    return TempDIFragment(getImpl(Context, Temporary));
  }

  TempDIFragment cloneImpl() const { return getTemporary(getContext()); }

  static bool classof(const Metadata *MD) {
    return MD->getMetadataID() == DIFragmentKind;
  }
};

/// Base class for source variable program objects.
class DIVariable : public DIObject {
  unsigned Line;
  dwarf::MemorySpace MemorySpace;

protected:
  DIVariable(LLVMContext &C, unsigned ID, StorageType Storage, signed Line,
             ArrayRef<Metadata *> Ops, dwarf::MemorySpace MS,
             uint32_t AlignInBits = 0);
  ~DIVariable() = default;

public:
  unsigned getLine() const { return Line; }
  DIScope *getScope() const { return cast_or_null<DIScope>(getRawScope()); }
  StringRef getName() const { return getStringOperand(1); }
  DIFile *getFile() const { return cast_or_null<DIFile>(getRawFile()); }
  DIType *getType() const { return cast_or_null<DIType>(getRawType()); }
  uint32_t getAlignInBits() const { return SubclassData32; }
  uint32_t getAlignInBytes() const { return getAlignInBits() / CHAR_BIT; }
  /// Determines the size of the variable's type.
  std::optional<uint64_t> getSizeInBits() const;

  /// Return the signedness of this variable's type, or std::nullopt if this
  /// type is neither signed nor unsigned.
  std::optional<DIBasicType::Signedness> getSignedness() const {
    if (auto *BT = dyn_cast<DIBasicType>(getType()))
      return BT->getSignedness();
    return std::nullopt;
  }

  StringRef getFilename() const {
    if (auto *F = getFile())
      return F->getFilename();
    return "";
  }

  StringRef getDirectory() const {
    if (auto *F = getFile())
      return F->getDirectory();
    return "";
  }

  std::optional<StringRef> getSource() const {
    if (auto *F = getFile())
      return F->getSource();
    return std::nullopt;
  }

  /// \returns The DWARF memory space in which the variable resides.
  dwarf::MemorySpace getDWARFMemorySpace() const { return MemorySpace; }

  Metadata *getRawScope() const { return getOperand(0); }
  MDString *getRawName() const { return getOperandAs<MDString>(1); }
  Metadata *getRawFile() const { return getOperand(2); }
  Metadata *getRawType() const { return getOperand(3); }

  static bool classof(const Metadata *MD) {
    return MD->getMetadataID() == DILocalVariableKind ||
           MD->getMetadataID() == DIGlobalVariableKind;
  }
};

/// DWARF expression.
///
/// This is (almost) a DWARF expression that modifies the location of a
/// variable, or the location of a single piece of a variable, or (when using
/// DW_OP_stack_value) is the constant variable value.
///
/// TODO: Co-allocate the expression elements.
/// TODO: Separate from MDNode, or otherwise drop Distinct and Temporary
/// storage types.
class DIExpression : public MDNode {
  friend class LLVMContextImpl;
  friend class MDNode;

  std::vector<uint64_t> Elements;

  DIExpression(LLVMContext &C, StorageType Storage, ArrayRef<uint64_t> Elements)
      : MDNode(C, DIExpressionKind, Storage, std::nullopt),
        Elements(Elements.begin(), Elements.end()) {}
  ~DIExpression() = default;

  static DIExpression *getImpl(LLVMContext &Context,
                               ArrayRef<uint64_t> Elements, StorageType Storage,
                               bool ShouldCreate = true);

  TempDIExpression cloneImpl() const {
    return getTemporary(getContext(), getElements());
  }

public:
  DEFINE_MDNODE_GET(DIExpression, (ArrayRef<uint64_t> Elements), (Elements))

  TempDIExpression clone() const { return cloneImpl(); }

  ArrayRef<uint64_t> getElements() const { return Elements; }

  unsigned getNumElements() const { return Elements.size(); }

  uint64_t getElement(unsigned I) const {
    assert(I < Elements.size() && "Index out of range");
    return Elements[I];
  }

  enum SignedOrUnsignedConstant { SignedConstant, UnsignedConstant };
  /// Determine whether this represents a constant value, if so
  // return it's sign information.
  std::optional<SignedOrUnsignedConstant> isConstant() const;

  /// Return the number of unique location operands referred to (via
  /// DW_OP_LLVM_arg) in this expression; this is not necessarily the number of
  /// instances of DW_OP_LLVM_arg within the expression.
  /// For example, for the expression:
  ///   (DW_OP_LLVM_arg 0, DW_OP_LLVM_arg 1, DW_OP_plus,
  ///    DW_OP_LLVM_arg 0, DW_OP_mul)
  /// This function would return 2, as there are two unique location operands
  /// (0 and 1).
  uint64_t getNumLocationOperands() const;

  using element_iterator = ArrayRef<uint64_t>::iterator;

  element_iterator elements_begin() const { return getElements().begin(); }
  element_iterator elements_end() const { return getElements().end(); }

  /// A lightweight wrapper around an expression operand.
  ///
  /// TODO: Store arguments directly and change \a DIExpression to store a
  /// range of these.
  class ExprOperand {
    const uint64_t *Op = nullptr;

  public:
    ExprOperand() = default;
    explicit ExprOperand(const uint64_t *Op) : Op(Op) {}

    const uint64_t *get() const { return Op; }

    /// Get the operand code.
    uint64_t getOp() const { return *Op; }

    /// Get an argument to the operand.
    ///
    /// Never returns the operand itself.
    uint64_t getArg(unsigned I) const { return Op[I + 1]; }

    unsigned getNumArgs() const { return getSize() - 1; }

    /// Return the size of the operand.
    ///
    /// Return the number of elements in the operand (1 + args).
    unsigned getSize() const;

    /// Append the elements of this operand to \p V.
    void appendToVector(SmallVectorImpl<uint64_t> &V) const {
      V.append(get(), get() + getSize());
    }
  };

  /// An iterator for expression operands.
  class expr_op_iterator {
    ExprOperand Op;

  public:
    using iterator_category = std::input_iterator_tag;
    using value_type = ExprOperand;
    using difference_type = std::ptrdiff_t;
    using pointer = value_type *;
    using reference = value_type &;

    expr_op_iterator() = default;
    explicit expr_op_iterator(element_iterator I) : Op(I) {}

    element_iterator getBase() const { return Op.get(); }
    const ExprOperand &operator*() const { return Op; }
    const ExprOperand *operator->() const { return &Op; }

    expr_op_iterator &operator++() {
      increment();
      return *this;
    }
    expr_op_iterator operator++(int) {
      expr_op_iterator T(*this);
      increment();
      return T;
    }

    /// Get the next iterator.
    ///
    /// \a std::next() doesn't work because this is technically an
    /// input_iterator, but it's a perfectly valid operation.  This is an
    /// accessor to provide the same functionality.
    expr_op_iterator getNext() const { return ++expr_op_iterator(*this); }

    bool operator==(const expr_op_iterator &X) const {
      return getBase() == X.getBase();
    }
    bool operator!=(const expr_op_iterator &X) const {
      return getBase() != X.getBase();
    }

  private:
    void increment() { Op = ExprOperand(getBase() + Op.getSize()); }
  };

  /// Visit the elements via ExprOperand wrappers.
  ///
  /// These range iterators visit elements through \a ExprOperand wrappers.
  /// This is not guaranteed to be a valid range unless \a isValid() gives \c
  /// true.
  ///
  /// \pre \a isValid() gives \c true.
  /// @{
  expr_op_iterator expr_op_begin() const {
    return expr_op_iterator(elements_begin());
  }
  expr_op_iterator expr_op_end() const {
    return expr_op_iterator(elements_end());
  }
  iterator_range<expr_op_iterator> expr_ops() const {
    return {expr_op_begin(), expr_op_end()};
  }
  /// @}

  bool isValid() const;

  static bool classof(const Metadata *MD) {
    return MD->getMetadataID() == DIExpressionKind;
  }

  /// Return whether the first element a DW_OP_deref.
  bool startsWithDeref() const;

  /// Return whether there is exactly one operator and it is a DW_OP_deref;
  bool isDeref() const;

  /// Holds the characteristics of one fragment of a larger variable.
  struct FragmentInfo {
    FragmentInfo() = default;
    FragmentInfo(uint64_t SizeInBits, uint64_t OffsetInBits)
        : SizeInBits(SizeInBits), OffsetInBits(OffsetInBits) {}
    uint64_t SizeInBits;
    uint64_t OffsetInBits;
    /// Return the index of the first bit of the fragment.
    uint64_t startInBits() const { return OffsetInBits; }
    /// Return the index of the bit after the end of the fragment, e.g. for
    /// fragment offset=16 and size=32 return their sum, 48.
    uint64_t endInBits() const { return OffsetInBits + SizeInBits; }

    /// Returns a zero-sized fragment if A and B don't intersect.
    static DIExpression::FragmentInfo intersect(DIExpression::FragmentInfo A,
                                                DIExpression::FragmentInfo B) {
      uint64_t StartInBits = std::max(A.OffsetInBits, B.OffsetInBits);
      uint64_t EndInBits = std::min(A.endInBits(), B.endInBits());
      if (EndInBits <= StartInBits)
        return {0, 0};
      return DIExpression::FragmentInfo(EndInBits - StartInBits, StartInBits);
    }
  };

  /// Retrieve the details of this fragment expression.
  static std::optional<FragmentInfo> getFragmentInfo(expr_op_iterator Start,
                                                     expr_op_iterator End);

  /// Retrieve the details of this fragment expression.
  std::optional<FragmentInfo> getFragmentInfo() const {
    return getFragmentInfo(expr_op_begin(), expr_op_end());
  }

  /// Return whether this is a piece of an aggregate variable.
  bool isFragment() const { return getFragmentInfo().has_value(); }

  /// Return whether this is an implicit location description.
  bool isImplicit() const;

  /// Return whether the location is computed on the expression stack, meaning
  /// it cannot be a simple register location.
  bool isComplex() const;

  /// Return whether the evaluated expression makes use of a single location at
  /// the start of the expression, i.e. if it contains only a single
  /// DW_OP_LLVM_arg op as its first operand, or if it contains none.
  bool isSingleLocationExpression() const;

  /// Returns a reference to the elements contained in this expression, skipping
  /// past the leading `DW_OP_LLVM_arg, 0` if one is present.
  /// Similar to `convertToNonVariadicExpression`, but faster and cheaper - it
  /// does not check whether the expression is a single-location expression, and
  /// it returns elements rather than creating a new DIExpression.
  std::optional<ArrayRef<uint64_t>> getSingleLocationExpressionElements() const;

  /// Removes all elements from \p Expr that do not apply to an undef debug
  /// value, which includes every operator that computes the value/location on
  /// the DWARF stack, including any DW_OP_LLVM_arg elements (making the result
  /// of this function always a single-location expression) while leaving
  /// everything that defines what the computed value applies to, i.e. the
  /// fragment information.
  static const DIExpression *convertToUndefExpression(const DIExpression *Expr);

  /// If \p Expr is a non-variadic expression (i.e. one that does not contain
  /// DW_OP_LLVM_arg), returns \p Expr converted to variadic form by adding a
  /// leading [DW_OP_LLVM_arg, 0] to the expression; otherwise returns \p Expr.
  static const DIExpression *
  convertToVariadicExpression(const DIExpression *Expr);

  /// If \p Expr is a valid single-location expression, i.e. it refers to only a
  /// single debug operand at the start of the expression, then return that
  /// expression in a non-variadic form by removing DW_OP_LLVM_arg from the
  /// expression if it is present; otherwise returns std::nullopt.
  /// See also `getSingleLocationExpressionElements` above, which skips
  /// checking `isSingleLocationExpression` and returns a list of elements
  /// rather than a DIExpression.
  static std::optional<const DIExpression *>
  convertToNonVariadicExpression(const DIExpression *Expr);

  /// Inserts the elements of \p Expr into \p Ops modified to a canonical form,
  /// which uses DW_OP_LLVM_arg (i.e. is a variadic expression) and folds the
  /// implied derefence from the \p IsIndirect flag into the expression. This
  /// allows us to check equivalence between expressions with differing
  /// directness or variadicness.
  static void canonicalizeExpressionOps(SmallVectorImpl<uint64_t> &Ops,
                                        const DIExpression *Expr,
                                        bool IsIndirect);

  /// Determines whether two debug values should produce equivalent DWARF
  /// expressions, using their DIExpressions and directness, ignoring the
  /// differences between otherwise identical expressions in variadic and
  /// non-variadic form and not considering the debug operands.
  /// \p FirstExpr is the DIExpression for the first debug value.
  /// \p FirstIndirect should be true if the first debug value is indirect; in
  /// IR this should be true for dbg.declare intrinsics and false for
  /// dbg.values, and in MIR this should be true only for DBG_VALUE instructions
  /// whose second operand is an immediate value.
  /// \p SecondExpr and \p SecondIndirect have the same meaning as the prior
  /// arguments, but apply to the second debug value.
  static bool isEqualExpression(const DIExpression *FirstExpr,
                                bool FirstIndirect,
                                const DIExpression *SecondExpr,
                                bool SecondIndirect);

  /// Append \p Ops with operations to apply the \p Offset.
  static void appendOffset(SmallVectorImpl<uint64_t> &Ops, int64_t Offset);

  /// If this is a constant offset, extract it. If there is no expression,
  /// return true with an offset of zero.
  bool extractIfOffset(int64_t &Offset) const;

  /// Returns true iff this DIExpression contains at least one instance of
  /// `DW_OP_LLVM_arg, n` for all n in [0, N).
  bool hasAllLocationOps(unsigned N) const;

  /// Checks if the last 4 elements of the expression are DW_OP_constu <DWARF
  /// Address Space> DW_OP_swap DW_OP_xderef and extracts the <DWARF Address
  /// Space>.
  static const DIExpression *extractAddressClass(const DIExpression *Expr,
                                                 unsigned &AddrClass);

  /// Used for DIExpression::prepend.
  enum PrependOps : uint8_t {
    ApplyOffset = 0,
    DerefBefore = 1 << 0,
    DerefAfter = 1 << 1,
    StackValue = 1 << 2,
    EntryValue = 1 << 3
  };

  /// Prepend \p DIExpr with a deref and offset operation and optionally turn it
  /// into a stack value or/and an entry value.
  static DIExpression *prepend(const DIExpression *Expr, uint8_t Flags,
                               int64_t Offset = 0);

  /// Prepend \p DIExpr with the given opcodes and optionally turn it into a
  /// stack value.
  static DIExpression *prependOpcodes(const DIExpression *Expr,
                                      SmallVectorImpl<uint64_t> &Ops,
                                      bool StackValue = false,
                                      bool EntryValue = false);

  /// Append the opcodes \p Ops to \p DIExpr. Unlike \ref appendToStack, the
  /// returned expression is a stack value only if \p DIExpr is a stack value.
  /// If \p DIExpr describes a fragment, the returned expression will describe
  /// the same fragment.
  static DIExpression *append(const DIExpression *Expr, ArrayRef<uint64_t> Ops);

  /// Convert \p DIExpr into a stack value if it isn't one already by appending
  /// DW_OP_deref if needed, and appending \p Ops to the resulting expression.
  /// If \p DIExpr describes a fragment, the returned expression will describe
  /// the same fragment.
  static DIExpression *appendToStack(const DIExpression *Expr,
                                     ArrayRef<uint64_t> Ops);

  /// Create a copy of \p Expr by appending the given list of \p Ops to each
  /// instance of the operand `DW_OP_LLVM_arg, \p ArgNo`. This is used to
  /// modify a specific location used by \p Expr, such as when salvaging that
  /// location.
  static DIExpression *appendOpsToArg(const DIExpression *Expr,
                                      ArrayRef<uint64_t> Ops, unsigned ArgNo,
                                      bool StackValue = false);

  /// Create a copy of \p Expr with each instance of
  /// `DW_OP_LLVM_arg, \p OldArg` replaced with `DW_OP_LLVM_arg, \p NewArg`,
  /// and each instance of `DW_OP_LLVM_arg, Arg` with `DW_OP_LLVM_arg, Arg - 1`
  /// for all Arg > \p OldArg.
  /// This is used when replacing one of the operands of a debug value list
  /// with another operand in the same list and deleting the old operand.
  static DIExpression *replaceArg(const DIExpression *Expr, uint64_t OldArg,
                                  uint64_t NewArg);

  /// Create a DIExpression to describe one part of an aggregate variable that
  /// is fragmented across multiple Values. The DW_OP_LLVM_fragment operation
  /// will be appended to the elements of \c Expr. If \c Expr already contains
  /// a \c DW_OP_LLVM_fragment \c OffsetInBits is interpreted as an offset
  /// into the existing fragment.
  ///
  /// \param OffsetInBits Offset of the piece in bits.
  /// \param SizeInBits   Size of the piece in bits.
  /// \return             Creating a fragment expression may fail if \c Expr
  ///                     contains arithmetic operations that would be
  ///                     truncated.
  static std::optional<DIExpression *>
  createFragmentExpression(const DIExpression *Expr, unsigned OffsetInBits,
                           unsigned SizeInBits);

  /// Determine the relative position of the fragments passed in.
  /// Returns -1 if this is entirely before Other, 0 if this and Other overlap,
  /// 1 if this is entirely after Other.
  static int fragmentCmp(const FragmentInfo &A, const FragmentInfo &B) {
    uint64_t l1 = A.OffsetInBits;
    uint64_t l2 = B.OffsetInBits;
    uint64_t r1 = l1 + A.SizeInBits;
    uint64_t r2 = l2 + B.SizeInBits;
    if (r1 <= l2)
      return -1;
    else if (r2 <= l1)
      return 1;
    else
      return 0;
  }

  using ExtOps = std::array<uint64_t, 6>;

  /// Returns the ops for a zero- or sign-extension in a DIExpression.
  static ExtOps getExtOps(unsigned FromSize, unsigned ToSize, bool Signed);

  /// Append a zero- or sign-extension to \p Expr. Converts the expression to a
  /// stack value if it isn't one already.
  static DIExpression *appendExt(const DIExpression *Expr, unsigned FromSize,
                                 unsigned ToSize, bool Signed);

  /// Check if fragments overlap between a pair of FragmentInfos.
  static bool fragmentsOverlap(const FragmentInfo &A, const FragmentInfo &B) {
    return fragmentCmp(A, B) == 0;
  }

  /// Determine the relative position of the fragments described by this
  /// DIExpression and \p Other. Calls static fragmentCmp implementation.
  int fragmentCmp(const DIExpression *Other) const {
    auto Fragment1 = *getFragmentInfo();
    auto Fragment2 = *Other->getFragmentInfo();
    return fragmentCmp(Fragment1, Fragment2);
  }

  /// Check if fragments overlap between this DIExpression and \p Other.
  bool fragmentsOverlap(const DIExpression *Other) const {
    if (!isFragment() || !Other->isFragment())
      return true;
    return fragmentCmp(Other) == 0;
  }

  /// Check if the expression consists of exactly one entry value operand.
  /// (This is the only configuration of entry values that is supported.)
  bool isEntryValue() const;

  /// Try to shorten an expression with an initial constant operand.
  /// Returns a new expression and constant on success, or the original
  /// expression and constant on failure.
  std::pair<DIExpression *, const ConstantInt *>
  constantFold(const ConstantInt *CI);

  /// Try to shorten an expression with constant math operations that can be
  /// evaluated at compile time. Returns a new expression on success, or the old
  /// expression if there is nothing to be reduced.
  DIExpression *foldConstantMath();
};

inline bool operator==(const DIExpression::FragmentInfo &A,
                       const DIExpression::FragmentInfo &B) {
  return std::tie(A.SizeInBits, A.OffsetInBits) ==
         std::tie(B.SizeInBits, B.OffsetInBits);
}

inline bool operator<(const DIExpression::FragmentInfo &A,
                      const DIExpression::FragmentInfo &B) {
  return std::tie(A.SizeInBits, A.OffsetInBits) <
         std::tie(B.SizeInBits, B.OffsetInBits);
}

template <> struct DenseMapInfo<DIExpression::FragmentInfo> {
  using FragInfo = DIExpression::FragmentInfo;
  static const uint64_t MaxVal = std::numeric_limits<uint64_t>::max();

  static inline FragInfo getEmptyKey() { return {MaxVal, MaxVal}; }

  static inline FragInfo getTombstoneKey() { return {MaxVal - 1, MaxVal - 1}; }

  static unsigned getHashValue(const FragInfo &Frag) {
    return (Frag.SizeInBits & 0xffff) << 16 | (Frag.OffsetInBits & 0xffff);
  }

  static bool isEqual(const FragInfo &A, const FragInfo &B) { return A == B; }
};

<<<<<<< HEAD
namespace DIOp {

// These are the concrete alternatives that a DIOp::Variant encapsulates.
#define HANDLE_OP0(NAME)                                                       \
  class NAME {                                                                 \
  public:                                                                      \
    explicit constexpr NAME() {}                                               \
    bool operator==(const NAME &O) const { return true; }                      \
    friend hash_code hash_value(const NAME &O);                                \
    static constexpr StringRef getAsmName();                                   \
    static constexpr unsigned getBitcodeID();                                  \
  };
#define HANDLE_OP1(NAME, TYPE1, NAME1)                                         \
  class NAME {                                                                 \
    TYPE1 NAME1;                                                               \
                                                                               \
  public:                                                                      \
    explicit constexpr NAME(TYPE1 NAME1) : NAME1(NAME1) {}                     \
    bool operator==(const NAME &O) const { return NAME1 == O.NAME1; }          \
    friend hash_code hash_value(const NAME &O);                                \
    static constexpr StringRef getAsmName();                                   \
    static constexpr unsigned getBitcodeID();                                  \
    TYPE1 get##NAME1() const { return NAME1; }                                 \
    void set##NAME1(TYPE1 NAME1) { this->NAME1 = NAME1; }                      \
  };
#define HANDLE_OP2(NAME, TYPE1, NAME1, TYPE2, NAME2)                           \
  class NAME {                                                                 \
    TYPE1 NAME1;                                                               \
    TYPE2 NAME2;                                                               \
                                                                               \
  public:                                                                      \
    explicit constexpr NAME(TYPE1 NAME1, TYPE2 NAME2)                          \
        : NAME1(NAME1), NAME2(NAME2) {}                                        \
    bool operator==(const NAME &O) const {                                     \
      return NAME1 == O.NAME1 && NAME2 == O.NAME2;                             \
    }                                                                          \
    friend hash_code hash_value(const NAME &O);                                \
    static constexpr StringRef getAsmName();                                   \
    static constexpr unsigned getBitcodeID();                                  \
    TYPE1 get##NAME1() const { return NAME1; }                                 \
    void set##NAME1(TYPE1 NAME1) { this->NAME1 = NAME1; }                      \
    TYPE2 get##NAME2() const { return NAME2; }                                 \
    void set##NAME2(TYPE2 NAME2) { this->NAME2 = NAME2; }                      \
  };
LLVM_PACKED_START
#include "llvm/IR/DIExprOps.def"
LLVM_PACKED_END

/// Container for a runtime-variant DIOp
using Variant = std::variant<
#define HANDLE_OP_NAME(NAME) NAME
#define SEPARATOR ,
#include "llvm/IR/DIExprOps.def"
    >;

#define HANDLE_OP_NAME(NAME)                                                   \
  constexpr StringRef DIOp::NAME::getAsmName() { return "DIOp" #NAME; }
#include "llvm/IR/DIExprOps.def"

StringRef getAsmName(const Variant &V);

#define DEFINE_BC_ID(NAME, ID)                                                 \
  constexpr unsigned DIOp::NAME::getBitcodeID() { return ID; }
DEFINE_BC_ID(Referrer, 1u)
DEFINE_BC_ID(Arg, 2u)
DEFINE_BC_ID(TypeObject, 3u)
DEFINE_BC_ID(Constant, 4u)
DEFINE_BC_ID(Convert, 5u)
DEFINE_BC_ID(Reinterpret, 6u)
DEFINE_BC_ID(BitOffset, 7u)
DEFINE_BC_ID(ByteOffset, 8u)
DEFINE_BC_ID(Composite, 9u)
DEFINE_BC_ID(Extend, 10u)
DEFINE_BC_ID(Select, 11u)
DEFINE_BC_ID(AddrOf, 12u)
DEFINE_BC_ID(Deref, 13u)
DEFINE_BC_ID(Read, 14u)
DEFINE_BC_ID(Add, 15u)
DEFINE_BC_ID(Sub, 16u)
DEFINE_BC_ID(Mul, 17u)
DEFINE_BC_ID(Div, 18u)
DEFINE_BC_ID(Shr, 19u)
DEFINE_BC_ID(Shl, 20u)
DEFINE_BC_ID(PushLane, 21u)
#undef DEFINE_BC_ID

unsigned getBitcodeID(const Variant &V);

// The sizeof of `Op` is the size of the largest union variant, which
// should essentially be defined as a packed struct equivalent to:
//
//    uint8_t Index; // Internal to std::variant, but we expect this to be
//                   // the smallest available integral type which
//                   // can represent our set of alternatives.
//    uint32_t I;
//    void* P;
//
// Note that there is no public interface which lets a pointer to the members
// of the alternative types escape, and so we can safely pack them. This
// means huge performance benefits (smaller memory footprint and more
// cache-friendly traversal).
//
// This static_assert tries to catch issues where the struct is not packed into
// at most two 64-bit words, as we would expect it to be.
//
// FIXME: If we can constrain `I` further to <= 16 bits we should also
// fit in two 32-bit words on 32-bit targets.
static_assert(sizeof(DIOp::Variant) <= 16);

} // namespace DIOp

template <class NodeTy> struct MDNodeKeyImpl;

  /// Mutable buffer to manipulate debug info expressions.
  ///
  /// Example of creating a new expression from scratch:
  ///
  /// LLVMContext Ctx;
  ///
  /// DIExpr::Builder Builder(Ctx);
  /// Builder.append(DIOp::InPlaceAdd).intoExpr();
  ///
  /// Example of creating a new expression:
  ///
  /// DIExpr *Expr = ...;
  /// ...
  /// DIExpr *NewExpr = Expr.builder()
  ///     .append(DIOp::InPlaceDeref)
  ///     .intoExpr();
class DIExprBuilder {
  LLVMContext &C;
  SmallVector<DIOp::Variant> Elements;
#ifndef NDEBUG
  bool StateIsUnspecified = false;
#endif
public:
  /// Create a builder for a new, initially empty expression.
  explicit DIExprBuilder(LLVMContext &C);
  /// Create a builder for a new expression for the sequence of ops in \p IL.
  explicit DIExprBuilder(LLVMContext &C,
                         std::initializer_list<DIOp::Variant> IL);
  /// Create a builder for a new expression, initially a copy of \p E.
  explicit DIExprBuilder(const DIExpr &E);

  class Iterator
      : public iterator_facade_base<Iterator, std::random_access_iterator_tag,
                                    DIOp::Variant> {
    friend DIExprBuilder;
    DIOp::Variant *Op = nullptr;
    Iterator(DIOp::Variant *Op) : Op(Op) {}

  public:
    Iterator() = delete;
    Iterator(const Iterator &) = default;
    Iterator &operator=(const Iterator &) = default;
    bool operator==(const Iterator &R) const { return R.Op == Op; }
    DIOp::Variant &operator*() const { return *Op; }
    friend iterator_facade_base::difference_type operator-(Iterator LHS,
                                                           Iterator RHS) {
      return LHS.Op - RHS.Op;
    }
    Iterator &operator+=(iterator_facade_base::difference_type D) {
      Op += D;
      return *this;
    }
    Iterator &operator-=(iterator_facade_base::difference_type D) {
      Op -= D;
      return *this;
    }
  };

  Iterator begin() { return Elements.begin(); }
  Iterator end() { return Elements.end(); }
  iterator_range<Iterator> range() { return make_range(begin(), end()); }

  Iterator insert(Iterator I, DIOp::Variant O);

  template <typename T, typename... ArgsT>
  Iterator insert(Iterator I, ArgsT &&...Args) {
    // FIXME: SmallVector doesn't define an ::emplace(iterator, ...)
    return Elements.insert(
        I.Op, DIOp::Variant{std::in_place_type<T>, std::forward<ArgsT>(Args)...});
  }

  template <typename RangeTy> Iterator insert(Iterator I, RangeTy &&R) {
    return Elements.insert(I.Op, R.begin(), R.end());
  }

  template <typename ItTy> Iterator insert(Iterator I, ItTy &&From, ItTy &&To) {
    return Elements.insert(I.Op, std::forward<ItTy>(From),
                           std::forward<ItTy>(To));
  }

  Iterator insert(Iterator I, std::initializer_list<DIOp::Variant> IL) {
    return Elements.insert(I.Op, IL.begin(), IL.end());
  }

  /// Appends \p O to the expression being built.
  DIExprBuilder &append(DIOp::Variant O);

  /// Appends a new DIOp of type T to the expression being built. The new
  /// DIOp is constructed in-place by forwarding the provided arguments Args.
  template <typename T, typename... ArgsT>
  DIExprBuilder &append(ArgsT &&...Args) {
    Elements.emplace_back(std::in_place_type<T>, std::forward<ArgsT>(Args)...);
    return *this;
  }

  Iterator erase(Iterator I);
  Iterator erase(Iterator From, Iterator To);

  /// Returns true if the expression being built contains DIOp of type T,
  /// false otherwise.
  template <typename T> bool contains() const {
    return any_of(Elements,
                  [](auto &&E) { return std::holds_alternative<T>(E); });
  }

  /// Update the expression to reflect the removal of one level of indirection
  /// from the value acting as the referrer.
  ///
  /// The referrer must be of pointer type, as the expression is logically
  /// updated by replacing the @c DIOpReferrer result type with its pointee
  /// type, provided as @c PointeeType, and inserting @p
  /// DIOpAddrOf(<pointer-address-space>) after it.
  ///
  /// Returns @c *this to permit chaining with other methods.
  DIExprBuilder &removeReferrerIndirection(Type *PointeeType);

  /// Get the uniqued, immutable expression metadata from the current state
  /// of the builder.
  ///
  /// This leaves the Builder in a valid but unspecified state, as if it were
  /// moved from.
  DIExpr *intoExpr();
};

/// Immutable debug info expression.
///
/// This is an opaque, uniqued metadata node type defined by an immutable
/// sequence of DIOp. In order to view or mutate an expression, use
/// DIExpr::Builder.
class DIExpr : public MDNode {
  friend class LLVMContextImpl;
  friend class MDNode;
  friend struct MDNodeKeyImpl<DIExpr>;
  friend class DIExprBuilder;

  const SmallVector<DIOp::Variant> Elements;

  DIExpr(LLVMContext &C, StorageType Storage,
         SmallVector<DIOp::Variant> &&Elements)
      : MDNode(C, DIExprKind, Storage, std::nullopt), Elements(std::move(Elements)) {}
  ~DIExpr() = default;

  static DIExpr *getImpl(LLVMContext &Context,
                         SmallVector<DIOp::Variant> &&Elements,
                         StorageType Storage, bool ShouldCreate = true);

  TempDIExpr cloneImpl() const {
    auto Copy = Elements;
    return getTemporary(getContext(), std::move(Copy));
  }

  DEFINE_ALWAYS_UNIQUED_MDNODE_GET_METHODS(
      DIExpr, (SmallVector<DIOp::Variant> && Elements), (std::move(Elements)))

public:
  static bool classof(const Metadata *MD) {
    return MD->getMetadataID() == DIExprKind;
  }
  TempDIExpr clone() const { return cloneImpl(); }

  /// Convenience method to get a builder by copying the current expression.
  DIExprBuilder builder() const { return DIExprBuilder(*this); }
=======
/// Holds a DIExpression and keeps track of how many operands have been consumed
/// so far.
class DIExpressionCursor {
  DIExpression::expr_op_iterator Start, End;

public:
  DIExpressionCursor(const DIExpression *Expr) {
    if (!Expr) {
      assert(Start == End);
      return;
    }
    Start = Expr->expr_op_begin();
    End = Expr->expr_op_end();
  }

  DIExpressionCursor(ArrayRef<uint64_t> Expr)
      : Start(Expr.begin()), End(Expr.end()) {}

  DIExpressionCursor(const DIExpressionCursor &) = default;

  /// Consume one operation.
  std::optional<DIExpression::ExprOperand> take() {
    if (Start == End)
      return std::nullopt;
    return *(Start++);
  }

  /// Consume N operations.
  void consume(unsigned N) { std::advance(Start, N); }

  /// Return the current operation.
  std::optional<DIExpression::ExprOperand> peek() const {
    if (Start == End)
      return std::nullopt;
    return *(Start);
  }

  /// Return the next operation.
  std::optional<DIExpression::ExprOperand> peekNext() const {
    if (Start == End)
      return std::nullopt;

    auto Next = Start.getNext();
    if (Next == End)
      return std::nullopt;

    return *Next;
  }

  std::optional<DIExpression::ExprOperand> peekNextN(unsigned N) const {
    if (Start == End)
      return std::nullopt;
    DIExpression::expr_op_iterator Nth = Start;
    for (unsigned I = 0; I < N; I++) {
      Nth = Nth.getNext();
      if (Nth == End)
        return std::nullopt;
    }
    return *Nth;
  }

  void assignNewExpr(ArrayRef<uint64_t> Expr) {
    this->Start = DIExpression::expr_op_iterator(Expr.begin());
    this->End = DIExpression::expr_op_iterator(Expr.end());
  }

  /// Determine whether there are any operations left in this expression.
  operator bool() const { return Start != End; }

  DIExpression::expr_op_iterator begin() const { return Start; }
  DIExpression::expr_op_iterator end() const { return End; }

  /// Retrieve the fragment information, if any.
  std::optional<DIExpression::FragmentInfo> getFragmentInfo() const {
    return DIExpression::getFragmentInfo(Start, End);
  }
>>>>>>> 0a93e9f2
};

/// Global variables.
///
/// TODO: Remove DisplayName.  It's always equal to Name.
class DIGlobalVariable : public DIVariable {
  friend class LLVMContextImpl;
  friend class MDNode;

  bool IsLocalToUnit;
  bool IsDefinition;

  DIGlobalVariable(LLVMContext &C, StorageType Storage, unsigned Line,
                   bool IsLocalToUnit, bool IsDefinition, dwarf::MemorySpace MS,
                   uint32_t AlignInBits, ArrayRef<Metadata *> Ops)
      : DIVariable(C, DIGlobalVariableKind, Storage, Line, Ops, MS,
                   AlignInBits),
        IsLocalToUnit(IsLocalToUnit), IsDefinition(IsDefinition) {}
  ~DIGlobalVariable() = default;

  static DIGlobalVariable *
  getImpl(LLVMContext &Context, DIScope *Scope, StringRef Name,
          StringRef LinkageName, DIFile *File, unsigned Line, DIType *Type,
          bool IsLocalToUnit, bool IsDefinition,
          DIDerivedType *StaticDataMemberDeclaration, MDTuple *TemplateParams,
          dwarf::MemorySpace MS, uint32_t AlignInBits, DINodeArray Annotations,
          StorageType Storage, bool ShouldCreate = true) {
    return getImpl(Context, Scope, getCanonicalMDString(Context, Name),
                   getCanonicalMDString(Context, LinkageName), File, Line, Type,
                   IsLocalToUnit, IsDefinition, StaticDataMemberDeclaration,
                   cast_or_null<Metadata>(TemplateParams), MS, AlignInBits,
                   Annotations.get(), Storage, ShouldCreate);
  }
  static DIGlobalVariable *
  getImpl(LLVMContext &Context, Metadata *Scope, MDString *Name,
          MDString *LinkageName, Metadata *File, unsigned Line, Metadata *Type,
          bool IsLocalToUnit, bool IsDefinition,
          Metadata *StaticDataMemberDeclaration, Metadata *TemplateParams,
          dwarf::MemorySpace MS, uint32_t AlignInBits, Metadata *Annotations,
          StorageType Storage, bool ShouldCreate = true);

  TempDIGlobalVariable cloneImpl() const {
    return getTemporary(getContext(), getScope(), getName(), getLinkageName(),
                        getFile(), getLine(), getType(), isLocalToUnit(),
                        isDefinition(), getStaticDataMemberDeclaration(),
                        getTemplateParams(), getDWARFMemorySpace(),
                        getAlignInBits(), getAnnotations());
  }

public:
  DEFINE_MDNODE_GET(DIGlobalVariable,
                    (DIScope * Scope, StringRef Name, StringRef LinkageName,
                     DIFile *File, unsigned Line, DIType *Type,
                     bool IsLocalToUnit, bool IsDefinition,
                     DIDerivedType *StaticDataMemberDeclaration,
                     MDTuple *TemplateParams, dwarf::MemorySpace MS,
                     uint32_t AlignInBits, DINodeArray Annotations),
                    (Scope, Name, LinkageName, File, Line, Type, IsLocalToUnit,
                     IsDefinition, StaticDataMemberDeclaration, TemplateParams,
                     MS, AlignInBits, Annotations))
  DEFINE_MDNODE_GET(DIGlobalVariable,
                    (Metadata * Scope, MDString *Name, MDString *LinkageName,
                     Metadata *File, unsigned Line, Metadata *Type,
                     bool IsLocalToUnit, bool IsDefinition,
                     Metadata *StaticDataMemberDeclaration,
                     Metadata *TemplateParams, dwarf::MemorySpace MS,
                     uint32_t AlignInBits, Metadata *Annotations),
                    (Scope, Name, LinkageName, File, Line, Type, IsLocalToUnit,
                     IsDefinition, StaticDataMemberDeclaration, TemplateParams,
                     MS, AlignInBits, Annotations))

  TempDIGlobalVariable clone() const { return cloneImpl(); }

  bool isLocalToUnit() const { return IsLocalToUnit; }
  bool isDefinition() const { return IsDefinition; }
  StringRef getDisplayName() const { return getStringOperand(4); }
  StringRef getLinkageName() const { return getStringOperand(5); }
  DIDerivedType *getStaticDataMemberDeclaration() const {
    return cast_or_null<DIDerivedType>(getRawStaticDataMemberDeclaration());
  }
  DINodeArray getAnnotations() const {
    return cast_or_null<MDTuple>(getRawAnnotations());
  }

  MDString *getRawLinkageName() const { return getOperandAs<MDString>(5); }
  Metadata *getRawStaticDataMemberDeclaration() const { return getOperand(6); }
  Metadata *getRawTemplateParams() const { return getOperand(7); }
  MDTuple *getTemplateParams() const { return getOperandAs<MDTuple>(7); }
  Metadata *getRawAnnotations() const { return getOperand(8); }

  static bool classof(const Metadata *MD) {
    return MD->getMetadataID() == DIGlobalVariableKind;
  }
};

/// Debug common block.
///
/// Uses the SubclassData32 Metadata slot.
class DICommonBlock : public DIScope {
  friend class LLVMContextImpl;
  friend class MDNode;

  DICommonBlock(LLVMContext &Context, StorageType Storage, unsigned LineNo,
                ArrayRef<Metadata *> Ops);

  static DICommonBlock *getImpl(LLVMContext &Context, DIScope *Scope,
                                DIGlobalVariable *Decl, StringRef Name,
                                DIFile *File, unsigned LineNo,
                                StorageType Storage, bool ShouldCreate = true) {
    return getImpl(Context, Scope, Decl, getCanonicalMDString(Context, Name),
                   File, LineNo, Storage, ShouldCreate);
  }
  static DICommonBlock *getImpl(LLVMContext &Context, Metadata *Scope,
                                Metadata *Decl, MDString *Name, Metadata *File,
                                unsigned LineNo, StorageType Storage,
                                bool ShouldCreate = true);

  TempDICommonBlock cloneImpl() const {
    return getTemporary(getContext(), getScope(), getDecl(), getName(),
                        getFile(), getLineNo());
  }

public:
  DEFINE_MDNODE_GET(DICommonBlock,
                    (DIScope * Scope, DIGlobalVariable *Decl, StringRef Name,
                     DIFile *File, unsigned LineNo),
                    (Scope, Decl, Name, File, LineNo))
  DEFINE_MDNODE_GET(DICommonBlock,
                    (Metadata * Scope, Metadata *Decl, MDString *Name,
                     Metadata *File, unsigned LineNo),
                    (Scope, Decl, Name, File, LineNo))

  TempDICommonBlock clone() const { return cloneImpl(); }

  DIScope *getScope() const { return cast_or_null<DIScope>(getRawScope()); }
  DIGlobalVariable *getDecl() const {
    return cast_or_null<DIGlobalVariable>(getRawDecl());
  }
  StringRef getName() const { return getStringOperand(2); }
  DIFile *getFile() const { return cast_or_null<DIFile>(getRawFile()); }
  unsigned getLineNo() const { return SubclassData32; }

  Metadata *getRawScope() const { return getOperand(0); }
  Metadata *getRawDecl() const { return getOperand(1); }
  MDString *getRawName() const { return getOperandAs<MDString>(2); }
  Metadata *getRawFile() const { return getOperand(3); }

  static bool classof(const Metadata *MD) {
    return MD->getMetadataID() == DICommonBlockKind;
  }
};

/// Local variable.
///
/// TODO: Split up flags.
class DILocalVariable : public DIVariable {
  friend class LLVMContextImpl;
  friend class MDNode;

  unsigned Arg : 16;
  DIFlags Flags;

  DILocalVariable(LLVMContext &C, StorageType Storage, unsigned Line,
                  unsigned Arg, DIFlags Flags, dwarf::MemorySpace MS,
                  uint32_t AlignInBits, ArrayRef<Metadata *> Ops)
      : DIVariable(C, DILocalVariableKind, Storage, Line, Ops, MS, AlignInBits),
        Arg(Arg), Flags(Flags) {
    assert(Arg < (1 << 16) && "DILocalVariable: Arg out of range");
  }
  ~DILocalVariable() = default;

  static DILocalVariable *getImpl(LLVMContext &Context, DIScope *Scope,
                                  StringRef Name, DIFile *File, unsigned Line,
                                  DIType *Type, unsigned Arg, DIFlags Flags,
                                  dwarf::MemorySpace MS, uint32_t AlignInBits,
                                  DINodeArray Annotations, StorageType Storage,
                                  bool ShouldCreate = true) {
    return getImpl(Context, Scope, getCanonicalMDString(Context, Name), File,
                   Line, Type, Arg, Flags, MS, AlignInBits, Annotations.get(),
                   Storage, ShouldCreate);
  }
  static DILocalVariable *getImpl(LLVMContext &Context, Metadata *Scope,
                                  MDString *Name, Metadata *File, unsigned Line,
                                  Metadata *Type, unsigned Arg, DIFlags Flags,
                                  dwarf::MemorySpace MS, uint32_t AlignInBits,
                                  Metadata *Annotations, StorageType Storage,
                                  bool ShouldCreate = true);

  TempDILocalVariable cloneImpl() const {
    return getTemporary(getContext(), getScope(), getName(), getFile(),
                        getLine(), getType(), getArg(), getFlags(),
                        getDWARFMemorySpace(), getAlignInBits(),
                        getAnnotations());
  }

public:
  DEFINE_MDNODE_GET(DILocalVariable,
                    (DILocalScope * Scope, StringRef Name, DIFile *File,
                     unsigned Line, DIType *Type, unsigned Arg, DIFlags Flags,
                     dwarf::MemorySpace MS, uint32_t AlignInBits,
                     DINodeArray Annotations),
                    (Scope, Name, File, Line, Type, Arg, Flags, MS, AlignInBits,
                     Annotations))
  DEFINE_MDNODE_GET(DILocalVariable,
                    (Metadata * Scope, MDString *Name, Metadata *File,
                     unsigned Line, Metadata *Type, unsigned Arg, DIFlags Flags,
                     dwarf::MemorySpace MS, uint32_t AlignInBits,
                     Metadata *Annotations),
                    (Scope, Name, File, Line, Type, Arg, Flags, MS, AlignInBits,
                     Annotations))

  TempDILocalVariable clone() const { return cloneImpl(); }

  /// Get the local scope for this variable.
  ///
  /// Variables must be defined in a local scope.
  DILocalScope *getScope() const {
    return cast<DILocalScope>(DIVariable::getScope());
  }

  bool isParameter() const { return Arg; }
  unsigned getArg() const { return Arg; }
  DIFlags getFlags() const { return Flags; }

  DINodeArray getAnnotations() const {
    return cast_or_null<MDTuple>(getRawAnnotations());
  }
  Metadata *getRawAnnotations() const { return getOperand(4); }

  bool isArtificial() const { return getFlags() & FlagArtificial; }
  bool isObjectPointer() const { return getFlags() & FlagObjectPointer; }

  /// Check that a location is valid for this variable.
  ///
  /// Check that \c DL exists, is in the same subprogram, and has the same
  /// inlined-at location as \c this.  (Otherwise, it's not a valid attachment
  /// to a \a DbgInfoIntrinsic.)
  bool isValidLocationForIntrinsic(const DILocation *DL) const {
    return DL && getScope()->getSubprogram() == DL->getScope()->getSubprogram();
  }

  static bool classof(const Metadata *MD) {
    return MD->getMetadataID() == DILocalVariableKind;
  }
};

/// Label.
///
/// Uses the SubclassData32 Metadata slot.
class DILabel : public DINode {
  friend class LLVMContextImpl;
  friend class MDNode;

  DILabel(LLVMContext &C, StorageType Storage, unsigned Line,
          ArrayRef<Metadata *> Ops);
  ~DILabel() = default;

  static DILabel *getImpl(LLVMContext &Context, DIScope *Scope, StringRef Name,
                          DIFile *File, unsigned Line, StorageType Storage,
                          bool ShouldCreate = true) {
    return getImpl(Context, Scope, getCanonicalMDString(Context, Name), File,
                   Line, Storage, ShouldCreate);
  }
  static DILabel *getImpl(LLVMContext &Context, Metadata *Scope, MDString *Name,
                          Metadata *File, unsigned Line, StorageType Storage,
                          bool ShouldCreate = true);

  TempDILabel cloneImpl() const {
    return getTemporary(getContext(), getScope(), getName(), getFile(),
                        getLine());
  }

public:
  DEFINE_MDNODE_GET(DILabel,
                    (DILocalScope * Scope, StringRef Name, DIFile *File,
                     unsigned Line),
                    (Scope, Name, File, Line))
  DEFINE_MDNODE_GET(DILabel,
                    (Metadata * Scope, MDString *Name, Metadata *File,
                     unsigned Line),
                    (Scope, Name, File, Line))

  TempDILabel clone() const { return cloneImpl(); }

  /// Get the local scope for this label.
  ///
  /// Labels must be defined in a local scope.
  DILocalScope *getScope() const {
    return cast_or_null<DILocalScope>(getRawScope());
  }
  unsigned getLine() const { return SubclassData32; }
  StringRef getName() const { return getStringOperand(1); }
  DIFile *getFile() const { return cast_or_null<DIFile>(getRawFile()); }

  Metadata *getRawScope() const { return getOperand(0); }
  MDString *getRawName() const { return getOperandAs<MDString>(1); }
  Metadata *getRawFile() const { return getOperand(2); }

  /// Check that a location is valid for this label.
  ///
  /// Check that \c DL exists, is in the same subprogram, and has the same
  /// inlined-at location as \c this.  (Otherwise, it's not a valid attachment
  /// to a \a DbgInfoIntrinsic.)
  bool isValidLocationForIntrinsic(const DILocation *DL) const {
    return DL && getScope()->getSubprogram() == DL->getScope()->getSubprogram();
  }

  static bool classof(const Metadata *MD) {
    return MD->getMetadataID() == DILabelKind;
  }
};

class DIObjCProperty : public DINode {
  friend class LLVMContextImpl;
  friend class MDNode;

  unsigned Line;
  unsigned Attributes;

  DIObjCProperty(LLVMContext &C, StorageType Storage, unsigned Line,
                 unsigned Attributes, ArrayRef<Metadata *> Ops);
  ~DIObjCProperty() = default;

  static DIObjCProperty *
  getImpl(LLVMContext &Context, StringRef Name, DIFile *File, unsigned Line,
          StringRef GetterName, StringRef SetterName, unsigned Attributes,
          DIType *Type, StorageType Storage, bool ShouldCreate = true) {
    return getImpl(Context, getCanonicalMDString(Context, Name), File, Line,
                   getCanonicalMDString(Context, GetterName),
                   getCanonicalMDString(Context, SetterName), Attributes, Type,
                   Storage, ShouldCreate);
  }
  static DIObjCProperty *getImpl(LLVMContext &Context, MDString *Name,
                                 Metadata *File, unsigned Line,
                                 MDString *GetterName, MDString *SetterName,
                                 unsigned Attributes, Metadata *Type,
                                 StorageType Storage, bool ShouldCreate = true);

  TempDIObjCProperty cloneImpl() const {
    return getTemporary(getContext(), getName(), getFile(), getLine(),
                        getGetterName(), getSetterName(), getAttributes(),
                        getType());
  }

public:
  DEFINE_MDNODE_GET(DIObjCProperty,
                    (StringRef Name, DIFile *File, unsigned Line,
                     StringRef GetterName, StringRef SetterName,
                     unsigned Attributes, DIType *Type),
                    (Name, File, Line, GetterName, SetterName, Attributes,
                     Type))
  DEFINE_MDNODE_GET(DIObjCProperty,
                    (MDString * Name, Metadata *File, unsigned Line,
                     MDString *GetterName, MDString *SetterName,
                     unsigned Attributes, Metadata *Type),
                    (Name, File, Line, GetterName, SetterName, Attributes,
                     Type))

  TempDIObjCProperty clone() const { return cloneImpl(); }

  unsigned getLine() const { return Line; }
  unsigned getAttributes() const { return Attributes; }
  StringRef getName() const { return getStringOperand(0); }
  DIFile *getFile() const { return cast_or_null<DIFile>(getRawFile()); }
  StringRef getGetterName() const { return getStringOperand(2); }
  StringRef getSetterName() const { return getStringOperand(3); }
  DIType *getType() const { return cast_or_null<DIType>(getRawType()); }

  StringRef getFilename() const {
    if (auto *F = getFile())
      return F->getFilename();
    return "";
  }

  StringRef getDirectory() const {
    if (auto *F = getFile())
      return F->getDirectory();
    return "";
  }

  MDString *getRawName() const { return getOperandAs<MDString>(0); }
  Metadata *getRawFile() const { return getOperand(1); }
  MDString *getRawGetterName() const { return getOperandAs<MDString>(2); }
  MDString *getRawSetterName() const { return getOperandAs<MDString>(3); }
  Metadata *getRawType() const { return getOperand(4); }

  static bool classof(const Metadata *MD) {
    return MD->getMetadataID() == DIObjCPropertyKind;
  }
};

/// An imported module (C++ using directive or similar).
///
/// Uses the SubclassData32 Metadata slot.
class DIImportedEntity : public DINode {
  friend class LLVMContextImpl;
  friend class MDNode;

  DIImportedEntity(LLVMContext &C, StorageType Storage, unsigned Tag,
                   unsigned Line, ArrayRef<Metadata *> Ops)
      : DINode(C, DIImportedEntityKind, Storage, Tag, Ops) {
    SubclassData32 = Line;
  }
  ~DIImportedEntity() = default;

  static DIImportedEntity *getImpl(LLVMContext &Context, unsigned Tag,
                                   DIScope *Scope, DINode *Entity, DIFile *File,
                                   unsigned Line, StringRef Name,
                                   DINodeArray Elements, StorageType Storage,
                                   bool ShouldCreate = true) {
    return getImpl(Context, Tag, Scope, Entity, File, Line,
                   getCanonicalMDString(Context, Name), Elements.get(), Storage,
                   ShouldCreate);
  }
  static DIImportedEntity *
  getImpl(LLVMContext &Context, unsigned Tag, Metadata *Scope, Metadata *Entity,
          Metadata *File, unsigned Line, MDString *Name, Metadata *Elements,
          StorageType Storage, bool ShouldCreate = true);

  TempDIImportedEntity cloneImpl() const {
    return getTemporary(getContext(), getTag(), getScope(), getEntity(),
                        getFile(), getLine(), getName(), getElements());
  }

public:
  DEFINE_MDNODE_GET(DIImportedEntity,
                    (unsigned Tag, DIScope *Scope, DINode *Entity, DIFile *File,
                     unsigned Line, StringRef Name = "",
                     DINodeArray Elements = nullptr),
                    (Tag, Scope, Entity, File, Line, Name, Elements))
  DEFINE_MDNODE_GET(DIImportedEntity,
                    (unsigned Tag, Metadata *Scope, Metadata *Entity,
                     Metadata *File, unsigned Line, MDString *Name,
                     Metadata *Elements = nullptr),
                    (Tag, Scope, Entity, File, Line, Name, Elements))

  TempDIImportedEntity clone() const { return cloneImpl(); }

  unsigned getLine() const { return SubclassData32; }
  DIScope *getScope() const { return cast_or_null<DIScope>(getRawScope()); }
  DINode *getEntity() const { return cast_or_null<DINode>(getRawEntity()); }
  StringRef getName() const { return getStringOperand(2); }
  DIFile *getFile() const { return cast_or_null<DIFile>(getRawFile()); }
  DINodeArray getElements() const {
    return cast_or_null<MDTuple>(getRawElements());
  }

  Metadata *getRawScope() const { return getOperand(0); }
  Metadata *getRawEntity() const { return getOperand(1); }
  MDString *getRawName() const { return getOperandAs<MDString>(2); }
  Metadata *getRawFile() const { return getOperand(3); }
  Metadata *getRawElements() const { return getOperand(4); }

  static bool classof(const Metadata *MD) {
    return MD->getMetadataID() == DIImportedEntityKind;
  }
};

/// A pair of DIGlobalVariable and DIExpression.
class DIGlobalVariableExpression : public MDNode {
  friend class LLVMContextImpl;
  friend class MDNode;

  DIGlobalVariableExpression(LLVMContext &C, StorageType Storage,
                             ArrayRef<Metadata *> Ops)
      : MDNode(C, DIGlobalVariableExpressionKind, Storage, Ops) {}
  ~DIGlobalVariableExpression() = default;

  static DIGlobalVariableExpression *
  getImpl(LLVMContext &Context, Metadata *Variable, Metadata *Expression,
          StorageType Storage, bool ShouldCreate = true);

  TempDIGlobalVariableExpression cloneImpl() const {
    return getTemporary(getContext(), getVariable(), getExpression());
  }

public:
  DEFINE_MDNODE_GET(DIGlobalVariableExpression,
                    (Metadata * Variable, Metadata *Expression),
                    (Variable, Expression))

  TempDIGlobalVariableExpression clone() const { return cloneImpl(); }

  Metadata *getRawVariable() const { return getOperand(0); }

  DIGlobalVariable *getVariable() const {
    return cast_or_null<DIGlobalVariable>(getRawVariable());
  }

  Metadata *getRawExpression() const { return getOperand(1); }

  DIExpression *getExpression() const {
    return cast<DIExpression>(getRawExpression());
  }

  static bool classof(const Metadata *MD) {
    return MD->getMetadataID() == DIGlobalVariableExpressionKind;
  }
};

/// Macro Info DWARF-like metadata node.
///
/// A metadata node with a DWARF macro info (i.e., a constant named
/// \c DW_MACINFO_*, defined in llvm/BinaryFormat/Dwarf.h).  Called \a
/// DIMacroNode
/// because it's potentially used for non-DWARF output.
///
/// Uses the SubclassData16 Metadata slot.
class DIMacroNode : public MDNode {
  friend class LLVMContextImpl;
  friend class MDNode;

protected:
  DIMacroNode(LLVMContext &C, unsigned ID, StorageType Storage, unsigned MIType,
              ArrayRef<Metadata *> Ops1,
              ArrayRef<Metadata *> Ops2 = std::nullopt)
      : MDNode(C, ID, Storage, Ops1, Ops2) {
    assert(MIType < 1u << 16);
    SubclassData16 = MIType;
  }
  ~DIMacroNode() = default;

  template <class Ty> Ty *getOperandAs(unsigned I) const {
    return cast_or_null<Ty>(getOperand(I));
  }

  StringRef getStringOperand(unsigned I) const {
    if (auto *S = getOperandAs<MDString>(I))
      return S->getString();
    return StringRef();
  }

  static MDString *getCanonicalMDString(LLVMContext &Context, StringRef S) {
    if (S.empty())
      return nullptr;
    return MDString::get(Context, S);
  }

public:
  unsigned getMacinfoType() const { return SubclassData16; }

  static bool classof(const Metadata *MD) {
    switch (MD->getMetadataID()) {
    default:
      return false;
    case DIMacroKind:
    case DIMacroFileKind:
      return true;
    }
  }
};

/// Macro
///
/// Uses the SubclassData32 Metadata slot.
class DIMacro : public DIMacroNode {
  friend class LLVMContextImpl;
  friend class MDNode;

  DIMacro(LLVMContext &C, StorageType Storage, unsigned MIType, unsigned Line,
          ArrayRef<Metadata *> Ops)
      : DIMacroNode(C, DIMacroKind, Storage, MIType, Ops) {
    SubclassData32 = Line;
  }
  ~DIMacro() = default;

  static DIMacro *getImpl(LLVMContext &Context, unsigned MIType, unsigned Line,
                          StringRef Name, StringRef Value, StorageType Storage,
                          bool ShouldCreate = true) {
    return getImpl(Context, MIType, Line, getCanonicalMDString(Context, Name),
                   getCanonicalMDString(Context, Value), Storage, ShouldCreate);
  }
  static DIMacro *getImpl(LLVMContext &Context, unsigned MIType, unsigned Line,
                          MDString *Name, MDString *Value, StorageType Storage,
                          bool ShouldCreate = true);

  TempDIMacro cloneImpl() const {
    return getTemporary(getContext(), getMacinfoType(), getLine(), getName(),
                        getValue());
  }

public:
  DEFINE_MDNODE_GET(DIMacro,
                    (unsigned MIType, unsigned Line, StringRef Name,
                     StringRef Value = ""),
                    (MIType, Line, Name, Value))
  DEFINE_MDNODE_GET(DIMacro,
                    (unsigned MIType, unsigned Line, MDString *Name,
                     MDString *Value),
                    (MIType, Line, Name, Value))

  TempDIMacro clone() const { return cloneImpl(); }

  unsigned getLine() const { return SubclassData32; }

  StringRef getName() const { return getStringOperand(0); }
  StringRef getValue() const { return getStringOperand(1); }

  MDString *getRawName() const { return getOperandAs<MDString>(0); }
  MDString *getRawValue() const { return getOperandAs<MDString>(1); }

  static bool classof(const Metadata *MD) {
    return MD->getMetadataID() == DIMacroKind;
  }
};

/// Macro file
///
/// Uses the SubclassData32 Metadata slot.
class DIMacroFile : public DIMacroNode {
  friend class LLVMContextImpl;
  friend class MDNode;

  DIMacroFile(LLVMContext &C, StorageType Storage, unsigned MIType,
              unsigned Line, ArrayRef<Metadata *> Ops)
      : DIMacroNode(C, DIMacroFileKind, Storage, MIType, Ops) {
    SubclassData32 = Line;
  }
  ~DIMacroFile() = default;

  static DIMacroFile *getImpl(LLVMContext &Context, unsigned MIType,
                              unsigned Line, DIFile *File,
                              DIMacroNodeArray Elements, StorageType Storage,
                              bool ShouldCreate = true) {
    return getImpl(Context, MIType, Line, static_cast<Metadata *>(File),
                   Elements.get(), Storage, ShouldCreate);
  }

  static DIMacroFile *getImpl(LLVMContext &Context, unsigned MIType,
                              unsigned Line, Metadata *File, Metadata *Elements,
                              StorageType Storage, bool ShouldCreate = true);

  TempDIMacroFile cloneImpl() const {
    return getTemporary(getContext(), getMacinfoType(), getLine(), getFile(),
                        getElements());
  }

public:
  DEFINE_MDNODE_GET(DIMacroFile,
                    (unsigned MIType, unsigned Line, DIFile *File,
                     DIMacroNodeArray Elements),
                    (MIType, Line, File, Elements))
  DEFINE_MDNODE_GET(DIMacroFile,
                    (unsigned MIType, unsigned Line, Metadata *File,
                     Metadata *Elements),
                    (MIType, Line, File, Elements))

  TempDIMacroFile clone() const { return cloneImpl(); }

  void replaceElements(DIMacroNodeArray Elements) {
#ifndef NDEBUG
    for (DIMacroNode *Op : getElements())
      assert(is_contained(Elements->operands(), Op) &&
             "Lost a macro node during macro node list replacement");
#endif
    replaceOperandWith(1, Elements.get());
  }

  unsigned getLine() const { return SubclassData32; }
  DIFile *getFile() const { return cast_or_null<DIFile>(getRawFile()); }

  DIMacroNodeArray getElements() const {
    return cast_or_null<MDTuple>(getRawElements());
  }

  Metadata *getRawFile() const { return getOperand(0); }
  Metadata *getRawElements() const { return getOperand(1); }

  static bool classof(const Metadata *MD) {
    return MD->getMetadataID() == DIMacroFileKind;
  }
};

/// List of ValueAsMetadata, to be used as an argument to a dbg.value
/// intrinsic.
class DIArgList : public Metadata, ReplaceableMetadataImpl {
  friend class ReplaceableMetadataImpl;
  friend class LLVMContextImpl;
  using iterator = SmallVectorImpl<ValueAsMetadata *>::iterator;

  SmallVector<ValueAsMetadata *, 4> Args;

  DIArgList(LLVMContext &Context, ArrayRef<ValueAsMetadata *> Args)
      : Metadata(DIArgListKind, Uniqued), ReplaceableMetadataImpl(Context),
        Args(Args.begin(), Args.end()) {
    track();
  }
  ~DIArgList() { untrack(); }

  void track();
  void untrack();
  void dropAllReferences(bool Untrack);

public:
  static DIArgList *get(LLVMContext &Context, ArrayRef<ValueAsMetadata *> Args);

  ArrayRef<ValueAsMetadata *> getArgs() const { return Args; }

  iterator args_begin() { return Args.begin(); }
  iterator args_end() { return Args.end(); }

  static bool classof(const Metadata *MD) {
    return MD->getMetadataID() == DIArgListKind;
  }

  SmallVector<DbgVariableRecord *> getAllDbgVariableRecordUsers() {
    return ReplaceableMetadataImpl::getAllDbgVariableRecordUsers();
  }

  void handleChangedOperand(void *Ref, Metadata *New);
};

/// Represents one lifetime segment of a DIObject.
class DILifetime : public DINode {
  friend class LLVMContextImpl;
  friend class MDNode;

  // FIXME: DILifetime must derive from DINode in order to be added to
  // retainedNodes, but it has no meaningful "Tag".
  DILifetime(LLVMContext &C, StorageType Storage, ArrayRef<Metadata *> Ops,
             ArrayRef<Metadata *> Args)
      : DINode(C, DILifetimeKind, Storage, 0, Ops, Args) {
    assert(Storage != Uniqued);
  }
  ~DILifetime() = default;

  static DILifetime *getImpl(LLVMContext &Context, Metadata *Obj, Metadata *Loc,
                             ArrayRef<Metadata *> Args, StorageType Storage);

  TempDILifetime cloneImpl() const {
    SmallVector<Metadata *> ArgObjects(argObjectsBegin(), argObjectsEnd());
    return getTemporary(getContext(), getRawObject(), getRawLocation(),
                        ArgObjects);
  }

public:
  static DILifetime *getDistinct(LLVMContext &Context, Metadata *Obj,
                                 Metadata *Loc,
                                 ArrayRef<Metadata *> Args = std::nullopt) {
    return getImpl(Context, Obj, Loc, Args, Distinct);
  }
  static TempDILifetime getTemporary(LLVMContext &Context, Metadata *Obj,
                                     Metadata *Loc,
                                     ArrayRef<Metadata *> Args = std::nullopt) {
    return TempDILifetime(getImpl(Context, Obj, Loc, Args, Temporary));
  }

  TempDILifetime clone() const { return cloneImpl(); }

  Metadata *getRawObject() const { return getOperand(0); }
  Metadata *getRawLocation() const { return getOperand(1); }
  MDNode::op_iterator rawArgObjectsBegin() const { return op_begin() + 2; }
  MDNode::op_iterator rawArgObjectsEnd() const { return op_end(); }
  MDNode::op_range rawArgObjects() const {
    return {rawArgObjectsBegin(), rawArgObjectsEnd()};
  }

  DIObject *getObject() const { return cast<DIObject>(getRawObject()); }
  DIExpr *getLocation() const { return cast<DIExpr>(getRawLocation()); }
  void setLocation(DIExpr *E) { setOperand(1, E); }
  class ArgObjectIterator
      : public llvm::iterator_facade_base<
            ArgObjectIterator, std::random_access_iterator_tag, DIObject> {
    friend DILifetime;
    MDNode::op_iterator I;
    explicit ArgObjectIterator(MDNode::op_iterator I) : I(I) {}

  public:
    ArgObjectIterator() = delete;
    ArgObjectIterator(const ArgObjectIterator &) = default;
    bool operator==(const ArgObjectIterator &R) const { return R.I == I; }
    DIObject *operator*() const { return cast_or_null<DIObject>(*I); }
    friend iterator_facade_base::difference_type
    operator-(ArgObjectIterator LHS, ArgObjectIterator RHS) {
      return LHS.I - RHS.I;
    }
    ArgObjectIterator &operator+=(iterator_facade_base::difference_type D) {
      I += D;
      return *this;
    }
    ArgObjectIterator &operator-=(iterator_facade_base::difference_type D) {
      I -= D;
      return *this;
    }
  };
  using ArgObjectRange = iterator_range<ArgObjectIterator>;
  ArgObjectIterator argObjectsBegin() const {
    return ArgObjectIterator(rawArgObjectsBegin());
  }
  ArgObjectIterator argObjectsEnd() const {
    return ArgObjectIterator(rawArgObjectsEnd());
  }
  ArgObjectRange argObjects() const {
    return {argObjectsBegin(), argObjectsEnd()};
  }

  static bool classof(const Metadata *MD) {
    return MD->getMetadataID() == DILifetimeKind;
  }
};

/// Identifies a unique instance of a variable.
///
/// Storage for identifying a potentially inlined instance of a variable,
/// or a fragment thereof. This guarantees that exactly one variable instance
/// may be identified by this class, even when that variable is a fragment of
/// an aggregate variable and/or there is another inlined instance of the same
/// source code variable nearby.
/// This class does not necessarily uniquely identify that variable: it is
/// possible that a DebugVariable with different parameters may point to the
/// same variable instance, but not that one DebugVariable points to multiple
/// variable instances.
class DebugVariable {
  using FragmentInfo = DIExpression::FragmentInfo;

  const DILocalVariable *Variable;
  std::optional<FragmentInfo> Fragment;
  const DILocation *InlinedAt;

  /// Fragment that will overlap all other fragments. Used as default when
  /// caller demands a fragment.
  static const FragmentInfo DefaultFragment;

public:
  DebugVariable(const DbgVariableIntrinsic *DII);
  DebugVariable(const DbgVariableRecord *DVR);

  DebugVariable(const DILocalVariable *Var,
                std::optional<FragmentInfo> FragmentInfo,
                const DILocation *InlinedAt)
      : Variable(Var), Fragment(FragmentInfo), InlinedAt(InlinedAt) {}

  DebugVariable(const DILocalVariable *Var, const DIExpression *DIExpr,
                const DILocation *InlinedAt)
      : Variable(Var),
        Fragment(DIExpr ? DIExpr->getFragmentInfo() : std::nullopt),
        InlinedAt(InlinedAt) {}

  const DILocalVariable *getVariable() const { return Variable; }
  std::optional<FragmentInfo> getFragment() const { return Fragment; }
  const DILocation *getInlinedAt() const { return InlinedAt; }

  FragmentInfo getFragmentOrDefault() const {
    return Fragment.value_or(DefaultFragment);
  }

  static bool isDefaultFragment(const FragmentInfo F) {
    return F == DefaultFragment;
  }

  bool operator==(const DebugVariable &Other) const {
    return std::tie(Variable, Fragment, InlinedAt) ==
           std::tie(Other.Variable, Other.Fragment, Other.InlinedAt);
  }

  bool operator<(const DebugVariable &Other) const {
    return std::tie(Variable, Fragment, InlinedAt) <
           std::tie(Other.Variable, Other.Fragment, Other.InlinedAt);
  }
};

template <> struct DenseMapInfo<DebugVariable> {
  using FragmentInfo = DIExpression::FragmentInfo;

  /// Empty key: no key should be generated that has no DILocalVariable.
  static inline DebugVariable getEmptyKey() {
    return DebugVariable(nullptr, std::nullopt, nullptr);
  }

  /// Difference in tombstone is that the Optional is meaningful.
  static inline DebugVariable getTombstoneKey() {
    return DebugVariable(nullptr, {{0, 0}}, nullptr);
  }

  static unsigned getHashValue(const DebugVariable &D) {
    unsigned HV = 0;
    const std::optional<FragmentInfo> Fragment = D.getFragment();
    if (Fragment)
      HV = DenseMapInfo<FragmentInfo>::getHashValue(*Fragment);

    return hash_combine(D.getVariable(), HV, D.getInlinedAt());
  }

  static bool isEqual(const DebugVariable &A, const DebugVariable &B) {
    return A == B;
  }
};

/// Identifies a unique instance of a whole variable (discards/ignores fragment
/// information).
class DebugVariableAggregate : public DebugVariable {
public:
  DebugVariableAggregate(const DbgVariableIntrinsic *DVI);
  DebugVariableAggregate(const DebugVariable &V)
      : DebugVariable(V.getVariable(), std::nullopt, V.getInlinedAt()) {}
};

template <>
struct DenseMapInfo<DebugVariableAggregate>
    : public DenseMapInfo<DebugVariable> {};
} // end namespace llvm

#undef DEFINE_MDNODE_GET_UNPACK_IMPL
#undef DEFINE_MDNODE_GET_UNPACK
#undef DEFINE_MDNODE_GET_ONLY
#undef DEFINE_MDNODE_GET_IF_EXISTS
#undef DEFINE_MDNODE_GET_DISTINCT
#undef DEFINE_MDNODE_GET_TEMPORARY
#undef DEFINE_ALL_MDNODE_GET_METHODS
#undef DEFINE_MDNODE_GET
#undef DEFINE_ALWAYS_DISTINCT_MDNODE_GET_METHODS
#undef DEFINE_ALWAYS_UNIQUED_MDNODE_GET_METHODS

#endif // LLVM_IR_DEBUGINFOMETADATA_H<|MERGE_RESOLUTION|>--- conflicted
+++ resolved
@@ -3231,7 +3231,6 @@
   static bool isEqual(const FragInfo &A, const FragInfo &B) { return A == B; }
 };
 
-<<<<<<< HEAD
 namespace DIOp {
 
 // These are the concrete alternatives that a DIOp::Variant encapsulates.
@@ -3507,7 +3506,9 @@
 
   /// Convenience method to get a builder by copying the current expression.
   DIExprBuilder builder() const { return DIExprBuilder(*this); }
-=======
+};
+
+#if 1//=======
 /// Holds a DIExpression and keeps track of how many operands have been consumed
 /// so far.
 class DIExpressionCursor {
@@ -3584,7 +3585,7 @@
   std::optional<DIExpression::FragmentInfo> getFragmentInfo() const {
     return DIExpression::getFragmentInfo(Start, End);
   }
->>>>>>> 0a93e9f2
+#endif
 };
 
 /// Global variables.
