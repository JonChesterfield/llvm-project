//===-- llvm/Support/CodeGen.h - CodeGen Concepts ---------------*- C++ -*-===//
//
// Part of the LLVM Project, under the Apache License v2.0 with LLVM Exceptions.
// See https://llvm.org/LICENSE.txt for license information.
// SPDX-License-Identifier: Apache-2.0 WITH LLVM-exception
//
//===----------------------------------------------------------------------===//
//
// This file define some types which define code generation concepts. For
// example, relocation model.
//
//===----------------------------------------------------------------------===//

#ifndef LLVM_SUPPORT_CODEGEN_H
#define LLVM_SUPPORT_CODEGEN_H

#include <cstdint>
#include <optional>

namespace llvm {

  // Relocation model types.
  namespace Reloc {
    // Cannot be named PIC due to collision with -DPIC
    enum Model { Static, PIC_, DynamicNoPIC, ROPI, RWPI, ROPI_RWPI };
  }

  // Code model types.
  namespace CodeModel {
    // Sync changes with CodeGenCWrappers.h.
    enum Model { Tiny, Small, Kernel, Medium, Large };
  }

  namespace PICLevel {
    // This is used to map -fpic/-fPIC.
    enum Level { NotPIC=0, SmallPIC=1, BigPIC=2 };
  }

  namespace PIELevel {
    enum Level { Default=0, Small=1, Large=2 };
  }

  // TLS models.
  namespace TLSModel {
    enum Model {
      GeneralDynamic,
      LocalDynamic,
      InitialExec,
      LocalExec
    };
  }

  /// Code generation optimization level.
  enum class CodeGenOptLevel {
    None = 0,      ///< -O0
    Less = 1,      ///< -O1
    Default = 2,   ///< -O2, -Os
    Aggressive = 3 ///< -O3
  };

  namespace CodeGenOpt {
  /// Get the \c Level identified by the integer \p OL.
  ///
  /// Returns std::nullopt if \p OL is invalid.
  inline std::optional<CodeGenOptLevel> getLevel(int OL) {
    if (OL < 0 || OL > 3)
      return std::nullopt;
    return static_cast<CodeGenOptLevel>(OL);
  }
<<<<<<< HEAD
  /// Get the integer \c ID of \p Level.
  inline IDType getID(CodeGenOpt::Level Level) {
    return static_cast<IDType>(Level);
  }
  /// Parse \p C as a single digit integer ID and get matching \c Level.
=======
  /// Parse \p C as a single digit integer and get matching \c CodeGenLevel.
>>>>>>> 0a1aa6cd
  ///
  /// Returns std::nullopt if the input is not a valid optimization level.
  inline std::optional<CodeGenOptLevel> parseLevel(char C) {
    if (C < '0')
      return std::nullopt;
    return getLevel(static_cast<int>(C - '0'));
  }
  } // namespace CodeGenOpt

  /// These enums are meant to be passed into addPassesToEmitFile to indicate
  /// what type of file to emit, and returned by it to indicate what type of
  /// file could actually be made.
  enum class CodeGenFileType {
    AssemblyFile,
    ObjectFile,
    Null // Do not emit any output.
  };

  // Specify what functions should keep the frame pointer.
  enum class FramePointerKind { None, NonLeaf, All };

  // Specify what type of zeroing callee-used registers.
  namespace ZeroCallUsedRegs {
  const unsigned ONLY_USED = 1U << 1;
  const unsigned ONLY_GPR = 1U << 2;
  const unsigned ONLY_ARG = 1U << 3;

  enum class ZeroCallUsedRegsKind : unsigned int {
    // Don't zero any call-used regs.
    Skip = 1U << 0,
    // Only zeros call-used GPRs used in the fn and pass args.
    UsedGPRArg = ONLY_USED | ONLY_GPR | ONLY_ARG,
    // Only zeros call-used GPRs used in the fn.
    UsedGPR = ONLY_USED | ONLY_GPR,
    // Only zeros call-used regs used in the fn and pass args.
    UsedArg = ONLY_USED | ONLY_ARG,
    // Only zeros call-used regs used in the fn.
    Used = ONLY_USED,
    // Zeros all call-used GPRs that pass args.
    AllGPRArg = ONLY_GPR | ONLY_ARG,
    // Zeros all call-used GPRs.
    AllGPR = ONLY_GPR,
    // Zeros all call-used regs that pass args.
    AllArg = ONLY_ARG,
    // Zeros all call-used regs.
    All = 0,
  };
  } // namespace ZeroCallUsedRegs

  enum class UWTableKind {
    None = 0,  ///< No unwind table requested
    Sync = 1,  ///< "Synchronous" unwind tables
    Async = 2, ///< "Asynchronous" unwind tables (instr precise)
    Default = 2,
  };

  enum class FunctionReturnThunksKind : unsigned int {
    Keep = 0,    ///< No function return thunk.
    Extern = 1,  ///< Replace returns with jump to thunk, don't emit thunk.
    Invalid = 2, ///< Not used.
  };

  } // namespace llvm

#endif<|MERGE_RESOLUTION|>--- conflicted
+++ resolved
@@ -67,15 +67,13 @@
       return std::nullopt;
     return static_cast<CodeGenOptLevel>(OL);
   }
-<<<<<<< HEAD
+#if 0
   /// Get the integer \c ID of \p Level.
-  inline IDType getID(CodeGenOpt::Level Level) {
+  inline IDType getID(CodeGenOptLevel::Level Level) {
     return static_cast<IDType>(Level);
   }
-  /// Parse \p C as a single digit integer ID and get matching \c Level.
-=======
+#endif
   /// Parse \p C as a single digit integer and get matching \c CodeGenLevel.
->>>>>>> 0a1aa6cd
   ///
   /// Returns std::nullopt if the input is not a valid optimization level.
   inline std::optional<CodeGenOptLevel> parseLevel(char C) {
