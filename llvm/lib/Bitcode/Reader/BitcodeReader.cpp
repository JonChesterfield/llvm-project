//===- BitcodeReader.cpp - Internal BitcodeReader implementation ----------===//
//
// Part of the LLVM Project, under the Apache License v2.0 with LLVM Exceptions.
// See https://llvm.org/LICENSE.txt for license information.
// SPDX-License-Identifier: Apache-2.0 WITH LLVM-exception
//
//===----------------------------------------------------------------------===//

#include "llvm/Bitcode/BitcodeReader.h"
#include "MetadataLoader.h"
#include "ValueList.h"
#include "llvm/ADT/APFloat.h"
#include "llvm/ADT/APInt.h"
#include "llvm/ADT/ArrayRef.h"
#include "llvm/ADT/DenseMap.h"
#include "llvm/ADT/STLExtras.h"
#include "llvm/ADT/SmallString.h"
#include "llvm/ADT/SmallVector.h"
#include "llvm/ADT/StringRef.h"
#include "llvm/ADT/Twine.h"
#include "llvm/Bitcode/BitcodeCommon.h"
#include "llvm/Bitcode/LLVMBitCodes.h"
#include "llvm/Bitstream/BitstreamReader.h"
#include "llvm/Config/llvm-config.h"
#include "llvm/IR/Argument.h"
#include "llvm/IR/AttributeMask.h"
#include "llvm/IR/Attributes.h"
#include "llvm/IR/AutoUpgrade.h"
#include "llvm/IR/BasicBlock.h"
#include "llvm/IR/CallingConv.h"
#include "llvm/IR/Comdat.h"
#include "llvm/IR/Constant.h"
#include "llvm/IR/Constants.h"
#include "llvm/IR/DataLayout.h"
#include "llvm/IR/DebugInfo.h"
#include "llvm/IR/DebugInfoMetadata.h"
#include "llvm/IR/DebugLoc.h"
#include "llvm/IR/DerivedTypes.h"
#include "llvm/IR/Function.h"
#include "llvm/IR/GVMaterializer.h"
#include "llvm/IR/GetElementPtrTypeIterator.h"
#include "llvm/IR/GlobalAlias.h"
#include "llvm/IR/GlobalIFunc.h"
#include "llvm/IR/GlobalObject.h"
#include "llvm/IR/GlobalValue.h"
#include "llvm/IR/GlobalVariable.h"
#include "llvm/IR/InlineAsm.h"
#include "llvm/IR/InstIterator.h"
#include "llvm/IR/InstrTypes.h"
#include "llvm/IR/Instruction.h"
#include "llvm/IR/Instructions.h"
#include "llvm/IR/Intrinsics.h"
#include "llvm/IR/IntrinsicsAArch64.h"
#include "llvm/IR/IntrinsicsARM.h"
#include "llvm/IR/LLVMContext.h"
#include "llvm/IR/Metadata.h"
#include "llvm/IR/Module.h"
#include "llvm/IR/ModuleSummaryIndex.h"
#include "llvm/IR/Operator.h"
#include "llvm/IR/Type.h"
#include "llvm/IR/Value.h"
#include "llvm/IR/Verifier.h"
#include "llvm/Support/AtomicOrdering.h"
#include "llvm/Support/Casting.h"
#include "llvm/Support/CommandLine.h"
#include "llvm/Support/Compiler.h"
#include "llvm/Support/Debug.h"
#include "llvm/Support/Error.h"
#include "llvm/Support/ErrorHandling.h"
#include "llvm/Support/ErrorOr.h"
#include "llvm/Support/MathExtras.h"
#include "llvm/Support/MemoryBuffer.h"
#include "llvm/Support/ModRef.h"
#include "llvm/Support/raw_ostream.h"
#include "llvm/TargetParser/Triple.h"
#include <algorithm>
#include <cassert>
#include <cstddef>
#include <cstdint>
#include <deque>
#include <map>
#include <memory>
#include <optional>
#include <set>
#include <string>
#include <system_error>
#include <tuple>
#include <utility>
#include <vector>

using namespace llvm;

static cl::opt<bool> PrintSummaryGUIDs(
    "print-summary-global-ids", cl::init(false), cl::Hidden,
    cl::desc(
        "Print the global id for each value when reading the module summary"));

static cl::opt<bool> ExpandConstantExprs(
    "expand-constant-exprs", cl::Hidden,
    cl::desc(
        "Expand constant expressions to instructions for testing purposes"));

/// Load bitcode directly into RemoveDIs format (use debug records instead
/// of debug intrinsics). UNSET is treated as FALSE, so the default action
/// is to do nothing. Individual tools can override this to incrementally add
/// support for the RemoveDIs format.
cl::opt<cl::boolOrDefault> LoadBitcodeIntoNewDbgInfoFormat(
    "load-bitcode-into-experimental-debuginfo-iterators", cl::Hidden,
    cl::desc("Load bitcode directly into the new debug info format (regardless "
             "of input format)"));
extern cl::opt<cl::boolOrDefault> PreserveInputDbgFormat;
extern bool WriteNewDbgInfoFormatToBitcode;
extern cl::opt<bool> WriteNewDbgInfoFormat;

namespace {

enum {
  SWITCH_INST_MAGIC = 0x4B5 // May 2012 => 1205 => Hex
};

} // end anonymous namespace

static Error error(const Twine &Message) {
  return make_error<StringError>(
      Message, make_error_code(BitcodeError::CorruptedBitcode));
}

static Error hasInvalidBitcodeHeader(BitstreamCursor &Stream) {
  if (!Stream.canSkipToPos(4))
    return createStringError(std::errc::illegal_byte_sequence,
                             "file too small to contain bitcode header");
  for (unsigned C : {'B', 'C'})
    if (Expected<SimpleBitstreamCursor::word_t> Res = Stream.Read(8)) {
      if (Res.get() != C)
        return createStringError(std::errc::illegal_byte_sequence,
                                 "file doesn't start with bitcode header");
    } else
      return Res.takeError();
  for (unsigned C : {0x0, 0xC, 0xE, 0xD})
    if (Expected<SimpleBitstreamCursor::word_t> Res = Stream.Read(4)) {
      if (Res.get() != C)
        return createStringError(std::errc::illegal_byte_sequence,
                                 "file doesn't start with bitcode header");
    } else
      return Res.takeError();
  return Error::success();
}

static Expected<BitstreamCursor> initStream(MemoryBufferRef Buffer) {
  const unsigned char *BufPtr = (const unsigned char *)Buffer.getBufferStart();
  const unsigned char *BufEnd = BufPtr + Buffer.getBufferSize();

  if (Buffer.getBufferSize() & 3)
    return error("Invalid bitcode signature");

  // If we have a wrapper header, parse it and ignore the non-bc file contents.
  // The magic number is 0x0B17C0DE stored in little endian.
  if (isBitcodeWrapper(BufPtr, BufEnd))
    if (SkipBitcodeWrapperHeader(BufPtr, BufEnd, true))
      return error("Invalid bitcode wrapper header");

  BitstreamCursor Stream(ArrayRef<uint8_t>(BufPtr, BufEnd));
  if (Error Err = hasInvalidBitcodeHeader(Stream))
    return std::move(Err);

  return std::move(Stream);
}

/// Convert a string from a record into an std::string, return true on failure.
template <typename StrTy>
static bool convertToString(ArrayRef<uint64_t> Record, unsigned Idx,
                            StrTy &Result) {
  if (Idx > Record.size())
    return true;

  Result.append(Record.begin() + Idx, Record.end());
  return false;
}

// Strip all the TBAA attachment for the module.
static void stripTBAA(Module *M) {
  for (auto &F : *M) {
    if (F.isMaterializable())
      continue;
    for (auto &I : instructions(F))
      I.setMetadata(LLVMContext::MD_tbaa, nullptr);
  }
}

/// Read the "IDENTIFICATION_BLOCK_ID" block, do some basic enforcement on the
/// "epoch" encoded in the bitcode, and return the producer name if any.
static Expected<std::string> readIdentificationBlock(BitstreamCursor &Stream) {
  if (Error Err = Stream.EnterSubBlock(bitc::IDENTIFICATION_BLOCK_ID))
    return std::move(Err);

  // Read all the records.
  SmallVector<uint64_t, 64> Record;

  std::string ProducerIdentification;

  while (true) {
    BitstreamEntry Entry;
    if (Error E = Stream.advance().moveInto(Entry))
      return std::move(E);

    switch (Entry.Kind) {
    default:
    case BitstreamEntry::Error:
      return error("Malformed block");
    case BitstreamEntry::EndBlock:
      return ProducerIdentification;
    case BitstreamEntry::Record:
      // The interesting case.
      break;
    }

    // Read a record.
    Record.clear();
    Expected<unsigned> MaybeBitCode = Stream.readRecord(Entry.ID, Record);
    if (!MaybeBitCode)
      return MaybeBitCode.takeError();
    switch (MaybeBitCode.get()) {
    default: // Default behavior: reject
      return error("Invalid value");
    case bitc::IDENTIFICATION_CODE_STRING: // IDENTIFICATION: [strchr x N]
      convertToString(Record, 0, ProducerIdentification);
      break;
    case bitc::IDENTIFICATION_CODE_EPOCH: { // EPOCH: [epoch#]
      unsigned epoch = (unsigned)Record[0];
      if (epoch != bitc::BITCODE_CURRENT_EPOCH) {
        return error(
          Twine("Incompatible epoch: Bitcode '") + Twine(epoch) +
          "' vs current: '" + Twine(bitc::BITCODE_CURRENT_EPOCH) + "'");
      }
    }
    }
  }
}

static Expected<std::string> readIdentificationCode(BitstreamCursor &Stream) {
  // We expect a number of well-defined blocks, though we don't necessarily
  // need to understand them all.
  while (true) {
    if (Stream.AtEndOfStream())
      return "";

    BitstreamEntry Entry;
    if (Error E = Stream.advance().moveInto(Entry))
      return std::move(E);

    switch (Entry.Kind) {
    case BitstreamEntry::EndBlock:
    case BitstreamEntry::Error:
      return error("Malformed block");

    case BitstreamEntry::SubBlock:
      if (Entry.ID == bitc::IDENTIFICATION_BLOCK_ID)
        return readIdentificationBlock(Stream);

      // Ignore other sub-blocks.
      if (Error Err = Stream.SkipBlock())
        return std::move(Err);
      continue;
    case BitstreamEntry::Record:
      if (Error E = Stream.skipRecord(Entry.ID).takeError())
        return std::move(E);
      continue;
    }
  }
}

static Expected<bool> hasObjCCategoryInModule(BitstreamCursor &Stream) {
  if (Error Err = Stream.EnterSubBlock(bitc::MODULE_BLOCK_ID))
    return std::move(Err);

  SmallVector<uint64_t, 64> Record;
  // Read all the records for this module.

  while (true) {
    Expected<BitstreamEntry> MaybeEntry = Stream.advanceSkippingSubblocks();
    if (!MaybeEntry)
      return MaybeEntry.takeError();
    BitstreamEntry Entry = MaybeEntry.get();

    switch (Entry.Kind) {
    case BitstreamEntry::SubBlock: // Handled for us already.
    case BitstreamEntry::Error:
      return error("Malformed block");
    case BitstreamEntry::EndBlock:
      return false;
    case BitstreamEntry::Record:
      // The interesting case.
      break;
    }

    // Read a record.
    Expected<unsigned> MaybeRecord = Stream.readRecord(Entry.ID, Record);
    if (!MaybeRecord)
      return MaybeRecord.takeError();
    switch (MaybeRecord.get()) {
    default:
      break; // Default behavior, ignore unknown content.
    case bitc::MODULE_CODE_SECTIONNAME: { // SECTIONNAME: [strchr x N]
      std::string S;
      if (convertToString(Record, 0, S))
        return error("Invalid section name record");
      // Check for the i386 and other (x86_64, ARM) conventions
      if (S.find("__DATA,__objc_catlist") != std::string::npos ||
          S.find("__OBJC,__category") != std::string::npos)
        return true;
      break;
    }
    }
    Record.clear();
  }
  llvm_unreachable("Exit infinite loop");
}

static Expected<bool> hasObjCCategory(BitstreamCursor &Stream) {
  // We expect a number of well-defined blocks, though we don't necessarily
  // need to understand them all.
  while (true) {
    BitstreamEntry Entry;
    if (Error E = Stream.advance().moveInto(Entry))
      return std::move(E);

    switch (Entry.Kind) {
    case BitstreamEntry::Error:
      return error("Malformed block");
    case BitstreamEntry::EndBlock:
      return false;

    case BitstreamEntry::SubBlock:
      if (Entry.ID == bitc::MODULE_BLOCK_ID)
        return hasObjCCategoryInModule(Stream);

      // Ignore other sub-blocks.
      if (Error Err = Stream.SkipBlock())
        return std::move(Err);
      continue;

    case BitstreamEntry::Record:
      if (Error E = Stream.skipRecord(Entry.ID).takeError())
        return std::move(E);
      continue;
    }
  }
}

static Expected<std::string> readModuleTriple(BitstreamCursor &Stream) {
  if (Error Err = Stream.EnterSubBlock(bitc::MODULE_BLOCK_ID))
    return std::move(Err);

  SmallVector<uint64_t, 64> Record;

  std::string Triple;

  // Read all the records for this module.
  while (true) {
    Expected<BitstreamEntry> MaybeEntry = Stream.advanceSkippingSubblocks();
    if (!MaybeEntry)
      return MaybeEntry.takeError();
    BitstreamEntry Entry = MaybeEntry.get();

    switch (Entry.Kind) {
    case BitstreamEntry::SubBlock: // Handled for us already.
    case BitstreamEntry::Error:
      return error("Malformed block");
    case BitstreamEntry::EndBlock:
      return Triple;
    case BitstreamEntry::Record:
      // The interesting case.
      break;
    }

    // Read a record.
    Expected<unsigned> MaybeRecord = Stream.readRecord(Entry.ID, Record);
    if (!MaybeRecord)
      return MaybeRecord.takeError();
    switch (MaybeRecord.get()) {
    default: break;  // Default behavior, ignore unknown content.
    case bitc::MODULE_CODE_TRIPLE: {  // TRIPLE: [strchr x N]
      std::string S;
      if (convertToString(Record, 0, S))
        return error("Invalid triple record");
      Triple = S;
      break;
    }
    }
    Record.clear();
  }
  llvm_unreachable("Exit infinite loop");
}

static Expected<std::string> readTriple(BitstreamCursor &Stream) {
  // We expect a number of well-defined blocks, though we don't necessarily
  // need to understand them all.
  while (true) {
    Expected<BitstreamEntry> MaybeEntry = Stream.advance();
    if (!MaybeEntry)
      return MaybeEntry.takeError();
    BitstreamEntry Entry = MaybeEntry.get();

    switch (Entry.Kind) {
    case BitstreamEntry::Error:
      return error("Malformed block");
    case BitstreamEntry::EndBlock:
      return "";

    case BitstreamEntry::SubBlock:
      if (Entry.ID == bitc::MODULE_BLOCK_ID)
        return readModuleTriple(Stream);

      // Ignore other sub-blocks.
      if (Error Err = Stream.SkipBlock())
        return std::move(Err);
      continue;

    case BitstreamEntry::Record:
      if (llvm::Expected<unsigned> Skipped = Stream.skipRecord(Entry.ID))
        continue;
      else
        return Skipped.takeError();
    }
  }
}

namespace {

class BitcodeReaderBase {
protected:
  BitcodeReaderBase(BitstreamCursor Stream, StringRef Strtab)
      : Stream(std::move(Stream)), Strtab(Strtab) {
    this->Stream.setBlockInfo(&BlockInfo);
  }

  BitstreamBlockInfo BlockInfo;
  BitstreamCursor Stream;
  StringRef Strtab;

  /// In version 2 of the bitcode we store names of global values and comdats in
  /// a string table rather than in the VST.
  bool UseStrtab = false;

  Expected<unsigned> parseVersionRecord(ArrayRef<uint64_t> Record);

  /// If this module uses a string table, pop the reference to the string table
  /// and return the referenced string and the rest of the record. Otherwise
  /// just return the record itself.
  std::pair<StringRef, ArrayRef<uint64_t>>
  readNameFromStrtab(ArrayRef<uint64_t> Record);

  Error readBlockInfo();

  // Contains an arbitrary and optional string identifying the bitcode producer
  std::string ProducerIdentification;

  Error error(const Twine &Message);
};

} // end anonymous namespace

Error BitcodeReaderBase::error(const Twine &Message) {
  std::string FullMsg = Message.str();
  if (!ProducerIdentification.empty())
    FullMsg += " (Producer: '" + ProducerIdentification + "' Reader: 'LLVM " +
               LLVM_VERSION_STRING "')";
  return ::error(FullMsg);
}

Expected<unsigned>
BitcodeReaderBase::parseVersionRecord(ArrayRef<uint64_t> Record) {
  if (Record.empty())
    return error("Invalid version record");
  unsigned ModuleVersion = Record[0];
  if (ModuleVersion > 2)
    return error("Invalid value");
  UseStrtab = ModuleVersion >= 2;
  return ModuleVersion;
}

std::pair<StringRef, ArrayRef<uint64_t>>
BitcodeReaderBase::readNameFromStrtab(ArrayRef<uint64_t> Record) {
  if (!UseStrtab)
    return {"", Record};
  // Invalid reference. Let the caller complain about the record being empty.
  if (Record[0] + Record[1] > Strtab.size())
    return {"", {}};
  return {StringRef(Strtab.data() + Record[0], Record[1]), Record.slice(2)};
}

namespace {

/// This represents a constant expression or constant aggregate using a custom
/// structure internal to the bitcode reader. Later, this structure will be
/// expanded by materializeValue() either into a constant expression/aggregate,
/// or into an instruction sequence at the point of use. This allows us to
/// upgrade bitcode using constant expressions even if this kind of constant
/// expression is no longer supported.
class BitcodeConstant final : public Value,
                              TrailingObjects<BitcodeConstant, unsigned> {
  friend TrailingObjects;

  // Value subclass ID: Pick largest possible value to avoid any clashes.
  static constexpr uint8_t SubclassID = 255;

public:
  // Opcodes used for non-expressions. This includes constant aggregates
  // (struct, array, vector) that might need expansion, as well as non-leaf
  // constants that don't need expansion (no_cfi, dso_local, blockaddress),
  // but still go through BitcodeConstant to avoid different uselist orders
  // between the two cases.
  static constexpr uint8_t ConstantStructOpcode = 255;
  static constexpr uint8_t ConstantArrayOpcode = 254;
  static constexpr uint8_t ConstantVectorOpcode = 253;
  static constexpr uint8_t NoCFIOpcode = 252;
  static constexpr uint8_t DSOLocalEquivalentOpcode = 251;
  static constexpr uint8_t BlockAddressOpcode = 250;
  static constexpr uint8_t FirstSpecialOpcode = BlockAddressOpcode;

  // Separate struct to make passing different number of parameters to
  // BitcodeConstant::create() more convenient.
  struct ExtraInfo {
    uint8_t Opcode;
    uint8_t Flags;
    unsigned BlockAddressBB = 0;
    Type *SrcElemTy = nullptr;
    std::optional<ConstantRange> InRange;

    ExtraInfo(uint8_t Opcode, uint8_t Flags = 0, Type *SrcElemTy = nullptr,
              std::optional<ConstantRange> InRange = std::nullopt)
        : Opcode(Opcode), Flags(Flags), SrcElemTy(SrcElemTy),
          InRange(std::move(InRange)) {}

    ExtraInfo(uint8_t Opcode, uint8_t Flags, unsigned BlockAddressBB)
        : Opcode(Opcode), Flags(Flags), BlockAddressBB(BlockAddressBB) {}
  };

  uint8_t Opcode;
  uint8_t Flags;
  unsigned NumOperands;
  unsigned BlockAddressBB;
  Type *SrcElemTy; // GEP source element type.
  std::optional<ConstantRange> InRange; // GEP inrange attribute.

private:
  BitcodeConstant(Type *Ty, const ExtraInfo &Info, ArrayRef<unsigned> OpIDs)
      : Value(Ty, SubclassID), Opcode(Info.Opcode), Flags(Info.Flags),
        NumOperands(OpIDs.size()), BlockAddressBB(Info.BlockAddressBB),
        SrcElemTy(Info.SrcElemTy), InRange(Info.InRange) {
    std::uninitialized_copy(OpIDs.begin(), OpIDs.end(),
                            getTrailingObjects<unsigned>());
  }

  BitcodeConstant &operator=(const BitcodeConstant &) = delete;

public:
  static BitcodeConstant *create(BumpPtrAllocator &A, Type *Ty,
                                 const ExtraInfo &Info,
                                 ArrayRef<unsigned> OpIDs) {
    void *Mem = A.Allocate(totalSizeToAlloc<unsigned>(OpIDs.size()),
                           alignof(BitcodeConstant));
    return new (Mem) BitcodeConstant(Ty, Info, OpIDs);
  }

  static bool classof(const Value *V) { return V->getValueID() == SubclassID; }

  ArrayRef<unsigned> getOperandIDs() const {
    return ArrayRef(getTrailingObjects<unsigned>(), NumOperands);
  }

  std::optional<ConstantRange> getInRange() const {
    assert(Opcode == Instruction::GetElementPtr);
    return InRange;
  }

  const char *getOpcodeName() const {
    return Instruction::getOpcodeName(Opcode);
  }
};

class BitcodeReader : public BitcodeReaderBase, public GVMaterializer {
  LLVMContext &Context;
  Module *TheModule = nullptr;
  // Next offset to start scanning for lazy parsing of function bodies.
  uint64_t NextUnreadBit = 0;
  // Last function offset found in the VST.
  uint64_t LastFunctionBlockBit = 0;
  bool SeenValueSymbolTable = false;
  uint64_t VSTOffset = 0;

  std::vector<std::string> SectionTable;
  std::vector<std::string> GCTable;

  std::vector<Type *> TypeList;
  /// Track type IDs of contained types. Order is the same as the contained
  /// types of a Type*. This is used during upgrades of typed pointer IR in
  /// opaque pointer mode.
  DenseMap<unsigned, SmallVector<unsigned, 1>> ContainedTypeIDs;
  /// In some cases, we need to create a type ID for a type that was not
  /// explicitly encoded in the bitcode, or we don't know about at the current
  /// point. For example, a global may explicitly encode the value type ID, but
  /// not have a type ID for the pointer to value type, for which we create a
  /// virtual type ID instead. This map stores the new type ID that was created
  /// for the given pair of Type and contained type ID.
  DenseMap<std::pair<Type *, unsigned>, unsigned> VirtualTypeIDs;
  DenseMap<Function *, unsigned> FunctionTypeIDs;
  /// Allocator for BitcodeConstants. This should come before ValueList,
  /// because the ValueList might hold ValueHandles to these constants, so
  /// ValueList must be destroyed before Alloc.
  BumpPtrAllocator Alloc;
  BitcodeReaderValueList ValueList;
  std::optional<MetadataLoader> MDLoader;
  std::vector<Comdat *> ComdatList;
  DenseSet<GlobalObject *> ImplicitComdatObjects;
  SmallVector<Instruction *, 64> InstructionList;

  std::vector<std::pair<GlobalVariable *, unsigned>> GlobalInits;
  std::vector<std::pair<GlobalValue *, unsigned>> IndirectSymbolInits;

  struct FunctionOperandInfo {
    Function *F;
    unsigned PersonalityFn;
    unsigned Prefix;
    unsigned Prologue;
  };
  std::vector<FunctionOperandInfo> FunctionOperands;

  /// The set of attributes by index.  Index zero in the file is for null, and
  /// is thus not represented here.  As such all indices are off by one.
  std::vector<AttributeList> MAttributes;

  /// The set of attribute groups.
  std::map<unsigned, AttributeList> MAttributeGroups;

  /// While parsing a function body, this is a list of the basic blocks for the
  /// function.
  std::vector<BasicBlock*> FunctionBBs;

  // When reading the module header, this list is populated with functions that
  // have bodies later in the file.
  std::vector<Function*> FunctionsWithBodies;

  // When intrinsic functions are encountered which require upgrading they are
  // stored here with their replacement function.
  using UpdatedIntrinsicMap = DenseMap<Function *, Function *>;
  UpdatedIntrinsicMap UpgradedIntrinsics;

  // Several operations happen after the module header has been read, but
  // before function bodies are processed. This keeps track of whether
  // we've done this yet.
  bool SeenFirstFunctionBody = false;

  /// When function bodies are initially scanned, this map contains info about
  /// where to find deferred function body in the stream.
  DenseMap<Function*, uint64_t> DeferredFunctionInfo;

  /// When Metadata block is initially scanned when parsing the module, we may
  /// choose to defer parsing of the metadata. This vector contains info about
  /// which Metadata blocks are deferred.
  std::vector<uint64_t> DeferredMetadataInfo;

  /// These are basic blocks forward-referenced by block addresses.  They are
  /// inserted lazily into functions when they're loaded.  The basic block ID is
  /// its index into the vector.
  DenseMap<Function *, std::vector<BasicBlock *>> BasicBlockFwdRefs;
  std::deque<Function *> BasicBlockFwdRefQueue;

  /// These are Functions that contain BlockAddresses which refer a different
  /// Function. When parsing the different Function, queue Functions that refer
  /// to the different Function. Those Functions must be materialized in order
  /// to resolve their BlockAddress constants before the different Function
  /// gets moved into another Module.
  std::vector<Function *> BackwardRefFunctions;

  /// Indicates that we are using a new encoding for instruction operands where
  /// most operands in the current FUNCTION_BLOCK are encoded relative to the
  /// instruction number, for a more compact encoding.  Some instruction
  /// operands are not relative to the instruction ID: basic block numbers, and
  /// types. Once the old style function blocks have been phased out, we would
  /// not need this flag.
  bool UseRelativeIDs = false;

  /// True if all functions will be materialized, negating the need to process
  /// (e.g.) blockaddress forward references.
  bool WillMaterializeAllForwardRefs = false;

  /// Tracks whether we have seen debug intrinsics or records in this bitcode;
  /// seeing both in a single module is currently a fatal error.
  bool SeenDebugIntrinsic = false;
  bool SeenDebugRecord = false;

  bool StripDebugInfo = false;
  TBAAVerifier TBAAVerifyHelper;

  std::vector<std::string> BundleTags;
  SmallVector<SyncScope::ID, 8> SSIDs;

  std::optional<ValueTypeCallbackTy> ValueTypeCallback;

public:
  BitcodeReader(BitstreamCursor Stream, StringRef Strtab,
                StringRef ProducerIdentification, LLVMContext &Context);

  Error materializeForwardReferencedFunctions();

  Error materialize(GlobalValue *GV) override;
  Error materializeModule() override;
  std::vector<StructType *> getIdentifiedStructTypes() const override;

  /// Main interface to parsing a bitcode buffer.
  /// \returns true if an error occurred.
  Error parseBitcodeInto(Module *M, bool ShouldLazyLoadMetadata,
                         bool IsImporting, ParserCallbacks Callbacks = {});

  static uint64_t decodeSignRotatedValue(uint64_t V);

  /// Materialize any deferred Metadata block.
  Error materializeMetadata() override;

  void setStripDebugInfo() override;

private:
  std::vector<StructType *> IdentifiedStructTypes;
  StructType *createIdentifiedStructType(LLVMContext &Context, StringRef Name);
  StructType *createIdentifiedStructType(LLVMContext &Context);

  static constexpr unsigned InvalidTypeID = ~0u;

  Type *getTypeByID(unsigned ID);
  Type *getPtrElementTypeByID(unsigned ID);
  unsigned getContainedTypeID(unsigned ID, unsigned Idx = 0);
  unsigned getVirtualTypeID(Type *Ty, ArrayRef<unsigned> ContainedTypeIDs = {});

  void callValueTypeCallback(Value *F, unsigned TypeID);
  Expected<Value *> materializeValue(unsigned ValID, BasicBlock *InsertBB);
  Expected<Constant *> getValueForInitializer(unsigned ID);

  Value *getFnValueByID(unsigned ID, Type *Ty, unsigned TyID,
                        BasicBlock *ConstExprInsertBB) {
    if (Ty && Ty->isMetadataTy())
      return MetadataAsValue::get(Ty->getContext(), getFnMetadataByID(ID));
    return ValueList.getValueFwdRef(ID, Ty, TyID, ConstExprInsertBB);
  }

  Metadata *getFnMetadataByID(unsigned ID) {
    return MDLoader->getMetadataFwdRefOrLoad(ID);
  }

  BasicBlock *getBasicBlock(unsigned ID) const {
    if (ID >= FunctionBBs.size()) return nullptr; // Invalid ID
    return FunctionBBs[ID];
  }

  AttributeList getAttributes(unsigned i) const {
    if (i-1 < MAttributes.size())
      return MAttributes[i-1];
    return AttributeList();
  }

  /// Read a value/type pair out of the specified record from slot 'Slot'.
  /// Increment Slot past the number of slots used in the record. Return true on
  /// failure.
  bool getValueTypePair(const SmallVectorImpl<uint64_t> &Record, unsigned &Slot,
                        unsigned InstNum, Value *&ResVal, unsigned &TypeID,
                        BasicBlock *ConstExprInsertBB) {
    if (Slot == Record.size()) return true;
    unsigned ValNo = (unsigned)Record[Slot++];
    // Adjust the ValNo, if it was encoded relative to the InstNum.
    if (UseRelativeIDs)
      ValNo = InstNum - ValNo;
    if (ValNo < InstNum) {
      // If this is not a forward reference, just return the value we already
      // have.
      TypeID = ValueList.getTypeID(ValNo);
      ResVal = getFnValueByID(ValNo, nullptr, TypeID, ConstExprInsertBB);
      assert((!ResVal || ResVal->getType() == getTypeByID(TypeID)) &&
             "Incorrect type ID stored for value");
      return ResVal == nullptr;
    }
    if (Slot == Record.size())
      return true;

    TypeID = (unsigned)Record[Slot++];
    ResVal = getFnValueByID(ValNo, getTypeByID(TypeID), TypeID,
                            ConstExprInsertBB);
    return ResVal == nullptr;
  }

  /// Read a value out of the specified record from slot 'Slot'. Increment Slot
  /// past the number of slots used by the value in the record. Return true if
  /// there is an error.
  bool popValue(const SmallVectorImpl<uint64_t> &Record, unsigned &Slot,
                unsigned InstNum, Type *Ty, unsigned TyID, Value *&ResVal,
                BasicBlock *ConstExprInsertBB) {
    if (getValue(Record, Slot, InstNum, Ty, TyID, ResVal, ConstExprInsertBB))
      return true;
    // All values currently take a single record slot.
    ++Slot;
    return false;
  }

  /// Like popValue, but does not increment the Slot number.
  bool getValue(const SmallVectorImpl<uint64_t> &Record, unsigned Slot,
                unsigned InstNum, Type *Ty, unsigned TyID, Value *&ResVal,
                BasicBlock *ConstExprInsertBB) {
    ResVal = getValue(Record, Slot, InstNum, Ty, TyID, ConstExprInsertBB);
    return ResVal == nullptr;
  }

  /// Version of getValue that returns ResVal directly, or 0 if there is an
  /// error.
  Value *getValue(const SmallVectorImpl<uint64_t> &Record, unsigned Slot,
                  unsigned InstNum, Type *Ty, unsigned TyID,
                  BasicBlock *ConstExprInsertBB) {
    if (Slot == Record.size()) return nullptr;
    unsigned ValNo = (unsigned)Record[Slot];
    // Adjust the ValNo, if it was encoded relative to the InstNum.
    if (UseRelativeIDs)
      ValNo = InstNum - ValNo;
    return getFnValueByID(ValNo, Ty, TyID, ConstExprInsertBB);
  }

  /// Like getValue, but decodes signed VBRs.
  Value *getValueSigned(const SmallVectorImpl<uint64_t> &Record, unsigned Slot,
                        unsigned InstNum, Type *Ty, unsigned TyID,
                        BasicBlock *ConstExprInsertBB) {
    if (Slot == Record.size()) return nullptr;
    unsigned ValNo = (unsigned)decodeSignRotatedValue(Record[Slot]);
    // Adjust the ValNo, if it was encoded relative to the InstNum.
    if (UseRelativeIDs)
      ValNo = InstNum - ValNo;
    return getFnValueByID(ValNo, Ty, TyID, ConstExprInsertBB);
  }

  Expected<ConstantRange> readConstantRange(ArrayRef<uint64_t> Record,
                                            unsigned &OpNum) {
    if (Record.size() - OpNum < 3)
      return error("Too few records for range");
    unsigned BitWidth = Record[OpNum++];
    if (BitWidth > 64) {
      unsigned LowerActiveWords = Record[OpNum];
      unsigned UpperActiveWords = Record[OpNum++] >> 32;
      if (Record.size() - OpNum < LowerActiveWords + UpperActiveWords)
        return error("Too few records for range");
      APInt Lower =
          readWideAPInt(ArrayRef(&Record[OpNum], LowerActiveWords), BitWidth);
      OpNum += LowerActiveWords;
      APInt Upper =
          readWideAPInt(ArrayRef(&Record[OpNum], UpperActiveWords), BitWidth);
      OpNum += UpperActiveWords;
      return ConstantRange(Lower, Upper);
    } else {
      int64_t Start = BitcodeReader::decodeSignRotatedValue(Record[OpNum++]);
      int64_t End = BitcodeReader::decodeSignRotatedValue(Record[OpNum++]);
      return ConstantRange(APInt(BitWidth, Start), APInt(BitWidth, End));
    }
  }

  /// Upgrades old-style typeless byval/sret/inalloca attributes by adding the
  /// corresponding argument's pointee type. Also upgrades intrinsics that now
  /// require an elementtype attribute.
  Error propagateAttributeTypes(CallBase *CB, ArrayRef<unsigned> ArgsTys);

  /// Converts alignment exponent (i.e. power of two (or zero)) to the
  /// corresponding alignment to use. If alignment is too large, returns
  /// a corresponding error code.
  Error parseAlignmentValue(uint64_t Exponent, MaybeAlign &Alignment);
  Error parseAttrKind(uint64_t Code, Attribute::AttrKind *Kind);
  Error parseModule(uint64_t ResumeBit, bool ShouldLazyLoadMetadata = false,
                    ParserCallbacks Callbacks = {});

  Error parseComdatRecord(ArrayRef<uint64_t> Record);
  Error parseGlobalVarRecord(ArrayRef<uint64_t> Record);
  Error parseFunctionRecord(ArrayRef<uint64_t> Record);
  Error parseGlobalIndirectSymbolRecord(unsigned BitCode,
                                        ArrayRef<uint64_t> Record);

  Error parseAttributeBlock();
  Error parseAttributeGroupBlock();
  Error parseTypeTable();
  Error parseTypeTableBody();
  Error parseOperandBundleTags();
  Error parseSyncScopeNames();

  Expected<Value *> recordValue(SmallVectorImpl<uint64_t> &Record,
                                unsigned NameIndex, Triple &TT);
  void setDeferredFunctionInfo(unsigned FuncBitcodeOffsetDelta, Function *F,
                               ArrayRef<uint64_t> Record);
  Error parseValueSymbolTable(uint64_t Offset = 0);
  Error parseGlobalValueSymbolTable();
  Error parseConstants();
  Error rememberAndSkipFunctionBodies();
  Error rememberAndSkipFunctionBody();
  /// Save the positions of the Metadata blocks and skip parsing the blocks.
  Error rememberAndSkipMetadata();
  Error typeCheckLoadStoreInst(Type *ValType, Type *PtrType);
  Error parseFunctionBody(Function *F);
  Error globalCleanup();
  Error resolveGlobalAndIndirectSymbolInits();
  Error parseUseLists();
  Error findFunctionInStream(
      Function *F,
      DenseMap<Function *, uint64_t>::iterator DeferredFunctionInfoIterator);

  SyncScope::ID getDecodedSyncScopeID(unsigned Val);
};

/// Class to manage reading and parsing function summary index bitcode
/// files/sections.
class ModuleSummaryIndexBitcodeReader : public BitcodeReaderBase {
  /// The module index built during parsing.
  ModuleSummaryIndex &TheIndex;

  /// Indicates whether we have encountered a global value summary section
  /// yet during parsing.
  bool SeenGlobalValSummary = false;

  /// Indicates whether we have already parsed the VST, used for error checking.
  bool SeenValueSymbolTable = false;

  /// Set to the offset of the VST recorded in the MODULE_CODE_VSTOFFSET record.
  /// Used to enable on-demand parsing of the VST.
  uint64_t VSTOffset = 0;

  // Map to save ValueId to ValueInfo association that was recorded in the
  // ValueSymbolTable. It is used after the VST is parsed to convert
  // call graph edges read from the function summary from referencing
  // callees by their ValueId to using the ValueInfo instead, which is how
  // they are recorded in the summary index being built.
  // We save a GUID which refers to the same global as the ValueInfo, but
  // ignoring the linkage, i.e. for values other than local linkage they are
  // identical (this is the second tuple member).
  // The third tuple member is the real GUID of the ValueInfo.
  DenseMap<unsigned,
           std::tuple<ValueInfo, GlobalValue::GUID, GlobalValue::GUID>>
      ValueIdToValueInfoMap;

  /// Map populated during module path string table parsing, from the
  /// module ID to a string reference owned by the index's module
  /// path string table, used to correlate with combined index
  /// summary records.
  DenseMap<uint64_t, StringRef> ModuleIdMap;

  /// Original source file name recorded in a bitcode record.
  std::string SourceFileName;

  /// The string identifier given to this module by the client, normally the
  /// path to the bitcode file.
  StringRef ModulePath;

  /// Callback to ask whether a symbol is the prevailing copy when invoked
  /// during combined index building.
  std::function<bool(GlobalValue::GUID)> IsPrevailing;

  /// Saves the stack ids from the STACK_IDS record to consult when adding stack
  /// ids from the lists in the callsite and alloc entries to the index.
  std::vector<uint64_t> StackIds;

public:
  ModuleSummaryIndexBitcodeReader(
      BitstreamCursor Stream, StringRef Strtab, ModuleSummaryIndex &TheIndex,
      StringRef ModulePath,
      std::function<bool(GlobalValue::GUID)> IsPrevailing = nullptr);

  Error parseModule();

private:
  void setValueGUID(uint64_t ValueID, StringRef ValueName,
                    GlobalValue::LinkageTypes Linkage,
                    StringRef SourceFileName);
  Error parseValueSymbolTable(
      uint64_t Offset,
      DenseMap<unsigned, GlobalValue::LinkageTypes> &ValueIdToLinkageMap);
  std::vector<ValueInfo> makeRefList(ArrayRef<uint64_t> Record);
  std::vector<FunctionSummary::EdgeTy> makeCallList(ArrayRef<uint64_t> Record,
                                                    bool IsOldProfileFormat,
                                                    bool HasProfile,
                                                    bool HasRelBF);
  Error parseEntireSummary(unsigned ID);
  Error parseModuleStringTable();
  void parseTypeIdCompatibleVtableSummaryRecord(ArrayRef<uint64_t> Record);
  void parseTypeIdCompatibleVtableInfo(ArrayRef<uint64_t> Record, size_t &Slot,
                                       TypeIdCompatibleVtableInfo &TypeId);
  std::vector<FunctionSummary::ParamAccess>
  parseParamAccesses(ArrayRef<uint64_t> Record);

  template <bool AllowNullValueInfo = false>
  std::tuple<ValueInfo, GlobalValue::GUID, GlobalValue::GUID>
  getValueInfoFromValueId(unsigned ValueId);

  void addThisModule();
  ModuleSummaryIndex::ModuleInfo *getThisModule();
};

} // end anonymous namespace

std::error_code llvm::errorToErrorCodeAndEmitErrors(LLVMContext &Ctx,
                                                    Error Err) {
  if (Err) {
    std::error_code EC;
    handleAllErrors(std::move(Err), [&](ErrorInfoBase &EIB) {
      EC = EIB.convertToErrorCode();
      Ctx.emitError(EIB.message());
    });
    return EC;
  }
  return std::error_code();
}

BitcodeReader::BitcodeReader(BitstreamCursor Stream, StringRef Strtab,
                             StringRef ProducerIdentification,
                             LLVMContext &Context)
    : BitcodeReaderBase(std::move(Stream), Strtab), Context(Context),
      ValueList(this->Stream.SizeInBytes(),
                [this](unsigned ValID, BasicBlock *InsertBB) {
                  return materializeValue(ValID, InsertBB);
                }) {
  this->ProducerIdentification = std::string(ProducerIdentification);
}

Error BitcodeReader::materializeForwardReferencedFunctions() {
  if (WillMaterializeAllForwardRefs)
    return Error::success();

  // Prevent recursion.
  WillMaterializeAllForwardRefs = true;

  while (!BasicBlockFwdRefQueue.empty()) {
    Function *F = BasicBlockFwdRefQueue.front();
    BasicBlockFwdRefQueue.pop_front();
    assert(F && "Expected valid function");
    if (!BasicBlockFwdRefs.count(F))
      // Already materialized.
      continue;

    // Check for a function that isn't materializable to prevent an infinite
    // loop.  When parsing a blockaddress stored in a global variable, there
    // isn't a trivial way to check if a function will have a body without a
    // linear search through FunctionsWithBodies, so just check it here.
    if (!F->isMaterializable())
      return error("Never resolved function from blockaddress");

    // Try to materialize F.
    if (Error Err = materialize(F))
      return Err;
  }
  assert(BasicBlockFwdRefs.empty() && "Function missing from queue");

  for (Function *F : BackwardRefFunctions)
    if (Error Err = materialize(F))
      return Err;
  BackwardRefFunctions.clear();

  // Reset state.
  WillMaterializeAllForwardRefs = false;
  return Error::success();
}

//===----------------------------------------------------------------------===//
//  Helper functions to implement forward reference resolution, etc.
//===----------------------------------------------------------------------===//

static bool hasImplicitComdat(size_t Val) {
  switch (Val) {
  default:
    return false;
  case 1:  // Old WeakAnyLinkage
  case 4:  // Old LinkOnceAnyLinkage
  case 10: // Old WeakODRLinkage
  case 11: // Old LinkOnceODRLinkage
    return true;
  }
}

static GlobalValue::LinkageTypes getDecodedLinkage(unsigned Val) {
  switch (Val) {
  default: // Map unknown/new linkages to external
  case 0:
    return GlobalValue::ExternalLinkage;
  case 2:
    return GlobalValue::AppendingLinkage;
  case 3:
    return GlobalValue::InternalLinkage;
  case 5:
    return GlobalValue::ExternalLinkage; // Obsolete DLLImportLinkage
  case 6:
    return GlobalValue::ExternalLinkage; // Obsolete DLLExportLinkage
  case 7:
    return GlobalValue::ExternalWeakLinkage;
  case 8:
    return GlobalValue::CommonLinkage;
  case 9:
    return GlobalValue::PrivateLinkage;
  case 12:
    return GlobalValue::AvailableExternallyLinkage;
  case 13:
    return GlobalValue::PrivateLinkage; // Obsolete LinkerPrivateLinkage
  case 14:
    return GlobalValue::PrivateLinkage; // Obsolete LinkerPrivateWeakLinkage
  case 15:
    return GlobalValue::ExternalLinkage; // Obsolete LinkOnceODRAutoHideLinkage
  case 1: // Old value with implicit comdat.
  case 16:
    return GlobalValue::WeakAnyLinkage;
  case 10: // Old value with implicit comdat.
  case 17:
    return GlobalValue::WeakODRLinkage;
  case 4: // Old value with implicit comdat.
  case 18:
    return GlobalValue::LinkOnceAnyLinkage;
  case 11: // Old value with implicit comdat.
  case 19:
    return GlobalValue::LinkOnceODRLinkage;
  }
}

static FunctionSummary::FFlags getDecodedFFlags(uint64_t RawFlags) {
  FunctionSummary::FFlags Flags;
  Flags.ReadNone = RawFlags & 0x1;
  Flags.ReadOnly = (RawFlags >> 1) & 0x1;
  Flags.NoRecurse = (RawFlags >> 2) & 0x1;
  Flags.ReturnDoesNotAlias = (RawFlags >> 3) & 0x1;
  Flags.NoInline = (RawFlags >> 4) & 0x1;
  Flags.AlwaysInline = (RawFlags >> 5) & 0x1;
  Flags.NoUnwind = (RawFlags >> 6) & 0x1;
  Flags.MayThrow = (RawFlags >> 7) & 0x1;
  Flags.HasUnknownCall = (RawFlags >> 8) & 0x1;
  Flags.MustBeUnreachable = (RawFlags >> 9) & 0x1;
  return Flags;
}

// Decode the flags for GlobalValue in the summary. The bits for each attribute:
//
// linkage: [0,4), notEligibleToImport: 4, live: 5, local: 6, canAutoHide: 7,
// visibility: [8, 10).
static GlobalValueSummary::GVFlags getDecodedGVSummaryFlags(uint64_t RawFlags,
                                                            uint64_t Version) {
  // Summary were not emitted before LLVM 3.9, we don't need to upgrade Linkage
  // like getDecodedLinkage() above. Any future change to the linkage enum and
  // to getDecodedLinkage() will need to be taken into account here as above.
  auto Linkage = GlobalValue::LinkageTypes(RawFlags & 0xF); // 4 bits
  auto Visibility = GlobalValue::VisibilityTypes((RawFlags >> 8) & 3); // 2 bits
  RawFlags = RawFlags >> 4;
  bool NotEligibleToImport = (RawFlags & 0x1) || Version < 3;
  // The Live flag wasn't introduced until version 3. For dead stripping
  // to work correctly on earlier versions, we must conservatively treat all
  // values as live.
  bool Live = (RawFlags & 0x2) || Version < 3;
  bool Local = (RawFlags & 0x4);
  bool AutoHide = (RawFlags & 0x8);

  return GlobalValueSummary::GVFlags(Linkage, Visibility, NotEligibleToImport,
                                     Live, Local, AutoHide);
}

// Decode the flags for GlobalVariable in the summary
static GlobalVarSummary::GVarFlags getDecodedGVarFlags(uint64_t RawFlags) {
  return GlobalVarSummary::GVarFlags(
      (RawFlags & 0x1) ? true : false, (RawFlags & 0x2) ? true : false,
      (RawFlags & 0x4) ? true : false,
      (GlobalObject::VCallVisibility)(RawFlags >> 3));
}

static std::pair<CalleeInfo::HotnessType, bool>
getDecodedHotnessCallEdgeInfo(uint64_t RawFlags) {
  CalleeInfo::HotnessType Hotness =
      static_cast<CalleeInfo::HotnessType>(RawFlags & 0x7); // 3 bits
  bool HasTailCall = (RawFlags & 0x8);                      // 1 bit
  return {Hotness, HasTailCall};
}

static void getDecodedRelBFCallEdgeInfo(uint64_t RawFlags, uint64_t &RelBF,
                                        bool &HasTailCall) {
  static constexpr uint64_t RelBlockFreqMask =
      (1 << CalleeInfo::RelBlockFreqBits) - 1;
  RelBF = RawFlags & RelBlockFreqMask; // RelBlockFreqBits bits
  HasTailCall = (RawFlags & (1 << CalleeInfo::RelBlockFreqBits)); // 1 bit
}

static GlobalValue::VisibilityTypes getDecodedVisibility(unsigned Val) {
  switch (Val) {
  default: // Map unknown visibilities to default.
  case 0: return GlobalValue::DefaultVisibility;
  case 1: return GlobalValue::HiddenVisibility;
  case 2: return GlobalValue::ProtectedVisibility;
  }
}

static GlobalValue::DLLStorageClassTypes
getDecodedDLLStorageClass(unsigned Val) {
  switch (Val) {
  default: // Map unknown values to default.
  case 0: return GlobalValue::DefaultStorageClass;
  case 1: return GlobalValue::DLLImportStorageClass;
  case 2: return GlobalValue::DLLExportStorageClass;
  }
}

static bool getDecodedDSOLocal(unsigned Val) {
  switch(Val) {
  default: // Map unknown values to preemptable.
  case 0:  return false;
  case 1:  return true;
  }
}

static std::optional<CodeModel::Model> getDecodedCodeModel(unsigned Val) {
  switch (Val) {
  case 1:
    return CodeModel::Tiny;
  case 2:
    return CodeModel::Small;
  case 3:
    return CodeModel::Kernel;
  case 4:
    return CodeModel::Medium;
  case 5:
    return CodeModel::Large;
  }

  return {};
}

static GlobalVariable::ThreadLocalMode getDecodedThreadLocalMode(unsigned Val) {
  switch (Val) {
    case 0: return GlobalVariable::NotThreadLocal;
    default: // Map unknown non-zero value to general dynamic.
    case 1: return GlobalVariable::GeneralDynamicTLSModel;
    case 2: return GlobalVariable::LocalDynamicTLSModel;
    case 3: return GlobalVariable::InitialExecTLSModel;
    case 4: return GlobalVariable::LocalExecTLSModel;
  }
}

static GlobalVariable::UnnamedAddr getDecodedUnnamedAddrType(unsigned Val) {
  switch (Val) {
    default: // Map unknown to UnnamedAddr::None.
    case 0: return GlobalVariable::UnnamedAddr::None;
    case 1: return GlobalVariable::UnnamedAddr::Global;
    case 2: return GlobalVariable::UnnamedAddr::Local;
  }
}

static int getDecodedCastOpcode(unsigned Val) {
  switch (Val) {
  default: return -1;
  case bitc::CAST_TRUNC   : return Instruction::Trunc;
  case bitc::CAST_ZEXT    : return Instruction::ZExt;
  case bitc::CAST_SEXT    : return Instruction::SExt;
  case bitc::CAST_FPTOUI  : return Instruction::FPToUI;
  case bitc::CAST_FPTOSI  : return Instruction::FPToSI;
  case bitc::CAST_UITOFP  : return Instruction::UIToFP;
  case bitc::CAST_SITOFP  : return Instruction::SIToFP;
  case bitc::CAST_FPTRUNC : return Instruction::FPTrunc;
  case bitc::CAST_FPEXT   : return Instruction::FPExt;
  case bitc::CAST_PTRTOINT: return Instruction::PtrToInt;
  case bitc::CAST_INTTOPTR: return Instruction::IntToPtr;
  case bitc::CAST_BITCAST : return Instruction::BitCast;
  case bitc::CAST_ADDRSPACECAST: return Instruction::AddrSpaceCast;
  }
}

static int getDecodedUnaryOpcode(unsigned Val, Type *Ty) {
  bool IsFP = Ty->isFPOrFPVectorTy();
  // UnOps are only valid for int/fp or vector of int/fp types
  if (!IsFP && !Ty->isIntOrIntVectorTy())
    return -1;

  switch (Val) {
  default:
    return -1;
  case bitc::UNOP_FNEG:
    return IsFP ? Instruction::FNeg : -1;
  }
}

static int getDecodedBinaryOpcode(unsigned Val, Type *Ty) {
  bool IsFP = Ty->isFPOrFPVectorTy();
  // BinOps are only valid for int/fp or vector of int/fp types
  if (!IsFP && !Ty->isIntOrIntVectorTy())
    return -1;

  switch (Val) {
  default:
    return -1;
  case bitc::BINOP_ADD:
    return IsFP ? Instruction::FAdd : Instruction::Add;
  case bitc::BINOP_SUB:
    return IsFP ? Instruction::FSub : Instruction::Sub;
  case bitc::BINOP_MUL:
    return IsFP ? Instruction::FMul : Instruction::Mul;
  case bitc::BINOP_UDIV:
    return IsFP ? -1 : Instruction::UDiv;
  case bitc::BINOP_SDIV:
    return IsFP ? Instruction::FDiv : Instruction::SDiv;
  case bitc::BINOP_UREM:
    return IsFP ? -1 : Instruction::URem;
  case bitc::BINOP_SREM:
    return IsFP ? Instruction::FRem : Instruction::SRem;
  case bitc::BINOP_SHL:
    return IsFP ? -1 : Instruction::Shl;
  case bitc::BINOP_LSHR:
    return IsFP ? -1 : Instruction::LShr;
  case bitc::BINOP_ASHR:
    return IsFP ? -1 : Instruction::AShr;
  case bitc::BINOP_AND:
    return IsFP ? -1 : Instruction::And;
  case bitc::BINOP_OR:
    return IsFP ? -1 : Instruction::Or;
  case bitc::BINOP_XOR:
    return IsFP ? -1 : Instruction::Xor;
  }
}

static AtomicRMWInst::BinOp getDecodedRMWOperation(unsigned Val) {
  switch (Val) {
  default: return AtomicRMWInst::BAD_BINOP;
  case bitc::RMW_XCHG: return AtomicRMWInst::Xchg;
  case bitc::RMW_ADD: return AtomicRMWInst::Add;
  case bitc::RMW_SUB: return AtomicRMWInst::Sub;
  case bitc::RMW_AND: return AtomicRMWInst::And;
  case bitc::RMW_NAND: return AtomicRMWInst::Nand;
  case bitc::RMW_OR: return AtomicRMWInst::Or;
  case bitc::RMW_XOR: return AtomicRMWInst::Xor;
  case bitc::RMW_MAX: return AtomicRMWInst::Max;
  case bitc::RMW_MIN: return AtomicRMWInst::Min;
  case bitc::RMW_UMAX: return AtomicRMWInst::UMax;
  case bitc::RMW_UMIN: return AtomicRMWInst::UMin;
  case bitc::RMW_FADD: return AtomicRMWInst::FAdd;
  case bitc::RMW_FSUB: return AtomicRMWInst::FSub;
  case bitc::RMW_FMAX: return AtomicRMWInst::FMax;
  case bitc::RMW_FMIN: return AtomicRMWInst::FMin;
  case bitc::RMW_UINC_WRAP:
    return AtomicRMWInst::UIncWrap;
  case bitc::RMW_UDEC_WRAP:
    return AtomicRMWInst::UDecWrap;
  }
}

static AtomicOrdering getDecodedOrdering(unsigned Val) {
  switch (Val) {
  case bitc::ORDERING_NOTATOMIC: return AtomicOrdering::NotAtomic;
  case bitc::ORDERING_UNORDERED: return AtomicOrdering::Unordered;
  case bitc::ORDERING_MONOTONIC: return AtomicOrdering::Monotonic;
  case bitc::ORDERING_ACQUIRE: return AtomicOrdering::Acquire;
  case bitc::ORDERING_RELEASE: return AtomicOrdering::Release;
  case bitc::ORDERING_ACQREL: return AtomicOrdering::AcquireRelease;
  default: // Map unknown orderings to sequentially-consistent.
  case bitc::ORDERING_SEQCST: return AtomicOrdering::SequentiallyConsistent;
  }
}

static Comdat::SelectionKind getDecodedComdatSelectionKind(unsigned Val) {
  switch (Val) {
  default: // Map unknown selection kinds to any.
  case bitc::COMDAT_SELECTION_KIND_ANY:
    return Comdat::Any;
  case bitc::COMDAT_SELECTION_KIND_EXACT_MATCH:
    return Comdat::ExactMatch;
  case bitc::COMDAT_SELECTION_KIND_LARGEST:
    return Comdat::Largest;
  case bitc::COMDAT_SELECTION_KIND_NO_DUPLICATES:
    return Comdat::NoDeduplicate;
  case bitc::COMDAT_SELECTION_KIND_SAME_SIZE:
    return Comdat::SameSize;
  }
}

static FastMathFlags getDecodedFastMathFlags(unsigned Val) {
  FastMathFlags FMF;
  if (0 != (Val & bitc::UnsafeAlgebra))
    FMF.setFast();
  if (0 != (Val & bitc::AllowReassoc))
    FMF.setAllowReassoc();
  if (0 != (Val & bitc::NoNaNs))
    FMF.setNoNaNs();
  if (0 != (Val & bitc::NoInfs))
    FMF.setNoInfs();
  if (0 != (Val & bitc::NoSignedZeros))
    FMF.setNoSignedZeros();
  if (0 != (Val & bitc::AllowReciprocal))
    FMF.setAllowReciprocal();
  if (0 != (Val & bitc::AllowContract))
    FMF.setAllowContract(true);
  if (0 != (Val & bitc::ApproxFunc))
    FMF.setApproxFunc();
  return FMF;
}

static void upgradeDLLImportExportLinkage(GlobalValue *GV, unsigned Val) {
  // A GlobalValue with local linkage cannot have a DLL storage class.
  if (GV->hasLocalLinkage())
    return;
  switch (Val) {
  case 5: GV->setDLLStorageClass(GlobalValue::DLLImportStorageClass); break;
  case 6: GV->setDLLStorageClass(GlobalValue::DLLExportStorageClass); break;
  }
}

Type *BitcodeReader::getTypeByID(unsigned ID) {
  // The type table size is always specified correctly.
  if (ID >= TypeList.size())
    return nullptr;

  if (Type *Ty = TypeList[ID])
    return Ty;

  // If we have a forward reference, the only possible case is when it is to a
  // named struct.  Just create a placeholder for now.
  return TypeList[ID] = createIdentifiedStructType(Context);
}

unsigned BitcodeReader::getContainedTypeID(unsigned ID, unsigned Idx) {
  auto It = ContainedTypeIDs.find(ID);
  if (It == ContainedTypeIDs.end())
    return InvalidTypeID;

  if (Idx >= It->second.size())
    return InvalidTypeID;

  return It->second[Idx];
}

Type *BitcodeReader::getPtrElementTypeByID(unsigned ID) {
  if (ID >= TypeList.size())
    return nullptr;

  Type *Ty = TypeList[ID];
  if (!Ty->isPointerTy())
    return nullptr;

  return getTypeByID(getContainedTypeID(ID, 0));
}

unsigned BitcodeReader::getVirtualTypeID(Type *Ty,
                                         ArrayRef<unsigned> ChildTypeIDs) {
  unsigned ChildTypeID = ChildTypeIDs.empty() ? InvalidTypeID : ChildTypeIDs[0];
  auto CacheKey = std::make_pair(Ty, ChildTypeID);
  auto It = VirtualTypeIDs.find(CacheKey);
  if (It != VirtualTypeIDs.end()) {
    // The cmpxchg return value is the only place we need more than one
    // contained type ID, however the second one will always be the same (i1),
    // so we don't need to include it in the cache key. This asserts that the
    // contained types are indeed as expected and there are no collisions.
    assert((ChildTypeIDs.empty() ||
            ContainedTypeIDs[It->second] == ChildTypeIDs) &&
           "Incorrect cached contained type IDs");
    return It->second;
  }

  unsigned TypeID = TypeList.size();
  TypeList.push_back(Ty);
  if (!ChildTypeIDs.empty())
    append_range(ContainedTypeIDs[TypeID], ChildTypeIDs);
  VirtualTypeIDs.insert({CacheKey, TypeID});
  return TypeID;
}

static bool isConstExprSupported(const BitcodeConstant *BC) {
  uint8_t Opcode = BC->Opcode;

  // These are not real constant expressions, always consider them supported.
  if (Opcode >= BitcodeConstant::FirstSpecialOpcode)
    return true;

  // If -expand-constant-exprs is set, we want to consider all expressions
  // as unsupported.
  if (ExpandConstantExprs)
    return false;

  if (Instruction::isBinaryOp(Opcode))
    return ConstantExpr::isSupportedBinOp(Opcode);

  if (Instruction::isCast(Opcode))
    return ConstantExpr::isSupportedCastOp(Opcode);

  if (Opcode == Instruction::GetElementPtr)
    return ConstantExpr::isSupportedGetElementPtr(BC->SrcElemTy);

  switch (Opcode) {
  case Instruction::FNeg:
  case Instruction::Select:
    return false;
  default:
    return true;
  }
}

Expected<Value *> BitcodeReader::materializeValue(unsigned StartValID,
                                                  BasicBlock *InsertBB) {
  // Quickly handle the case where there is no BitcodeConstant to resolve.
  if (StartValID < ValueList.size() && ValueList[StartValID] &&
      !isa<BitcodeConstant>(ValueList[StartValID]))
    return ValueList[StartValID];

  SmallDenseMap<unsigned, Value *> MaterializedValues;
  SmallVector<unsigned> Worklist;
  Worklist.push_back(StartValID);
  while (!Worklist.empty()) {
    unsigned ValID = Worklist.back();
    if (MaterializedValues.count(ValID)) {
      // Duplicate expression that was already handled.
      Worklist.pop_back();
      continue;
    }

    if (ValID >= ValueList.size() || !ValueList[ValID])
      return error("Invalid value ID");

    Value *V = ValueList[ValID];
    auto *BC = dyn_cast<BitcodeConstant>(V);
    if (!BC) {
      MaterializedValues.insert({ValID, V});
      Worklist.pop_back();
      continue;
    }

    // Iterate in reverse, so values will get popped from the worklist in
    // expected order.
    SmallVector<Value *> Ops;
    for (unsigned OpID : reverse(BC->getOperandIDs())) {
      auto It = MaterializedValues.find(OpID);
      if (It != MaterializedValues.end())
        Ops.push_back(It->second);
      else
        Worklist.push_back(OpID);
    }

    // Some expressions have not been resolved yet, handle them first and then
    // revisit this one.
    if (Ops.size() != BC->getOperandIDs().size())
      continue;
    std::reverse(Ops.begin(), Ops.end());

    SmallVector<Constant *> ConstOps;
    for (Value *Op : Ops)
      if (auto *C = dyn_cast<Constant>(Op))
        ConstOps.push_back(C);

    // Materialize as constant expression if possible.
    if (isConstExprSupported(BC) && ConstOps.size() == Ops.size()) {
      Constant *C;
      if (Instruction::isCast(BC->Opcode)) {
        C = UpgradeBitCastExpr(BC->Opcode, ConstOps[0], BC->getType());
        if (!C)
          C = ConstantExpr::getCast(BC->Opcode, ConstOps[0], BC->getType());
      } else if (Instruction::isBinaryOp(BC->Opcode)) {
        C = ConstantExpr::get(BC->Opcode, ConstOps[0], ConstOps[1], BC->Flags);
      } else {
        switch (BC->Opcode) {
        case BitcodeConstant::NoCFIOpcode: {
          auto *GV = dyn_cast<GlobalValue>(ConstOps[0]);
          if (!GV)
            return error("no_cfi operand must be GlobalValue");
          C = NoCFIValue::get(GV);
          break;
        }
        case BitcodeConstant::DSOLocalEquivalentOpcode: {
          auto *GV = dyn_cast<GlobalValue>(ConstOps[0]);
          if (!GV)
            return error("dso_local operand must be GlobalValue");
          C = DSOLocalEquivalent::get(GV);
          break;
        }
        case BitcodeConstant::BlockAddressOpcode: {
          Function *Fn = dyn_cast<Function>(ConstOps[0]);
          if (!Fn)
            return error("blockaddress operand must be a function");

          // If the function is already parsed we can insert the block address
          // right away.
          BasicBlock *BB;
          unsigned BBID = BC->BlockAddressBB;
          if (!BBID)
            // Invalid reference to entry block.
            return error("Invalid ID");
          if (!Fn->empty()) {
            Function::iterator BBI = Fn->begin(), BBE = Fn->end();
            for (size_t I = 0, E = BBID; I != E; ++I) {
              if (BBI == BBE)
                return error("Invalid ID");
              ++BBI;
            }
            BB = &*BBI;
          } else {
            // Otherwise insert a placeholder and remember it so it can be
            // inserted when the function is parsed.
            auto &FwdBBs = BasicBlockFwdRefs[Fn];
            if (FwdBBs.empty())
              BasicBlockFwdRefQueue.push_back(Fn);
            if (FwdBBs.size() < BBID + 1)
              FwdBBs.resize(BBID + 1);
            if (!FwdBBs[BBID])
              FwdBBs[BBID] = BasicBlock::Create(Context);
            BB = FwdBBs[BBID];
          }
          C = BlockAddress::get(Fn, BB);
          break;
        }
        case BitcodeConstant::ConstantStructOpcode:
          C = ConstantStruct::get(cast<StructType>(BC->getType()), ConstOps);
          break;
        case BitcodeConstant::ConstantArrayOpcode:
          C = ConstantArray::get(cast<ArrayType>(BC->getType()), ConstOps);
          break;
        case BitcodeConstant::ConstantVectorOpcode:
          C = ConstantVector::get(ConstOps);
          break;
        case Instruction::ICmp:
        case Instruction::FCmp:
          C = ConstantExpr::getCompare(BC->Flags, ConstOps[0], ConstOps[1]);
          break;
        case Instruction::GetElementPtr:
          C = ConstantExpr::getGetElementPtr(BC->SrcElemTy, ConstOps[0],
                                             ArrayRef(ConstOps).drop_front(),
                                             BC->Flags, BC->getInRange());
          break;
        case Instruction::ExtractElement:
          C = ConstantExpr::getExtractElement(ConstOps[0], ConstOps[1]);
          break;
        case Instruction::InsertElement:
          C = ConstantExpr::getInsertElement(ConstOps[0], ConstOps[1],
                                             ConstOps[2]);
          break;
        case Instruction::ShuffleVector: {
          SmallVector<int, 16> Mask;
          ShuffleVectorInst::getShuffleMask(ConstOps[2], Mask);
          C = ConstantExpr::getShuffleVector(ConstOps[0], ConstOps[1], Mask);
          break;
        }
        default:
          llvm_unreachable("Unhandled bitcode constant");
        }
      }

      // Cache resolved constant.
      ValueList.replaceValueWithoutRAUW(ValID, C);
      MaterializedValues.insert({ValID, C});
      Worklist.pop_back();
      continue;
    }

    if (!InsertBB)
      return error(Twine("Value referenced by initializer is an unsupported "
                         "constant expression of type ") +
                   BC->getOpcodeName());

    // Materialize as instructions if necessary.
    Instruction *I;
    if (Instruction::isCast(BC->Opcode)) {
      I = CastInst::Create((Instruction::CastOps)BC->Opcode, Ops[0],
                           BC->getType(), "constexpr", InsertBB);
    } else if (Instruction::isUnaryOp(BC->Opcode)) {
      I = UnaryOperator::Create((Instruction::UnaryOps)BC->Opcode, Ops[0],
                                "constexpr", InsertBB);
    } else if (Instruction::isBinaryOp(BC->Opcode)) {
      I = BinaryOperator::Create((Instruction::BinaryOps)BC->Opcode, Ops[0],
                                 Ops[1], "constexpr", InsertBB);
      if (isa<OverflowingBinaryOperator>(I)) {
        if (BC->Flags & OverflowingBinaryOperator::NoSignedWrap)
          I->setHasNoSignedWrap();
        if (BC->Flags & OverflowingBinaryOperator::NoUnsignedWrap)
          I->setHasNoUnsignedWrap();
      }
      if (isa<PossiblyExactOperator>(I) &&
          (BC->Flags & PossiblyExactOperator::IsExact))
        I->setIsExact();
    } else {
      switch (BC->Opcode) {
      case BitcodeConstant::ConstantVectorOpcode: {
        Type *IdxTy = Type::getInt32Ty(BC->getContext());
        Value *V = PoisonValue::get(BC->getType());
        for (auto Pair : enumerate(Ops)) {
          Value *Idx = ConstantInt::get(IdxTy, Pair.index());
          V = InsertElementInst::Create(V, Pair.value(), Idx, "constexpr.ins",
                                        InsertBB);
        }
        I = cast<Instruction>(V);
        break;
      }
      case BitcodeConstant::ConstantStructOpcode:
      case BitcodeConstant::ConstantArrayOpcode: {
        Value *V = PoisonValue::get(BC->getType());
        for (auto Pair : enumerate(Ops))
          V = InsertValueInst::Create(V, Pair.value(), Pair.index(),
                                      "constexpr.ins", InsertBB);
        I = cast<Instruction>(V);
        break;
      }
      case Instruction::ICmp:
      case Instruction::FCmp:
        I = CmpInst::Create((Instruction::OtherOps)BC->Opcode,
                            (CmpInst::Predicate)BC->Flags, Ops[0], Ops[1],
                            "constexpr", InsertBB);
        break;
      case Instruction::GetElementPtr:
        I = GetElementPtrInst::Create(BC->SrcElemTy, Ops[0],
                                      ArrayRef(Ops).drop_front(), "constexpr",
                                      InsertBB);
        if (BC->Flags)
          cast<GetElementPtrInst>(I)->setIsInBounds();
        break;
      case Instruction::Select:
        I = SelectInst::Create(Ops[0], Ops[1], Ops[2], "constexpr", InsertBB);
        break;
      case Instruction::ExtractElement:
        I = ExtractElementInst::Create(Ops[0], Ops[1], "constexpr", InsertBB);
        break;
      case Instruction::InsertElement:
        I = InsertElementInst::Create(Ops[0], Ops[1], Ops[2], "constexpr",
                                      InsertBB);
        break;
      case Instruction::ShuffleVector:
        I = new ShuffleVectorInst(Ops[0], Ops[1], Ops[2], "constexpr",
                                  InsertBB);
        break;
      default:
        llvm_unreachable("Unhandled bitcode constant");
      }
    }

    MaterializedValues.insert({ValID, I});
    Worklist.pop_back();
  }

  return MaterializedValues[StartValID];
}

Expected<Constant *> BitcodeReader::getValueForInitializer(unsigned ID) {
  Expected<Value *> MaybeV = materializeValue(ID, /* InsertBB */ nullptr);
  if (!MaybeV)
    return MaybeV.takeError();

  // Result must be Constant if InsertBB is nullptr.
  return cast<Constant>(MaybeV.get());
}

StructType *BitcodeReader::createIdentifiedStructType(LLVMContext &Context,
                                                      StringRef Name) {
  auto *Ret = StructType::create(Context, Name);
  IdentifiedStructTypes.push_back(Ret);
  return Ret;
}

StructType *BitcodeReader::createIdentifiedStructType(LLVMContext &Context) {
  auto *Ret = StructType::create(Context);
  IdentifiedStructTypes.push_back(Ret);
  return Ret;
}

//===----------------------------------------------------------------------===//
//  Functions for parsing blocks from the bitcode file
//===----------------------------------------------------------------------===//

static uint64_t getRawAttributeMask(Attribute::AttrKind Val) {
  switch (Val) {
  case Attribute::EndAttrKinds:
  case Attribute::EmptyKey:
  case Attribute::TombstoneKey:
    llvm_unreachable("Synthetic enumerators which should never get here");

  case Attribute::None:            return 0;
  case Attribute::ZExt:            return 1 << 0;
  case Attribute::SExt:            return 1 << 1;
  case Attribute::NoReturn:        return 1 << 2;
  case Attribute::InReg:           return 1 << 3;
  case Attribute::StructRet:       return 1 << 4;
  case Attribute::NoUnwind:        return 1 << 5;
  case Attribute::NoAlias:         return 1 << 6;
  case Attribute::ByVal:           return 1 << 7;
  case Attribute::Nest:            return 1 << 8;
  case Attribute::ReadNone:        return 1 << 9;
  case Attribute::ReadOnly:        return 1 << 10;
  case Attribute::NoInline:        return 1 << 11;
  case Attribute::AlwaysInline:    return 1 << 12;
  case Attribute::OptimizeForSize: return 1 << 13;
  case Attribute::StackProtect:    return 1 << 14;
  case Attribute::StackProtectReq: return 1 << 15;
  case Attribute::Alignment:       return 31 << 16;
  case Attribute::NoCapture:       return 1 << 21;
  case Attribute::NoRedZone:       return 1 << 22;
  case Attribute::NoImplicitFloat: return 1 << 23;
  case Attribute::Naked:           return 1 << 24;
  case Attribute::InlineHint:      return 1 << 25;
  case Attribute::StackAlignment:  return 7 << 26;
  case Attribute::ReturnsTwice:    return 1 << 29;
  case Attribute::UWTable:         return 1 << 30;
  case Attribute::NonLazyBind:     return 1U << 31;
  case Attribute::SanitizeAddress: return 1ULL << 32;
  case Attribute::MinSize:         return 1ULL << 33;
  case Attribute::NoDuplicate:     return 1ULL << 34;
  case Attribute::StackProtectStrong: return 1ULL << 35;
  case Attribute::SanitizeThread:  return 1ULL << 36;
  case Attribute::SanitizeMemory:  return 1ULL << 37;
  case Attribute::NoBuiltin:       return 1ULL << 38;
  case Attribute::Returned:        return 1ULL << 39;
  case Attribute::Cold:            return 1ULL << 40;
  case Attribute::Builtin:         return 1ULL << 41;
  case Attribute::OptimizeNone:    return 1ULL << 42;
  case Attribute::InAlloca:        return 1ULL << 43;
  case Attribute::NonNull:         return 1ULL << 44;
  case Attribute::JumpTable:       return 1ULL << 45;
  case Attribute::Convergent:      return 1ULL << 46;
  case Attribute::SafeStack:       return 1ULL << 47;
  case Attribute::NoRecurse:       return 1ULL << 48;
  // 1ULL << 49 is InaccessibleMemOnly, which is upgraded separately.
  // 1ULL << 50 is InaccessibleMemOrArgMemOnly, which is upgraded separately.
  case Attribute::SwiftSelf:       return 1ULL << 51;
  case Attribute::SwiftError:      return 1ULL << 52;
  case Attribute::WriteOnly:       return 1ULL << 53;
  case Attribute::Speculatable:    return 1ULL << 54;
  case Attribute::StrictFP:        return 1ULL << 55;
  case Attribute::SanitizeHWAddress: return 1ULL << 56;
  case Attribute::NoCfCheck:       return 1ULL << 57;
  case Attribute::OptForFuzzing:   return 1ULL << 58;
  case Attribute::ShadowCallStack: return 1ULL << 59;
  case Attribute::SpeculativeLoadHardening:
    return 1ULL << 60;
  case Attribute::ImmArg:
    return 1ULL << 61;
  case Attribute::WillReturn:
    return 1ULL << 62;
  case Attribute::NoFree:
    return 1ULL << 63;
  default:
    // Other attributes are not supported in the raw format,
    // as we ran out of space.
    return 0;
  }
  llvm_unreachable("Unsupported attribute type");
}

static void addRawAttributeValue(AttrBuilder &B, uint64_t Val) {
  if (!Val) return;

  for (Attribute::AttrKind I = Attribute::None; I != Attribute::EndAttrKinds;
       I = Attribute::AttrKind(I + 1)) {
    if (uint64_t A = (Val & getRawAttributeMask(I))) {
      if (I == Attribute::Alignment)
        B.addAlignmentAttr(1ULL << ((A >> 16) - 1));
      else if (I == Attribute::StackAlignment)
        B.addStackAlignmentAttr(1ULL << ((A >> 26)-1));
      else if (Attribute::isTypeAttrKind(I))
        B.addTypeAttr(I, nullptr); // Type will be auto-upgraded.
      else
        B.addAttribute(I);
    }
  }
}

/// This fills an AttrBuilder object with the LLVM attributes that have
/// been decoded from the given integer. This function must stay in sync with
/// 'encodeLLVMAttributesForBitcode'.
static void decodeLLVMAttributesForBitcode(AttrBuilder &B,
                                           uint64_t EncodedAttrs,
                                           uint64_t AttrIdx) {
  // The alignment is stored as a 16-bit raw value from bits 31--16.  We shift
  // the bits above 31 down by 11 bits.
  unsigned Alignment = (EncodedAttrs & (0xffffULL << 16)) >> 16;
  assert((!Alignment || isPowerOf2_32(Alignment)) &&
         "Alignment must be a power of two.");

  if (Alignment)
    B.addAlignmentAttr(Alignment);

  uint64_t Attrs = ((EncodedAttrs & (0xfffffULL << 32)) >> 11) |
                   (EncodedAttrs & 0xffff);

  if (AttrIdx == AttributeList::FunctionIndex) {
    // Upgrade old memory attributes.
    MemoryEffects ME = MemoryEffects::unknown();
    if (Attrs & (1ULL << 9)) {
      // ReadNone
      Attrs &= ~(1ULL << 9);
      ME &= MemoryEffects::none();
    }
    if (Attrs & (1ULL << 10)) {
      // ReadOnly
      Attrs &= ~(1ULL << 10);
      ME &= MemoryEffects::readOnly();
    }
    if (Attrs & (1ULL << 49)) {
      // InaccessibleMemOnly
      Attrs &= ~(1ULL << 49);
      ME &= MemoryEffects::inaccessibleMemOnly();
    }
    if (Attrs & (1ULL << 50)) {
      // InaccessibleMemOrArgMemOnly
      Attrs &= ~(1ULL << 50);
      ME &= MemoryEffects::inaccessibleOrArgMemOnly();
    }
    if (Attrs & (1ULL << 53)) {
      // WriteOnly
      Attrs &= ~(1ULL << 53);
      ME &= MemoryEffects::writeOnly();
    }
    if (ME != MemoryEffects::unknown())
      B.addMemoryAttr(ME);
  }

  addRawAttributeValue(B, Attrs);
}

Error BitcodeReader::parseAttributeBlock() {
  if (Error Err = Stream.EnterSubBlock(bitc::PARAMATTR_BLOCK_ID))
    return Err;

  if (!MAttributes.empty())
    return error("Invalid multiple blocks");

  SmallVector<uint64_t, 64> Record;

  SmallVector<AttributeList, 8> Attrs;

  // Read all the records.
  while (true) {
    Expected<BitstreamEntry> MaybeEntry = Stream.advanceSkippingSubblocks();
    if (!MaybeEntry)
      return MaybeEntry.takeError();
    BitstreamEntry Entry = MaybeEntry.get();

    switch (Entry.Kind) {
    case BitstreamEntry::SubBlock: // Handled for us already.
    case BitstreamEntry::Error:
      return error("Malformed block");
    case BitstreamEntry::EndBlock:
      return Error::success();
    case BitstreamEntry::Record:
      // The interesting case.
      break;
    }

    // Read a record.
    Record.clear();
    Expected<unsigned> MaybeRecord = Stream.readRecord(Entry.ID, Record);
    if (!MaybeRecord)
      return MaybeRecord.takeError();
    switch (MaybeRecord.get()) {
    default:  // Default behavior: ignore.
      break;
    case bitc::PARAMATTR_CODE_ENTRY_OLD: // ENTRY: [paramidx0, attr0, ...]
      // Deprecated, but still needed to read old bitcode files.
      if (Record.size() & 1)
        return error("Invalid parameter attribute record");

      for (unsigned i = 0, e = Record.size(); i != e; i += 2) {
        AttrBuilder B(Context);
        decodeLLVMAttributesForBitcode(B, Record[i+1], Record[i]);
        Attrs.push_back(AttributeList::get(Context, Record[i], B));
      }

      MAttributes.push_back(AttributeList::get(Context, Attrs));
      Attrs.clear();
      break;
    case bitc::PARAMATTR_CODE_ENTRY: // ENTRY: [attrgrp0, attrgrp1, ...]
      for (unsigned i = 0, e = Record.size(); i != e; ++i)
        Attrs.push_back(MAttributeGroups[Record[i]]);

      MAttributes.push_back(AttributeList::get(Context, Attrs));
      Attrs.clear();
      break;
    }
  }
}

// Returns Attribute::None on unrecognized codes.
static Attribute::AttrKind getAttrFromCode(uint64_t Code) {
  switch (Code) {
  default:
    return Attribute::None;
  case bitc::ATTR_KIND_ALIGNMENT:
    return Attribute::Alignment;
  case bitc::ATTR_KIND_ALWAYS_INLINE:
    return Attribute::AlwaysInline;
  case bitc::ATTR_KIND_BUILTIN:
    return Attribute::Builtin;
  case bitc::ATTR_KIND_BY_VAL:
    return Attribute::ByVal;
  case bitc::ATTR_KIND_IN_ALLOCA:
    return Attribute::InAlloca;
  case bitc::ATTR_KIND_COLD:
    return Attribute::Cold;
  case bitc::ATTR_KIND_CONVERGENT:
    return Attribute::Convergent;
  case bitc::ATTR_KIND_DISABLE_SANITIZER_INSTRUMENTATION:
    return Attribute::DisableSanitizerInstrumentation;
  case bitc::ATTR_KIND_ELEMENTTYPE:
    return Attribute::ElementType;
  case bitc::ATTR_KIND_FNRETTHUNK_EXTERN:
    return Attribute::FnRetThunkExtern;
  case bitc::ATTR_KIND_INLINE_HINT:
    return Attribute::InlineHint;
  case bitc::ATTR_KIND_IN_REG:
    return Attribute::InReg;
  case bitc::ATTR_KIND_JUMP_TABLE:
    return Attribute::JumpTable;
  case bitc::ATTR_KIND_MEMORY:
    return Attribute::Memory;
  case bitc::ATTR_KIND_NOFPCLASS:
    return Attribute::NoFPClass;
  case bitc::ATTR_KIND_MIN_SIZE:
    return Attribute::MinSize;
  case bitc::ATTR_KIND_NAKED:
    return Attribute::Naked;
  case bitc::ATTR_KIND_NEST:
    return Attribute::Nest;
  case bitc::ATTR_KIND_NO_ALIAS:
    return Attribute::NoAlias;
  case bitc::ATTR_KIND_NO_BUILTIN:
    return Attribute::NoBuiltin;
  case bitc::ATTR_KIND_NO_CALLBACK:
    return Attribute::NoCallback;
  case bitc::ATTR_KIND_NO_CAPTURE:
    return Attribute::NoCapture;
  case bitc::ATTR_KIND_NO_DUPLICATE:
    return Attribute::NoDuplicate;
  case bitc::ATTR_KIND_NOFREE:
    return Attribute::NoFree;
  case bitc::ATTR_KIND_NO_IMPLICIT_FLOAT:
    return Attribute::NoImplicitFloat;
  case bitc::ATTR_KIND_NO_INLINE:
    return Attribute::NoInline;
  case bitc::ATTR_KIND_NO_RECURSE:
    return Attribute::NoRecurse;
  case bitc::ATTR_KIND_NO_MERGE:
    return Attribute::NoMerge;
  case bitc::ATTR_KIND_NON_LAZY_BIND:
    return Attribute::NonLazyBind;
  case bitc::ATTR_KIND_NON_NULL:
    return Attribute::NonNull;
  case bitc::ATTR_KIND_DEREFERENCEABLE:
    return Attribute::Dereferenceable;
  case bitc::ATTR_KIND_DEREFERENCEABLE_OR_NULL:
    return Attribute::DereferenceableOrNull;
  case bitc::ATTR_KIND_ALLOC_ALIGN:
    return Attribute::AllocAlign;
  case bitc::ATTR_KIND_ALLOC_KIND:
    return Attribute::AllocKind;
  case bitc::ATTR_KIND_ALLOC_SIZE:
    return Attribute::AllocSize;
  case bitc::ATTR_KIND_ALLOCATED_POINTER:
    return Attribute::AllocatedPointer;
  case bitc::ATTR_KIND_NO_RED_ZONE:
    return Attribute::NoRedZone;
  case bitc::ATTR_KIND_NO_RETURN:
    return Attribute::NoReturn;
  case bitc::ATTR_KIND_NOSYNC:
    return Attribute::NoSync;
  case bitc::ATTR_KIND_NOCF_CHECK:
    return Attribute::NoCfCheck;
  case bitc::ATTR_KIND_NO_PROFILE:
    return Attribute::NoProfile;
  case bitc::ATTR_KIND_SKIP_PROFILE:
    return Attribute::SkipProfile;
  case bitc::ATTR_KIND_NO_UNWIND:
    return Attribute::NoUnwind;
  case bitc::ATTR_KIND_NO_SANITIZE_BOUNDS:
    return Attribute::NoSanitizeBounds;
  case bitc::ATTR_KIND_NO_SANITIZE_COVERAGE:
    return Attribute::NoSanitizeCoverage;
  case bitc::ATTR_KIND_NULL_POINTER_IS_VALID:
    return Attribute::NullPointerIsValid;
  case bitc::ATTR_KIND_OPTIMIZE_FOR_DEBUGGING:
    return Attribute::OptimizeForDebugging;
  case bitc::ATTR_KIND_SANITIZED_PADDED_GLOBAL:
    return Attribute::SanitizedPaddedGlobal;
  case bitc::ATTR_KIND_OPT_FOR_FUZZING:
    return Attribute::OptForFuzzing;
  case bitc::ATTR_KIND_OPTIMIZE_FOR_SIZE:
    return Attribute::OptimizeForSize;
  case bitc::ATTR_KIND_OPTIMIZE_NONE:
    return Attribute::OptimizeNone;
  case bitc::ATTR_KIND_READ_NONE:
    return Attribute::ReadNone;
  case bitc::ATTR_KIND_READ_ONLY:
    return Attribute::ReadOnly;
  case bitc::ATTR_KIND_RETURNED:
    return Attribute::Returned;
  case bitc::ATTR_KIND_RETURNS_TWICE:
    return Attribute::ReturnsTwice;
  case bitc::ATTR_KIND_S_EXT:
    return Attribute::SExt;
  case bitc::ATTR_KIND_SPECULATABLE:
    return Attribute::Speculatable;
  case bitc::ATTR_KIND_STACK_ALIGNMENT:
    return Attribute::StackAlignment;
  case bitc::ATTR_KIND_STACK_PROTECT:
    return Attribute::StackProtect;
  case bitc::ATTR_KIND_STACK_PROTECT_REQ:
    return Attribute::StackProtectReq;
  case bitc::ATTR_KIND_STACK_PROTECT_STRONG:
    return Attribute::StackProtectStrong;
  case bitc::ATTR_KIND_SAFESTACK:
    return Attribute::SafeStack;
  case bitc::ATTR_KIND_SHADOWCALLSTACK:
    return Attribute::ShadowCallStack;
  case bitc::ATTR_KIND_STRICT_FP:
    return Attribute::StrictFP;
  case bitc::ATTR_KIND_STRUCT_RET:
    return Attribute::StructRet;
  case bitc::ATTR_KIND_SANITIZE_ADDRESS:
    return Attribute::SanitizeAddress;
  case bitc::ATTR_KIND_SANITIZE_HWADDRESS:
    return Attribute::SanitizeHWAddress;
  case bitc::ATTR_KIND_SANITIZE_THREAD:
    return Attribute::SanitizeThread;
  case bitc::ATTR_KIND_SANITIZE_MEMORY:
    return Attribute::SanitizeMemory;
  case bitc::ATTR_KIND_SPECULATIVE_LOAD_HARDENING:
    return Attribute::SpeculativeLoadHardening;
  case bitc::ATTR_KIND_SWIFT_ERROR:
    return Attribute::SwiftError;
  case bitc::ATTR_KIND_SWIFT_SELF:
    return Attribute::SwiftSelf;
  case bitc::ATTR_KIND_SWIFT_ASYNC:
    return Attribute::SwiftAsync;
  case bitc::ATTR_KIND_UW_TABLE:
    return Attribute::UWTable;
  case bitc::ATTR_KIND_VSCALE_RANGE:
    return Attribute::VScaleRange;
  case bitc::ATTR_KIND_WILLRETURN:
    return Attribute::WillReturn;
  case bitc::ATTR_KIND_WRITEONLY:
    return Attribute::WriteOnly;
  case bitc::ATTR_KIND_Z_EXT:
    return Attribute::ZExt;
  case bitc::ATTR_KIND_IMMARG:
    return Attribute::ImmArg;
  case bitc::ATTR_KIND_SANITIZE_MEMTAG:
    return Attribute::SanitizeMemTag;
  case bitc::ATTR_KIND_PREALLOCATED:
    return Attribute::Preallocated;
  case bitc::ATTR_KIND_NOUNDEF:
    return Attribute::NoUndef;
  case bitc::ATTR_KIND_BYREF:
    return Attribute::ByRef;
  case bitc::ATTR_KIND_MUSTPROGRESS:
    return Attribute::MustProgress;
  case bitc::ATTR_KIND_HOT:
    return Attribute::Hot;
  case bitc::ATTR_KIND_PRESPLIT_COROUTINE:
    return Attribute::PresplitCoroutine;
  case bitc::ATTR_KIND_WRITABLE:
    return Attribute::Writable;
  case bitc::ATTR_KIND_CORO_ONLY_DESTROY_WHEN_COMPLETE:
    return Attribute::CoroDestroyOnlyWhenComplete;
  case bitc::ATTR_KIND_DEAD_ON_UNWIND:
    return Attribute::DeadOnUnwind;
  case bitc::ATTR_KIND_RANGE:
    return Attribute::Range;
  }
}

Error BitcodeReader::parseAlignmentValue(uint64_t Exponent,
                                         MaybeAlign &Alignment) {
  // Note: Alignment in bitcode files is incremented by 1, so that zero
  // can be used for default alignment.
  if (Exponent > Value::MaxAlignmentExponent + 1)
    return error("Invalid alignment value");
  Alignment = decodeMaybeAlign(Exponent);
  return Error::success();
}

Error BitcodeReader::parseAttrKind(uint64_t Code, Attribute::AttrKind *Kind) {
  *Kind = getAttrFromCode(Code);
  if (*Kind == Attribute::None)
    return error("Unknown attribute kind (" + Twine(Code) + ")");
  return Error::success();
}

static bool upgradeOldMemoryAttribute(MemoryEffects &ME, uint64_t EncodedKind) {
  switch (EncodedKind) {
  case bitc::ATTR_KIND_READ_NONE:
    ME &= MemoryEffects::none();
    return true;
  case bitc::ATTR_KIND_READ_ONLY:
    ME &= MemoryEffects::readOnly();
    return true;
  case bitc::ATTR_KIND_WRITEONLY:
    ME &= MemoryEffects::writeOnly();
    return true;
  case bitc::ATTR_KIND_ARGMEMONLY:
    ME &= MemoryEffects::argMemOnly();
    return true;
  case bitc::ATTR_KIND_INACCESSIBLEMEM_ONLY:
    ME &= MemoryEffects::inaccessibleMemOnly();
    return true;
  case bitc::ATTR_KIND_INACCESSIBLEMEM_OR_ARGMEMONLY:
    ME &= MemoryEffects::inaccessibleOrArgMemOnly();
    return true;
  default:
    return false;
  }
}

Error BitcodeReader::parseAttributeGroupBlock() {
  if (Error Err = Stream.EnterSubBlock(bitc::PARAMATTR_GROUP_BLOCK_ID))
    return Err;

  if (!MAttributeGroups.empty())
    return error("Invalid multiple blocks");

  SmallVector<uint64_t, 64> Record;

  // Read all the records.
  while (true) {
    Expected<BitstreamEntry> MaybeEntry = Stream.advanceSkippingSubblocks();
    if (!MaybeEntry)
      return MaybeEntry.takeError();
    BitstreamEntry Entry = MaybeEntry.get();

    switch (Entry.Kind) {
    case BitstreamEntry::SubBlock: // Handled for us already.
    case BitstreamEntry::Error:
      return error("Malformed block");
    case BitstreamEntry::EndBlock:
      return Error::success();
    case BitstreamEntry::Record:
      // The interesting case.
      break;
    }

    // Read a record.
    Record.clear();
    Expected<unsigned> MaybeRecord = Stream.readRecord(Entry.ID, Record);
    if (!MaybeRecord)
      return MaybeRecord.takeError();
    switch (MaybeRecord.get()) {
    default:  // Default behavior: ignore.
      break;
    case bitc::PARAMATTR_GRP_CODE_ENTRY: { // ENTRY: [grpid, idx, a0, a1, ...]
      if (Record.size() < 3)
        return error("Invalid grp record");

      uint64_t GrpID = Record[0];
      uint64_t Idx = Record[1]; // Index of the object this attribute refers to.

      AttrBuilder B(Context);
      MemoryEffects ME = MemoryEffects::unknown();
      for (unsigned i = 2, e = Record.size(); i != e; ++i) {
        if (Record[i] == 0) {        // Enum attribute
          Attribute::AttrKind Kind;
          uint64_t EncodedKind = Record[++i];
          if (Idx == AttributeList::FunctionIndex &&
              upgradeOldMemoryAttribute(ME, EncodedKind))
            continue;

          if (Error Err = parseAttrKind(EncodedKind, &Kind))
            return Err;

          // Upgrade old-style byval attribute to one with a type, even if it's
          // nullptr. We will have to insert the real type when we associate
          // this AttributeList with a function.
          if (Kind == Attribute::ByVal)
            B.addByValAttr(nullptr);
          else if (Kind == Attribute::StructRet)
            B.addStructRetAttr(nullptr);
          else if (Kind == Attribute::InAlloca)
            B.addInAllocaAttr(nullptr);
          else if (Kind == Attribute::UWTable)
            B.addUWTableAttr(UWTableKind::Default);
          else if (Attribute::isEnumAttrKind(Kind))
            B.addAttribute(Kind);
          else
            return error("Not an enum attribute");
        } else if (Record[i] == 1) { // Integer attribute
          Attribute::AttrKind Kind;
          if (Error Err = parseAttrKind(Record[++i], &Kind))
            return Err;
          if (!Attribute::isIntAttrKind(Kind))
            return error("Not an int attribute");
          if (Kind == Attribute::Alignment)
            B.addAlignmentAttr(Record[++i]);
          else if (Kind == Attribute::StackAlignment)
            B.addStackAlignmentAttr(Record[++i]);
          else if (Kind == Attribute::Dereferenceable)
            B.addDereferenceableAttr(Record[++i]);
          else if (Kind == Attribute::DereferenceableOrNull)
            B.addDereferenceableOrNullAttr(Record[++i]);
          else if (Kind == Attribute::AllocSize)
            B.addAllocSizeAttrFromRawRepr(Record[++i]);
          else if (Kind == Attribute::VScaleRange)
            B.addVScaleRangeAttrFromRawRepr(Record[++i]);
          else if (Kind == Attribute::UWTable)
            B.addUWTableAttr(UWTableKind(Record[++i]));
          else if (Kind == Attribute::AllocKind)
            B.addAllocKindAttr(static_cast<AllocFnKind>(Record[++i]));
          else if (Kind == Attribute::Memory)
            B.addMemoryAttr(MemoryEffects::createFromIntValue(Record[++i]));
          else if (Kind == Attribute::NoFPClass)
            B.addNoFPClassAttr(
                static_cast<FPClassTest>(Record[++i] & fcAllFlags));
        } else if (Record[i] == 3 || Record[i] == 4) { // String attribute
          bool HasValue = (Record[i++] == 4);
          SmallString<64> KindStr;
          SmallString<64> ValStr;

          while (Record[i] != 0 && i != e)
            KindStr += Record[i++];
          assert(Record[i] == 0 && "Kind string not null terminated");

          if (HasValue) {
            // Has a value associated with it.
            ++i; // Skip the '0' that terminates the "kind" string.
            while (Record[i] != 0 && i != e)
              ValStr += Record[i++];
            assert(Record[i] == 0 && "Value string not null terminated");
          }

          B.addAttribute(KindStr.str(), ValStr.str());
        } else if (Record[i] == 5 || Record[i] == 6) {
          bool HasType = Record[i] == 6;
          Attribute::AttrKind Kind;
          if (Error Err = parseAttrKind(Record[++i], &Kind))
            return Err;
          if (!Attribute::isTypeAttrKind(Kind))
            return error("Not a type attribute");

          B.addTypeAttr(Kind, HasType ? getTypeByID(Record[++i]) : nullptr);
        } else if (Record[i] == 7) {
          Attribute::AttrKind Kind;

          i++;
          if (Error Err = parseAttrKind(Record[i++], &Kind))
            return Err;
          if (!Attribute::isConstantRangeAttrKind(Kind))
            return error("Not a ConstantRange attribute");

          Expected<ConstantRange> MaybeCR = readConstantRange(Record, i);
          if (!MaybeCR)
            return MaybeCR.takeError();
          i--;

          B.addConstantRangeAttr(Kind, MaybeCR.get());
        } else {
          return error("Invalid attribute group entry");
        }
      }

      if (ME != MemoryEffects::unknown())
        B.addMemoryAttr(ME);

      UpgradeAttributes(B);
      MAttributeGroups[GrpID] = AttributeList::get(Context, Idx, B);
      break;
    }
    }
  }
}

Error BitcodeReader::parseTypeTable() {
  if (Error Err = Stream.EnterSubBlock(bitc::TYPE_BLOCK_ID_NEW))
    return Err;

  return parseTypeTableBody();
}

Error BitcodeReader::parseTypeTableBody() {
  if (!TypeList.empty())
    return error("Invalid multiple blocks");

  SmallVector<uint64_t, 64> Record;
  unsigned NumRecords = 0;

  SmallString<64> TypeName;

  // Read all the records for this type table.
  while (true) {
    Expected<BitstreamEntry> MaybeEntry = Stream.advanceSkippingSubblocks();
    if (!MaybeEntry)
      return MaybeEntry.takeError();
    BitstreamEntry Entry = MaybeEntry.get();

    switch (Entry.Kind) {
    case BitstreamEntry::SubBlock: // Handled for us already.
    case BitstreamEntry::Error:
      return error("Malformed block");
    case BitstreamEntry::EndBlock:
      if (NumRecords != TypeList.size())
        return error("Malformed block");
      return Error::success();
    case BitstreamEntry::Record:
      // The interesting case.
      break;
    }

    // Read a record.
    Record.clear();
    Type *ResultTy = nullptr;
    SmallVector<unsigned> ContainedIDs;
    Expected<unsigned> MaybeRecord = Stream.readRecord(Entry.ID, Record);
    if (!MaybeRecord)
      return MaybeRecord.takeError();
    switch (MaybeRecord.get()) {
    default:
      return error("Invalid value");
    case bitc::TYPE_CODE_NUMENTRY: // TYPE_CODE_NUMENTRY: [numentries]
      // TYPE_CODE_NUMENTRY contains a count of the number of types in the
      // type list.  This allows us to reserve space.
      if (Record.empty())
        return error("Invalid numentry record");
      TypeList.resize(Record[0]);
      continue;
    case bitc::TYPE_CODE_VOID:      // VOID
      ResultTy = Type::getVoidTy(Context);
      break;
    case bitc::TYPE_CODE_HALF:     // HALF
      ResultTy = Type::getHalfTy(Context);
      break;
    case bitc::TYPE_CODE_BFLOAT:    // BFLOAT
      ResultTy = Type::getBFloatTy(Context);
      break;
    case bitc::TYPE_CODE_FLOAT:     // FLOAT
      ResultTy = Type::getFloatTy(Context);
      break;
    case bitc::TYPE_CODE_DOUBLE:    // DOUBLE
      ResultTy = Type::getDoubleTy(Context);
      break;
    case bitc::TYPE_CODE_X86_FP80:  // X86_FP80
      ResultTy = Type::getX86_FP80Ty(Context);
      break;
    case bitc::TYPE_CODE_FP128:     // FP128
      ResultTy = Type::getFP128Ty(Context);
      break;
    case bitc::TYPE_CODE_PPC_FP128: // PPC_FP128
      ResultTy = Type::getPPC_FP128Ty(Context);
      break;
    case bitc::TYPE_CODE_LABEL:     // LABEL
      ResultTy = Type::getLabelTy(Context);
      break;
    case bitc::TYPE_CODE_METADATA:  // METADATA
      ResultTy = Type::getMetadataTy(Context);
      break;
    case bitc::TYPE_CODE_X86_MMX:   // X86_MMX
      ResultTy = Type::getX86_MMXTy(Context);
      break;
    case bitc::TYPE_CODE_X86_AMX:   // X86_AMX
      ResultTy = Type::getX86_AMXTy(Context);
      break;
    case bitc::TYPE_CODE_TOKEN:     // TOKEN
      ResultTy = Type::getTokenTy(Context);
      break;
    case bitc::TYPE_CODE_INTEGER: { // INTEGER: [width]
      if (Record.empty())
        return error("Invalid integer record");

      uint64_t NumBits = Record[0];
      if (NumBits < IntegerType::MIN_INT_BITS ||
          NumBits > IntegerType::MAX_INT_BITS)
        return error("Bitwidth for integer type out of range");
      ResultTy = IntegerType::get(Context, NumBits);
      break;
    }
    case bitc::TYPE_CODE_POINTER: { // POINTER: [pointee type] or
                                    //          [pointee type, address space]
      if (Record.empty())
        return error("Invalid pointer record");
      unsigned AddressSpace = 0;
      if (Record.size() == 2)
        AddressSpace = Record[1];
      ResultTy = getTypeByID(Record[0]);
      if (!ResultTy ||
          !PointerType::isValidElementType(ResultTy))
        return error("Invalid type");
      ContainedIDs.push_back(Record[0]);
      ResultTy = PointerType::get(ResultTy, AddressSpace);
      break;
    }
    case bitc::TYPE_CODE_OPAQUE_POINTER: { // OPAQUE_POINTER: [addrspace]
      if (Record.size() != 1)
        return error("Invalid opaque pointer record");
      unsigned AddressSpace = Record[0];
      ResultTy = PointerType::get(Context, AddressSpace);
      break;
    }
    case bitc::TYPE_CODE_FUNCTION_OLD: {
      // Deprecated, but still needed to read old bitcode files.
      // FUNCTION: [vararg, attrid, retty, paramty x N]
      if (Record.size() < 3)
        return error("Invalid function record");
      SmallVector<Type*, 8> ArgTys;
      for (unsigned i = 3, e = Record.size(); i != e; ++i) {
        if (Type *T = getTypeByID(Record[i]))
          ArgTys.push_back(T);
        else
          break;
      }

      ResultTy = getTypeByID(Record[2]);
      if (!ResultTy || ArgTys.size() < Record.size()-3)
        return error("Invalid type");

      ContainedIDs.append(Record.begin() + 2, Record.end());
      ResultTy = FunctionType::get(ResultTy, ArgTys, Record[0]);
      break;
    }
    case bitc::TYPE_CODE_FUNCTION: {
      // FUNCTION: [vararg, retty, paramty x N]
      if (Record.size() < 2)
        return error("Invalid function record");
      SmallVector<Type*, 8> ArgTys;
      for (unsigned i = 2, e = Record.size(); i != e; ++i) {
        if (Type *T = getTypeByID(Record[i])) {
          if (!FunctionType::isValidArgumentType(T))
            return error("Invalid function argument type");
          ArgTys.push_back(T);
        }
        else
          break;
      }

      ResultTy = getTypeByID(Record[1]);
      if (!ResultTy || ArgTys.size() < Record.size()-2)
        return error("Invalid type");

      ContainedIDs.append(Record.begin() + 1, Record.end());
      ResultTy = FunctionType::get(ResultTy, ArgTys, Record[0]);
      break;
    }
    case bitc::TYPE_CODE_STRUCT_ANON: {  // STRUCT: [ispacked, eltty x N]
      if (Record.empty())
        return error("Invalid anon struct record");
      SmallVector<Type*, 8> EltTys;
      for (unsigned i = 1, e = Record.size(); i != e; ++i) {
        if (Type *T = getTypeByID(Record[i]))
          EltTys.push_back(T);
        else
          break;
      }
      if (EltTys.size() != Record.size()-1)
        return error("Invalid type");
      ContainedIDs.append(Record.begin() + 1, Record.end());
      ResultTy = StructType::get(Context, EltTys, Record[0]);
      break;
    }
    case bitc::TYPE_CODE_STRUCT_NAME:   // STRUCT_NAME: [strchr x N]
      if (convertToString(Record, 0, TypeName))
        return error("Invalid struct name record");
      continue;

    case bitc::TYPE_CODE_STRUCT_NAMED: { // STRUCT: [ispacked, eltty x N]
      if (Record.empty())
        return error("Invalid named struct record");

      if (NumRecords >= TypeList.size())
        return error("Invalid TYPE table");

      // Check to see if this was forward referenced, if so fill in the temp.
      StructType *Res = cast_or_null<StructType>(TypeList[NumRecords]);
      if (Res) {
        Res->setName(TypeName);
        TypeList[NumRecords] = nullptr;
      } else  // Otherwise, create a new struct.
        Res = createIdentifiedStructType(Context, TypeName);
      TypeName.clear();

      SmallVector<Type*, 8> EltTys;
      for (unsigned i = 1, e = Record.size(); i != e; ++i) {
        if (Type *T = getTypeByID(Record[i]))
          EltTys.push_back(T);
        else
          break;
      }
      if (EltTys.size() != Record.size()-1)
        return error("Invalid named struct record");
      Res->setBody(EltTys, Record[0]);
      ContainedIDs.append(Record.begin() + 1, Record.end());
      ResultTy = Res;
      break;
    }
    case bitc::TYPE_CODE_OPAQUE: {       // OPAQUE: []
      if (Record.size() != 1)
        return error("Invalid opaque type record");

      if (NumRecords >= TypeList.size())
        return error("Invalid TYPE table");

      // Check to see if this was forward referenced, if so fill in the temp.
      StructType *Res = cast_or_null<StructType>(TypeList[NumRecords]);
      if (Res) {
        Res->setName(TypeName);
        TypeList[NumRecords] = nullptr;
      } else  // Otherwise, create a new struct with no body.
        Res = createIdentifiedStructType(Context, TypeName);
      TypeName.clear();
      ResultTy = Res;
      break;
    }
    case bitc::TYPE_CODE_TARGET_TYPE: { // TARGET_TYPE: [NumTy, Tys..., Ints...]
      if (Record.size() < 1)
        return error("Invalid target extension type record");

      if (NumRecords >= TypeList.size())
        return error("Invalid TYPE table");

      if (Record[0] >= Record.size())
        return error("Too many type parameters");

      unsigned NumTys = Record[0];
      SmallVector<Type *, 4> TypeParams;
      SmallVector<unsigned, 8> IntParams;
      for (unsigned i = 0; i < NumTys; i++) {
        if (Type *T = getTypeByID(Record[i + 1]))
          TypeParams.push_back(T);
        else
          return error("Invalid type");
      }

      for (unsigned i = NumTys + 1, e = Record.size(); i < e; i++) {
        if (Record[i] > UINT_MAX)
          return error("Integer parameter too large");
        IntParams.push_back(Record[i]);
      }
      ResultTy = TargetExtType::get(Context, TypeName, TypeParams, IntParams);
      TypeName.clear();
      break;
    }
    case bitc::TYPE_CODE_ARRAY:     // ARRAY: [numelts, eltty]
      if (Record.size() < 2)
        return error("Invalid array type record");
      ResultTy = getTypeByID(Record[1]);
      if (!ResultTy || !ArrayType::isValidElementType(ResultTy))
        return error("Invalid type");
      ContainedIDs.push_back(Record[1]);
      ResultTy = ArrayType::get(ResultTy, Record[0]);
      break;
    case bitc::TYPE_CODE_VECTOR:    // VECTOR: [numelts, eltty] or
                                    //         [numelts, eltty, scalable]
      if (Record.size() < 2)
        return error("Invalid vector type record");
      if (Record[0] == 0)
        return error("Invalid vector length");
      ResultTy = getTypeByID(Record[1]);
      if (!ResultTy || !VectorType::isValidElementType(ResultTy))
        return error("Invalid type");
      bool Scalable = Record.size() > 2 ? Record[2] : false;
      ContainedIDs.push_back(Record[1]);
      ResultTy = VectorType::get(ResultTy, Record[0], Scalable);
      break;
    }

    if (NumRecords >= TypeList.size())
      return error("Invalid TYPE table");
    if (TypeList[NumRecords])
      return error(
          "Invalid TYPE table: Only named structs can be forward referenced");
    assert(ResultTy && "Didn't read a type?");
    TypeList[NumRecords] = ResultTy;
    if (!ContainedIDs.empty())
      ContainedTypeIDs[NumRecords] = std::move(ContainedIDs);
    ++NumRecords;
  }
}

Error BitcodeReader::parseOperandBundleTags() {
  if (Error Err = Stream.EnterSubBlock(bitc::OPERAND_BUNDLE_TAGS_BLOCK_ID))
    return Err;

  if (!BundleTags.empty())
    return error("Invalid multiple blocks");

  SmallVector<uint64_t, 64> Record;

  while (true) {
    Expected<BitstreamEntry> MaybeEntry = Stream.advanceSkippingSubblocks();
    if (!MaybeEntry)
      return MaybeEntry.takeError();
    BitstreamEntry Entry = MaybeEntry.get();

    switch (Entry.Kind) {
    case BitstreamEntry::SubBlock: // Handled for us already.
    case BitstreamEntry::Error:
      return error("Malformed block");
    case BitstreamEntry::EndBlock:
      return Error::success();
    case BitstreamEntry::Record:
      // The interesting case.
      break;
    }

    // Tags are implicitly mapped to integers by their order.

    Expected<unsigned> MaybeRecord = Stream.readRecord(Entry.ID, Record);
    if (!MaybeRecord)
      return MaybeRecord.takeError();
    if (MaybeRecord.get() != bitc::OPERAND_BUNDLE_TAG)
      return error("Invalid operand bundle record");

    // OPERAND_BUNDLE_TAG: [strchr x N]
    BundleTags.emplace_back();
    if (convertToString(Record, 0, BundleTags.back()))
      return error("Invalid operand bundle record");
    Record.clear();
  }
}

Error BitcodeReader::parseSyncScopeNames() {
  if (Error Err = Stream.EnterSubBlock(bitc::SYNC_SCOPE_NAMES_BLOCK_ID))
    return Err;

  if (!SSIDs.empty())
    return error("Invalid multiple synchronization scope names blocks");

  SmallVector<uint64_t, 64> Record;
  while (true) {
    Expected<BitstreamEntry> MaybeEntry = Stream.advanceSkippingSubblocks();
    if (!MaybeEntry)
      return MaybeEntry.takeError();
    BitstreamEntry Entry = MaybeEntry.get();

    switch (Entry.Kind) {
    case BitstreamEntry::SubBlock: // Handled for us already.
    case BitstreamEntry::Error:
      return error("Malformed block");
    case BitstreamEntry::EndBlock:
      if (SSIDs.empty())
        return error("Invalid empty synchronization scope names block");
      return Error::success();
    case BitstreamEntry::Record:
      // The interesting case.
      break;
    }

    // Synchronization scope names are implicitly mapped to synchronization
    // scope IDs by their order.

    Expected<unsigned> MaybeRecord = Stream.readRecord(Entry.ID, Record);
    if (!MaybeRecord)
      return MaybeRecord.takeError();
    if (MaybeRecord.get() != bitc::SYNC_SCOPE_NAME)
      return error("Invalid sync scope record");

    SmallString<16> SSN;
    if (convertToString(Record, 0, SSN))
      return error("Invalid sync scope record");

    SSIDs.push_back(Context.getOrInsertSyncScopeID(SSN));
    Record.clear();
  }
}

/// Associate a value with its name from the given index in the provided record.
Expected<Value *> BitcodeReader::recordValue(SmallVectorImpl<uint64_t> &Record,
                                             unsigned NameIndex, Triple &TT) {
  SmallString<128> ValueName;
  if (convertToString(Record, NameIndex, ValueName))
    return error("Invalid record");
  unsigned ValueID = Record[0];
  if (ValueID >= ValueList.size() || !ValueList[ValueID])
    return error("Invalid record");
  Value *V = ValueList[ValueID];

  StringRef NameStr(ValueName.data(), ValueName.size());
  if (NameStr.contains(0))
    return error("Invalid value name");
  V->setName(NameStr);
  auto *GO = dyn_cast<GlobalObject>(V);
  if (GO && ImplicitComdatObjects.contains(GO) && TT.supportsCOMDAT())
    GO->setComdat(TheModule->getOrInsertComdat(V->getName()));
  return V;
}

/// Helper to note and return the current location, and jump to the given
/// offset.
static Expected<uint64_t> jumpToValueSymbolTable(uint64_t Offset,
                                                 BitstreamCursor &Stream) {
  // Save the current parsing location so we can jump back at the end
  // of the VST read.
  uint64_t CurrentBit = Stream.GetCurrentBitNo();
  if (Error JumpFailed = Stream.JumpToBit(Offset * 32))
    return std::move(JumpFailed);
  Expected<BitstreamEntry> MaybeEntry = Stream.advance();
  if (!MaybeEntry)
    return MaybeEntry.takeError();
  if (MaybeEntry.get().Kind != BitstreamEntry::SubBlock ||
      MaybeEntry.get().ID != bitc::VALUE_SYMTAB_BLOCK_ID)
    return error("Expected value symbol table subblock");
  return CurrentBit;
}

void BitcodeReader::setDeferredFunctionInfo(unsigned FuncBitcodeOffsetDelta,
                                            Function *F,
                                            ArrayRef<uint64_t> Record) {
  // Note that we subtract 1 here because the offset is relative to one word
  // before the start of the identification or module block, which was
  // historically always the start of the regular bitcode header.
  uint64_t FuncWordOffset = Record[1] - 1;
  uint64_t FuncBitOffset = FuncWordOffset * 32;
  DeferredFunctionInfo[F] = FuncBitOffset + FuncBitcodeOffsetDelta;
  // Set the LastFunctionBlockBit to point to the last function block.
  // Later when parsing is resumed after function materialization,
  // we can simply skip that last function block.
  if (FuncBitOffset > LastFunctionBlockBit)
    LastFunctionBlockBit = FuncBitOffset;
}

/// Read a new-style GlobalValue symbol table.
Error BitcodeReader::parseGlobalValueSymbolTable() {
  unsigned FuncBitcodeOffsetDelta =
      Stream.getAbbrevIDWidth() + bitc::BlockIDWidth;

  if (Error Err = Stream.EnterSubBlock(bitc::VALUE_SYMTAB_BLOCK_ID))
    return Err;

  SmallVector<uint64_t, 64> Record;
  while (true) {
    Expected<BitstreamEntry> MaybeEntry = Stream.advanceSkippingSubblocks();
    if (!MaybeEntry)
      return MaybeEntry.takeError();
    BitstreamEntry Entry = MaybeEntry.get();

    switch (Entry.Kind) {
    case BitstreamEntry::SubBlock:
    case BitstreamEntry::Error:
      return error("Malformed block");
    case BitstreamEntry::EndBlock:
      return Error::success();
    case BitstreamEntry::Record:
      break;
    }

    Record.clear();
    Expected<unsigned> MaybeRecord = Stream.readRecord(Entry.ID, Record);
    if (!MaybeRecord)
      return MaybeRecord.takeError();
    switch (MaybeRecord.get()) {
    case bitc::VST_CODE_FNENTRY: { // [valueid, offset]
      unsigned ValueID = Record[0];
      if (ValueID >= ValueList.size() || !ValueList[ValueID])
        return error("Invalid value reference in symbol table");
      setDeferredFunctionInfo(FuncBitcodeOffsetDelta,
                              cast<Function>(ValueList[ValueID]), Record);
      break;
    }
    }
  }
}

/// Parse the value symbol table at either the current parsing location or
/// at the given bit offset if provided.
Error BitcodeReader::parseValueSymbolTable(uint64_t Offset) {
  uint64_t CurrentBit;
  // Pass in the Offset to distinguish between calling for the module-level
  // VST (where we want to jump to the VST offset) and the function-level
  // VST (where we don't).
  if (Offset > 0) {
    Expected<uint64_t> MaybeCurrentBit = jumpToValueSymbolTable(Offset, Stream);
    if (!MaybeCurrentBit)
      return MaybeCurrentBit.takeError();
    CurrentBit = MaybeCurrentBit.get();
    // If this module uses a string table, read this as a module-level VST.
    if (UseStrtab) {
      if (Error Err = parseGlobalValueSymbolTable())
        return Err;
      if (Error JumpFailed = Stream.JumpToBit(CurrentBit))
        return JumpFailed;
      return Error::success();
    }
    // Otherwise, the VST will be in a similar format to a function-level VST,
    // and will contain symbol names.
  }

  // Compute the delta between the bitcode indices in the VST (the word offset
  // to the word-aligned ENTER_SUBBLOCK for the function block, and that
  // expected by the lazy reader. The reader's EnterSubBlock expects to have
  // already read the ENTER_SUBBLOCK code (size getAbbrevIDWidth) and BlockID
  // (size BlockIDWidth). Note that we access the stream's AbbrevID width here
  // just before entering the VST subblock because: 1) the EnterSubBlock
  // changes the AbbrevID width; 2) the VST block is nested within the same
  // outer MODULE_BLOCK as the FUNCTION_BLOCKs and therefore have the same
  // AbbrevID width before calling EnterSubBlock; and 3) when we want to
  // jump to the FUNCTION_BLOCK using this offset later, we don't want
  // to rely on the stream's AbbrevID width being that of the MODULE_BLOCK.
  unsigned FuncBitcodeOffsetDelta =
      Stream.getAbbrevIDWidth() + bitc::BlockIDWidth;

  if (Error Err = Stream.EnterSubBlock(bitc::VALUE_SYMTAB_BLOCK_ID))
    return Err;

  SmallVector<uint64_t, 64> Record;

  Triple TT(TheModule->getTargetTriple());

  // Read all the records for this value table.
  SmallString<128> ValueName;

  while (true) {
    Expected<BitstreamEntry> MaybeEntry = Stream.advanceSkippingSubblocks();
    if (!MaybeEntry)
      return MaybeEntry.takeError();
    BitstreamEntry Entry = MaybeEntry.get();

    switch (Entry.Kind) {
    case BitstreamEntry::SubBlock: // Handled for us already.
    case BitstreamEntry::Error:
      return error("Malformed block");
    case BitstreamEntry::EndBlock:
      if (Offset > 0)
        if (Error JumpFailed = Stream.JumpToBit(CurrentBit))
          return JumpFailed;
      return Error::success();
    case BitstreamEntry::Record:
      // The interesting case.
      break;
    }

    // Read a record.
    Record.clear();
    Expected<unsigned> MaybeRecord = Stream.readRecord(Entry.ID, Record);
    if (!MaybeRecord)
      return MaybeRecord.takeError();
    switch (MaybeRecord.get()) {
    default:  // Default behavior: unknown type.
      break;
    case bitc::VST_CODE_ENTRY: {  // VST_CODE_ENTRY: [valueid, namechar x N]
      Expected<Value *> ValOrErr = recordValue(Record, 1, TT);
      if (Error Err = ValOrErr.takeError())
        return Err;
      ValOrErr.get();
      break;
    }
    case bitc::VST_CODE_FNENTRY: {
      // VST_CODE_FNENTRY: [valueid, offset, namechar x N]
      Expected<Value *> ValOrErr = recordValue(Record, 2, TT);
      if (Error Err = ValOrErr.takeError())
        return Err;
      Value *V = ValOrErr.get();

      // Ignore function offsets emitted for aliases of functions in older
      // versions of LLVM.
      if (auto *F = dyn_cast<Function>(V))
        setDeferredFunctionInfo(FuncBitcodeOffsetDelta, F, Record);
      break;
    }
    case bitc::VST_CODE_BBENTRY: {
      if (convertToString(Record, 1, ValueName))
        return error("Invalid bbentry record");
      BasicBlock *BB = getBasicBlock(Record[0]);
      if (!BB)
        return error("Invalid bbentry record");

      BB->setName(StringRef(ValueName.data(), ValueName.size()));
      ValueName.clear();
      break;
    }
    }
  }
}

/// Decode a signed value stored with the sign bit in the LSB for dense VBR
/// encoding.
uint64_t BitcodeReader::decodeSignRotatedValue(uint64_t V) {
  if ((V & 1) == 0)
    return V >> 1;
  if (V != 1)
    return -(V >> 1);
  // There is no such thing as -0 with integers.  "-0" really means MININT.
  return 1ULL << 63;
}

/// Resolve all of the initializers for global values and aliases that we can.
Error BitcodeReader::resolveGlobalAndIndirectSymbolInits() {
  std::vector<std::pair<GlobalVariable *, unsigned>> GlobalInitWorklist;
  std::vector<std::pair<GlobalValue *, unsigned>> IndirectSymbolInitWorklist;
  std::vector<FunctionOperandInfo> FunctionOperandWorklist;

  GlobalInitWorklist.swap(GlobalInits);
  IndirectSymbolInitWorklist.swap(IndirectSymbolInits);
  FunctionOperandWorklist.swap(FunctionOperands);

  while (!GlobalInitWorklist.empty()) {
    unsigned ValID = GlobalInitWorklist.back().second;
    if (ValID >= ValueList.size()) {
      // Not ready to resolve this yet, it requires something later in the file.
      GlobalInits.push_back(GlobalInitWorklist.back());
    } else {
      Expected<Constant *> MaybeC = getValueForInitializer(ValID);
      if (!MaybeC)
        return MaybeC.takeError();
      GlobalInitWorklist.back().first->setInitializer(MaybeC.get());
    }
    GlobalInitWorklist.pop_back();
  }

  while (!IndirectSymbolInitWorklist.empty()) {
    unsigned ValID = IndirectSymbolInitWorklist.back().second;
    if (ValID >= ValueList.size()) {
      IndirectSymbolInits.push_back(IndirectSymbolInitWorklist.back());
    } else {
      Expected<Constant *> MaybeC = getValueForInitializer(ValID);
      if (!MaybeC)
        return MaybeC.takeError();
      Constant *C = MaybeC.get();
      GlobalValue *GV = IndirectSymbolInitWorklist.back().first;
      if (auto *GA = dyn_cast<GlobalAlias>(GV)) {
        if (C->getType() != GV->getType())
          return error("Alias and aliasee types don't match");
        GA->setAliasee(C);
      } else if (auto *GI = dyn_cast<GlobalIFunc>(GV)) {
        GI->setResolver(C);
      } else {
        return error("Expected an alias or an ifunc");
      }
    }
    IndirectSymbolInitWorklist.pop_back();
  }

  while (!FunctionOperandWorklist.empty()) {
    FunctionOperandInfo &Info = FunctionOperandWorklist.back();
    if (Info.PersonalityFn) {
      unsigned ValID = Info.PersonalityFn - 1;
      if (ValID < ValueList.size()) {
        Expected<Constant *> MaybeC = getValueForInitializer(ValID);
        if (!MaybeC)
          return MaybeC.takeError();
        Info.F->setPersonalityFn(MaybeC.get());
        Info.PersonalityFn = 0;
      }
    }
    if (Info.Prefix) {
      unsigned ValID = Info.Prefix - 1;
      if (ValID < ValueList.size()) {
        Expected<Constant *> MaybeC = getValueForInitializer(ValID);
        if (!MaybeC)
          return MaybeC.takeError();
        Info.F->setPrefixData(MaybeC.get());
        Info.Prefix = 0;
      }
    }
    if (Info.Prologue) {
      unsigned ValID = Info.Prologue - 1;
      if (ValID < ValueList.size()) {
        Expected<Constant *> MaybeC = getValueForInitializer(ValID);
        if (!MaybeC)
          return MaybeC.takeError();
        Info.F->setPrologueData(MaybeC.get());
        Info.Prologue = 0;
      }
    }
    if (Info.PersonalityFn || Info.Prefix || Info.Prologue)
      FunctionOperands.push_back(Info);
    FunctionOperandWorklist.pop_back();
  }

  return Error::success();
}

APInt llvm::readWideAPInt(ArrayRef<uint64_t> Vals, unsigned TypeBits) {
  SmallVector<uint64_t, 8> Words(Vals.size());
  transform(Vals, Words.begin(),
                 BitcodeReader::decodeSignRotatedValue);

  return APInt(TypeBits, Words);
}

Error BitcodeReader::parseConstants() {
  if (Error Err = Stream.EnterSubBlock(bitc::CONSTANTS_BLOCK_ID))
    return Err;

  SmallVector<uint64_t, 64> Record;

  // Read all the records for this value table.
  Type *CurTy = Type::getInt32Ty(Context);
  unsigned Int32TyID = getVirtualTypeID(CurTy);
  unsigned CurTyID = Int32TyID;
  Type *CurElemTy = nullptr;
  unsigned NextCstNo = ValueList.size();

  while (true) {
    Expected<BitstreamEntry> MaybeEntry = Stream.advanceSkippingSubblocks();
    if (!MaybeEntry)
      return MaybeEntry.takeError();
    BitstreamEntry Entry = MaybeEntry.get();

    switch (Entry.Kind) {
    case BitstreamEntry::SubBlock: // Handled for us already.
    case BitstreamEntry::Error:
      return error("Malformed block");
    case BitstreamEntry::EndBlock:
      if (NextCstNo != ValueList.size())
        return error("Invalid constant reference");
      return Error::success();
    case BitstreamEntry::Record:
      // The interesting case.
      break;
    }

    // Read a record.
    Record.clear();
    Type *VoidType = Type::getVoidTy(Context);
    Value *V = nullptr;
    Expected<unsigned> MaybeBitCode = Stream.readRecord(Entry.ID, Record);
    if (!MaybeBitCode)
      return MaybeBitCode.takeError();
    switch (unsigned BitCode = MaybeBitCode.get()) {
    default:  // Default behavior: unknown constant
    case bitc::CST_CODE_UNDEF:     // UNDEF
      V = UndefValue::get(CurTy);
      break;
    case bitc::CST_CODE_POISON:    // POISON
      V = PoisonValue::get(CurTy);
      break;
    case bitc::CST_CODE_SETTYPE:   // SETTYPE: [typeid]
      if (Record.empty())
        return error("Invalid settype record");
      if (Record[0] >= TypeList.size() || !TypeList[Record[0]])
        return error("Invalid settype record");
      if (TypeList[Record[0]] == VoidType)
        return error("Invalid constant type");
      CurTyID = Record[0];
      CurTy = TypeList[CurTyID];
      CurElemTy = getPtrElementTypeByID(CurTyID);
      continue;  // Skip the ValueList manipulation.
    case bitc::CST_CODE_NULL:      // NULL
      if (CurTy->isVoidTy() || CurTy->isFunctionTy() || CurTy->isLabelTy())
        return error("Invalid type for a constant null value");
      if (auto *TETy = dyn_cast<TargetExtType>(CurTy))
        if (!TETy->hasProperty(TargetExtType::HasZeroInit))
          return error("Invalid type for a constant null value");
      V = Constant::getNullValue(CurTy);
      break;
    case bitc::CST_CODE_INTEGER:   // INTEGER: [intval]
      if (!CurTy->isIntOrIntVectorTy() || Record.empty())
        return error("Invalid integer const record");
      V = ConstantInt::get(CurTy, decodeSignRotatedValue(Record[0]));
      break;
    case bitc::CST_CODE_WIDE_INTEGER: {// WIDE_INTEGER: [n x intval]
      if (!CurTy->isIntOrIntVectorTy() || Record.empty())
        return error("Invalid wide integer const record");

      auto *ScalarTy = cast<IntegerType>(CurTy->getScalarType());
      APInt VInt = readWideAPInt(Record, ScalarTy->getBitWidth());
      V = ConstantInt::get(CurTy, VInt);
      break;
    }
    case bitc::CST_CODE_FLOAT: {    // FLOAT: [fpval]
      if (Record.empty())
        return error("Invalid float const record");

      auto *ScalarTy = CurTy->getScalarType();
      if (ScalarTy->isHalfTy())
        V = ConstantFP::get(CurTy, APFloat(APFloat::IEEEhalf(),
                                           APInt(16, (uint16_t)Record[0])));
      else if (ScalarTy->isBFloatTy())
        V = ConstantFP::get(
            CurTy, APFloat(APFloat::BFloat(), APInt(16, (uint32_t)Record[0])));
      else if (ScalarTy->isFloatTy())
        V = ConstantFP::get(CurTy, APFloat(APFloat::IEEEsingle(),
                                           APInt(32, (uint32_t)Record[0])));
      else if (ScalarTy->isDoubleTy())
        V = ConstantFP::get(
            CurTy, APFloat(APFloat::IEEEdouble(), APInt(64, Record[0])));
      else if (ScalarTy->isX86_FP80Ty()) {
        // Bits are not stored the same way as a normal i80 APInt, compensate.
        uint64_t Rearrange[2];
        Rearrange[0] = (Record[1] & 0xffffLL) | (Record[0] << 16);
        Rearrange[1] = Record[0] >> 48;
        V = ConstantFP::get(
            CurTy, APFloat(APFloat::x87DoubleExtended(), APInt(80, Rearrange)));
      } else if (ScalarTy->isFP128Ty())
        V = ConstantFP::get(CurTy,
                            APFloat(APFloat::IEEEquad(), APInt(128, Record)));
      else if (ScalarTy->isPPC_FP128Ty())
        V = ConstantFP::get(
            CurTy, APFloat(APFloat::PPCDoubleDouble(), APInt(128, Record)));
      else
        V = UndefValue::get(CurTy);
      break;
    }

    case bitc::CST_CODE_AGGREGATE: {// AGGREGATE: [n x value number]
      if (Record.empty())
        return error("Invalid aggregate record");

      unsigned Size = Record.size();
      SmallVector<unsigned, 16> Elts;
      for (unsigned i = 0; i != Size; ++i)
        Elts.push_back(Record[i]);

      if (isa<StructType>(CurTy)) {
        V = BitcodeConstant::create(
            Alloc, CurTy, BitcodeConstant::ConstantStructOpcode, Elts);
      } else if (isa<ArrayType>(CurTy)) {
        V = BitcodeConstant::create(Alloc, CurTy,
                                    BitcodeConstant::ConstantArrayOpcode, Elts);
      } else if (isa<VectorType>(CurTy)) {
        V = BitcodeConstant::create(
            Alloc, CurTy, BitcodeConstant::ConstantVectorOpcode, Elts);
      } else {
        V = UndefValue::get(CurTy);
      }
      break;
    }
    case bitc::CST_CODE_STRING:    // STRING: [values]
    case bitc::CST_CODE_CSTRING: { // CSTRING: [values]
      if (Record.empty())
        return error("Invalid string record");

      SmallString<16> Elts(Record.begin(), Record.end());
      V = ConstantDataArray::getString(Context, Elts,
                                       BitCode == bitc::CST_CODE_CSTRING);
      break;
    }
    case bitc::CST_CODE_DATA: {// DATA: [n x value]
      if (Record.empty())
        return error("Invalid data record");

      Type *EltTy;
      if (auto *Array = dyn_cast<ArrayType>(CurTy))
        EltTy = Array->getElementType();
      else
        EltTy = cast<VectorType>(CurTy)->getElementType();
      if (EltTy->isIntegerTy(8)) {
        SmallVector<uint8_t, 16> Elts(Record.begin(), Record.end());
        if (isa<VectorType>(CurTy))
          V = ConstantDataVector::get(Context, Elts);
        else
          V = ConstantDataArray::get(Context, Elts);
      } else if (EltTy->isIntegerTy(16)) {
        SmallVector<uint16_t, 16> Elts(Record.begin(), Record.end());
        if (isa<VectorType>(CurTy))
          V = ConstantDataVector::get(Context, Elts);
        else
          V = ConstantDataArray::get(Context, Elts);
      } else if (EltTy->isIntegerTy(32)) {
        SmallVector<uint32_t, 16> Elts(Record.begin(), Record.end());
        if (isa<VectorType>(CurTy))
          V = ConstantDataVector::get(Context, Elts);
        else
          V = ConstantDataArray::get(Context, Elts);
      } else if (EltTy->isIntegerTy(64)) {
        SmallVector<uint64_t, 16> Elts(Record.begin(), Record.end());
        if (isa<VectorType>(CurTy))
          V = ConstantDataVector::get(Context, Elts);
        else
          V = ConstantDataArray::get(Context, Elts);
      } else if (EltTy->isHalfTy()) {
        SmallVector<uint16_t, 16> Elts(Record.begin(), Record.end());
        if (isa<VectorType>(CurTy))
          V = ConstantDataVector::getFP(EltTy, Elts);
        else
          V = ConstantDataArray::getFP(EltTy, Elts);
      } else if (EltTy->isBFloatTy()) {
        SmallVector<uint16_t, 16> Elts(Record.begin(), Record.end());
        if (isa<VectorType>(CurTy))
          V = ConstantDataVector::getFP(EltTy, Elts);
        else
          V = ConstantDataArray::getFP(EltTy, Elts);
      } else if (EltTy->isFloatTy()) {
        SmallVector<uint32_t, 16> Elts(Record.begin(), Record.end());
        if (isa<VectorType>(CurTy))
          V = ConstantDataVector::getFP(EltTy, Elts);
        else
          V = ConstantDataArray::getFP(EltTy, Elts);
      } else if (EltTy->isDoubleTy()) {
        SmallVector<uint64_t, 16> Elts(Record.begin(), Record.end());
        if (isa<VectorType>(CurTy))
          V = ConstantDataVector::getFP(EltTy, Elts);
        else
          V = ConstantDataArray::getFP(EltTy, Elts);
      } else {
        return error("Invalid type for value");
      }
      break;
    }
    case bitc::CST_CODE_CE_UNOP: {  // CE_UNOP: [opcode, opval]
      if (Record.size() < 2)
        return error("Invalid unary op constexpr record");
      int Opc = getDecodedUnaryOpcode(Record[0], CurTy);
      if (Opc < 0) {
        V = UndefValue::get(CurTy);  // Unknown unop.
      } else {
        V = BitcodeConstant::create(Alloc, CurTy, Opc, (unsigned)Record[1]);
      }
      break;
    }
    case bitc::CST_CODE_CE_BINOP: {  // CE_BINOP: [opcode, opval, opval]
      if (Record.size() < 3)
        return error("Invalid binary op constexpr record");
      int Opc = getDecodedBinaryOpcode(Record[0], CurTy);
      if (Opc < 0) {
        V = UndefValue::get(CurTy);  // Unknown binop.
      } else {
        uint8_t Flags = 0;
        if (Record.size() >= 4) {
          if (Opc == Instruction::Add ||
              Opc == Instruction::Sub ||
              Opc == Instruction::Mul ||
              Opc == Instruction::Shl) {
            if (Record[3] & (1 << bitc::OBO_NO_SIGNED_WRAP))
              Flags |= OverflowingBinaryOperator::NoSignedWrap;
            if (Record[3] & (1 << bitc::OBO_NO_UNSIGNED_WRAP))
              Flags |= OverflowingBinaryOperator::NoUnsignedWrap;
          } else if (Opc == Instruction::SDiv ||
                     Opc == Instruction::UDiv ||
                     Opc == Instruction::LShr ||
                     Opc == Instruction::AShr) {
            if (Record[3] & (1 << bitc::PEO_EXACT))
              Flags |= PossiblyExactOperator::IsExact;
          }
        }
        V = BitcodeConstant::create(Alloc, CurTy, {(uint8_t)Opc, Flags},
                                    {(unsigned)Record[1], (unsigned)Record[2]});
      }
      break;
    }
    case bitc::CST_CODE_CE_CAST: {  // CE_CAST: [opcode, opty, opval]
      if (Record.size() < 3)
        return error("Invalid cast constexpr record");
      int Opc = getDecodedCastOpcode(Record[0]);
      if (Opc < 0) {
        V = UndefValue::get(CurTy);  // Unknown cast.
      } else {
        unsigned OpTyID = Record[1];
        Type *OpTy = getTypeByID(OpTyID);
        if (!OpTy)
          return error("Invalid cast constexpr record");
        V = BitcodeConstant::create(Alloc, CurTy, Opc, (unsigned)Record[2]);
      }
      break;
    }
    case bitc::CST_CODE_CE_INBOUNDS_GEP: // [ty, n x operands]
    case bitc::CST_CODE_CE_GEP: // [ty, n x operands]
    case bitc::CST_CODE_CE_GEP_WITH_INRANGE_INDEX_OLD: // [ty, flags, n x
                                                       // operands]
    case bitc::CST_CODE_CE_GEP_WITH_INRANGE: { // [ty, flags, start, end, n x
                                               // operands]
      if (Record.size() < 2)
        return error("Constant GEP record must have at least two elements");
      unsigned OpNum = 0;
      Type *PointeeType = nullptr;
      if (BitCode == bitc::CST_CODE_CE_GEP_WITH_INRANGE_INDEX_OLD ||
          BitCode == bitc::CST_CODE_CE_GEP_WITH_INRANGE || Record.size() % 2)
        PointeeType = getTypeByID(Record[OpNum++]);

      bool InBounds = false;
      std::optional<ConstantRange> InRange;
      if (BitCode == bitc::CST_CODE_CE_GEP_WITH_INRANGE_INDEX_OLD) {
        uint64_t Op = Record[OpNum++];
        InBounds = Op & 1;
        unsigned InRangeIndex = Op >> 1;
        // "Upgrade" inrange by dropping it. The feature is too niche to
        // bother.
        (void)InRangeIndex;
      } else if (BitCode == bitc::CST_CODE_CE_GEP_WITH_INRANGE) {
        uint64_t Op = Record[OpNum++];
        InBounds = Op & 1;
        Expected<ConstantRange> MaybeInRange = readConstantRange(Record, OpNum);
        if (!MaybeInRange)
          return MaybeInRange.takeError();
        InRange = MaybeInRange.get();
      } else if (BitCode == bitc::CST_CODE_CE_INBOUNDS_GEP)
        InBounds = true;

      SmallVector<unsigned, 16> Elts;
      unsigned BaseTypeID = Record[OpNum];
      while (OpNum != Record.size()) {
        unsigned ElTyID = Record[OpNum++];
        Type *ElTy = getTypeByID(ElTyID);
        if (!ElTy)
          return error("Invalid getelementptr constexpr record");
        Elts.push_back(Record[OpNum++]);
      }

      if (Elts.size() < 1)
        return error("Invalid gep with no operands");

      Type *BaseType = getTypeByID(BaseTypeID);
      if (isa<VectorType>(BaseType)) {
        BaseTypeID = getContainedTypeID(BaseTypeID, 0);
        BaseType = getTypeByID(BaseTypeID);
      }

      PointerType *OrigPtrTy = dyn_cast_or_null<PointerType>(BaseType);
      if (!OrigPtrTy)
        return error("GEP base operand must be pointer or vector of pointer");

      if (!PointeeType) {
        PointeeType = getPtrElementTypeByID(BaseTypeID);
        if (!PointeeType)
          return error("Missing element type for old-style constant GEP");
      }

      V = BitcodeConstant::create(
          Alloc, CurTy,
          {Instruction::GetElementPtr, InBounds, PointeeType, InRange}, Elts);
      break;
    }
    case bitc::CST_CODE_CE_SELECT: {  // CE_SELECT: [opval#, opval#, opval#]
      if (Record.size() < 3)
        return error("Invalid select constexpr record");

      V = BitcodeConstant::create(
          Alloc, CurTy, Instruction::Select,
          {(unsigned)Record[0], (unsigned)Record[1], (unsigned)Record[2]});
      break;
    }
    case bitc::CST_CODE_CE_EXTRACTELT
        : { // CE_EXTRACTELT: [opty, opval, opty, opval]
      if (Record.size() < 3)
        return error("Invalid extractelement constexpr record");
      unsigned OpTyID = Record[0];
      VectorType *OpTy =
        dyn_cast_or_null<VectorType>(getTypeByID(OpTyID));
      if (!OpTy)
        return error("Invalid extractelement constexpr record");
      unsigned IdxRecord;
      if (Record.size() == 4) {
        unsigned IdxTyID = Record[2];
        Type *IdxTy = getTypeByID(IdxTyID);
        if (!IdxTy)
          return error("Invalid extractelement constexpr record");
        IdxRecord = Record[3];
      } else {
        // Deprecated, but still needed to read old bitcode files.
        IdxRecord = Record[2];
      }
      V = BitcodeConstant::create(Alloc, CurTy, Instruction::ExtractElement,
                                  {(unsigned)Record[1], IdxRecord});
      break;
    }
    case bitc::CST_CODE_CE_INSERTELT
        : { // CE_INSERTELT: [opval, opval, opty, opval]
      VectorType *OpTy = dyn_cast<VectorType>(CurTy);
      if (Record.size() < 3 || !OpTy)
        return error("Invalid insertelement constexpr record");
      unsigned IdxRecord;
      if (Record.size() == 4) {
        unsigned IdxTyID = Record[2];
        Type *IdxTy = getTypeByID(IdxTyID);
        if (!IdxTy)
          return error("Invalid insertelement constexpr record");
        IdxRecord = Record[3];
      } else {
        // Deprecated, but still needed to read old bitcode files.
        IdxRecord = Record[2];
      }
      V = BitcodeConstant::create(
          Alloc, CurTy, Instruction::InsertElement,
          {(unsigned)Record[0], (unsigned)Record[1], IdxRecord});
      break;
    }
    case bitc::CST_CODE_CE_SHUFFLEVEC: { // CE_SHUFFLEVEC: [opval, opval, opval]
      VectorType *OpTy = dyn_cast<VectorType>(CurTy);
      if (Record.size() < 3 || !OpTy)
        return error("Invalid shufflevector constexpr record");
      V = BitcodeConstant::create(
          Alloc, CurTy, Instruction::ShuffleVector,
          {(unsigned)Record[0], (unsigned)Record[1], (unsigned)Record[2]});
      break;
    }
    case bitc::CST_CODE_CE_SHUFVEC_EX: { // [opty, opval, opval, opval]
      VectorType *RTy = dyn_cast<VectorType>(CurTy);
      VectorType *OpTy =
        dyn_cast_or_null<VectorType>(getTypeByID(Record[0]));
      if (Record.size() < 4 || !RTy || !OpTy)
        return error("Invalid shufflevector constexpr record");
      V = BitcodeConstant::create(
          Alloc, CurTy, Instruction::ShuffleVector,
          {(unsigned)Record[1], (unsigned)Record[2], (unsigned)Record[3]});
      break;
    }
    case bitc::CST_CODE_CE_CMP: {     // CE_CMP: [opty, opval, opval, pred]
      if (Record.size() < 4)
        return error("Invalid cmp constexpt record");
      unsigned OpTyID = Record[0];
      Type *OpTy = getTypeByID(OpTyID);
      if (!OpTy)
        return error("Invalid cmp constexpr record");
      V = BitcodeConstant::create(
          Alloc, CurTy,
          {(uint8_t)(OpTy->isFPOrFPVectorTy() ? Instruction::FCmp
                                              : Instruction::ICmp),
           (uint8_t)Record[3]},
          {(unsigned)Record[1], (unsigned)Record[2]});
      break;
    }
    // This maintains backward compatibility, pre-asm dialect keywords.
    // Deprecated, but still needed to read old bitcode files.
    case bitc::CST_CODE_INLINEASM_OLD: {
      if (Record.size() < 2)
        return error("Invalid inlineasm record");
      std::string AsmStr, ConstrStr;
      bool HasSideEffects = Record[0] & 1;
      bool IsAlignStack = Record[0] >> 1;
      unsigned AsmStrSize = Record[1];
      if (2+AsmStrSize >= Record.size())
        return error("Invalid inlineasm record");
      unsigned ConstStrSize = Record[2+AsmStrSize];
      if (3+AsmStrSize+ConstStrSize > Record.size())
        return error("Invalid inlineasm record");

      for (unsigned i = 0; i != AsmStrSize; ++i)
        AsmStr += (char)Record[2+i];
      for (unsigned i = 0; i != ConstStrSize; ++i)
        ConstrStr += (char)Record[3+AsmStrSize+i];
      UpgradeInlineAsmString(&AsmStr);
      if (!CurElemTy)
        return error("Missing element type for old-style inlineasm");
      V = InlineAsm::get(cast<FunctionType>(CurElemTy), AsmStr, ConstrStr,
                         HasSideEffects, IsAlignStack);
      break;
    }
    // This version adds support for the asm dialect keywords (e.g.,
    // inteldialect).
    case bitc::CST_CODE_INLINEASM_OLD2: {
      if (Record.size() < 2)
        return error("Invalid inlineasm record");
      std::string AsmStr, ConstrStr;
      bool HasSideEffects = Record[0] & 1;
      bool IsAlignStack = (Record[0] >> 1) & 1;
      unsigned AsmDialect = Record[0] >> 2;
      unsigned AsmStrSize = Record[1];
      if (2+AsmStrSize >= Record.size())
        return error("Invalid inlineasm record");
      unsigned ConstStrSize = Record[2+AsmStrSize];
      if (3+AsmStrSize+ConstStrSize > Record.size())
        return error("Invalid inlineasm record");

      for (unsigned i = 0; i != AsmStrSize; ++i)
        AsmStr += (char)Record[2+i];
      for (unsigned i = 0; i != ConstStrSize; ++i)
        ConstrStr += (char)Record[3+AsmStrSize+i];
      UpgradeInlineAsmString(&AsmStr);
      if (!CurElemTy)
        return error("Missing element type for old-style inlineasm");
      V = InlineAsm::get(cast<FunctionType>(CurElemTy), AsmStr, ConstrStr,
                         HasSideEffects, IsAlignStack,
                         InlineAsm::AsmDialect(AsmDialect));
      break;
    }
    // This version adds support for the unwind keyword.
    case bitc::CST_CODE_INLINEASM_OLD3: {
      if (Record.size() < 2)
        return error("Invalid inlineasm record");
      unsigned OpNum = 0;
      std::string AsmStr, ConstrStr;
      bool HasSideEffects = Record[OpNum] & 1;
      bool IsAlignStack = (Record[OpNum] >> 1) & 1;
      unsigned AsmDialect = (Record[OpNum] >> 2) & 1;
      bool CanThrow = (Record[OpNum] >> 3) & 1;
      ++OpNum;
      unsigned AsmStrSize = Record[OpNum];
      ++OpNum;
      if (OpNum + AsmStrSize >= Record.size())
        return error("Invalid inlineasm record");
      unsigned ConstStrSize = Record[OpNum + AsmStrSize];
      if (OpNum + 1 + AsmStrSize + ConstStrSize > Record.size())
        return error("Invalid inlineasm record");

      for (unsigned i = 0; i != AsmStrSize; ++i)
        AsmStr += (char)Record[OpNum + i];
      ++OpNum;
      for (unsigned i = 0; i != ConstStrSize; ++i)
        ConstrStr += (char)Record[OpNum + AsmStrSize + i];
      UpgradeInlineAsmString(&AsmStr);
      if (!CurElemTy)
        return error("Missing element type for old-style inlineasm");
      V = InlineAsm::get(cast<FunctionType>(CurElemTy), AsmStr, ConstrStr,
                         HasSideEffects, IsAlignStack,
                         InlineAsm::AsmDialect(AsmDialect), CanThrow);
      break;
    }
    // This version adds explicit function type.
    case bitc::CST_CODE_INLINEASM: {
      if (Record.size() < 3)
        return error("Invalid inlineasm record");
      unsigned OpNum = 0;
      auto *FnTy = dyn_cast_or_null<FunctionType>(getTypeByID(Record[OpNum]));
      ++OpNum;
      if (!FnTy)
        return error("Invalid inlineasm record");
      std::string AsmStr, ConstrStr;
      bool HasSideEffects = Record[OpNum] & 1;
      bool IsAlignStack = (Record[OpNum] >> 1) & 1;
      unsigned AsmDialect = (Record[OpNum] >> 2) & 1;
      bool CanThrow = (Record[OpNum] >> 3) & 1;
      ++OpNum;
      unsigned AsmStrSize = Record[OpNum];
      ++OpNum;
      if (OpNum + AsmStrSize >= Record.size())
        return error("Invalid inlineasm record");
      unsigned ConstStrSize = Record[OpNum + AsmStrSize];
      if (OpNum + 1 + AsmStrSize + ConstStrSize > Record.size())
        return error("Invalid inlineasm record");

      for (unsigned i = 0; i != AsmStrSize; ++i)
        AsmStr += (char)Record[OpNum + i];
      ++OpNum;
      for (unsigned i = 0; i != ConstStrSize; ++i)
        ConstrStr += (char)Record[OpNum + AsmStrSize + i];
      UpgradeInlineAsmString(&AsmStr);
      V = InlineAsm::get(FnTy, AsmStr, ConstrStr, HasSideEffects, IsAlignStack,
                         InlineAsm::AsmDialect(AsmDialect), CanThrow);
      break;
    }
    case bitc::CST_CODE_BLOCKADDRESS:{
      if (Record.size() < 3)
        return error("Invalid blockaddress record");
      unsigned FnTyID = Record[0];
      Type *FnTy = getTypeByID(FnTyID);
      if (!FnTy)
        return error("Invalid blockaddress record");
      V = BitcodeConstant::create(
          Alloc, CurTy,
          {BitcodeConstant::BlockAddressOpcode, 0, (unsigned)Record[2]},
          Record[1]);
      break;
    }
    case bitc::CST_CODE_DSO_LOCAL_EQUIVALENT: {
      if (Record.size() < 2)
        return error("Invalid dso_local record");
      unsigned GVTyID = Record[0];
      Type *GVTy = getTypeByID(GVTyID);
      if (!GVTy)
        return error("Invalid dso_local record");
      V = BitcodeConstant::create(
          Alloc, CurTy, BitcodeConstant::DSOLocalEquivalentOpcode, Record[1]);
      break;
    }
    case bitc::CST_CODE_NO_CFI_VALUE: {
      if (Record.size() < 2)
        return error("Invalid no_cfi record");
      unsigned GVTyID = Record[0];
      Type *GVTy = getTypeByID(GVTyID);
      if (!GVTy)
        return error("Invalid no_cfi record");
      V = BitcodeConstant::create(Alloc, CurTy, BitcodeConstant::NoCFIOpcode,
                                  Record[1]);
      break;
    }
    }

    assert(V->getType() == getTypeByID(CurTyID) && "Incorrect result type ID");
    if (Error Err = ValueList.assignValue(NextCstNo, V, CurTyID))
      return Err;
    ++NextCstNo;
  }
}

Error BitcodeReader::parseUseLists() {
  if (Error Err = Stream.EnterSubBlock(bitc::USELIST_BLOCK_ID))
    return Err;

  // Read all the records.
  SmallVector<uint64_t, 64> Record;

  while (true) {
    Expected<BitstreamEntry> MaybeEntry = Stream.advanceSkippingSubblocks();
    if (!MaybeEntry)
      return MaybeEntry.takeError();
    BitstreamEntry Entry = MaybeEntry.get();

    switch (Entry.Kind) {
    case BitstreamEntry::SubBlock: // Handled for us already.
    case BitstreamEntry::Error:
      return error("Malformed block");
    case BitstreamEntry::EndBlock:
      return Error::success();
    case BitstreamEntry::Record:
      // The interesting case.
      break;
    }

    // Read a use list record.
    Record.clear();
    bool IsBB = false;
    Expected<unsigned> MaybeRecord = Stream.readRecord(Entry.ID, Record);
    if (!MaybeRecord)
      return MaybeRecord.takeError();
    switch (MaybeRecord.get()) {
    default:  // Default behavior: unknown type.
      break;
    case bitc::USELIST_CODE_BB:
      IsBB = true;
      [[fallthrough]];
    case bitc::USELIST_CODE_DEFAULT: {
      unsigned RecordLength = Record.size();
      if (RecordLength < 3)
        // Records should have at least an ID and two indexes.
        return error("Invalid record");
      unsigned ID = Record.pop_back_val();

      Value *V;
      if (IsBB) {
        assert(ID < FunctionBBs.size() && "Basic block not found");
        V = FunctionBBs[ID];
      } else
        V = ValueList[ID];
      unsigned NumUses = 0;
      SmallDenseMap<const Use *, unsigned, 16> Order;
      for (const Use &U : V->materialized_uses()) {
        if (++NumUses > Record.size())
          break;
        Order[&U] = Record[NumUses - 1];
      }
      if (Order.size() != Record.size() || NumUses > Record.size())
        // Mismatches can happen if the functions are being materialized lazily
        // (out-of-order), or a value has been upgraded.
        break;

      V->sortUseList([&](const Use &L, const Use &R) {
        return Order.lookup(&L) < Order.lookup(&R);
      });
      break;
    }
    }
  }
}

/// When we see the block for metadata, remember where it is and then skip it.
/// This lets us lazily deserialize the metadata.
Error BitcodeReader::rememberAndSkipMetadata() {
  // Save the current stream state.
  uint64_t CurBit = Stream.GetCurrentBitNo();
  DeferredMetadataInfo.push_back(CurBit);

  // Skip over the block for now.
  if (Error Err = Stream.SkipBlock())
    return Err;
  return Error::success();
}

Error BitcodeReader::materializeMetadata() {
  for (uint64_t BitPos : DeferredMetadataInfo) {
    // Move the bit stream to the saved position.
    if (Error JumpFailed = Stream.JumpToBit(BitPos))
      return JumpFailed;
    if (Error Err = MDLoader->parseModuleMetadata())
      return Err;
  }

  // Upgrade "Linker Options" module flag to "llvm.linker.options" module-level
  // metadata. Only upgrade if the new option doesn't exist to avoid upgrade
  // multiple times.
  if (!TheModule->getNamedMetadata("llvm.linker.options")) {
    if (Metadata *Val = TheModule->getModuleFlag("Linker Options")) {
      NamedMDNode *LinkerOpts =
          TheModule->getOrInsertNamedMetadata("llvm.linker.options");
      for (const MDOperand &MDOptions : cast<MDNode>(Val)->operands())
        LinkerOpts->addOperand(cast<MDNode>(MDOptions));
    }
  }

  DeferredMetadataInfo.clear();
  return Error::success();
}

void BitcodeReader::setStripDebugInfo() { StripDebugInfo = true; }

/// When we see the block for a function body, remember where it is and then
/// skip it.  This lets us lazily deserialize the functions.
Error BitcodeReader::rememberAndSkipFunctionBody() {
  // Get the function we are talking about.
  if (FunctionsWithBodies.empty())
    return error("Insufficient function protos");

  Function *Fn = FunctionsWithBodies.back();
  FunctionsWithBodies.pop_back();

  // Save the current stream state.
  uint64_t CurBit = Stream.GetCurrentBitNo();
  assert(
      (DeferredFunctionInfo[Fn] == 0 || DeferredFunctionInfo[Fn] == CurBit) &&
      "Mismatch between VST and scanned function offsets");
  DeferredFunctionInfo[Fn] = CurBit;

  // Skip over the function block for now.
  if (Error Err = Stream.SkipBlock())
    return Err;
  return Error::success();
}

Error BitcodeReader::globalCleanup() {
  // Patch the initializers for globals and aliases up.
  if (Error Err = resolveGlobalAndIndirectSymbolInits())
    return Err;
  if (!GlobalInits.empty() || !IndirectSymbolInits.empty())
    return error("Malformed global initializer set");

  // Look for intrinsic functions which need to be upgraded at some point
  // and functions that need to have their function attributes upgraded.
  for (Function &F : *TheModule) {
    MDLoader->upgradeDebugIntrinsics(F);
    Function *NewFn;
    // If PreserveInputDbgFormat=true, then we don't know whether we want
    // intrinsics or records, and we won't perform any conversions in either
    // case, so don't upgrade intrinsics to records.
    if (UpgradeIntrinsicFunction(
            &F, NewFn, PreserveInputDbgFormat != cl::boolOrDefault::BOU_TRUE))
      UpgradedIntrinsics[&F] = NewFn;
    // Look for functions that rely on old function attribute behavior.
    UpgradeFunctionAttributes(F);
  }

  // Look for global variables which need to be renamed.
  std::vector<std::pair<GlobalVariable *, GlobalVariable *>> UpgradedVariables;
  for (GlobalVariable &GV : TheModule->globals())
    if (GlobalVariable *Upgraded = UpgradeGlobalVariable(&GV))
      UpgradedVariables.emplace_back(&GV, Upgraded);
  for (auto &Pair : UpgradedVariables) {
    Pair.first->eraseFromParent();
    TheModule->insertGlobalVariable(Pair.second);
  }

  // Force deallocation of memory for these vectors to favor the client that
  // want lazy deserialization.
  std::vector<std::pair<GlobalVariable *, unsigned>>().swap(GlobalInits);
  std::vector<std::pair<GlobalValue *, unsigned>>().swap(IndirectSymbolInits);
  return Error::success();
}

/// Support for lazy parsing of function bodies. This is required if we
/// either have an old bitcode file without a VST forward declaration record,
/// or if we have an anonymous function being materialized, since anonymous
/// functions do not have a name and are therefore not in the VST.
Error BitcodeReader::rememberAndSkipFunctionBodies() {
  if (Error JumpFailed = Stream.JumpToBit(NextUnreadBit))
    return JumpFailed;

  if (Stream.AtEndOfStream())
    return error("Could not find function in stream");

  if (!SeenFirstFunctionBody)
    return error("Trying to materialize functions before seeing function blocks");

  // An old bitcode file with the symbol table at the end would have
  // finished the parse greedily.
  assert(SeenValueSymbolTable);

  SmallVector<uint64_t, 64> Record;

  while (true) {
    Expected<llvm::BitstreamEntry> MaybeEntry = Stream.advance();
    if (!MaybeEntry)
      return MaybeEntry.takeError();
    llvm::BitstreamEntry Entry = MaybeEntry.get();

    switch (Entry.Kind) {
    default:
      return error("Expect SubBlock");
    case BitstreamEntry::SubBlock:
      switch (Entry.ID) {
      default:
        return error("Expect function block");
      case bitc::FUNCTION_BLOCK_ID:
        if (Error Err = rememberAndSkipFunctionBody())
          return Err;
        NextUnreadBit = Stream.GetCurrentBitNo();
        return Error::success();
      }
    }
  }
}

Error BitcodeReaderBase::readBlockInfo() {
  Expected<std::optional<BitstreamBlockInfo>> MaybeNewBlockInfo =
      Stream.ReadBlockInfoBlock();
  if (!MaybeNewBlockInfo)
    return MaybeNewBlockInfo.takeError();
  std::optional<BitstreamBlockInfo> NewBlockInfo =
      std::move(MaybeNewBlockInfo.get());
  if (!NewBlockInfo)
    return error("Malformed block");
  BlockInfo = std::move(*NewBlockInfo);
  return Error::success();
}

Error BitcodeReader::parseComdatRecord(ArrayRef<uint64_t> Record) {
  // v1: [selection_kind, name]
  // v2: [strtab_offset, strtab_size, selection_kind]
  StringRef Name;
  std::tie(Name, Record) = readNameFromStrtab(Record);

  if (Record.empty())
    return error("Invalid record");
  Comdat::SelectionKind SK = getDecodedComdatSelectionKind(Record[0]);
  std::string OldFormatName;
  if (!UseStrtab) {
    if (Record.size() < 2)
      return error("Invalid record");
    unsigned ComdatNameSize = Record[1];
    if (ComdatNameSize > Record.size() - 2)
      return error("Comdat name size too large");
    OldFormatName.reserve(ComdatNameSize);
    for (unsigned i = 0; i != ComdatNameSize; ++i)
      OldFormatName += (char)Record[2 + i];
    Name = OldFormatName;
  }
  Comdat *C = TheModule->getOrInsertComdat(Name);
  C->setSelectionKind(SK);
  ComdatList.push_back(C);
  return Error::success();
}

static void inferDSOLocal(GlobalValue *GV) {
  // infer dso_local from linkage and visibility if it is not encoded.
  if (GV->hasLocalLinkage() ||
      (!GV->hasDefaultVisibility() && !GV->hasExternalWeakLinkage()))
    GV->setDSOLocal(true);
}

GlobalValue::SanitizerMetadata deserializeSanitizerMetadata(unsigned V) {
  GlobalValue::SanitizerMetadata Meta;
  if (V & (1 << 0))
    Meta.NoAddress = true;
  if (V & (1 << 1))
    Meta.NoHWAddress = true;
  if (V & (1 << 2))
    Meta.Memtag = true;
  if (V & (1 << 3))
    Meta.IsDynInit = true;
  return Meta;
}

Error BitcodeReader::parseGlobalVarRecord(ArrayRef<uint64_t> Record) {
  // v1: [pointer type, isconst, initid, linkage, alignment, section,
  // visibility, threadlocal, unnamed_addr, externally_initialized,
  // dllstorageclass, comdat, attributes, preemption specifier,
  // partition strtab offset, partition strtab size] (name in VST)
  // v2: [strtab_offset, strtab_size, v1]
  // v3: [v2, code_model]
  StringRef Name;
  std::tie(Name, Record) = readNameFromStrtab(Record);

  if (Record.size() < 6)
    return error("Invalid record");
  unsigned TyID = Record[0];
  Type *Ty = getTypeByID(TyID);
  if (!Ty)
    return error("Invalid record");
  bool isConstant = Record[1] & 1;
  bool explicitType = Record[1] & 2;
  unsigned AddressSpace;
  if (explicitType) {
    AddressSpace = Record[1] >> 2;
  } else {
    if (!Ty->isPointerTy())
      return error("Invalid type for value");
    AddressSpace = cast<PointerType>(Ty)->getAddressSpace();
    TyID = getContainedTypeID(TyID);
    Ty = getTypeByID(TyID);
    if (!Ty)
      return error("Missing element type for old-style global");
  }

  uint64_t RawLinkage = Record[3];
  GlobalValue::LinkageTypes Linkage = getDecodedLinkage(RawLinkage);
  MaybeAlign Alignment;
  if (Error Err = parseAlignmentValue(Record[4], Alignment))
    return Err;
  std::string Section;
  if (Record[5]) {
    if (Record[5] - 1 >= SectionTable.size())
      return error("Invalid ID");
    Section = SectionTable[Record[5] - 1];
  }
  GlobalValue::VisibilityTypes Visibility = GlobalValue::DefaultVisibility;
  // Local linkage must have default visibility.
  // auto-upgrade `hidden` and `protected` for old bitcode.
  if (Record.size() > 6 && !GlobalValue::isLocalLinkage(Linkage))
    Visibility = getDecodedVisibility(Record[6]);

  GlobalVariable::ThreadLocalMode TLM = GlobalVariable::NotThreadLocal;
  if (Record.size() > 7)
    TLM = getDecodedThreadLocalMode(Record[7]);

  GlobalValue::UnnamedAddr UnnamedAddr = GlobalValue::UnnamedAddr::None;
  if (Record.size() > 8)
    UnnamedAddr = getDecodedUnnamedAddrType(Record[8]);

  bool ExternallyInitialized = false;
  if (Record.size() > 9)
    ExternallyInitialized = Record[9];

  GlobalVariable *NewGV =
      new GlobalVariable(*TheModule, Ty, isConstant, Linkage, nullptr, Name,
                         nullptr, TLM, AddressSpace, ExternallyInitialized);
  if (Alignment)
    NewGV->setAlignment(*Alignment);
  if (!Section.empty())
    NewGV->setSection(Section);
  NewGV->setVisibility(Visibility);
  NewGV->setUnnamedAddr(UnnamedAddr);

  if (Record.size() > 10) {
    // A GlobalValue with local linkage cannot have a DLL storage class.
    if (!NewGV->hasLocalLinkage()) {
      NewGV->setDLLStorageClass(getDecodedDLLStorageClass(Record[10]));
    }
  } else {
    upgradeDLLImportExportLinkage(NewGV, RawLinkage);
  }

  ValueList.push_back(NewGV, getVirtualTypeID(NewGV->getType(), TyID));

  // Remember which value to use for the global initializer.
  if (unsigned InitID = Record[2])
    GlobalInits.push_back(std::make_pair(NewGV, InitID - 1));

  if (Record.size() > 11) {
    if (unsigned ComdatID = Record[11]) {
      if (ComdatID > ComdatList.size())
        return error("Invalid global variable comdat ID");
      NewGV->setComdat(ComdatList[ComdatID - 1]);
    }
  } else if (hasImplicitComdat(RawLinkage)) {
    ImplicitComdatObjects.insert(NewGV);
  }

  if (Record.size() > 12) {
    auto AS = getAttributes(Record[12]).getFnAttrs();
    NewGV->setAttributes(AS);
  }

  if (Record.size() > 13) {
    NewGV->setDSOLocal(getDecodedDSOLocal(Record[13]));
  }
  inferDSOLocal(NewGV);

  // Check whether we have enough values to read a partition name.
  if (Record.size() > 15)
    NewGV->setPartition(StringRef(Strtab.data() + Record[14], Record[15]));

  if (Record.size() > 16 && Record[16]) {
    llvm::GlobalValue::SanitizerMetadata Meta =
        deserializeSanitizerMetadata(Record[16]);
    NewGV->setSanitizerMetadata(Meta);
  }

  if (Record.size() > 17 && Record[17]) {
    if (auto CM = getDecodedCodeModel(Record[17]))
      NewGV->setCodeModel(*CM);
    else
      return error("Invalid global variable code model");
  }

  return Error::success();
}

void BitcodeReader::callValueTypeCallback(Value *F, unsigned TypeID) {
  if (ValueTypeCallback) {
    (*ValueTypeCallback)(
        F, TypeID, [this](unsigned I) { return getTypeByID(I); },
        [this](unsigned I, unsigned J) { return getContainedTypeID(I, J); });
  }
}

Error BitcodeReader::parseFunctionRecord(ArrayRef<uint64_t> Record) {
  // v1: [type, callingconv, isproto, linkage, paramattr, alignment, section,
  // visibility, gc, unnamed_addr, prologuedata, dllstorageclass, comdat,
  // prefixdata,  personalityfn, preemption specifier, addrspace] (name in VST)
  // v2: [strtab_offset, strtab_size, v1]
  StringRef Name;
  std::tie(Name, Record) = readNameFromStrtab(Record);

  if (Record.size() < 8)
    return error("Invalid record");
  unsigned FTyID = Record[0];
  Type *FTy = getTypeByID(FTyID);
  if (!FTy)
    return error("Invalid record");
  if (isa<PointerType>(FTy)) {
    FTyID = getContainedTypeID(FTyID, 0);
    FTy = getTypeByID(FTyID);
    if (!FTy)
      return error("Missing element type for old-style function");
  }

  if (!isa<FunctionType>(FTy))
    return error("Invalid type for value");
  auto CC = static_cast<CallingConv::ID>(Record[1]);
  if (CC & ~CallingConv::MaxID)
    return error("Invalid calling convention ID");

  unsigned AddrSpace = TheModule->getDataLayout().getProgramAddressSpace();
  if (Record.size() > 16)
    AddrSpace = Record[16];

  Function *Func =
      Function::Create(cast<FunctionType>(FTy), GlobalValue::ExternalLinkage,
                       AddrSpace, Name, TheModule);

  assert(Func->getFunctionType() == FTy &&
         "Incorrect fully specified type provided for function");
  FunctionTypeIDs[Func] = FTyID;

  Func->setCallingConv(CC);
  bool isProto = Record[2];
  uint64_t RawLinkage = Record[3];
  Func->setLinkage(getDecodedLinkage(RawLinkage));
  Func->setAttributes(getAttributes(Record[4]));
  callValueTypeCallback(Func, FTyID);

  // Upgrade any old-style byval or sret without a type by propagating the
  // argument's pointee type. There should be no opaque pointers where the byval
  // type is implicit.
  for (unsigned i = 0; i != Func->arg_size(); ++i) {
    for (Attribute::AttrKind Kind : {Attribute::ByVal, Attribute::StructRet,
                                     Attribute::InAlloca}) {
      if (!Func->hasParamAttribute(i, Kind))
        continue;

      if (Func->getParamAttribute(i, Kind).getValueAsType())
        continue;

      Func->removeParamAttr(i, Kind);

      unsigned ParamTypeID = getContainedTypeID(FTyID, i + 1);
      Type *PtrEltTy = getPtrElementTypeByID(ParamTypeID);
      if (!PtrEltTy)
        return error("Missing param element type for attribute upgrade");

      Attribute NewAttr;
      switch (Kind) {
      case Attribute::ByVal:
        NewAttr = Attribute::getWithByValType(Context, PtrEltTy);
        break;
      case Attribute::StructRet:
        NewAttr = Attribute::getWithStructRetType(Context, PtrEltTy);
        break;
      case Attribute::InAlloca:
        NewAttr = Attribute::getWithInAllocaType(Context, PtrEltTy);
        break;
      default:
        llvm_unreachable("not an upgraded type attribute");
      }

      Func->addParamAttr(i, NewAttr);
    }
  }

  if (Func->getCallingConv() == CallingConv::X86_INTR &&
      !Func->arg_empty() && !Func->hasParamAttribute(0, Attribute::ByVal)) {
    unsigned ParamTypeID = getContainedTypeID(FTyID, 1);
    Type *ByValTy = getPtrElementTypeByID(ParamTypeID);
    if (!ByValTy)
      return error("Missing param element type for x86_intrcc upgrade");
    Attribute NewAttr = Attribute::getWithByValType(Context, ByValTy);
    Func->addParamAttr(0, NewAttr);
  }

  MaybeAlign Alignment;
  if (Error Err = parseAlignmentValue(Record[5], Alignment))
    return Err;
  if (Alignment)
    Func->setAlignment(*Alignment);
  if (Record[6]) {
    if (Record[6] - 1 >= SectionTable.size())
      return error("Invalid ID");
    Func->setSection(SectionTable[Record[6] - 1]);
  }
  // Local linkage must have default visibility.
  // auto-upgrade `hidden` and `protected` for old bitcode.
  if (!Func->hasLocalLinkage())
    Func->setVisibility(getDecodedVisibility(Record[7]));
  if (Record.size() > 8 && Record[8]) {
    if (Record[8] - 1 >= GCTable.size())
      return error("Invalid ID");
    Func->setGC(GCTable[Record[8] - 1]);
  }
  GlobalValue::UnnamedAddr UnnamedAddr = GlobalValue::UnnamedAddr::None;
  if (Record.size() > 9)
    UnnamedAddr = getDecodedUnnamedAddrType(Record[9]);
  Func->setUnnamedAddr(UnnamedAddr);

  FunctionOperandInfo OperandInfo = {Func, 0, 0, 0};
  if (Record.size() > 10)
    OperandInfo.Prologue = Record[10];

  if (Record.size() > 11) {
    // A GlobalValue with local linkage cannot have a DLL storage class.
    if (!Func->hasLocalLinkage()) {
      Func->setDLLStorageClass(getDecodedDLLStorageClass(Record[11]));
    }
  } else {
    upgradeDLLImportExportLinkage(Func, RawLinkage);
  }

  if (Record.size() > 12) {
    if (unsigned ComdatID = Record[12]) {
      if (ComdatID > ComdatList.size())
        return error("Invalid function comdat ID");
      Func->setComdat(ComdatList[ComdatID - 1]);
    }
  } else if (hasImplicitComdat(RawLinkage)) {
    ImplicitComdatObjects.insert(Func);
  }

  if (Record.size() > 13)
    OperandInfo.Prefix = Record[13];

  if (Record.size() > 14)
    OperandInfo.PersonalityFn = Record[14];

  if (Record.size() > 15) {
    Func->setDSOLocal(getDecodedDSOLocal(Record[15]));
  }
  inferDSOLocal(Func);

  // Record[16] is the address space number.

  // Check whether we have enough values to read a partition name. Also make
  // sure Strtab has enough values.
  if (Record.size() > 18 && Strtab.data() &&
      Record[17] + Record[18] <= Strtab.size()) {
    Func->setPartition(StringRef(Strtab.data() + Record[17], Record[18]));
  }

  ValueList.push_back(Func, getVirtualTypeID(Func->getType(), FTyID));

  if (OperandInfo.PersonalityFn || OperandInfo.Prefix || OperandInfo.Prologue)
    FunctionOperands.push_back(OperandInfo);

  // If this is a function with a body, remember the prototype we are
  // creating now, so that we can match up the body with them later.
  if (!isProto) {
    Func->setIsMaterializable(true);
    FunctionsWithBodies.push_back(Func);
    DeferredFunctionInfo[Func] = 0;
  }
  return Error::success();
}

Error BitcodeReader::parseGlobalIndirectSymbolRecord(
    unsigned BitCode, ArrayRef<uint64_t> Record) {
  // v1 ALIAS_OLD: [alias type, aliasee val#, linkage] (name in VST)
  // v1 ALIAS: [alias type, addrspace, aliasee val#, linkage, visibility,
  // dllstorageclass, threadlocal, unnamed_addr,
  // preemption specifier] (name in VST)
  // v1 IFUNC: [alias type, addrspace, aliasee val#, linkage,
  // visibility, dllstorageclass, threadlocal, unnamed_addr,
  // preemption specifier] (name in VST)
  // v2: [strtab_offset, strtab_size, v1]
  StringRef Name;
  std::tie(Name, Record) = readNameFromStrtab(Record);

  bool NewRecord = BitCode != bitc::MODULE_CODE_ALIAS_OLD;
  if (Record.size() < (3 + (unsigned)NewRecord))
    return error("Invalid record");
  unsigned OpNum = 0;
  unsigned TypeID = Record[OpNum++];
  Type *Ty = getTypeByID(TypeID);
  if (!Ty)
    return error("Invalid record");

  unsigned AddrSpace;
  if (!NewRecord) {
    auto *PTy = dyn_cast<PointerType>(Ty);
    if (!PTy)
      return error("Invalid type for value");
    AddrSpace = PTy->getAddressSpace();
    TypeID = getContainedTypeID(TypeID);
    Ty = getTypeByID(TypeID);
    if (!Ty)
      return error("Missing element type for old-style indirect symbol");
  } else {
    AddrSpace = Record[OpNum++];
  }

  auto Val = Record[OpNum++];
  auto Linkage = Record[OpNum++];
  GlobalValue *NewGA;
  if (BitCode == bitc::MODULE_CODE_ALIAS ||
      BitCode == bitc::MODULE_CODE_ALIAS_OLD)
    NewGA = GlobalAlias::create(Ty, AddrSpace, getDecodedLinkage(Linkage), Name,
                                TheModule);
  else
    NewGA = GlobalIFunc::create(Ty, AddrSpace, getDecodedLinkage(Linkage), Name,
                                nullptr, TheModule);

  // Local linkage must have default visibility.
  // auto-upgrade `hidden` and `protected` for old bitcode.
  if (OpNum != Record.size()) {
    auto VisInd = OpNum++;
    if (!NewGA->hasLocalLinkage())
      NewGA->setVisibility(getDecodedVisibility(Record[VisInd]));
  }
  if (BitCode == bitc::MODULE_CODE_ALIAS ||
      BitCode == bitc::MODULE_CODE_ALIAS_OLD) {
    if (OpNum != Record.size()) {
      auto S = Record[OpNum++];
      // A GlobalValue with local linkage cannot have a DLL storage class.
      if (!NewGA->hasLocalLinkage())
        NewGA->setDLLStorageClass(getDecodedDLLStorageClass(S));
    }
    else
      upgradeDLLImportExportLinkage(NewGA, Linkage);
    if (OpNum != Record.size())
      NewGA->setThreadLocalMode(getDecodedThreadLocalMode(Record[OpNum++]));
    if (OpNum != Record.size())
      NewGA->setUnnamedAddr(getDecodedUnnamedAddrType(Record[OpNum++]));
  }
  if (OpNum != Record.size())
    NewGA->setDSOLocal(getDecodedDSOLocal(Record[OpNum++]));
  inferDSOLocal(NewGA);

  // Check whether we have enough values to read a partition name.
  if (OpNum + 1 < Record.size()) {
    // Check Strtab has enough values for the partition.
    if (Record[OpNum] + Record[OpNum + 1] > Strtab.size())
      return error("Malformed partition, too large.");
    NewGA->setPartition(
        StringRef(Strtab.data() + Record[OpNum], Record[OpNum + 1]));
    OpNum += 2;
  }

  ValueList.push_back(NewGA, getVirtualTypeID(NewGA->getType(), TypeID));
  IndirectSymbolInits.push_back(std::make_pair(NewGA, Val));
  return Error::success();
}

Error BitcodeReader::parseModule(uint64_t ResumeBit,
                                 bool ShouldLazyLoadMetadata,
                                 ParserCallbacks Callbacks) {
  // Load directly into RemoveDIs format if LoadBitcodeIntoNewDbgInfoFormat
  // has been set to true and we aren't attempting to preserve the existing
  // format in the bitcode (default action: load into the old debug format).
  if (PreserveInputDbgFormat != cl::boolOrDefault::BOU_TRUE) {
    TheModule->IsNewDbgInfoFormat =
        UseNewDbgInfoFormat &&
        LoadBitcodeIntoNewDbgInfoFormat == cl::boolOrDefault::BOU_TRUE;
  }

  this->ValueTypeCallback = std::move(Callbacks.ValueType);
  if (ResumeBit) {
    if (Error JumpFailed = Stream.JumpToBit(ResumeBit))
      return JumpFailed;
  } else if (Error Err = Stream.EnterSubBlock(bitc::MODULE_BLOCK_ID))
    return Err;

  SmallVector<uint64_t, 64> Record;

  // Parts of bitcode parsing depend on the datalayout.  Make sure we
  // finalize the datalayout before we run any of that code.
  bool ResolvedDataLayout = false;
  // In order to support importing modules with illegal data layout strings,
  // delay parsing the data layout string until after upgrades and overrides
  // have been applied, allowing to fix illegal data layout strings.
  // Initialize to the current module's layout string in case none is specified.
  std::string TentativeDataLayoutStr = TheModule->getDataLayoutStr();

  auto ResolveDataLayout = [&]() -> Error {
    if (ResolvedDataLayout)
      return Error::success();

    // Datalayout and triple can't be parsed after this point.
    ResolvedDataLayout = true;

    // Auto-upgrade the layout string
    TentativeDataLayoutStr = llvm::UpgradeDataLayoutString(
        TentativeDataLayoutStr, TheModule->getTargetTriple());

    // Apply override
    if (Callbacks.DataLayout) {
      if (auto LayoutOverride = (*Callbacks.DataLayout)(
              TheModule->getTargetTriple(), TentativeDataLayoutStr))
        TentativeDataLayoutStr = *LayoutOverride;
    }

    // Now the layout string is finalized in TentativeDataLayoutStr. Parse it.
    Expected<DataLayout> MaybeDL = DataLayout::parse(TentativeDataLayoutStr);
    if (!MaybeDL)
      return MaybeDL.takeError();

    TheModule->setDataLayout(MaybeDL.get());
    return Error::success();
  };

  // Read all the records for this module.
  while (true) {
    Expected<llvm::BitstreamEntry> MaybeEntry = Stream.advance();
    if (!MaybeEntry)
      return MaybeEntry.takeError();
    llvm::BitstreamEntry Entry = MaybeEntry.get();

    switch (Entry.Kind) {
    case BitstreamEntry::Error:
      return error("Malformed block");
    case BitstreamEntry::EndBlock:
      if (Error Err = ResolveDataLayout())
        return Err;
      return globalCleanup();

    case BitstreamEntry::SubBlock:
      switch (Entry.ID) {
      default:  // Skip unknown content.
        if (Error Err = Stream.SkipBlock())
          return Err;
        break;
      case bitc::BLOCKINFO_BLOCK_ID:
        if (Error Err = readBlockInfo())
          return Err;
        break;
      case bitc::PARAMATTR_BLOCK_ID:
        if (Error Err = parseAttributeBlock())
          return Err;
        break;
      case bitc::PARAMATTR_GROUP_BLOCK_ID:
        if (Error Err = parseAttributeGroupBlock())
          return Err;
        break;
      case bitc::TYPE_BLOCK_ID_NEW:
        if (Error Err = parseTypeTable())
          return Err;
        break;
      case bitc::VALUE_SYMTAB_BLOCK_ID:
        if (!SeenValueSymbolTable) {
          // Either this is an old form VST without function index and an
          // associated VST forward declaration record (which would have caused
          // the VST to be jumped to and parsed before it was encountered
          // normally in the stream), or there were no function blocks to
          // trigger an earlier parsing of the VST.
          assert(VSTOffset == 0 || FunctionsWithBodies.empty());
          if (Error Err = parseValueSymbolTable())
            return Err;
          SeenValueSymbolTable = true;
        } else {
          // We must have had a VST forward declaration record, which caused
          // the parser to jump to and parse the VST earlier.
          assert(VSTOffset > 0);
          if (Error Err = Stream.SkipBlock())
            return Err;
        }
        break;
      case bitc::CONSTANTS_BLOCK_ID:
        if (Error Err = parseConstants())
          return Err;
        if (Error Err = resolveGlobalAndIndirectSymbolInits())
          return Err;
        break;
      case bitc::METADATA_BLOCK_ID:
        if (ShouldLazyLoadMetadata) {
          if (Error Err = rememberAndSkipMetadata())
            return Err;
          break;
        }
        assert(DeferredMetadataInfo.empty() && "Unexpected deferred metadata");
        if (Error Err = MDLoader->parseModuleMetadata())
          return Err;
        break;
      case bitc::METADATA_KIND_BLOCK_ID:
        if (Error Err = MDLoader->parseMetadataKinds())
          return Err;
        break;
      case bitc::FUNCTION_BLOCK_ID:
        if (Error Err = ResolveDataLayout())
          return Err;

        // If this is the first function body we've seen, reverse the
        // FunctionsWithBodies list.
        if (!SeenFirstFunctionBody) {
          std::reverse(FunctionsWithBodies.begin(), FunctionsWithBodies.end());
          if (Error Err = globalCleanup())
            return Err;
          SeenFirstFunctionBody = true;
        }

        if (VSTOffset > 0) {
          // If we have a VST forward declaration record, make sure we
          // parse the VST now if we haven't already. It is needed to
          // set up the DeferredFunctionInfo vector for lazy reading.
          if (!SeenValueSymbolTable) {
            if (Error Err = BitcodeReader::parseValueSymbolTable(VSTOffset))
              return Err;
            SeenValueSymbolTable = true;
            // Fall through so that we record the NextUnreadBit below.
            // This is necessary in case we have an anonymous function that
            // is later materialized. Since it will not have a VST entry we
            // need to fall back to the lazy parse to find its offset.
          } else {
            // If we have a VST forward declaration record, but have already
            // parsed the VST (just above, when the first function body was
            // encountered here), then we are resuming the parse after
            // materializing functions. The ResumeBit points to the
            // start of the last function block recorded in the
            // DeferredFunctionInfo map. Skip it.
            if (Error Err = Stream.SkipBlock())
              return Err;
            continue;
          }
        }

        // Support older bitcode files that did not have the function
        // index in the VST, nor a VST forward declaration record, as
        // well as anonymous functions that do not have VST entries.
        // Build the DeferredFunctionInfo vector on the fly.
        if (Error Err = rememberAndSkipFunctionBody())
          return Err;

        // Suspend parsing when we reach the function bodies. Subsequent
        // materialization calls will resume it when necessary. If the bitcode
        // file is old, the symbol table will be at the end instead and will not
        // have been seen yet. In this case, just finish the parse now.
        if (SeenValueSymbolTable) {
          NextUnreadBit = Stream.GetCurrentBitNo();
          // After the VST has been parsed, we need to make sure intrinsic name
          // are auto-upgraded.
          return globalCleanup();
        }
        break;
      case bitc::USELIST_BLOCK_ID:
        if (Error Err = parseUseLists())
          return Err;
        break;
      case bitc::OPERAND_BUNDLE_TAGS_BLOCK_ID:
        if (Error Err = parseOperandBundleTags())
          return Err;
        break;
      case bitc::SYNC_SCOPE_NAMES_BLOCK_ID:
        if (Error Err = parseSyncScopeNames())
          return Err;
        break;
      }
      continue;

    case BitstreamEntry::Record:
      // The interesting case.
      break;
    }

    // Read a record.
    Expected<unsigned> MaybeBitCode = Stream.readRecord(Entry.ID, Record);
    if (!MaybeBitCode)
      return MaybeBitCode.takeError();
    switch (unsigned BitCode = MaybeBitCode.get()) {
    default: break;  // Default behavior, ignore unknown content.
    case bitc::MODULE_CODE_VERSION: {
      Expected<unsigned> VersionOrErr = parseVersionRecord(Record);
      if (!VersionOrErr)
        return VersionOrErr.takeError();
      UseRelativeIDs = *VersionOrErr >= 1;
      break;
    }
    case bitc::MODULE_CODE_TRIPLE: {  // TRIPLE: [strchr x N]
      if (ResolvedDataLayout)
        return error("target triple too late in module");
      std::string S;
      if (convertToString(Record, 0, S))
        return error("Invalid record");
      TheModule->setTargetTriple(S);
      break;
    }
    case bitc::MODULE_CODE_DATALAYOUT: {  // DATALAYOUT: [strchr x N]
      if (ResolvedDataLayout)
        return error("datalayout too late in module");
      if (convertToString(Record, 0, TentativeDataLayoutStr))
        return error("Invalid record");
      break;
    }
    case bitc::MODULE_CODE_ASM: {  // ASM: [strchr x N]
      std::string S;
      if (convertToString(Record, 0, S))
        return error("Invalid record");
      TheModule->setModuleInlineAsm(S);
      break;
    }
    case bitc::MODULE_CODE_DEPLIB: {  // DEPLIB: [strchr x N]
      // Deprecated, but still needed to read old bitcode files.
      std::string S;
      if (convertToString(Record, 0, S))
        return error("Invalid record");
      // Ignore value.
      break;
    }
    case bitc::MODULE_CODE_SECTIONNAME: {  // SECTIONNAME: [strchr x N]
      std::string S;
      if (convertToString(Record, 0, S))
        return error("Invalid record");
      SectionTable.push_back(S);
      break;
    }
    case bitc::MODULE_CODE_GCNAME: {  // SECTIONNAME: [strchr x N]
      std::string S;
      if (convertToString(Record, 0, S))
        return error("Invalid record");
      GCTable.push_back(S);
      break;
    }
    case bitc::MODULE_CODE_COMDAT:
      if (Error Err = parseComdatRecord(Record))
        return Err;
      break;
    // FIXME: BitcodeReader should handle {GLOBALVAR, FUNCTION, ALIAS, IFUNC}
    // written by ThinLinkBitcodeWriter. See
    // `ThinLinkBitcodeWriter::writeSimplifiedModuleInfo` for the format of each
    // record
    // (https://github.com/llvm/llvm-project/blob/b6a93967d9c11e79802b5e75cec1584d6c8aa472/llvm/lib/Bitcode/Writer/BitcodeWriter.cpp#L4714)
    case bitc::MODULE_CODE_GLOBALVAR:
      if (Error Err = parseGlobalVarRecord(Record))
        return Err;
      break;
    case bitc::MODULE_CODE_FUNCTION:
      if (Error Err = ResolveDataLayout())
        return Err;
      if (Error Err = parseFunctionRecord(Record))
        return Err;
      break;
    case bitc::MODULE_CODE_IFUNC:
    case bitc::MODULE_CODE_ALIAS:
    case bitc::MODULE_CODE_ALIAS_OLD:
      if (Error Err = parseGlobalIndirectSymbolRecord(BitCode, Record))
        return Err;
      break;
    /// MODULE_CODE_VSTOFFSET: [offset]
    case bitc::MODULE_CODE_VSTOFFSET:
      if (Record.empty())
        return error("Invalid record");
      // Note that we subtract 1 here because the offset is relative to one word
      // before the start of the identification or module block, which was
      // historically always the start of the regular bitcode header.
      VSTOffset = Record[0] - 1;
      break;
    /// MODULE_CODE_SOURCE_FILENAME: [namechar x N]
    case bitc::MODULE_CODE_SOURCE_FILENAME:
      SmallString<128> ValueName;
      if (convertToString(Record, 0, ValueName))
        return error("Invalid record");
      TheModule->setSourceFileName(ValueName);
      break;
    }
    Record.clear();
  }
  this->ValueTypeCallback = std::nullopt;
  return Error::success();
}

Error BitcodeReader::parseBitcodeInto(Module *M, bool ShouldLazyLoadMetadata,
                                      bool IsImporting,
                                      ParserCallbacks Callbacks) {
  TheModule = M;
  MetadataLoaderCallbacks MDCallbacks;
  MDCallbacks.GetTypeByID = [&](unsigned ID) { return getTypeByID(ID); };
  MDCallbacks.GetContainedTypeID = [&](unsigned I, unsigned J) {
    return getContainedTypeID(I, J);
  };
  MDCallbacks.MDType = Callbacks.MDType;
  MDLoader = MetadataLoader(Stream, *M, ValueList, IsImporting, MDCallbacks);
  return parseModule(0, ShouldLazyLoadMetadata, Callbacks);
}

Error BitcodeReader::typeCheckLoadStoreInst(Type *ValType, Type *PtrType) {
  if (!isa<PointerType>(PtrType))
    return error("Load/Store operand is not a pointer type");
  if (!PointerType::isLoadableOrStorableType(ValType))
    return error("Cannot load/store from pointer");
  return Error::success();
}

Error BitcodeReader::propagateAttributeTypes(CallBase *CB,
                                             ArrayRef<unsigned> ArgTyIDs) {
  AttributeList Attrs = CB->getAttributes();
  for (unsigned i = 0; i != CB->arg_size(); ++i) {
    for (Attribute::AttrKind Kind : {Attribute::ByVal, Attribute::StructRet,
                                     Attribute::InAlloca}) {
      if (!Attrs.hasParamAttr(i, Kind) ||
          Attrs.getParamAttr(i, Kind).getValueAsType())
        continue;

      Type *PtrEltTy = getPtrElementTypeByID(ArgTyIDs[i]);
      if (!PtrEltTy)
        return error("Missing element type for typed attribute upgrade");

      Attribute NewAttr;
      switch (Kind) {
      case Attribute::ByVal:
        NewAttr = Attribute::getWithByValType(Context, PtrEltTy);
        break;
      case Attribute::StructRet:
        NewAttr = Attribute::getWithStructRetType(Context, PtrEltTy);
        break;
      case Attribute::InAlloca:
        NewAttr = Attribute::getWithInAllocaType(Context, PtrEltTy);
        break;
      default:
        llvm_unreachable("not an upgraded type attribute");
      }

      Attrs = Attrs.addParamAttribute(Context, i, NewAttr);
    }
  }

  if (CB->isInlineAsm()) {
    const InlineAsm *IA = cast<InlineAsm>(CB->getCalledOperand());
    unsigned ArgNo = 0;
    for (const InlineAsm::ConstraintInfo &CI : IA->ParseConstraints()) {
      if (!CI.hasArg())
        continue;

      if (CI.isIndirect && !Attrs.getParamElementType(ArgNo)) {
        Type *ElemTy = getPtrElementTypeByID(ArgTyIDs[ArgNo]);
        if (!ElemTy)
          return error("Missing element type for inline asm upgrade");
        Attrs = Attrs.addParamAttribute(
            Context, ArgNo,
            Attribute::get(Context, Attribute::ElementType, ElemTy));
      }

      ArgNo++;
    }
  }

  switch (CB->getIntrinsicID()) {
  case Intrinsic::preserve_array_access_index:
  case Intrinsic::preserve_struct_access_index:
  case Intrinsic::aarch64_ldaxr:
  case Intrinsic::aarch64_ldxr:
  case Intrinsic::aarch64_stlxr:
  case Intrinsic::aarch64_stxr:
  case Intrinsic::arm_ldaex:
  case Intrinsic::arm_ldrex:
  case Intrinsic::arm_stlex:
  case Intrinsic::arm_strex: {
    unsigned ArgNo;
    switch (CB->getIntrinsicID()) {
    case Intrinsic::aarch64_stlxr:
    case Intrinsic::aarch64_stxr:
    case Intrinsic::arm_stlex:
    case Intrinsic::arm_strex:
      ArgNo = 1;
      break;
    default:
      ArgNo = 0;
      break;
    }
    if (!Attrs.getParamElementType(ArgNo)) {
      Type *ElTy = getPtrElementTypeByID(ArgTyIDs[ArgNo]);
      if (!ElTy)
        return error("Missing element type for elementtype upgrade");
      Attribute NewAttr = Attribute::get(Context, Attribute::ElementType, ElTy);
      Attrs = Attrs.addParamAttribute(Context, ArgNo, NewAttr);
    }
    break;
  }
  default:
    break;
  }

  CB->setAttributes(Attrs);
  return Error::success();
}

/// Lazily parse the specified function body block.
Error BitcodeReader::parseFunctionBody(Function *F) {
  if (Error Err = Stream.EnterSubBlock(bitc::FUNCTION_BLOCK_ID))
    return Err;

  // Unexpected unresolved metadata when parsing function.
  if (MDLoader->hasFwdRefs())
    return error("Invalid function metadata: incoming forward references");

  InstructionList.clear();
  unsigned ModuleValueListSize = ValueList.size();
  unsigned ModuleMDLoaderSize = MDLoader->size();

  // Add all the function arguments to the value table.
  unsigned ArgNo = 0;
  unsigned FTyID = FunctionTypeIDs[F];
  for (Argument &I : F->args()) {
    unsigned ArgTyID = getContainedTypeID(FTyID, ArgNo + 1);
    assert(I.getType() == getTypeByID(ArgTyID) &&
           "Incorrect fully specified type for Function Argument");
    ValueList.push_back(&I, ArgTyID);
    ++ArgNo;
  }
  unsigned NextValueNo = ValueList.size();
  BasicBlock *CurBB = nullptr;
  unsigned CurBBNo = 0;
  // Block into which constant expressions from phi nodes are materialized.
  BasicBlock *PhiConstExprBB = nullptr;
  // Edge blocks for phi nodes into which constant expressions have been
  // expanded.
  SmallMapVector<std::pair<BasicBlock *, BasicBlock *>, BasicBlock *, 4>
    ConstExprEdgeBBs;

  DebugLoc LastLoc;
  auto getLastInstruction = [&]() -> Instruction * {
    if (CurBB && !CurBB->empty())
      return &CurBB->back();
    else if (CurBBNo && FunctionBBs[CurBBNo - 1] &&
             !FunctionBBs[CurBBNo - 1]->empty())
      return &FunctionBBs[CurBBNo - 1]->back();
    return nullptr;
  };

  std::vector<OperandBundleDef> OperandBundles;

  // Read all the records.
  SmallVector<uint64_t, 64> Record;

  while (true) {
    Expected<llvm::BitstreamEntry> MaybeEntry = Stream.advance();
    if (!MaybeEntry)
      return MaybeEntry.takeError();
    llvm::BitstreamEntry Entry = MaybeEntry.get();

    switch (Entry.Kind) {
    case BitstreamEntry::Error:
      return error("Malformed block");
    case BitstreamEntry::EndBlock:
      goto OutOfRecordLoop;

    case BitstreamEntry::SubBlock:
      switch (Entry.ID) {
      default:  // Skip unknown content.
        if (Error Err = Stream.SkipBlock())
          return Err;
        break;
      case bitc::CONSTANTS_BLOCK_ID:
        if (Error Err = parseConstants())
          return Err;
        NextValueNo = ValueList.size();
        break;
      case bitc::VALUE_SYMTAB_BLOCK_ID:
        if (Error Err = parseValueSymbolTable())
          return Err;
        break;
      case bitc::METADATA_ATTACHMENT_ID:
        if (Error Err = MDLoader->parseMetadataAttachment(*F, InstructionList))
          return Err;
        break;
      case bitc::METADATA_BLOCK_ID:
        assert(DeferredMetadataInfo.empty() &&
               "Must read all module-level metadata before function-level");
        if (Error Err = MDLoader->parseFunctionMetadata())
          return Err;
        break;
      case bitc::USELIST_BLOCK_ID:
        if (Error Err = parseUseLists())
          return Err;
        break;
      }
      continue;

    case BitstreamEntry::Record:
      // The interesting case.
      break;
    }

    // Read a record.
    Record.clear();
    Instruction *I = nullptr;
    unsigned ResTypeID = InvalidTypeID;
    Expected<unsigned> MaybeBitCode = Stream.readRecord(Entry.ID, Record);
    if (!MaybeBitCode)
      return MaybeBitCode.takeError();
    switch (unsigned BitCode = MaybeBitCode.get()) {
    default: // Default behavior: reject
      return error("Invalid value");
    case bitc::FUNC_CODE_DECLAREBLOCKS: {   // DECLAREBLOCKS: [nblocks]
      if (Record.empty() || Record[0] == 0)
        return error("Invalid record");
      // Create all the basic blocks for the function.
      FunctionBBs.resize(Record[0]);

      // See if anything took the address of blocks in this function.
      auto BBFRI = BasicBlockFwdRefs.find(F);
      if (BBFRI == BasicBlockFwdRefs.end()) {
        for (BasicBlock *&BB : FunctionBBs)
          BB = BasicBlock::Create(Context, "", F);
      } else {
        auto &BBRefs = BBFRI->second;
        // Check for invalid basic block references.
        if (BBRefs.size() > FunctionBBs.size())
          return error("Invalid ID");
        assert(!BBRefs.empty() && "Unexpected empty array");
        assert(!BBRefs.front() && "Invalid reference to entry block");
        for (unsigned I = 0, E = FunctionBBs.size(), RE = BBRefs.size(); I != E;
             ++I)
          if (I < RE && BBRefs[I]) {
            BBRefs[I]->insertInto(F);
            FunctionBBs[I] = BBRefs[I];
          } else {
            FunctionBBs[I] = BasicBlock::Create(Context, "", F);
          }

        // Erase from the table.
        BasicBlockFwdRefs.erase(BBFRI);
      }

      CurBB = FunctionBBs[0];
      continue;
    }

    case bitc::FUNC_CODE_BLOCKADDR_USERS: // BLOCKADDR_USERS: [vals...]
      // The record should not be emitted if it's an empty list.
      if (Record.empty())
        return error("Invalid record");
      // When we have the RARE case of a BlockAddress Constant that is not
      // scoped to the Function it refers to, we need to conservatively
      // materialize the referred to Function, regardless of whether or not
      // that Function will ultimately be linked, otherwise users of
      // BitcodeReader might start splicing out Function bodies such that we
      // might no longer be able to materialize the BlockAddress since the
      // BasicBlock (and entire body of the Function) the BlockAddress refers
      // to may have been moved. In the case that the user of BitcodeReader
      // decides ultimately not to link the Function body, materializing here
      // could be considered wasteful, but it's better than a deserialization
      // failure as described. This keeps BitcodeReader unaware of complex
      // linkage policy decisions such as those use by LTO, leaving those
      // decisions "one layer up."
      for (uint64_t ValID : Record)
        if (auto *F = dyn_cast<Function>(ValueList[ValID]))
          BackwardRefFunctions.push_back(F);
        else
          return error("Invalid record");

      continue;

    case bitc::FUNC_CODE_DEBUG_LOC_AGAIN:  // DEBUG_LOC_AGAIN
      // This record indicates that the last instruction is at the same
      // location as the previous instruction with a location.
      I = getLastInstruction();

      if (!I)
        return error("Invalid record");
      I->setDebugLoc(LastLoc);
      I = nullptr;
      continue;

    case bitc::FUNC_CODE_DEBUG_LOC: {      // DEBUG_LOC: [line, col, scope, ia]
      I = getLastInstruction();
      if (!I || Record.size() < 4)
        return error("Invalid record");

      unsigned Line = Record[0], Col = Record[1];
      unsigned ScopeID = Record[2], IAID = Record[3];
      bool isImplicitCode = Record.size() == 5 && Record[4];

      MDNode *Scope = nullptr, *IA = nullptr;
      if (ScopeID) {
        Scope = dyn_cast_or_null<MDNode>(
            MDLoader->getMetadataFwdRefOrLoad(ScopeID - 1));
        if (!Scope)
          return error("Invalid record");
      }
      if (IAID) {
        IA = dyn_cast_or_null<MDNode>(
            MDLoader->getMetadataFwdRefOrLoad(IAID - 1));
        if (!IA)
          return error("Invalid record");
      }
      LastLoc = DILocation::get(Scope->getContext(), Line, Col, Scope, IA,
                                isImplicitCode);
      I->setDebugLoc(LastLoc);
      I = nullptr;
      continue;
    }
    case bitc::FUNC_CODE_INST_UNOP: {    // UNOP: [opval, ty, opcode]
      unsigned OpNum = 0;
      Value *LHS;
      unsigned TypeID;
      if (getValueTypePair(Record, OpNum, NextValueNo, LHS, TypeID, CurBB) ||
          OpNum+1 > Record.size())
        return error("Invalid record");

      int Opc = getDecodedUnaryOpcode(Record[OpNum++], LHS->getType());
      if (Opc == -1)
        return error("Invalid record");
      I = UnaryOperator::Create((Instruction::UnaryOps)Opc, LHS);
      ResTypeID = TypeID;
      InstructionList.push_back(I);
      if (OpNum < Record.size()) {
        if (isa<FPMathOperator>(I)) {
          FastMathFlags FMF = getDecodedFastMathFlags(Record[OpNum]);
          if (FMF.any())
            I->setFastMathFlags(FMF);
        }
      }
      break;
    }
    case bitc::FUNC_CODE_INST_BINOP: {    // BINOP: [opval, ty, opval, opcode]
      unsigned OpNum = 0;
      Value *LHS, *RHS;
      unsigned TypeID;
      if (getValueTypePair(Record, OpNum, NextValueNo, LHS, TypeID, CurBB) ||
          popValue(Record, OpNum, NextValueNo, LHS->getType(), TypeID, RHS,
                   CurBB) ||
          OpNum+1 > Record.size())
        return error("Invalid record");

      int Opc = getDecodedBinaryOpcode(Record[OpNum++], LHS->getType());
      if (Opc == -1)
        return error("Invalid record");
      I = BinaryOperator::Create((Instruction::BinaryOps)Opc, LHS, RHS);
      ResTypeID = TypeID;
      InstructionList.push_back(I);
      if (OpNum < Record.size()) {
        if (Opc == Instruction::Add ||
            Opc == Instruction::Sub ||
            Opc == Instruction::Mul ||
            Opc == Instruction::Shl) {
          if (Record[OpNum] & (1 << bitc::OBO_NO_SIGNED_WRAP))
            cast<BinaryOperator>(I)->setHasNoSignedWrap(true);
          if (Record[OpNum] & (1 << bitc::OBO_NO_UNSIGNED_WRAP))
            cast<BinaryOperator>(I)->setHasNoUnsignedWrap(true);
        } else if (Opc == Instruction::SDiv ||
                   Opc == Instruction::UDiv ||
                   Opc == Instruction::LShr ||
                   Opc == Instruction::AShr) {
          if (Record[OpNum] & (1 << bitc::PEO_EXACT))
            cast<BinaryOperator>(I)->setIsExact(true);
        } else if (Opc == Instruction::Or) {
          if (Record[OpNum] & (1 << bitc::PDI_DISJOINT))
            cast<PossiblyDisjointInst>(I)->setIsDisjoint(true);
        } else if (isa<FPMathOperator>(I)) {
          FastMathFlags FMF = getDecodedFastMathFlags(Record[OpNum]);
          if (FMF.any())
            I->setFastMathFlags(FMF);
        }
      }
      break;
    }
    case bitc::FUNC_CODE_INST_CAST: {    // CAST: [opval, opty, destty, castopc]
      unsigned OpNum = 0;
      Value *Op;
      unsigned OpTypeID;
      if (getValueTypePair(Record, OpNum, NextValueNo, Op, OpTypeID, CurBB) ||
          OpNum + 1 > Record.size())
        return error("Invalid record");

      ResTypeID = Record[OpNum++];
      Type *ResTy = getTypeByID(ResTypeID);
      int Opc = getDecodedCastOpcode(Record[OpNum++]);

      if (Opc == -1 || !ResTy)
        return error("Invalid record");
      Instruction *Temp = nullptr;
      if ((I = UpgradeBitCastInst(Opc, Op, ResTy, Temp))) {
        if (Temp) {
          InstructionList.push_back(Temp);
          assert(CurBB && "No current BB?");
          Temp->insertInto(CurBB, CurBB->end());
        }
      } else {
        auto CastOp = (Instruction::CastOps)Opc;
        if (!CastInst::castIsValid(CastOp, Op, ResTy))
          return error("Invalid cast");
        I = CastInst::Create(CastOp, Op, ResTy);
      }

      if (OpNum < Record.size()) {
        if (Opc == Instruction::ZExt) {
          if (Record[OpNum] & (1 << bitc::PNNI_NON_NEG))
            cast<PossiblyNonNegInst>(I)->setNonNeg(true);
        } else if (Opc == Instruction::Trunc) {
          if (Record[OpNum] & (1 << bitc::TIO_NO_UNSIGNED_WRAP))
            cast<TruncInst>(I)->setHasNoUnsignedWrap(true);
          if (Record[OpNum] & (1 << bitc::TIO_NO_SIGNED_WRAP))
            cast<TruncInst>(I)->setHasNoSignedWrap(true);
        }
      }

      InstructionList.push_back(I);
      break;
    }
    case bitc::FUNC_CODE_INST_INBOUNDS_GEP_OLD:
    case bitc::FUNC_CODE_INST_GEP_OLD:
    case bitc::FUNC_CODE_INST_GEP: { // GEP: type, [n x operands]
      unsigned OpNum = 0;

      unsigned TyID;
      Type *Ty;
      bool InBounds;

      if (BitCode == bitc::FUNC_CODE_INST_GEP) {
        InBounds = Record[OpNum++];
        TyID = Record[OpNum++];
        Ty = getTypeByID(TyID);
      } else {
        InBounds = BitCode == bitc::FUNC_CODE_INST_INBOUNDS_GEP_OLD;
        TyID = InvalidTypeID;
        Ty = nullptr;
      }

      Value *BasePtr;
      unsigned BasePtrTypeID;
      if (getValueTypePair(Record, OpNum, NextValueNo, BasePtr, BasePtrTypeID,
                           CurBB))
        return error("Invalid record");

      if (!Ty) {
        TyID = getContainedTypeID(BasePtrTypeID);
        if (BasePtr->getType()->isVectorTy())
          TyID = getContainedTypeID(TyID);
        Ty = getTypeByID(TyID);
      }

      SmallVector<Value*, 16> GEPIdx;
      while (OpNum != Record.size()) {
        Value *Op;
        unsigned OpTypeID;
        if (getValueTypePair(Record, OpNum, NextValueNo, Op, OpTypeID, CurBB))
          return error("Invalid record");
        GEPIdx.push_back(Op);
      }

      I = GetElementPtrInst::Create(Ty, BasePtr, GEPIdx);

      ResTypeID = TyID;
      if (cast<GEPOperator>(I)->getNumIndices() != 0) {
        auto GTI = std::next(gep_type_begin(I));
        for (Value *Idx : drop_begin(cast<GEPOperator>(I)->indices())) {
          unsigned SubType = 0;
          if (GTI.isStruct()) {
            ConstantInt *IdxC =
                Idx->getType()->isVectorTy()
                    ? cast<ConstantInt>(cast<Constant>(Idx)->getSplatValue())
                    : cast<ConstantInt>(Idx);
            SubType = IdxC->getZExtValue();
          }
          ResTypeID = getContainedTypeID(ResTypeID, SubType);
          ++GTI;
        }
      }

      // At this point ResTypeID is the result element type. We need a pointer
      // or vector of pointer to it.
      ResTypeID = getVirtualTypeID(I->getType()->getScalarType(), ResTypeID);
      if (I->getType()->isVectorTy())
        ResTypeID = getVirtualTypeID(I->getType(), ResTypeID);

      InstructionList.push_back(I);
      if (InBounds)
        cast<GetElementPtrInst>(I)->setIsInBounds(true);
      break;
    }

    case bitc::FUNC_CODE_INST_EXTRACTVAL: {
                                       // EXTRACTVAL: [opty, opval, n x indices]
      unsigned OpNum = 0;
      Value *Agg;
      unsigned AggTypeID;
      if (getValueTypePair(Record, OpNum, NextValueNo, Agg, AggTypeID, CurBB))
        return error("Invalid record");
      Type *Ty = Agg->getType();

      unsigned RecSize = Record.size();
      if (OpNum == RecSize)
        return error("EXTRACTVAL: Invalid instruction with 0 indices");

      SmallVector<unsigned, 4> EXTRACTVALIdx;
      ResTypeID = AggTypeID;
      for (; OpNum != RecSize; ++OpNum) {
        bool IsArray = Ty->isArrayTy();
        bool IsStruct = Ty->isStructTy();
        uint64_t Index = Record[OpNum];

        if (!IsStruct && !IsArray)
          return error("EXTRACTVAL: Invalid type");
        if ((unsigned)Index != Index)
          return error("Invalid value");
        if (IsStruct && Index >= Ty->getStructNumElements())
          return error("EXTRACTVAL: Invalid struct index");
        if (IsArray && Index >= Ty->getArrayNumElements())
          return error("EXTRACTVAL: Invalid array index");
        EXTRACTVALIdx.push_back((unsigned)Index);

        if (IsStruct) {
          Ty = Ty->getStructElementType(Index);
          ResTypeID = getContainedTypeID(ResTypeID, Index);
        } else {
          Ty = Ty->getArrayElementType();
          ResTypeID = getContainedTypeID(ResTypeID);
        }
      }

      I = ExtractValueInst::Create(Agg, EXTRACTVALIdx);
      InstructionList.push_back(I);
      break;
    }

    case bitc::FUNC_CODE_INST_INSERTVAL: {
                           // INSERTVAL: [opty, opval, opty, opval, n x indices]
      unsigned OpNum = 0;
      Value *Agg;
      unsigned AggTypeID;
      if (getValueTypePair(Record, OpNum, NextValueNo, Agg, AggTypeID, CurBB))
        return error("Invalid record");
      Value *Val;
      unsigned ValTypeID;
      if (getValueTypePair(Record, OpNum, NextValueNo, Val, ValTypeID, CurBB))
        return error("Invalid record");

      unsigned RecSize = Record.size();
      if (OpNum == RecSize)
        return error("INSERTVAL: Invalid instruction with 0 indices");

      SmallVector<unsigned, 4> INSERTVALIdx;
      Type *CurTy = Agg->getType();
      for (; OpNum != RecSize; ++OpNum) {
        bool IsArray = CurTy->isArrayTy();
        bool IsStruct = CurTy->isStructTy();
        uint64_t Index = Record[OpNum];

        if (!IsStruct && !IsArray)
          return error("INSERTVAL: Invalid type");
        if ((unsigned)Index != Index)
          return error("Invalid value");
        if (IsStruct && Index >= CurTy->getStructNumElements())
          return error("INSERTVAL: Invalid struct index");
        if (IsArray && Index >= CurTy->getArrayNumElements())
          return error("INSERTVAL: Invalid array index");

        INSERTVALIdx.push_back((unsigned)Index);
        if (IsStruct)
          CurTy = CurTy->getStructElementType(Index);
        else
          CurTy = CurTy->getArrayElementType();
      }

      if (CurTy != Val->getType())
        return error("Inserted value type doesn't match aggregate type");

      I = InsertValueInst::Create(Agg, Val, INSERTVALIdx);
      ResTypeID = AggTypeID;
      InstructionList.push_back(I);
      break;
    }

    case bitc::FUNC_CODE_INST_SELECT: { // SELECT: [opval, ty, opval, opval]
      // obsolete form of select
      // handles select i1 ... in old bitcode
      unsigned OpNum = 0;
      Value *TrueVal, *FalseVal, *Cond;
      unsigned TypeID;
      Type *CondType = Type::getInt1Ty(Context);
      if (getValueTypePair(Record, OpNum, NextValueNo, TrueVal, TypeID,
                           CurBB) ||
          popValue(Record, OpNum, NextValueNo, TrueVal->getType(), TypeID,
                   FalseVal, CurBB) ||
          popValue(Record, OpNum, NextValueNo, CondType,
                   getVirtualTypeID(CondType), Cond, CurBB))
        return error("Invalid record");

      I = SelectInst::Create(Cond, TrueVal, FalseVal);
      ResTypeID = TypeID;
      InstructionList.push_back(I);
      break;
    }

    case bitc::FUNC_CODE_INST_VSELECT: {// VSELECT: [ty,opval,opval,predty,pred]
      // new form of select
      // handles select i1 or select [N x i1]
      unsigned OpNum = 0;
      Value *TrueVal, *FalseVal, *Cond;
      unsigned ValTypeID, CondTypeID;
      if (getValueTypePair(Record, OpNum, NextValueNo, TrueVal, ValTypeID,
                           CurBB) ||
          popValue(Record, OpNum, NextValueNo, TrueVal->getType(), ValTypeID,
                   FalseVal, CurBB) ||
          getValueTypePair(Record, OpNum, NextValueNo, Cond, CondTypeID, CurBB))
        return error("Invalid record");

      // select condition can be either i1 or [N x i1]
      if (VectorType* vector_type =
          dyn_cast<VectorType>(Cond->getType())) {
        // expect <n x i1>
        if (vector_type->getElementType() != Type::getInt1Ty(Context))
          return error("Invalid type for value");
      } else {
        // expect i1
        if (Cond->getType() != Type::getInt1Ty(Context))
          return error("Invalid type for value");
      }

      I = SelectInst::Create(Cond, TrueVal, FalseVal);
      ResTypeID = ValTypeID;
      InstructionList.push_back(I);
      if (OpNum < Record.size() && isa<FPMathOperator>(I)) {
        FastMathFlags FMF = getDecodedFastMathFlags(Record[OpNum]);
        if (FMF.any())
          I->setFastMathFlags(FMF);
      }
      break;
    }

    case bitc::FUNC_CODE_INST_EXTRACTELT: { // EXTRACTELT: [opty, opval, opval]
      unsigned OpNum = 0;
      Value *Vec, *Idx;
      unsigned VecTypeID, IdxTypeID;
      if (getValueTypePair(Record, OpNum, NextValueNo, Vec, VecTypeID, CurBB) ||
          getValueTypePair(Record, OpNum, NextValueNo, Idx, IdxTypeID, CurBB))
        return error("Invalid record");
      if (!Vec->getType()->isVectorTy())
        return error("Invalid type for value");
      I = ExtractElementInst::Create(Vec, Idx);
      ResTypeID = getContainedTypeID(VecTypeID);
      InstructionList.push_back(I);
      break;
    }

    case bitc::FUNC_CODE_INST_INSERTELT: { // INSERTELT: [ty, opval,opval,opval]
      unsigned OpNum = 0;
      Value *Vec, *Elt, *Idx;
      unsigned VecTypeID, IdxTypeID;
      if (getValueTypePair(Record, OpNum, NextValueNo, Vec, VecTypeID, CurBB))
        return error("Invalid record");
      if (!Vec->getType()->isVectorTy())
        return error("Invalid type for value");
      if (popValue(Record, OpNum, NextValueNo,
                   cast<VectorType>(Vec->getType())->getElementType(),
                   getContainedTypeID(VecTypeID), Elt, CurBB) ||
          getValueTypePair(Record, OpNum, NextValueNo, Idx, IdxTypeID, CurBB))
        return error("Invalid record");
      I = InsertElementInst::Create(Vec, Elt, Idx);
      ResTypeID = VecTypeID;
      InstructionList.push_back(I);
      break;
    }

    case bitc::FUNC_CODE_INST_SHUFFLEVEC: {// SHUFFLEVEC: [opval,ty,opval,opval]
      unsigned OpNum = 0;
      Value *Vec1, *Vec2, *Mask;
      unsigned Vec1TypeID;
      if (getValueTypePair(Record, OpNum, NextValueNo, Vec1, Vec1TypeID,
                           CurBB) ||
          popValue(Record, OpNum, NextValueNo, Vec1->getType(), Vec1TypeID,
                   Vec2, CurBB))
        return error("Invalid record");

      unsigned MaskTypeID;
      if (getValueTypePair(Record, OpNum, NextValueNo, Mask, MaskTypeID, CurBB))
        return error("Invalid record");
      if (!Vec1->getType()->isVectorTy() || !Vec2->getType()->isVectorTy())
        return error("Invalid type for value");

      I = new ShuffleVectorInst(Vec1, Vec2, Mask);
      ResTypeID =
          getVirtualTypeID(I->getType(), getContainedTypeID(Vec1TypeID));
      InstructionList.push_back(I);
      break;
    }

    case bitc::FUNC_CODE_INST_CMP:   // CMP: [opty, opval, opval, pred]
      // Old form of ICmp/FCmp returning bool
      // Existed to differentiate between icmp/fcmp and vicmp/vfcmp which were
      // both legal on vectors but had different behaviour.
    case bitc::FUNC_CODE_INST_CMP2: { // CMP2: [opty, opval, opval, pred]
      // FCmp/ICmp returning bool or vector of bool

      unsigned OpNum = 0;
      Value *LHS, *RHS;
      unsigned LHSTypeID;
      if (getValueTypePair(Record, OpNum, NextValueNo, LHS, LHSTypeID, CurBB) ||
          popValue(Record, OpNum, NextValueNo, LHS->getType(), LHSTypeID, RHS,
                   CurBB))
        return error("Invalid record");

      if (OpNum >= Record.size())
        return error(
            "Invalid record: operand number exceeded available operands");

      CmpInst::Predicate PredVal = CmpInst::Predicate(Record[OpNum]);
      bool IsFP = LHS->getType()->isFPOrFPVectorTy();
      FastMathFlags FMF;
      if (IsFP && Record.size() > OpNum+1)
        FMF = getDecodedFastMathFlags(Record[++OpNum]);

      if (OpNum+1 != Record.size())
        return error("Invalid record");

      if (IsFP) {
        if (!CmpInst::isFPPredicate(PredVal))
          return error("Invalid fcmp predicate");
        I = new FCmpInst(PredVal, LHS, RHS);
      } else {
        if (!CmpInst::isIntPredicate(PredVal))
          return error("Invalid icmp predicate");
        I = new ICmpInst(PredVal, LHS, RHS);
      }

      ResTypeID = getVirtualTypeID(I->getType()->getScalarType());
      if (LHS->getType()->isVectorTy())
        ResTypeID = getVirtualTypeID(I->getType(), ResTypeID);

      if (FMF.any())
        I->setFastMathFlags(FMF);
      InstructionList.push_back(I);
      break;
    }

    case bitc::FUNC_CODE_INST_RET: // RET: [opty,opval<optional>]
      {
        unsigned Size = Record.size();
        if (Size == 0) {
          I = ReturnInst::Create(Context);
          InstructionList.push_back(I);
          break;
        }

        unsigned OpNum = 0;
        Value *Op = nullptr;
        unsigned OpTypeID;
        if (getValueTypePair(Record, OpNum, NextValueNo, Op, OpTypeID, CurBB))
          return error("Invalid record");
        if (OpNum != Record.size())
          return error("Invalid record");

        I = ReturnInst::Create(Context, Op);
        InstructionList.push_back(I);
        break;
      }
    case bitc::FUNC_CODE_INST_BR: { // BR: [bb#, bb#, opval] or [bb#]
      if (Record.size() != 1 && Record.size() != 3)
        return error("Invalid record");
      BasicBlock *TrueDest = getBasicBlock(Record[0]);
      if (!TrueDest)
        return error("Invalid record");

      if (Record.size() == 1) {
        I = BranchInst::Create(TrueDest);
        InstructionList.push_back(I);
      }
      else {
        BasicBlock *FalseDest = getBasicBlock(Record[1]);
        Type *CondType = Type::getInt1Ty(Context);
        Value *Cond = getValue(Record, 2, NextValueNo, CondType,
                               getVirtualTypeID(CondType), CurBB);
        if (!FalseDest || !Cond)
          return error("Invalid record");
        I = BranchInst::Create(TrueDest, FalseDest, Cond);
        InstructionList.push_back(I);
      }
      break;
    }
    case bitc::FUNC_CODE_INST_CLEANUPRET: { // CLEANUPRET: [val] or [val,bb#]
      if (Record.size() != 1 && Record.size() != 2)
        return error("Invalid record");
      unsigned Idx = 0;
      Type *TokenTy = Type::getTokenTy(Context);
      Value *CleanupPad = getValue(Record, Idx++, NextValueNo, TokenTy,
                                   getVirtualTypeID(TokenTy), CurBB);
      if (!CleanupPad)
        return error("Invalid record");
      BasicBlock *UnwindDest = nullptr;
      if (Record.size() == 2) {
        UnwindDest = getBasicBlock(Record[Idx++]);
        if (!UnwindDest)
          return error("Invalid record");
      }

      I = CleanupReturnInst::Create(CleanupPad, UnwindDest);
      InstructionList.push_back(I);
      break;
    }
    case bitc::FUNC_CODE_INST_CATCHRET: { // CATCHRET: [val,bb#]
      if (Record.size() != 2)
        return error("Invalid record");
      unsigned Idx = 0;
      Type *TokenTy = Type::getTokenTy(Context);
      Value *CatchPad = getValue(Record, Idx++, NextValueNo, TokenTy,
                                 getVirtualTypeID(TokenTy), CurBB);
      if (!CatchPad)
        return error("Invalid record");
      BasicBlock *BB = getBasicBlock(Record[Idx++]);
      if (!BB)
        return error("Invalid record");

      I = CatchReturnInst::Create(CatchPad, BB);
      InstructionList.push_back(I);
      break;
    }
    case bitc::FUNC_CODE_INST_CATCHSWITCH: { // CATCHSWITCH: [tok,num,(bb)*,bb?]
      // We must have, at minimum, the outer scope and the number of arguments.
      if (Record.size() < 2)
        return error("Invalid record");

      unsigned Idx = 0;

      Type *TokenTy = Type::getTokenTy(Context);
      Value *ParentPad = getValue(Record, Idx++, NextValueNo, TokenTy,
                                  getVirtualTypeID(TokenTy), CurBB);
      if (!ParentPad)
        return error("Invalid record");

      unsigned NumHandlers = Record[Idx++];

      SmallVector<BasicBlock *, 2> Handlers;
      for (unsigned Op = 0; Op != NumHandlers; ++Op) {
        BasicBlock *BB = getBasicBlock(Record[Idx++]);
        if (!BB)
          return error("Invalid record");
        Handlers.push_back(BB);
      }

      BasicBlock *UnwindDest = nullptr;
      if (Idx + 1 == Record.size()) {
        UnwindDest = getBasicBlock(Record[Idx++]);
        if (!UnwindDest)
          return error("Invalid record");
      }

      if (Record.size() != Idx)
        return error("Invalid record");

      auto *CatchSwitch =
          CatchSwitchInst::Create(ParentPad, UnwindDest, NumHandlers);
      for (BasicBlock *Handler : Handlers)
        CatchSwitch->addHandler(Handler);
      I = CatchSwitch;
      ResTypeID = getVirtualTypeID(I->getType());
      InstructionList.push_back(I);
      break;
    }
    case bitc::FUNC_CODE_INST_CATCHPAD:
    case bitc::FUNC_CODE_INST_CLEANUPPAD: { // [tok,num,(ty,val)*]
      // We must have, at minimum, the outer scope and the number of arguments.
      if (Record.size() < 2)
        return error("Invalid record");

      unsigned Idx = 0;

      Type *TokenTy = Type::getTokenTy(Context);
      Value *ParentPad = getValue(Record, Idx++, NextValueNo, TokenTy,
                                  getVirtualTypeID(TokenTy), CurBB);
      if (!ParentPad)
        return error("Invald record");

      unsigned NumArgOperands = Record[Idx++];

      SmallVector<Value *, 2> Args;
      for (unsigned Op = 0; Op != NumArgOperands; ++Op) {
        Value *Val;
        unsigned ValTypeID;
        if (getValueTypePair(Record, Idx, NextValueNo, Val, ValTypeID, nullptr))
          return error("Invalid record");
        Args.push_back(Val);
      }

      if (Record.size() != Idx)
        return error("Invalid record");

      if (BitCode == bitc::FUNC_CODE_INST_CLEANUPPAD)
        I = CleanupPadInst::Create(ParentPad, Args);
      else
        I = CatchPadInst::Create(ParentPad, Args);
      ResTypeID = getVirtualTypeID(I->getType());
      InstructionList.push_back(I);
      break;
    }
    case bitc::FUNC_CODE_INST_SWITCH: { // SWITCH: [opty, op0, op1, ...]
      // Check magic
      if ((Record[0] >> 16) == SWITCH_INST_MAGIC) {
        // "New" SwitchInst format with case ranges. The changes to write this
        // format were reverted but we still recognize bitcode that uses it.
        // Hopefully someday we will have support for case ranges and can use
        // this format again.

        unsigned OpTyID = Record[1];
        Type *OpTy = getTypeByID(OpTyID);
        unsigned ValueBitWidth = cast<IntegerType>(OpTy)->getBitWidth();

        Value *Cond = getValue(Record, 2, NextValueNo, OpTy, OpTyID, CurBB);
        BasicBlock *Default = getBasicBlock(Record[3]);
        if (!OpTy || !Cond || !Default)
          return error("Invalid record");

        unsigned NumCases = Record[4];

        SwitchInst *SI = SwitchInst::Create(Cond, Default, NumCases);
        InstructionList.push_back(SI);

        unsigned CurIdx = 5;
        for (unsigned i = 0; i != NumCases; ++i) {
          SmallVector<ConstantInt*, 1> CaseVals;
          unsigned NumItems = Record[CurIdx++];
          for (unsigned ci = 0; ci != NumItems; ++ci) {
            bool isSingleNumber = Record[CurIdx++];

            APInt Low;
            unsigned ActiveWords = 1;
            if (ValueBitWidth > 64)
              ActiveWords = Record[CurIdx++];
            Low = readWideAPInt(ArrayRef(&Record[CurIdx], ActiveWords),
                                ValueBitWidth);
            CurIdx += ActiveWords;

            if (!isSingleNumber) {
              ActiveWords = 1;
              if (ValueBitWidth > 64)
                ActiveWords = Record[CurIdx++];
              APInt High = readWideAPInt(ArrayRef(&Record[CurIdx], ActiveWords),
                                         ValueBitWidth);
              CurIdx += ActiveWords;

              // FIXME: It is not clear whether values in the range should be
              // compared as signed or unsigned values. The partially
              // implemented changes that used this format in the past used
              // unsigned comparisons.
              for ( ; Low.ule(High); ++Low)
                CaseVals.push_back(ConstantInt::get(Context, Low));
            } else
              CaseVals.push_back(ConstantInt::get(Context, Low));
          }
          BasicBlock *DestBB = getBasicBlock(Record[CurIdx++]);
          for (ConstantInt *Cst : CaseVals)
            SI->addCase(Cst, DestBB);
        }
        I = SI;
        break;
      }

      // Old SwitchInst format without case ranges.

      if (Record.size() < 3 || (Record.size() & 1) == 0)
        return error("Invalid record");
      unsigned OpTyID = Record[0];
      Type *OpTy = getTypeByID(OpTyID);
      Value *Cond = getValue(Record, 1, NextValueNo, OpTy, OpTyID, CurBB);
      BasicBlock *Default = getBasicBlock(Record[2]);
      if (!OpTy || !Cond || !Default)
        return error("Invalid record");
      unsigned NumCases = (Record.size()-3)/2;
      SwitchInst *SI = SwitchInst::Create(Cond, Default, NumCases);
      InstructionList.push_back(SI);
      for (unsigned i = 0, e = NumCases; i != e; ++i) {
        ConstantInt *CaseVal = dyn_cast_or_null<ConstantInt>(
            getFnValueByID(Record[3+i*2], OpTy, OpTyID, nullptr));
        BasicBlock *DestBB = getBasicBlock(Record[1+3+i*2]);
        if (!CaseVal || !DestBB) {
          delete SI;
          return error("Invalid record");
        }
        SI->addCase(CaseVal, DestBB);
      }
      I = SI;
      break;
    }
    case bitc::FUNC_CODE_INST_INDIRECTBR: { // INDIRECTBR: [opty, op0, op1, ...]
      if (Record.size() < 2)
        return error("Invalid record");
      unsigned OpTyID = Record[0];
      Type *OpTy = getTypeByID(OpTyID);
      Value *Address = getValue(Record, 1, NextValueNo, OpTy, OpTyID, CurBB);
      if (!OpTy || !Address)
        return error("Invalid record");
      unsigned NumDests = Record.size()-2;
      IndirectBrInst *IBI = IndirectBrInst::Create(Address, NumDests);
      InstructionList.push_back(IBI);
      for (unsigned i = 0, e = NumDests; i != e; ++i) {
        if (BasicBlock *DestBB = getBasicBlock(Record[2+i])) {
          IBI->addDestination(DestBB);
        } else {
          delete IBI;
          return error("Invalid record");
        }
      }
      I = IBI;
      break;
    }

    case bitc::FUNC_CODE_INST_INVOKE: {
      // INVOKE: [attrs, cc, normBB, unwindBB, fnty, op0,op1,op2, ...]
      if (Record.size() < 4)
        return error("Invalid record");
      unsigned OpNum = 0;
      AttributeList PAL = getAttributes(Record[OpNum++]);
      unsigned CCInfo = Record[OpNum++];
      BasicBlock *NormalBB = getBasicBlock(Record[OpNum++]);
      BasicBlock *UnwindBB = getBasicBlock(Record[OpNum++]);

      unsigned FTyID = InvalidTypeID;
      FunctionType *FTy = nullptr;
      if ((CCInfo >> 13) & 1) {
        FTyID = Record[OpNum++];
        FTy = dyn_cast<FunctionType>(getTypeByID(FTyID));
        if (!FTy)
          return error("Explicit invoke type is not a function type");
      }

      Value *Callee;
      unsigned CalleeTypeID;
      if (getValueTypePair(Record, OpNum, NextValueNo, Callee, CalleeTypeID,
                           CurBB))
        return error("Invalid record");

      PointerType *CalleeTy = dyn_cast<PointerType>(Callee->getType());
      if (!CalleeTy)
        return error("Callee is not a pointer");
      if (!FTy) {
        FTyID = getContainedTypeID(CalleeTypeID);
        FTy = dyn_cast_or_null<FunctionType>(getTypeByID(FTyID));
        if (!FTy)
          return error("Callee is not of pointer to function type");
      }
      if (Record.size() < FTy->getNumParams() + OpNum)
        return error("Insufficient operands to call");

      SmallVector<Value*, 16> Ops;
      SmallVector<unsigned, 16> ArgTyIDs;
      for (unsigned i = 0, e = FTy->getNumParams(); i != e; ++i, ++OpNum) {
        unsigned ArgTyID = getContainedTypeID(FTyID, i + 1);
        Ops.push_back(getValue(Record, OpNum, NextValueNo, FTy->getParamType(i),
                               ArgTyID, CurBB));
        ArgTyIDs.push_back(ArgTyID);
        if (!Ops.back())
          return error("Invalid record");
      }

      if (!FTy->isVarArg()) {
        if (Record.size() != OpNum)
          return error("Invalid record");
      } else {
        // Read type/value pairs for varargs params.
        while (OpNum != Record.size()) {
          Value *Op;
          unsigned OpTypeID;
          if (getValueTypePair(Record, OpNum, NextValueNo, Op, OpTypeID, CurBB))
            return error("Invalid record");
          Ops.push_back(Op);
          ArgTyIDs.push_back(OpTypeID);
        }
      }

      // Upgrade the bundles if needed.
      if (!OperandBundles.empty())
        UpgradeOperandBundles(OperandBundles);

      I = InvokeInst::Create(FTy, Callee, NormalBB, UnwindBB, Ops,
                             OperandBundles);
      ResTypeID = getContainedTypeID(FTyID);
      OperandBundles.clear();
      InstructionList.push_back(I);
      cast<InvokeInst>(I)->setCallingConv(
          static_cast<CallingConv::ID>(CallingConv::MaxID & CCInfo));
      cast<InvokeInst>(I)->setAttributes(PAL);
      if (Error Err = propagateAttributeTypes(cast<CallBase>(I), ArgTyIDs)) {
        I->deleteValue();
        return Err;
      }

      break;
    }
    case bitc::FUNC_CODE_INST_RESUME: { // RESUME: [opval]
      unsigned Idx = 0;
      Value *Val = nullptr;
      unsigned ValTypeID;
      if (getValueTypePair(Record, Idx, NextValueNo, Val, ValTypeID, CurBB))
        return error("Invalid record");
      I = ResumeInst::Create(Val);
      InstructionList.push_back(I);
      break;
    }
    case bitc::FUNC_CODE_INST_CALLBR: {
      // CALLBR: [attr, cc, norm, transfs, fty, fnid, args]
      unsigned OpNum = 0;
      AttributeList PAL = getAttributes(Record[OpNum++]);
      unsigned CCInfo = Record[OpNum++];

      BasicBlock *DefaultDest = getBasicBlock(Record[OpNum++]);
      unsigned NumIndirectDests = Record[OpNum++];
      SmallVector<BasicBlock *, 16> IndirectDests;
      for (unsigned i = 0, e = NumIndirectDests; i != e; ++i)
        IndirectDests.push_back(getBasicBlock(Record[OpNum++]));

      unsigned FTyID = InvalidTypeID;
      FunctionType *FTy = nullptr;
      if ((CCInfo >> bitc::CALL_EXPLICIT_TYPE) & 1) {
        FTyID = Record[OpNum++];
        FTy = dyn_cast_or_null<FunctionType>(getTypeByID(FTyID));
        if (!FTy)
          return error("Explicit call type is not a function type");
      }

      Value *Callee;
      unsigned CalleeTypeID;
      if (getValueTypePair(Record, OpNum, NextValueNo, Callee, CalleeTypeID,
                           CurBB))
        return error("Invalid record");

      PointerType *OpTy = dyn_cast<PointerType>(Callee->getType());
      if (!OpTy)
        return error("Callee is not a pointer type");
      if (!FTy) {
        FTyID = getContainedTypeID(CalleeTypeID);
        FTy = dyn_cast_or_null<FunctionType>(getTypeByID(FTyID));
        if (!FTy)
          return error("Callee is not of pointer to function type");
      }
      if (Record.size() < FTy->getNumParams() + OpNum)
        return error("Insufficient operands to call");

      SmallVector<Value*, 16> Args;
      SmallVector<unsigned, 16> ArgTyIDs;
      // Read the fixed params.
      for (unsigned i = 0, e = FTy->getNumParams(); i != e; ++i, ++OpNum) {
        Value *Arg;
        unsigned ArgTyID = getContainedTypeID(FTyID, i + 1);
        if (FTy->getParamType(i)->isLabelTy())
          Arg = getBasicBlock(Record[OpNum]);
        else
          Arg = getValue(Record, OpNum, NextValueNo, FTy->getParamType(i),
                         ArgTyID, CurBB);
        if (!Arg)
          return error("Invalid record");
        Args.push_back(Arg);
        ArgTyIDs.push_back(ArgTyID);
      }

      // Read type/value pairs for varargs params.
      if (!FTy->isVarArg()) {
        if (OpNum != Record.size())
          return error("Invalid record");
      } else {
        while (OpNum != Record.size()) {
          Value *Op;
          unsigned OpTypeID;
          if (getValueTypePair(Record, OpNum, NextValueNo, Op, OpTypeID, CurBB))
            return error("Invalid record");
          Args.push_back(Op);
          ArgTyIDs.push_back(OpTypeID);
        }
      }

      // Upgrade the bundles if needed.
      if (!OperandBundles.empty())
        UpgradeOperandBundles(OperandBundles);

      if (auto *IA = dyn_cast<InlineAsm>(Callee)) {
        InlineAsm::ConstraintInfoVector ConstraintInfo = IA->ParseConstraints();
        auto IsLabelConstraint = [](const InlineAsm::ConstraintInfo &CI) {
          return CI.Type == InlineAsm::isLabel;
        };
        if (none_of(ConstraintInfo, IsLabelConstraint)) {
          // Upgrade explicit blockaddress arguments to label constraints.
          // Verify that the last arguments are blockaddress arguments that
          // match the indirect destinations. Clang always generates callbr
          // in this form. We could support reordering with more effort.
          unsigned FirstBlockArg = Args.size() - IndirectDests.size();
          for (unsigned ArgNo = FirstBlockArg; ArgNo < Args.size(); ++ArgNo) {
            unsigned LabelNo = ArgNo - FirstBlockArg;
            auto *BA = dyn_cast<BlockAddress>(Args[ArgNo]);
            if (!BA || BA->getFunction() != F ||
                LabelNo > IndirectDests.size() ||
                BA->getBasicBlock() != IndirectDests[LabelNo])
              return error("callbr argument does not match indirect dest");
          }

          // Remove blockaddress arguments.
          Args.erase(Args.begin() + FirstBlockArg, Args.end());
          ArgTyIDs.erase(ArgTyIDs.begin() + FirstBlockArg, ArgTyIDs.end());

          // Recreate the function type with less arguments.
          SmallVector<Type *> ArgTys;
          for (Value *Arg : Args)
            ArgTys.push_back(Arg->getType());
          FTy =
              FunctionType::get(FTy->getReturnType(), ArgTys, FTy->isVarArg());

          // Update constraint string to use label constraints.
          std::string Constraints = IA->getConstraintString();
          unsigned ArgNo = 0;
          size_t Pos = 0;
          for (const auto &CI : ConstraintInfo) {
            if (CI.hasArg()) {
              if (ArgNo >= FirstBlockArg)
                Constraints.insert(Pos, "!");
              ++ArgNo;
            }

            // Go to next constraint in string.
            Pos = Constraints.find(',', Pos);
            if (Pos == std::string::npos)
              break;
            ++Pos;
          }

          Callee = InlineAsm::get(FTy, IA->getAsmString(), Constraints,
                                  IA->hasSideEffects(), IA->isAlignStack(),
                                  IA->getDialect(), IA->canThrow());
        }
      }

      I = CallBrInst::Create(FTy, Callee, DefaultDest, IndirectDests, Args,
                             OperandBundles);
      ResTypeID = getContainedTypeID(FTyID);
      OperandBundles.clear();
      InstructionList.push_back(I);
      cast<CallBrInst>(I)->setCallingConv(
          static_cast<CallingConv::ID>((0x7ff & CCInfo) >> bitc::CALL_CCONV));
      cast<CallBrInst>(I)->setAttributes(PAL);
      if (Error Err = propagateAttributeTypes(cast<CallBase>(I), ArgTyIDs)) {
        I->deleteValue();
        return Err;
      }
      break;
    }
    case bitc::FUNC_CODE_INST_UNREACHABLE: // UNREACHABLE
      I = new UnreachableInst(Context);
      InstructionList.push_back(I);
      break;
    case bitc::FUNC_CODE_INST_PHI: { // PHI: [ty, val0,bb0, ...]
      if (Record.empty())
        return error("Invalid phi record");
      // The first record specifies the type.
      unsigned TyID = Record[0];
      Type *Ty = getTypeByID(TyID);
      if (!Ty)
        return error("Invalid phi record");

      // Phi arguments are pairs of records of [value, basic block].
      // There is an optional final record for fast-math-flags if this phi has a
      // floating-point type.
      size_t NumArgs = (Record.size() - 1) / 2;
      PHINode *PN = PHINode::Create(Ty, NumArgs);
      if ((Record.size() - 1) % 2 == 1 && !isa<FPMathOperator>(PN)) {
        PN->deleteValue();
        return error("Invalid phi record");
      }
      InstructionList.push_back(PN);

      SmallDenseMap<BasicBlock *, Value *> Args;
      for (unsigned i = 0; i != NumArgs; i++) {
        BasicBlock *BB = getBasicBlock(Record[i * 2 + 2]);
        if (!BB) {
          PN->deleteValue();
          return error("Invalid phi BB");
        }

        // Phi nodes may contain the same predecessor multiple times, in which
        // case the incoming value must be identical. Directly reuse the already
        // seen value here, to avoid expanding a constant expression multiple
        // times.
        auto It = Args.find(BB);
        if (It != Args.end()) {
          PN->addIncoming(It->second, BB);
          continue;
        }

        // If there already is a block for this edge (from a different phi),
        // use it.
        BasicBlock *EdgeBB = ConstExprEdgeBBs.lookup({BB, CurBB});
        if (!EdgeBB) {
          // Otherwise, use a temporary block (that we will discard if it
          // turns out to be unnecessary).
          if (!PhiConstExprBB)
            PhiConstExprBB = BasicBlock::Create(Context, "phi.constexpr", F);
          EdgeBB = PhiConstExprBB;
        }

        // With the new function encoding, it is possible that operands have
        // negative IDs (for forward references).  Use a signed VBR
        // representation to keep the encoding small.
        Value *V;
        if (UseRelativeIDs)
          V = getValueSigned(Record, i * 2 + 1, NextValueNo, Ty, TyID, EdgeBB);
        else
          V = getValue(Record, i * 2 + 1, NextValueNo, Ty, TyID, EdgeBB);
        if (!V) {
          PN->deleteValue();
          PhiConstExprBB->eraseFromParent();
          return error("Invalid phi record");
        }

        if (EdgeBB == PhiConstExprBB && !EdgeBB->empty()) {
          ConstExprEdgeBBs.insert({{BB, CurBB}, EdgeBB});
          PhiConstExprBB = nullptr;
        }
        PN->addIncoming(V, BB);
        Args.insert({BB, V});
      }
      I = PN;
      ResTypeID = TyID;

      // If there are an even number of records, the final record must be FMF.
      if (Record.size() % 2 == 0) {
        assert(isa<FPMathOperator>(I) && "Unexpected phi type");
        FastMathFlags FMF = getDecodedFastMathFlags(Record[Record.size() - 1]);
        if (FMF.any())
          I->setFastMathFlags(FMF);
      }

      break;
    }

    case bitc::FUNC_CODE_INST_LANDINGPAD:
    case bitc::FUNC_CODE_INST_LANDINGPAD_OLD: {
      // LANDINGPAD: [ty, val, val, num, (id0,val0 ...)?]
      unsigned Idx = 0;
      if (BitCode == bitc::FUNC_CODE_INST_LANDINGPAD) {
        if (Record.size() < 3)
          return error("Invalid record");
      } else {
        assert(BitCode == bitc::FUNC_CODE_INST_LANDINGPAD_OLD);
        if (Record.size() < 4)
          return error("Invalid record");
      }
      ResTypeID = Record[Idx++];
      Type *Ty = getTypeByID(ResTypeID);
      if (!Ty)
        return error("Invalid record");
      if (BitCode == bitc::FUNC_CODE_INST_LANDINGPAD_OLD) {
        Value *PersFn = nullptr;
        unsigned PersFnTypeID;
        if (getValueTypePair(Record, Idx, NextValueNo, PersFn, PersFnTypeID,
                             nullptr))
          return error("Invalid record");

        if (!F->hasPersonalityFn())
          F->setPersonalityFn(cast<Constant>(PersFn));
        else if (F->getPersonalityFn() != cast<Constant>(PersFn))
          return error("Personality function mismatch");
      }

      bool IsCleanup = !!Record[Idx++];
      unsigned NumClauses = Record[Idx++];
      LandingPadInst *LP = LandingPadInst::Create(Ty, NumClauses);
      LP->setCleanup(IsCleanup);
      for (unsigned J = 0; J != NumClauses; ++J) {
        LandingPadInst::ClauseType CT =
          LandingPadInst::ClauseType(Record[Idx++]); (void)CT;
        Value *Val;
        unsigned ValTypeID;

        if (getValueTypePair(Record, Idx, NextValueNo, Val, ValTypeID,
                             nullptr)) {
          delete LP;
          return error("Invalid record");
        }

        assert((CT != LandingPadInst::Catch ||
                !isa<ArrayType>(Val->getType())) &&
               "Catch clause has a invalid type!");
        assert((CT != LandingPadInst::Filter ||
                isa<ArrayType>(Val->getType())) &&
               "Filter clause has invalid type!");
        LP->addClause(cast<Constant>(Val));
      }

      I = LP;
      InstructionList.push_back(I);
      break;
    }

    case bitc::FUNC_CODE_INST_ALLOCA: { // ALLOCA: [instty, opty, op, align]
      if (Record.size() != 4 && Record.size() != 5)
        return error("Invalid record");
      using APV = AllocaPackedValues;
      const uint64_t Rec = Record[3];
      const bool InAlloca = Bitfield::get<APV::UsedWithInAlloca>(Rec);
      const bool SwiftError = Bitfield::get<APV::SwiftError>(Rec);
      unsigned TyID = Record[0];
      Type *Ty = getTypeByID(TyID);
      if (!Bitfield::get<APV::ExplicitType>(Rec)) {
        TyID = getContainedTypeID(TyID);
        Ty = getTypeByID(TyID);
        if (!Ty)
          return error("Missing element type for old-style alloca");
      }
      unsigned OpTyID = Record[1];
      Type *OpTy = getTypeByID(OpTyID);
      Value *Size = getFnValueByID(Record[2], OpTy, OpTyID, CurBB);
      MaybeAlign Align;
      uint64_t AlignExp =
          Bitfield::get<APV::AlignLower>(Rec) |
          (Bitfield::get<APV::AlignUpper>(Rec) << APV::AlignLower::Bits);
      if (Error Err = parseAlignmentValue(AlignExp, Align)) {
        return Err;
      }
      if (!Ty || !Size)
        return error("Invalid record");

      const DataLayout &DL = TheModule->getDataLayout();
      unsigned AS = Record.size() == 5 ? Record[4] : DL.getAllocaAddrSpace();

      SmallPtrSet<Type *, 4> Visited;
      if (!Align && !Ty->isSized(&Visited))
        return error("alloca of unsized type");
      if (!Align)
        Align = DL.getPrefTypeAlign(Ty);

      if (!Size->getType()->isIntegerTy())
        return error("alloca element count must have integer type");

      AllocaInst *AI = new AllocaInst(Ty, AS, Size, *Align);
      AI->setUsedWithInAlloca(InAlloca);
      AI->setSwiftError(SwiftError);
      I = AI;
      ResTypeID = getVirtualTypeID(AI->getType(), TyID);
      InstructionList.push_back(I);
      break;
    }
    case bitc::FUNC_CODE_INST_LOAD: { // LOAD: [opty, op, align, vol]
      unsigned OpNum = 0;
      Value *Op;
      unsigned OpTypeID;
      if (getValueTypePair(Record, OpNum, NextValueNo, Op, OpTypeID, CurBB) ||
          (OpNum + 2 != Record.size() && OpNum + 3 != Record.size()))
        return error("Invalid record");

      if (!isa<PointerType>(Op->getType()))
        return error("Load operand is not a pointer type");

      Type *Ty = nullptr;
      if (OpNum + 3 == Record.size()) {
        ResTypeID = Record[OpNum++];
        Ty = getTypeByID(ResTypeID);
      } else {
        ResTypeID = getContainedTypeID(OpTypeID);
        Ty = getTypeByID(ResTypeID);
      }

      if (!Ty)
        return error("Missing load type");

      if (Error Err = typeCheckLoadStoreInst(Ty, Op->getType()))
        return Err;

      MaybeAlign Align;
      if (Error Err = parseAlignmentValue(Record[OpNum], Align))
        return Err;
      SmallPtrSet<Type *, 4> Visited;
      if (!Align && !Ty->isSized(&Visited))
        return error("load of unsized type");
      if (!Align)
        Align = TheModule->getDataLayout().getABITypeAlign(Ty);
      I = new LoadInst(Ty, Op, "", Record[OpNum + 1], *Align);
      InstructionList.push_back(I);
      break;
    }
    case bitc::FUNC_CODE_INST_LOADATOMIC: {
       // LOADATOMIC: [opty, op, align, vol, ordering, ssid]
      unsigned OpNum = 0;
      Value *Op;
      unsigned OpTypeID;
      if (getValueTypePair(Record, OpNum, NextValueNo, Op, OpTypeID, CurBB) ||
          (OpNum + 4 != Record.size() && OpNum + 5 != Record.size()))
        return error("Invalid record");

      if (!isa<PointerType>(Op->getType()))
        return error("Load operand is not a pointer type");

      Type *Ty = nullptr;
      if (OpNum + 5 == Record.size()) {
        ResTypeID = Record[OpNum++];
        Ty = getTypeByID(ResTypeID);
      } else {
        ResTypeID = getContainedTypeID(OpTypeID);
        Ty = getTypeByID(ResTypeID);
      }

      if (!Ty)
        return error("Missing atomic load type");

      if (Error Err = typeCheckLoadStoreInst(Ty, Op->getType()))
        return Err;

      AtomicOrdering Ordering = getDecodedOrdering(Record[OpNum + 2]);
      if (Ordering == AtomicOrdering::NotAtomic ||
          Ordering == AtomicOrdering::Release ||
          Ordering == AtomicOrdering::AcquireRelease)
        return error("Invalid record");
      if (Ordering != AtomicOrdering::NotAtomic && Record[OpNum] == 0)
        return error("Invalid record");
      SyncScope::ID SSID = getDecodedSyncScopeID(Record[OpNum + 3]);

      MaybeAlign Align;
      if (Error Err = parseAlignmentValue(Record[OpNum], Align))
        return Err;
      if (!Align)
        return error("Alignment missing from atomic load");
      I = new LoadInst(Ty, Op, "", Record[OpNum + 1], *Align, Ordering, SSID);
      InstructionList.push_back(I);
      break;
    }
    case bitc::FUNC_CODE_INST_STORE:
    case bitc::FUNC_CODE_INST_STORE_OLD: { // STORE2:[ptrty, ptr, val, align, vol]
      unsigned OpNum = 0;
      Value *Val, *Ptr;
      unsigned PtrTypeID, ValTypeID;
      if (getValueTypePair(Record, OpNum, NextValueNo, Ptr, PtrTypeID, CurBB))
        return error("Invalid record");

      if (BitCode == bitc::FUNC_CODE_INST_STORE) {
        if (getValueTypePair(Record, OpNum, NextValueNo, Val, ValTypeID, CurBB))
          return error("Invalid record");
      } else {
        ValTypeID = getContainedTypeID(PtrTypeID);
        if (popValue(Record, OpNum, NextValueNo, getTypeByID(ValTypeID),
                     ValTypeID, Val, CurBB))
          return error("Invalid record");
      }

      if (OpNum + 2 != Record.size())
        return error("Invalid record");

      if (Error Err = typeCheckLoadStoreInst(Val->getType(), Ptr->getType()))
        return Err;
      MaybeAlign Align;
      if (Error Err = parseAlignmentValue(Record[OpNum], Align))
        return Err;
      SmallPtrSet<Type *, 4> Visited;
      if (!Align && !Val->getType()->isSized(&Visited))
        return error("store of unsized type");
      if (!Align)
        Align = TheModule->getDataLayout().getABITypeAlign(Val->getType());
      I = new StoreInst(Val, Ptr, Record[OpNum + 1], *Align);
      InstructionList.push_back(I);
      break;
    }
    case bitc::FUNC_CODE_INST_STOREATOMIC:
    case bitc::FUNC_CODE_INST_STOREATOMIC_OLD: {
      // STOREATOMIC: [ptrty, ptr, val, align, vol, ordering, ssid]
      unsigned OpNum = 0;
      Value *Val, *Ptr;
      unsigned PtrTypeID, ValTypeID;
      if (getValueTypePair(Record, OpNum, NextValueNo, Ptr, PtrTypeID, CurBB) ||
          !isa<PointerType>(Ptr->getType()))
        return error("Invalid record");
      if (BitCode == bitc::FUNC_CODE_INST_STOREATOMIC) {
        if (getValueTypePair(Record, OpNum, NextValueNo, Val, ValTypeID, CurBB))
          return error("Invalid record");
      } else {
        ValTypeID = getContainedTypeID(PtrTypeID);
        if (popValue(Record, OpNum, NextValueNo, getTypeByID(ValTypeID),
                     ValTypeID, Val, CurBB))
          return error("Invalid record");
      }

      if (OpNum + 4 != Record.size())
        return error("Invalid record");

      if (Error Err = typeCheckLoadStoreInst(Val->getType(), Ptr->getType()))
        return Err;
      AtomicOrdering Ordering = getDecodedOrdering(Record[OpNum + 2]);
      if (Ordering == AtomicOrdering::NotAtomic ||
          Ordering == AtomicOrdering::Acquire ||
          Ordering == AtomicOrdering::AcquireRelease)
        return error("Invalid record");
      SyncScope::ID SSID = getDecodedSyncScopeID(Record[OpNum + 3]);
      if (Ordering != AtomicOrdering::NotAtomic && Record[OpNum] == 0)
        return error("Invalid record");

      MaybeAlign Align;
      if (Error Err = parseAlignmentValue(Record[OpNum], Align))
        return Err;
      if (!Align)
        return error("Alignment missing from atomic store");
      I = new StoreInst(Val, Ptr, Record[OpNum + 1], *Align, Ordering, SSID);
      InstructionList.push_back(I);
      break;
    }
    case bitc::FUNC_CODE_INST_CMPXCHG_OLD: {
      // CMPXCHG_OLD: [ptrty, ptr, cmp, val, vol, ordering, synchscope,
      // failure_ordering?, weak?]
      const size_t NumRecords = Record.size();
      unsigned OpNum = 0;
      Value *Ptr = nullptr;
      unsigned PtrTypeID;
      if (getValueTypePair(Record, OpNum, NextValueNo, Ptr, PtrTypeID, CurBB))
        return error("Invalid record");

      if (!isa<PointerType>(Ptr->getType()))
        return error("Cmpxchg operand is not a pointer type");

      Value *Cmp = nullptr;
      unsigned CmpTypeID = getContainedTypeID(PtrTypeID);
      if (popValue(Record, OpNum, NextValueNo, getTypeByID(CmpTypeID),
                   CmpTypeID, Cmp, CurBB))
        return error("Invalid record");

      Value *New = nullptr;
      if (popValue(Record, OpNum, NextValueNo, Cmp->getType(), CmpTypeID,
                   New, CurBB) ||
          NumRecords < OpNum + 3 || NumRecords > OpNum + 5)
        return error("Invalid record");

      const AtomicOrdering SuccessOrdering =
          getDecodedOrdering(Record[OpNum + 1]);
      if (SuccessOrdering == AtomicOrdering::NotAtomic ||
          SuccessOrdering == AtomicOrdering::Unordered)
        return error("Invalid record");

      const SyncScope::ID SSID = getDecodedSyncScopeID(Record[OpNum + 2]);

      if (Error Err = typeCheckLoadStoreInst(Cmp->getType(), Ptr->getType()))
        return Err;

      const AtomicOrdering FailureOrdering =
          NumRecords < 7
              ? AtomicCmpXchgInst::getStrongestFailureOrdering(SuccessOrdering)
              : getDecodedOrdering(Record[OpNum + 3]);

      if (FailureOrdering == AtomicOrdering::NotAtomic ||
          FailureOrdering == AtomicOrdering::Unordered)
        return error("Invalid record");

      const Align Alignment(
          TheModule->getDataLayout().getTypeStoreSize(Cmp->getType()));

      I = new AtomicCmpXchgInst(Ptr, Cmp, New, Alignment, SuccessOrdering,
                                FailureOrdering, SSID);
      cast<AtomicCmpXchgInst>(I)->setVolatile(Record[OpNum]);

      if (NumRecords < 8) {
        // Before weak cmpxchgs existed, the instruction simply returned the
        // value loaded from memory, so bitcode files from that era will be
        // expecting the first component of a modern cmpxchg.
        I->insertInto(CurBB, CurBB->end());
        I = ExtractValueInst::Create(I, 0);
        ResTypeID = CmpTypeID;
      } else {
        cast<AtomicCmpXchgInst>(I)->setWeak(Record[OpNum + 4]);
        unsigned I1TypeID = getVirtualTypeID(Type::getInt1Ty(Context));
        ResTypeID = getVirtualTypeID(I->getType(), {CmpTypeID, I1TypeID});
      }

      InstructionList.push_back(I);
      break;
    }
    case bitc::FUNC_CODE_INST_CMPXCHG: {
      // CMPXCHG: [ptrty, ptr, cmp, val, vol, success_ordering, synchscope,
      // failure_ordering, weak, align?]
      const size_t NumRecords = Record.size();
      unsigned OpNum = 0;
      Value *Ptr = nullptr;
      unsigned PtrTypeID;
      if (getValueTypePair(Record, OpNum, NextValueNo, Ptr, PtrTypeID, CurBB))
        return error("Invalid record");

      if (!isa<PointerType>(Ptr->getType()))
        return error("Cmpxchg operand is not a pointer type");

      Value *Cmp = nullptr;
      unsigned CmpTypeID;
      if (getValueTypePair(Record, OpNum, NextValueNo, Cmp, CmpTypeID, CurBB))
        return error("Invalid record");

      Value *Val = nullptr;
      if (popValue(Record, OpNum, NextValueNo, Cmp->getType(), CmpTypeID, Val,
                   CurBB))
        return error("Invalid record");

      if (NumRecords < OpNum + 3 || NumRecords > OpNum + 6)
        return error("Invalid record");

      const bool IsVol = Record[OpNum];

      const AtomicOrdering SuccessOrdering =
          getDecodedOrdering(Record[OpNum + 1]);
      if (!AtomicCmpXchgInst::isValidSuccessOrdering(SuccessOrdering))
        return error("Invalid cmpxchg success ordering");

      const SyncScope::ID SSID = getDecodedSyncScopeID(Record[OpNum + 2]);

      if (Error Err = typeCheckLoadStoreInst(Cmp->getType(), Ptr->getType()))
        return Err;

      const AtomicOrdering FailureOrdering =
          getDecodedOrdering(Record[OpNum + 3]);
      if (!AtomicCmpXchgInst::isValidFailureOrdering(FailureOrdering))
        return error("Invalid cmpxchg failure ordering");

      const bool IsWeak = Record[OpNum + 4];

      MaybeAlign Alignment;

      if (NumRecords == (OpNum + 6)) {
        if (Error Err = parseAlignmentValue(Record[OpNum + 5], Alignment))
          return Err;
      }
      if (!Alignment)
        Alignment =
            Align(TheModule->getDataLayout().getTypeStoreSize(Cmp->getType()));

      I = new AtomicCmpXchgInst(Ptr, Cmp, Val, *Alignment, SuccessOrdering,
                                FailureOrdering, SSID);
      cast<AtomicCmpXchgInst>(I)->setVolatile(IsVol);
      cast<AtomicCmpXchgInst>(I)->setWeak(IsWeak);

      unsigned I1TypeID = getVirtualTypeID(Type::getInt1Ty(Context));
      ResTypeID = getVirtualTypeID(I->getType(), {CmpTypeID, I1TypeID});

      InstructionList.push_back(I);
      break;
    }
    case bitc::FUNC_CODE_INST_ATOMICRMW_OLD:
    case bitc::FUNC_CODE_INST_ATOMICRMW: {
      // ATOMICRMW_OLD: [ptrty, ptr, val, op, vol, ordering, ssid, align?]
      // ATOMICRMW: [ptrty, ptr, valty, val, op, vol, ordering, ssid, align?]
      const size_t NumRecords = Record.size();
      unsigned OpNum = 0;

      Value *Ptr = nullptr;
      unsigned PtrTypeID;
      if (getValueTypePair(Record, OpNum, NextValueNo, Ptr, PtrTypeID, CurBB))
        return error("Invalid record");

      if (!isa<PointerType>(Ptr->getType()))
        return error("Invalid record");

      Value *Val = nullptr;
      unsigned ValTypeID = InvalidTypeID;
      if (BitCode == bitc::FUNC_CODE_INST_ATOMICRMW_OLD) {
        ValTypeID = getContainedTypeID(PtrTypeID);
        if (popValue(Record, OpNum, NextValueNo,
                     getTypeByID(ValTypeID), ValTypeID, Val, CurBB))
          return error("Invalid record");
      } else {
        if (getValueTypePair(Record, OpNum, NextValueNo, Val, ValTypeID, CurBB))
          return error("Invalid record");
      }

      if (!(NumRecords == (OpNum + 4) || NumRecords == (OpNum + 5)))
        return error("Invalid record");

      const AtomicRMWInst::BinOp Operation =
          getDecodedRMWOperation(Record[OpNum]);
      if (Operation < AtomicRMWInst::FIRST_BINOP ||
          Operation > AtomicRMWInst::LAST_BINOP)
        return error("Invalid record");

      const bool IsVol = Record[OpNum + 1];

      const AtomicOrdering Ordering = getDecodedOrdering(Record[OpNum + 2]);
      if (Ordering == AtomicOrdering::NotAtomic ||
          Ordering == AtomicOrdering::Unordered)
        return error("Invalid record");

      const SyncScope::ID SSID = getDecodedSyncScopeID(Record[OpNum + 3]);

      MaybeAlign Alignment;

      if (NumRecords == (OpNum + 5)) {
        if (Error Err = parseAlignmentValue(Record[OpNum + 4], Alignment))
          return Err;
      }

      if (!Alignment)
        Alignment =
            Align(TheModule->getDataLayout().getTypeStoreSize(Val->getType()));

      I = new AtomicRMWInst(Operation, Ptr, Val, *Alignment, Ordering, SSID);
      ResTypeID = ValTypeID;
      cast<AtomicRMWInst>(I)->setVolatile(IsVol);

      InstructionList.push_back(I);
      break;
    }
    case bitc::FUNC_CODE_INST_FENCE: { // FENCE:[ordering, ssid]
      if (2 != Record.size())
        return error("Invalid record");
      AtomicOrdering Ordering = getDecodedOrdering(Record[0]);
      if (Ordering == AtomicOrdering::NotAtomic ||
          Ordering == AtomicOrdering::Unordered ||
          Ordering == AtomicOrdering::Monotonic)
        return error("Invalid record");
      SyncScope::ID SSID = getDecodedSyncScopeID(Record[1]);
      I = new FenceInst(Context, Ordering, SSID);
      InstructionList.push_back(I);
      break;
    }
    case bitc::FUNC_CODE_DEBUG_RECORD_LABEL: {
      // DbgLabelRecords are placed after the Instructions that they are
      // attached to.
      Instruction *Inst = getLastInstruction();
      if (!Inst)
        return error("Invalid dbg record: missing instruction");
      DILocation *DIL = cast<DILocation>(getFnMetadataByID(Record[0]));
      DILabel *Label = cast<DILabel>(getFnMetadataByID(Record[1]));
      Inst->getParent()->insertDbgRecordBefore(
          new DbgLabelRecord(Label, DebugLoc(DIL)), Inst->getIterator());
      continue; // This isn't an instruction.
    }
    case bitc::FUNC_CODE_DEBUG_RECORD_VALUE_SIMPLE:
    case bitc::FUNC_CODE_DEBUG_RECORD_VALUE:
    case bitc::FUNC_CODE_DEBUG_RECORD_DECLARE:
    case bitc::FUNC_CODE_DEBUG_RECORD_ASSIGN: {
<<<<<<< HEAD
      // DPValues are placed after the Instructions that they are attached to.
=======
      // DbgVariableRecords are placed after the Instructions that they are
      // attached to.
      SeenDebugRecord = true;
>>>>>>> 225e14e5
      Instruction *Inst = getLastInstruction();
      if (!Inst)
        return error("Invalid dbg record: missing instruction");

      // First 3 fields are common to all kinds:
      //   DILocation, DILocalVariable, DIExpression
      // dbg_value (FUNC_CODE_DEBUG_RECORD_VALUE)
      //   ..., LocationMetadata
      // dbg_value (FUNC_CODE_DEBUG_RECORD_VALUE_SIMPLE - abbrev'd)
      //   ..., Value
      // dbg_declare (FUNC_CODE_DEBUG_RECORD_DECLARE)
      //   ..., LocationMetadata
      // dbg_assign (FUNC_CODE_DEBUG_RECORD_ASSIGN)
      //   ..., LocationMetadata, DIAssignID, DIExpression, LocationMetadata
      unsigned Slot = 0;
      // Common fields (0-2).
      DILocation *DIL = cast<DILocation>(getFnMetadataByID(Record[Slot++]));
      DILocalVariable *Var =
          cast<DILocalVariable>(getFnMetadataByID(Record[Slot++]));
      DIExpression *Expr =
          cast<DIExpression>(getFnMetadataByID(Record[Slot++]));

      // Union field (3: LocationMetadata | Value).
      Metadata *RawLocation = nullptr;
      if (BitCode == bitc::FUNC_CODE_DEBUG_RECORD_VALUE_SIMPLE) {
        Value *V = nullptr;
        unsigned TyID = 0;
        // We never expect to see a fwd reference value here because
        // use-before-defs are encoded with the standard non-abbrev record
        // type (they'd require encoding the type too, and they're rare). As a
        // result, getValueTypePair only ever increments Slot by one here (once
        // for the value, never twice for value and type).
        unsigned SlotBefore = Slot;
        if (getValueTypePair(Record, Slot, NextValueNo, V, TyID, CurBB))
          return error("Invalid dbg record: invalid value");
        (void)SlotBefore;
        assert((SlotBefore == Slot - 1) && "unexpected fwd ref");
        RawLocation = ValueAsMetadata::get(V);
      } else {
        RawLocation = getFnMetadataByID(Record[Slot++]);
      }

      DbgVariableRecord *DVR = nullptr;
      switch (BitCode) {
      case bitc::FUNC_CODE_DEBUG_RECORD_VALUE:
      case bitc::FUNC_CODE_DEBUG_RECORD_VALUE_SIMPLE:
        DVR = new DbgVariableRecord(RawLocation, Var, Expr, DIL,
                                    DbgVariableRecord::LocationType::Value);
        break;
      case bitc::FUNC_CODE_DEBUG_RECORD_DECLARE:
        DVR = new DbgVariableRecord(RawLocation, Var, Expr, DIL,
                                    DbgVariableRecord::LocationType::Declare);
        break;
      case bitc::FUNC_CODE_DEBUG_RECORD_ASSIGN: {
        DIAssignID *ID = cast<DIAssignID>(getFnMetadataByID(Record[Slot++]));
        DIExpression *AddrExpr =
            cast<DIExpression>(getFnMetadataByID(Record[Slot++]));
        Metadata *Addr = getFnMetadataByID(Record[Slot++]);
        DVR = new DbgVariableRecord(RawLocation, Var, Expr, ID, Addr, AddrExpr, DIL);
        break;
      }
      default:
        llvm_unreachable("Unknown DbgVariableRecord bitcode");
      }
      Inst->getParent()->insertDbgRecordBefore(DVR, Inst->getIterator());
      continue; // This isn't an instruction.
    }
    case bitc::FUNC_CODE_INST_CALL: {
      // CALL: [paramattrs, cc, fmf, fnty, fnid, arg0, arg1...]
      if (Record.size() < 3)
        return error("Invalid record");

      unsigned OpNum = 0;
      AttributeList PAL = getAttributes(Record[OpNum++]);
      unsigned CCInfo = Record[OpNum++];

      FastMathFlags FMF;
      if ((CCInfo >> bitc::CALL_FMF) & 1) {
        FMF = getDecodedFastMathFlags(Record[OpNum++]);
        if (!FMF.any())
          return error("Fast math flags indicator set for call with no FMF");
      }

      unsigned FTyID = InvalidTypeID;
      FunctionType *FTy = nullptr;
      if ((CCInfo >> bitc::CALL_EXPLICIT_TYPE) & 1) {
        FTyID = Record[OpNum++];
        FTy = dyn_cast_or_null<FunctionType>(getTypeByID(FTyID));
        if (!FTy)
          return error("Explicit call type is not a function type");
      }

      Value *Callee;
      unsigned CalleeTypeID;
      if (getValueTypePair(Record, OpNum, NextValueNo, Callee, CalleeTypeID,
                           CurBB))
        return error("Invalid record");

      PointerType *OpTy = dyn_cast<PointerType>(Callee->getType());
      if (!OpTy)
        return error("Callee is not a pointer type");
      if (!FTy) {
        FTyID = getContainedTypeID(CalleeTypeID);
        FTy = dyn_cast_or_null<FunctionType>(getTypeByID(FTyID));
        if (!FTy)
          return error("Callee is not of pointer to function type");
      }
      if (Record.size() < FTy->getNumParams() + OpNum)
        return error("Insufficient operands to call");

      SmallVector<Value*, 16> Args;
      SmallVector<unsigned, 16> ArgTyIDs;
      // Read the fixed params.
      for (unsigned i = 0, e = FTy->getNumParams(); i != e; ++i, ++OpNum) {
        unsigned ArgTyID = getContainedTypeID(FTyID, i + 1);
        if (FTy->getParamType(i)->isLabelTy())
          Args.push_back(getBasicBlock(Record[OpNum]));
        else
          Args.push_back(getValue(Record, OpNum, NextValueNo,
                                  FTy->getParamType(i), ArgTyID, CurBB));
        ArgTyIDs.push_back(ArgTyID);
        if (!Args.back())
          return error("Invalid record");
      }

      // Read type/value pairs for varargs params.
      if (!FTy->isVarArg()) {
        if (OpNum != Record.size())
          return error("Invalid record");
      } else {
        while (OpNum != Record.size()) {
          Value *Op;
          unsigned OpTypeID;
          if (getValueTypePair(Record, OpNum, NextValueNo, Op, OpTypeID, CurBB))
            return error("Invalid record");
          Args.push_back(Op);
          ArgTyIDs.push_back(OpTypeID);
        }
      }

      // Upgrade the bundles if needed.
      if (!OperandBundles.empty())
        UpgradeOperandBundles(OperandBundles);

      I = CallInst::Create(FTy, Callee, Args, OperandBundles);
      ResTypeID = getContainedTypeID(FTyID);
      OperandBundles.clear();
      InstructionList.push_back(I);
      cast<CallInst>(I)->setCallingConv(
          static_cast<CallingConv::ID>((0x7ff & CCInfo) >> bitc::CALL_CCONV));
      CallInst::TailCallKind TCK = CallInst::TCK_None;
      if (CCInfo & (1 << bitc::CALL_TAIL))
        TCK = CallInst::TCK_Tail;
      if (CCInfo & (1 << bitc::CALL_MUSTTAIL))
        TCK = CallInst::TCK_MustTail;
      if (CCInfo & (1 << bitc::CALL_NOTAIL))
        TCK = CallInst::TCK_NoTail;
      cast<CallInst>(I)->setTailCallKind(TCK);
      cast<CallInst>(I)->setAttributes(PAL);
      if (isa<DbgInfoIntrinsic>(I))
        SeenDebugIntrinsic = true;
      if (Error Err = propagateAttributeTypes(cast<CallBase>(I), ArgTyIDs)) {
        I->deleteValue();
        return Err;
      }
      if (FMF.any()) {
        if (!isa<FPMathOperator>(I))
          return error("Fast-math-flags specified for call without "
                       "floating-point scalar or vector return type");
        I->setFastMathFlags(FMF);
      }
      break;
    }
    case bitc::FUNC_CODE_INST_VAARG: { // VAARG: [valistty, valist, instty]
      if (Record.size() < 3)
        return error("Invalid record");
      unsigned OpTyID = Record[0];
      Type *OpTy = getTypeByID(OpTyID);
      Value *Op = getValue(Record, 1, NextValueNo, OpTy, OpTyID, CurBB);
      ResTypeID = Record[2];
      Type *ResTy = getTypeByID(ResTypeID);
      if (!OpTy || !Op || !ResTy)
        return error("Invalid record");
      I = new VAArgInst(Op, ResTy);
      InstructionList.push_back(I);
      break;
    }

    case bitc::FUNC_CODE_OPERAND_BUNDLE: {
      // A call or an invoke can be optionally prefixed with some variable
      // number of operand bundle blocks.  These blocks are read into
      // OperandBundles and consumed at the next call or invoke instruction.

      if (Record.empty() || Record[0] >= BundleTags.size())
        return error("Invalid record");

      std::vector<Value *> Inputs;

      unsigned OpNum = 1;
      while (OpNum != Record.size()) {
        Value *Op;
        unsigned OpTypeID;
        if (getValueTypePair(Record, OpNum, NextValueNo, Op, OpTypeID, CurBB))
          return error("Invalid record");
        Inputs.push_back(Op);
      }

      OperandBundles.emplace_back(BundleTags[Record[0]], std::move(Inputs));
      continue;
    }

    case bitc::FUNC_CODE_INST_FREEZE: { // FREEZE: [opty,opval]
      unsigned OpNum = 0;
      Value *Op = nullptr;
      unsigned OpTypeID;
      if (getValueTypePair(Record, OpNum, NextValueNo, Op, OpTypeID, CurBB))
        return error("Invalid record");
      if (OpNum != Record.size())
        return error("Invalid record");

      I = new FreezeInst(Op);
      ResTypeID = OpTypeID;
      InstructionList.push_back(I);
      break;
    }
    }

    // Add instruction to end of current BB.  If there is no current BB, reject
    // this file.
    if (!CurBB) {
      I->deleteValue();
      return error("Invalid instruction with no BB");
    }
    if (!OperandBundles.empty()) {
      I->deleteValue();
      return error("Operand bundles found with no consumer");
    }
    I->insertInto(CurBB, CurBB->end());

    // If this was a terminator instruction, move to the next block.
    if (I->isTerminator()) {
      ++CurBBNo;
      CurBB = CurBBNo < FunctionBBs.size() ? FunctionBBs[CurBBNo] : nullptr;
    }

    // Non-void values get registered in the value table for future use.
    if (!I->getType()->isVoidTy()) {
      assert(I->getType() == getTypeByID(ResTypeID) &&
             "Incorrect result type ID");
      if (Error Err = ValueList.assignValue(NextValueNo++, I, ResTypeID))
        return Err;
    }
  }

OutOfRecordLoop:

  if (!OperandBundles.empty())
    return error("Operand bundles found with no consumer");

  // Check the function list for unresolved values.
  if (Argument *A = dyn_cast<Argument>(ValueList.back())) {
    if (!A->getParent()) {
      // We found at least one unresolved value.  Nuke them all to avoid leaks.
      for (unsigned i = ModuleValueListSize, e = ValueList.size(); i != e; ++i){
        if ((A = dyn_cast_or_null<Argument>(ValueList[i])) && !A->getParent()) {
          A->replaceAllUsesWith(PoisonValue::get(A->getType()));
          delete A;
        }
      }
      return error("Never resolved value found in function");
    }
  }

  // Unexpected unresolved metadata about to be dropped.
  if (MDLoader->hasFwdRefs())
    return error("Invalid function metadata: outgoing forward refs");

  if (PhiConstExprBB)
    PhiConstExprBB->eraseFromParent();

  for (const auto &Pair : ConstExprEdgeBBs) {
    BasicBlock *From = Pair.first.first;
    BasicBlock *To = Pair.first.second;
    BasicBlock *EdgeBB = Pair.second;
    BranchInst::Create(To, EdgeBB);
    From->getTerminator()->replaceSuccessorWith(To, EdgeBB);
    To->replacePhiUsesWith(From, EdgeBB);
    EdgeBB->moveBefore(To);
  }

  // Trim the value list down to the size it was before we parsed this function.
  ValueList.shrinkTo(ModuleValueListSize);
  MDLoader->shrinkTo(ModuleMDLoaderSize);
  std::vector<BasicBlock*>().swap(FunctionBBs);
  return Error::success();
}

/// Find the function body in the bitcode stream
Error BitcodeReader::findFunctionInStream(
    Function *F,
    DenseMap<Function *, uint64_t>::iterator DeferredFunctionInfoIterator) {
  while (DeferredFunctionInfoIterator->second == 0) {
    // This is the fallback handling for the old format bitcode that
    // didn't contain the function index in the VST, or when we have
    // an anonymous function which would not have a VST entry.
    // Assert that we have one of those two cases.
    assert(VSTOffset == 0 || !F->hasName());
    // Parse the next body in the stream and set its position in the
    // DeferredFunctionInfo map.
    if (Error Err = rememberAndSkipFunctionBodies())
      return Err;
  }
  return Error::success();
}

SyncScope::ID BitcodeReader::getDecodedSyncScopeID(unsigned Val) {
  if (Val == SyncScope::SingleThread || Val == SyncScope::System)
    return SyncScope::ID(Val);
  if (Val >= SSIDs.size())
    return SyncScope::System; // Map unknown synchronization scopes to system.
  return SSIDs[Val];
}

//===----------------------------------------------------------------------===//
// GVMaterializer implementation
//===----------------------------------------------------------------------===//

Error BitcodeReader::materialize(GlobalValue *GV) {
  Function *F = dyn_cast<Function>(GV);
  // If it's not a function or is already material, ignore the request.
  if (!F || !F->isMaterializable())
    return Error::success();

  DenseMap<Function*, uint64_t>::iterator DFII = DeferredFunctionInfo.find(F);
  assert(DFII != DeferredFunctionInfo.end() && "Deferred function not found!");
  // If its position is recorded as 0, its body is somewhere in the stream
  // but we haven't seen it yet.
  if (DFII->second == 0)
    if (Error Err = findFunctionInStream(F, DFII))
      return Err;

  // Materialize metadata before parsing any function bodies.
  if (Error Err = materializeMetadata())
    return Err;

  // Move the bit stream to the saved position of the deferred function body.
  if (Error JumpFailed = Stream.JumpToBit(DFII->second))
    return JumpFailed;

  // Regardless of the debug info format we want to end up in, we need
  // IsNewDbgInfoFormat=true to construct any debug records seen in the bitcode.
  F->IsNewDbgInfoFormat = true;

  if (Error Err = parseFunctionBody(F))
    return Err;
  F->setIsMaterializable(false);

  // All parsed Functions should load into the debug info format dictated by the
  // Module, unless we're attempting to preserve the input debug info format.
  if (SeenDebugIntrinsic && SeenDebugRecord)
    return error("Mixed debug intrinsics and debug records in bitcode module!");
  if (PreserveInputDbgFormat == cl::boolOrDefault::BOU_TRUE) {
    bool SeenAnyDebugInfo = SeenDebugIntrinsic || SeenDebugRecord;
    bool NewDbgInfoFormatDesired =
        SeenAnyDebugInfo ? SeenDebugRecord : F->getParent()->IsNewDbgInfoFormat;
    if (SeenAnyDebugInfo) {
      UseNewDbgInfoFormat = SeenDebugRecord;
      WriteNewDbgInfoFormatToBitcode = SeenDebugRecord;
      WriteNewDbgInfoFormat = SeenDebugRecord;
    }
    // If the module's debug info format doesn't match the observed input
    // format, then set its format now; we don't need to call the conversion
    // function because there must be no existing intrinsics to convert.
    // Otherwise, just set the format on this function now.
    if (NewDbgInfoFormatDesired != F->getParent()->IsNewDbgInfoFormat)
      F->getParent()->setNewDbgInfoFormatFlag(NewDbgInfoFormatDesired);
    else
      F->setNewDbgInfoFormatFlag(NewDbgInfoFormatDesired);
  } else {
    // If we aren't preserving formats, we use the Module flag to get our
    // desired format instead of reading flags, in case we are lazy-loading and
    // the format of the module has been changed since it was set by the flags.
    // We only need to convert debug info here if we have debug records but
    // desire the intrinsic format; everything else is a no-op or handled by the
    // autoupgrader.
    bool ModuleIsNewDbgInfoFormat = F->getParent()->IsNewDbgInfoFormat;
    if (ModuleIsNewDbgInfoFormat || !SeenDebugRecord)
      F->setNewDbgInfoFormatFlag(ModuleIsNewDbgInfoFormat);
    else
      F->setIsNewDbgInfoFormat(ModuleIsNewDbgInfoFormat);
  }

  if (StripDebugInfo)
    stripDebugInfo(*F);

  // Upgrade any old intrinsic calls in the function.
  for (auto &I : UpgradedIntrinsics) {
    for (User *U : llvm::make_early_inc_range(I.first->materialized_users()))
      if (CallInst *CI = dyn_cast<CallInst>(U))
        UpgradeIntrinsicCall(CI, I.second);
  }

  // Finish fn->subprogram upgrade for materialized functions.
  if (DISubprogram *SP = MDLoader->lookupSubprogramForFunction(F))
    F->setSubprogram(SP);

  // Check if the TBAA Metadata are valid, otherwise we will need to strip them.
  if (!MDLoader->isStrippingTBAA()) {
    for (auto &I : instructions(F)) {
      MDNode *TBAA = I.getMetadata(LLVMContext::MD_tbaa);
      if (!TBAA || TBAAVerifyHelper.visitTBAAMetadata(I, TBAA))
        continue;
      MDLoader->setStripTBAA(true);
      stripTBAA(F->getParent());
    }
  }

  for (auto &I : instructions(F)) {
    // "Upgrade" older incorrect branch weights by dropping them.
    if (auto *MD = I.getMetadata(LLVMContext::MD_prof)) {
      if (MD->getOperand(0) != nullptr && isa<MDString>(MD->getOperand(0))) {
        MDString *MDS = cast<MDString>(MD->getOperand(0));
        StringRef ProfName = MDS->getString();
        // Check consistency of !prof branch_weights metadata.
        if (!ProfName.equals("branch_weights"))
          continue;
        unsigned ExpectedNumOperands = 0;
        if (BranchInst *BI = dyn_cast<BranchInst>(&I))
          ExpectedNumOperands = BI->getNumSuccessors();
        else if (SwitchInst *SI = dyn_cast<SwitchInst>(&I))
          ExpectedNumOperands = SI->getNumSuccessors();
        else if (isa<CallInst>(&I))
          ExpectedNumOperands = 1;
        else if (IndirectBrInst *IBI = dyn_cast<IndirectBrInst>(&I))
          ExpectedNumOperands = IBI->getNumDestinations();
        else if (isa<SelectInst>(&I))
          ExpectedNumOperands = 2;
        else
          continue; // ignore and continue.

        // If branch weight doesn't match, just strip branch weight.
        if (MD->getNumOperands() != 1 + ExpectedNumOperands)
          I.setMetadata(LLVMContext::MD_prof, nullptr);
      }
    }

    // Remove incompatible attributes on function calls.
    if (auto *CI = dyn_cast<CallBase>(&I)) {
      CI->removeRetAttrs(AttributeFuncs::typeIncompatible(
          CI->getFunctionType()->getReturnType()));

      for (unsigned ArgNo = 0; ArgNo < CI->arg_size(); ++ArgNo)
        CI->removeParamAttrs(ArgNo, AttributeFuncs::typeIncompatible(
                                        CI->getArgOperand(ArgNo)->getType()));
    }
  }

  // Look for functions that rely on old function attribute behavior.
  UpgradeFunctionAttributes(*F);

  // Bring in any functions that this function forward-referenced via
  // blockaddresses.
  return materializeForwardReferencedFunctions();
}

Error BitcodeReader::materializeModule() {
  if (Error Err = materializeMetadata())
    return Err;

  // Promise to materialize all forward references.
  WillMaterializeAllForwardRefs = true;

  // Iterate over the module, deserializing any functions that are still on
  // disk.
  for (Function &F : *TheModule) {
    if (Error Err = materialize(&F))
      return Err;
  }
  // At this point, if there are any function bodies, parse the rest of
  // the bits in the module past the last function block we have recorded
  // through either lazy scanning or the VST.
  if (LastFunctionBlockBit || NextUnreadBit)
    if (Error Err = parseModule(LastFunctionBlockBit > NextUnreadBit
                                    ? LastFunctionBlockBit
                                    : NextUnreadBit))
      return Err;

  // Check that all block address forward references got resolved (as we
  // promised above).
  if (!BasicBlockFwdRefs.empty())
    return error("Never resolved function from blockaddress");

  // Upgrade any intrinsic calls that slipped through (should not happen!) and
  // delete the old functions to clean up. We can't do this unless the entire
  // module is materialized because there could always be another function body
  // with calls to the old function.
  for (auto &I : UpgradedIntrinsics) {
    for (auto *U : I.first->users()) {
      if (CallInst *CI = dyn_cast<CallInst>(U))
        UpgradeIntrinsicCall(CI, I.second);
    }
    if (!I.first->use_empty())
      I.first->replaceAllUsesWith(I.second);
    I.first->eraseFromParent();
  }
  UpgradedIntrinsics.clear();

  UpgradeDebugInfo(*TheModule);

  UpgradeModuleFlags(*TheModule);

  UpgradeARCRuntime(*TheModule);

  return Error::success();
}

std::vector<StructType *> BitcodeReader::getIdentifiedStructTypes() const {
  return IdentifiedStructTypes;
}

ModuleSummaryIndexBitcodeReader::ModuleSummaryIndexBitcodeReader(
    BitstreamCursor Cursor, StringRef Strtab, ModuleSummaryIndex &TheIndex,
    StringRef ModulePath, std::function<bool(GlobalValue::GUID)> IsPrevailing)
    : BitcodeReaderBase(std::move(Cursor), Strtab), TheIndex(TheIndex),
      ModulePath(ModulePath), IsPrevailing(IsPrevailing) {}

void ModuleSummaryIndexBitcodeReader::addThisModule() {
  TheIndex.addModule(ModulePath);
}

ModuleSummaryIndex::ModuleInfo *
ModuleSummaryIndexBitcodeReader::getThisModule() {
  return TheIndex.getModule(ModulePath);
}

template <bool AllowNullValueInfo>
std::tuple<ValueInfo, GlobalValue::GUID, GlobalValue::GUID>
ModuleSummaryIndexBitcodeReader::getValueInfoFromValueId(unsigned ValueId) {
  auto VGI = ValueIdToValueInfoMap[ValueId];
  // We can have a null value info for memprof callsite info records in
  // distributed ThinLTO index files when the callee function summary is not
  // included in the index. The bitcode writer records 0 in that case,
  // and the caller of this helper will set AllowNullValueInfo to true.
  assert(AllowNullValueInfo || std::get<0>(VGI));
  return VGI;
}

void ModuleSummaryIndexBitcodeReader::setValueGUID(
    uint64_t ValueID, StringRef ValueName, GlobalValue::LinkageTypes Linkage,
    StringRef SourceFileName) {
  std::string GlobalId =
      GlobalValue::getGlobalIdentifier(ValueName, Linkage, SourceFileName);
  auto ValueGUID = GlobalValue::getGUID(GlobalId);
  auto OriginalNameID = ValueGUID;
  if (GlobalValue::isLocalLinkage(Linkage))
    OriginalNameID = GlobalValue::getGUID(ValueName);
  if (PrintSummaryGUIDs)
    dbgs() << "GUID " << ValueGUID << "(" << OriginalNameID << ") is "
           << ValueName << "\n";

  // UseStrtab is false for legacy summary formats and value names are
  // created on stack. In that case we save the name in a string saver in
  // the index so that the value name can be recorded.
  ValueIdToValueInfoMap[ValueID] = std::make_tuple(
      TheIndex.getOrInsertValueInfo(
          ValueGUID, UseStrtab ? ValueName : TheIndex.saveString(ValueName)),
      OriginalNameID, ValueGUID);
}

// Specialized value symbol table parser used when reading module index
// blocks where we don't actually create global values. The parsed information
// is saved in the bitcode reader for use when later parsing summaries.
Error ModuleSummaryIndexBitcodeReader::parseValueSymbolTable(
    uint64_t Offset,
    DenseMap<unsigned, GlobalValue::LinkageTypes> &ValueIdToLinkageMap) {
  // With a strtab the VST is not required to parse the summary.
  if (UseStrtab)
    return Error::success();

  assert(Offset > 0 && "Expected non-zero VST offset");
  Expected<uint64_t> MaybeCurrentBit = jumpToValueSymbolTable(Offset, Stream);
  if (!MaybeCurrentBit)
    return MaybeCurrentBit.takeError();
  uint64_t CurrentBit = MaybeCurrentBit.get();

  if (Error Err = Stream.EnterSubBlock(bitc::VALUE_SYMTAB_BLOCK_ID))
    return Err;

  SmallVector<uint64_t, 64> Record;

  // Read all the records for this value table.
  SmallString<128> ValueName;

  while (true) {
    Expected<BitstreamEntry> MaybeEntry = Stream.advanceSkippingSubblocks();
    if (!MaybeEntry)
      return MaybeEntry.takeError();
    BitstreamEntry Entry = MaybeEntry.get();

    switch (Entry.Kind) {
    case BitstreamEntry::SubBlock: // Handled for us already.
    case BitstreamEntry::Error:
      return error("Malformed block");
    case BitstreamEntry::EndBlock:
      // Done parsing VST, jump back to wherever we came from.
      if (Error JumpFailed = Stream.JumpToBit(CurrentBit))
        return JumpFailed;
      return Error::success();
    case BitstreamEntry::Record:
      // The interesting case.
      break;
    }

    // Read a record.
    Record.clear();
    Expected<unsigned> MaybeRecord = Stream.readRecord(Entry.ID, Record);
    if (!MaybeRecord)
      return MaybeRecord.takeError();
    switch (MaybeRecord.get()) {
    default: // Default behavior: ignore (e.g. VST_CODE_BBENTRY records).
      break;
    case bitc::VST_CODE_ENTRY: { // VST_CODE_ENTRY: [valueid, namechar x N]
      if (convertToString(Record, 1, ValueName))
        return error("Invalid record");
      unsigned ValueID = Record[0];
      assert(!SourceFileName.empty());
      auto VLI = ValueIdToLinkageMap.find(ValueID);
      assert(VLI != ValueIdToLinkageMap.end() &&
             "No linkage found for VST entry?");
      auto Linkage = VLI->second;
      setValueGUID(ValueID, ValueName, Linkage, SourceFileName);
      ValueName.clear();
      break;
    }
    case bitc::VST_CODE_FNENTRY: {
      // VST_CODE_FNENTRY: [valueid, offset, namechar x N]
      if (convertToString(Record, 2, ValueName))
        return error("Invalid record");
      unsigned ValueID = Record[0];
      assert(!SourceFileName.empty());
      auto VLI = ValueIdToLinkageMap.find(ValueID);
      assert(VLI != ValueIdToLinkageMap.end() &&
             "No linkage found for VST entry?");
      auto Linkage = VLI->second;
      setValueGUID(ValueID, ValueName, Linkage, SourceFileName);
      ValueName.clear();
      break;
    }
    case bitc::VST_CODE_COMBINED_ENTRY: {
      // VST_CODE_COMBINED_ENTRY: [valueid, refguid]
      unsigned ValueID = Record[0];
      GlobalValue::GUID RefGUID = Record[1];
      // The "original name", which is the second value of the pair will be
      // overriden later by a FS_COMBINED_ORIGINAL_NAME in the combined index.
      ValueIdToValueInfoMap[ValueID] = std::make_tuple(
          TheIndex.getOrInsertValueInfo(RefGUID), RefGUID, RefGUID);
      break;
    }
    }
  }
}

// Parse just the blocks needed for building the index out of the module.
// At the end of this routine the module Index is populated with a map
// from global value id to GlobalValueSummary objects.
Error ModuleSummaryIndexBitcodeReader::parseModule() {
  if (Error Err = Stream.EnterSubBlock(bitc::MODULE_BLOCK_ID))
    return Err;

  SmallVector<uint64_t, 64> Record;
  DenseMap<unsigned, GlobalValue::LinkageTypes> ValueIdToLinkageMap;
  unsigned ValueId = 0;

  // Read the index for this module.
  while (true) {
    Expected<llvm::BitstreamEntry> MaybeEntry = Stream.advance();
    if (!MaybeEntry)
      return MaybeEntry.takeError();
    llvm::BitstreamEntry Entry = MaybeEntry.get();

    switch (Entry.Kind) {
    case BitstreamEntry::Error:
      return error("Malformed block");
    case BitstreamEntry::EndBlock:
      return Error::success();

    case BitstreamEntry::SubBlock:
      switch (Entry.ID) {
      default: // Skip unknown content.
        if (Error Err = Stream.SkipBlock())
          return Err;
        break;
      case bitc::BLOCKINFO_BLOCK_ID:
        // Need to parse these to get abbrev ids (e.g. for VST)
        if (Error Err = readBlockInfo())
          return Err;
        break;
      case bitc::VALUE_SYMTAB_BLOCK_ID:
        // Should have been parsed earlier via VSTOffset, unless there
        // is no summary section.
        assert(((SeenValueSymbolTable && VSTOffset > 0) ||
                !SeenGlobalValSummary) &&
               "Expected early VST parse via VSTOffset record");
        if (Error Err = Stream.SkipBlock())
          return Err;
        break;
      case bitc::GLOBALVAL_SUMMARY_BLOCK_ID:
      case bitc::FULL_LTO_GLOBALVAL_SUMMARY_BLOCK_ID:
        // Add the module if it is a per-module index (has a source file name).
        if (!SourceFileName.empty())
          addThisModule();
        assert(!SeenValueSymbolTable &&
               "Already read VST when parsing summary block?");
        // We might not have a VST if there were no values in the
        // summary. An empty summary block generated when we are
        // performing ThinLTO compiles so we don't later invoke
        // the regular LTO process on them.
        if (VSTOffset > 0) {
          if (Error Err = parseValueSymbolTable(VSTOffset, ValueIdToLinkageMap))
            return Err;
          SeenValueSymbolTable = true;
        }
        SeenGlobalValSummary = true;
        if (Error Err = parseEntireSummary(Entry.ID))
          return Err;
        break;
      case bitc::MODULE_STRTAB_BLOCK_ID:
        if (Error Err = parseModuleStringTable())
          return Err;
        break;
      }
      continue;

    case BitstreamEntry::Record: {
        Record.clear();
        Expected<unsigned> MaybeBitCode = Stream.readRecord(Entry.ID, Record);
        if (!MaybeBitCode)
          return MaybeBitCode.takeError();
        switch (MaybeBitCode.get()) {
        default:
          break; // Default behavior, ignore unknown content.
        case bitc::MODULE_CODE_VERSION: {
          if (Error Err = parseVersionRecord(Record).takeError())
            return Err;
          break;
        }
        /// MODULE_CODE_SOURCE_FILENAME: [namechar x N]
        case bitc::MODULE_CODE_SOURCE_FILENAME: {
          SmallString<128> ValueName;
          if (convertToString(Record, 0, ValueName))
            return error("Invalid record");
          SourceFileName = ValueName.c_str();
          break;
        }
        /// MODULE_CODE_HASH: [5*i32]
        case bitc::MODULE_CODE_HASH: {
          if (Record.size() != 5)
            return error("Invalid hash length " + Twine(Record.size()).str());
          auto &Hash = getThisModule()->second;
          int Pos = 0;
          for (auto &Val : Record) {
            assert(!(Val >> 32) && "Unexpected high bits set");
            Hash[Pos++] = Val;
          }
          break;
        }
        /// MODULE_CODE_VSTOFFSET: [offset]
        case bitc::MODULE_CODE_VSTOFFSET:
          if (Record.empty())
            return error("Invalid record");
          // Note that we subtract 1 here because the offset is relative to one
          // word before the start of the identification or module block, which
          // was historically always the start of the regular bitcode header.
          VSTOffset = Record[0] - 1;
          break;
        // v1 GLOBALVAR: [pointer type, isconst,     initid,       linkage, ...]
        // v1 FUNCTION:  [type,         callingconv, isproto,      linkage, ...]
        // v1 ALIAS:     [alias type,   addrspace,   aliasee val#, linkage, ...]
        // v2: [strtab offset, strtab size, v1]
        case bitc::MODULE_CODE_GLOBALVAR:
        case bitc::MODULE_CODE_FUNCTION:
        case bitc::MODULE_CODE_ALIAS: {
          StringRef Name;
          ArrayRef<uint64_t> GVRecord;
          std::tie(Name, GVRecord) = readNameFromStrtab(Record);
          if (GVRecord.size() <= 3)
            return error("Invalid record");
          uint64_t RawLinkage = GVRecord[3];
          GlobalValue::LinkageTypes Linkage = getDecodedLinkage(RawLinkage);
          if (!UseStrtab) {
            ValueIdToLinkageMap[ValueId++] = Linkage;
            break;
          }

          setValueGUID(ValueId++, Name, Linkage, SourceFileName);
          break;
        }
        }
      }
      continue;
    }
  }
}

std::vector<ValueInfo>
ModuleSummaryIndexBitcodeReader::makeRefList(ArrayRef<uint64_t> Record) {
  std::vector<ValueInfo> Ret;
  Ret.reserve(Record.size());
  for (uint64_t RefValueId : Record)
    Ret.push_back(std::get<0>(getValueInfoFromValueId(RefValueId)));
  return Ret;
}

std::vector<FunctionSummary::EdgeTy>
ModuleSummaryIndexBitcodeReader::makeCallList(ArrayRef<uint64_t> Record,
                                              bool IsOldProfileFormat,
                                              bool HasProfile, bool HasRelBF) {
  std::vector<FunctionSummary::EdgeTy> Ret;
  Ret.reserve(Record.size());
  for (unsigned I = 0, E = Record.size(); I != E; ++I) {
    CalleeInfo::HotnessType Hotness = CalleeInfo::HotnessType::Unknown;
    bool HasTailCall = false;
    uint64_t RelBF = 0;
    ValueInfo Callee = std::get<0>(getValueInfoFromValueId(Record[I]));
    if (IsOldProfileFormat) {
      I += 1; // Skip old callsitecount field
      if (HasProfile)
        I += 1; // Skip old profilecount field
    } else if (HasProfile)
      std::tie(Hotness, HasTailCall) =
          getDecodedHotnessCallEdgeInfo(Record[++I]);
    else if (HasRelBF)
      getDecodedRelBFCallEdgeInfo(Record[++I], RelBF, HasTailCall);
    Ret.push_back(FunctionSummary::EdgeTy{
        Callee, CalleeInfo(Hotness, HasTailCall, RelBF)});
  }
  return Ret;
}

static void
parseWholeProgramDevirtResolutionByArg(ArrayRef<uint64_t> Record, size_t &Slot,
                                       WholeProgramDevirtResolution &Wpd) {
  uint64_t ArgNum = Record[Slot++];
  WholeProgramDevirtResolution::ByArg &B =
      Wpd.ResByArg[{Record.begin() + Slot, Record.begin() + Slot + ArgNum}];
  Slot += ArgNum;

  B.TheKind =
      static_cast<WholeProgramDevirtResolution::ByArg::Kind>(Record[Slot++]);
  B.Info = Record[Slot++];
  B.Byte = Record[Slot++];
  B.Bit = Record[Slot++];
}

static void parseWholeProgramDevirtResolution(ArrayRef<uint64_t> Record,
                                              StringRef Strtab, size_t &Slot,
                                              TypeIdSummary &TypeId) {
  uint64_t Id = Record[Slot++];
  WholeProgramDevirtResolution &Wpd = TypeId.WPDRes[Id];

  Wpd.TheKind = static_cast<WholeProgramDevirtResolution::Kind>(Record[Slot++]);
  Wpd.SingleImplName = {Strtab.data() + Record[Slot],
                        static_cast<size_t>(Record[Slot + 1])};
  Slot += 2;

  uint64_t ResByArgNum = Record[Slot++];
  for (uint64_t I = 0; I != ResByArgNum; ++I)
    parseWholeProgramDevirtResolutionByArg(Record, Slot, Wpd);
}

static void parseTypeIdSummaryRecord(ArrayRef<uint64_t> Record,
                                     StringRef Strtab,
                                     ModuleSummaryIndex &TheIndex) {
  size_t Slot = 0;
  TypeIdSummary &TypeId = TheIndex.getOrInsertTypeIdSummary(
      {Strtab.data() + Record[Slot], static_cast<size_t>(Record[Slot + 1])});
  Slot += 2;

  TypeId.TTRes.TheKind = static_cast<TypeTestResolution::Kind>(Record[Slot++]);
  TypeId.TTRes.SizeM1BitWidth = Record[Slot++];
  TypeId.TTRes.AlignLog2 = Record[Slot++];
  TypeId.TTRes.SizeM1 = Record[Slot++];
  TypeId.TTRes.BitMask = Record[Slot++];
  TypeId.TTRes.InlineBits = Record[Slot++];

  while (Slot < Record.size())
    parseWholeProgramDevirtResolution(Record, Strtab, Slot, TypeId);
}

std::vector<FunctionSummary::ParamAccess>
ModuleSummaryIndexBitcodeReader::parseParamAccesses(ArrayRef<uint64_t> Record) {
  auto ReadRange = [&]() {
    APInt Lower(FunctionSummary::ParamAccess::RangeWidth,
                BitcodeReader::decodeSignRotatedValue(Record.front()));
    Record = Record.drop_front();
    APInt Upper(FunctionSummary::ParamAccess::RangeWidth,
                BitcodeReader::decodeSignRotatedValue(Record.front()));
    Record = Record.drop_front();
    ConstantRange Range{Lower, Upper};
    assert(!Range.isFullSet());
    assert(!Range.isUpperSignWrapped());
    return Range;
  };

  std::vector<FunctionSummary::ParamAccess> PendingParamAccesses;
  while (!Record.empty()) {
    PendingParamAccesses.emplace_back();
    FunctionSummary::ParamAccess &ParamAccess = PendingParamAccesses.back();
    ParamAccess.ParamNo = Record.front();
    Record = Record.drop_front();
    ParamAccess.Use = ReadRange();
    ParamAccess.Calls.resize(Record.front());
    Record = Record.drop_front();
    for (auto &Call : ParamAccess.Calls) {
      Call.ParamNo = Record.front();
      Record = Record.drop_front();
      Call.Callee = std::get<0>(getValueInfoFromValueId(Record.front()));
      Record = Record.drop_front();
      Call.Offsets = ReadRange();
    }
  }
  return PendingParamAccesses;
}

void ModuleSummaryIndexBitcodeReader::parseTypeIdCompatibleVtableInfo(
    ArrayRef<uint64_t> Record, size_t &Slot,
    TypeIdCompatibleVtableInfo &TypeId) {
  uint64_t Offset = Record[Slot++];
  ValueInfo Callee = std::get<0>(getValueInfoFromValueId(Record[Slot++]));
  TypeId.push_back({Offset, Callee});
}

void ModuleSummaryIndexBitcodeReader::parseTypeIdCompatibleVtableSummaryRecord(
    ArrayRef<uint64_t> Record) {
  size_t Slot = 0;
  TypeIdCompatibleVtableInfo &TypeId =
      TheIndex.getOrInsertTypeIdCompatibleVtableSummary(
          {Strtab.data() + Record[Slot],
           static_cast<size_t>(Record[Slot + 1])});
  Slot += 2;

  while (Slot < Record.size())
    parseTypeIdCompatibleVtableInfo(Record, Slot, TypeId);
}

static void setSpecialRefs(std::vector<ValueInfo> &Refs, unsigned ROCnt,
                           unsigned WOCnt) {
  // Readonly and writeonly refs are in the end of the refs list.
  assert(ROCnt + WOCnt <= Refs.size());
  unsigned FirstWORef = Refs.size() - WOCnt;
  unsigned RefNo = FirstWORef - ROCnt;
  for (; RefNo < FirstWORef; ++RefNo)
    Refs[RefNo].setReadOnly();
  for (; RefNo < Refs.size(); ++RefNo)
    Refs[RefNo].setWriteOnly();
}

// Eagerly parse the entire summary block. This populates the GlobalValueSummary
// objects in the index.
Error ModuleSummaryIndexBitcodeReader::parseEntireSummary(unsigned ID) {
  if (Error Err = Stream.EnterSubBlock(ID))
    return Err;
  SmallVector<uint64_t, 64> Record;

  // Parse version
  {
    Expected<BitstreamEntry> MaybeEntry = Stream.advanceSkippingSubblocks();
    if (!MaybeEntry)
      return MaybeEntry.takeError();
    BitstreamEntry Entry = MaybeEntry.get();

    if (Entry.Kind != BitstreamEntry::Record)
      return error("Invalid Summary Block: record for version expected");
    Expected<unsigned> MaybeRecord = Stream.readRecord(Entry.ID, Record);
    if (!MaybeRecord)
      return MaybeRecord.takeError();
    if (MaybeRecord.get() != bitc::FS_VERSION)
      return error("Invalid Summary Block: version expected");
  }
  const uint64_t Version = Record[0];
  const bool IsOldProfileFormat = Version == 1;
  if (Version < 1 || Version > ModuleSummaryIndex::BitcodeSummaryVersion)
    return error("Invalid summary version " + Twine(Version) +
                 ". Version should be in the range [1-" +
                 Twine(ModuleSummaryIndex::BitcodeSummaryVersion) +
                 "].");
  Record.clear();

  // Keep around the last seen summary to be used when we see an optional
  // "OriginalName" attachement.
  GlobalValueSummary *LastSeenSummary = nullptr;
  GlobalValue::GUID LastSeenGUID = 0;

  // We can expect to see any number of type ID information records before
  // each function summary records; these variables store the information
  // collected so far so that it can be used to create the summary object.
  std::vector<GlobalValue::GUID> PendingTypeTests;
  std::vector<FunctionSummary::VFuncId> PendingTypeTestAssumeVCalls,
      PendingTypeCheckedLoadVCalls;
  std::vector<FunctionSummary::ConstVCall> PendingTypeTestAssumeConstVCalls,
      PendingTypeCheckedLoadConstVCalls;
  std::vector<FunctionSummary::ParamAccess> PendingParamAccesses;

  std::vector<CallsiteInfo> PendingCallsites;
  std::vector<AllocInfo> PendingAllocs;

  while (true) {
    Expected<BitstreamEntry> MaybeEntry = Stream.advanceSkippingSubblocks();
    if (!MaybeEntry)
      return MaybeEntry.takeError();
    BitstreamEntry Entry = MaybeEntry.get();

    switch (Entry.Kind) {
    case BitstreamEntry::SubBlock: // Handled for us already.
    case BitstreamEntry::Error:
      return error("Malformed block");
    case BitstreamEntry::EndBlock:
      return Error::success();
    case BitstreamEntry::Record:
      // The interesting case.
      break;
    }

    // Read a record. The record format depends on whether this
    // is a per-module index or a combined index file. In the per-module
    // case the records contain the associated value's ID for correlation
    // with VST entries. In the combined index the correlation is done
    // via the bitcode offset of the summary records (which were saved
    // in the combined index VST entries). The records also contain
    // information used for ThinLTO renaming and importing.
    Record.clear();
    Expected<unsigned> MaybeBitCode = Stream.readRecord(Entry.ID, Record);
    if (!MaybeBitCode)
      return MaybeBitCode.takeError();
    switch (unsigned BitCode = MaybeBitCode.get()) {
    default: // Default behavior: ignore.
      break;
    case bitc::FS_FLAGS: {  // [flags]
      TheIndex.setFlags(Record[0]);
      break;
    }
    case bitc::FS_VALUE_GUID: { // [valueid, refguid]
      uint64_t ValueID = Record[0];
      GlobalValue::GUID RefGUID = Record[1];
      ValueIdToValueInfoMap[ValueID] = std::make_tuple(
          TheIndex.getOrInsertValueInfo(RefGUID), RefGUID, RefGUID);
      break;
    }
    // FS_PERMODULE is legacy and does not have support for the tail call flag.
    // FS_PERMODULE: [valueid, flags, instcount, fflags, numrefs,
    //                numrefs x valueid, n x (valueid)]
    // FS_PERMODULE_PROFILE: [valueid, flags, instcount, fflags, numrefs,
    //                        numrefs x valueid,
    //                        n x (valueid, hotness+tailcall flags)]
    // FS_PERMODULE_RELBF: [valueid, flags, instcount, fflags, numrefs,
    //                      numrefs x valueid,
    //                      n x (valueid, relblockfreq+tailcall)]
    case bitc::FS_PERMODULE:
    case bitc::FS_PERMODULE_RELBF:
    case bitc::FS_PERMODULE_PROFILE: {
      unsigned ValueID = Record[0];
      uint64_t RawFlags = Record[1];
      unsigned InstCount = Record[2];
      uint64_t RawFunFlags = 0;
      unsigned NumRefs = Record[3];
      unsigned NumRORefs = 0, NumWORefs = 0;
      int RefListStartIndex = 4;
      if (Version >= 4) {
        RawFunFlags = Record[3];
        NumRefs = Record[4];
        RefListStartIndex = 5;
        if (Version >= 5) {
          NumRORefs = Record[5];
          RefListStartIndex = 6;
          if (Version >= 7) {
            NumWORefs = Record[6];
            RefListStartIndex = 7;
          }
        }
      }

      auto Flags = getDecodedGVSummaryFlags(RawFlags, Version);
      // The module path string ref set in the summary must be owned by the
      // index's module string table. Since we don't have a module path
      // string table section in the per-module index, we create a single
      // module path string table entry with an empty (0) ID to take
      // ownership.
      int CallGraphEdgeStartIndex = RefListStartIndex + NumRefs;
      assert(Record.size() >= RefListStartIndex + NumRefs &&
             "Record size inconsistent with number of references");
      std::vector<ValueInfo> Refs = makeRefList(
          ArrayRef<uint64_t>(Record).slice(RefListStartIndex, NumRefs));
      bool HasProfile = (BitCode == bitc::FS_PERMODULE_PROFILE);
      bool HasRelBF = (BitCode == bitc::FS_PERMODULE_RELBF);
      std::vector<FunctionSummary::EdgeTy> Calls = makeCallList(
          ArrayRef<uint64_t>(Record).slice(CallGraphEdgeStartIndex),
          IsOldProfileFormat, HasProfile, HasRelBF);
      setSpecialRefs(Refs, NumRORefs, NumWORefs);
      auto VIAndOriginalGUID = getValueInfoFromValueId(ValueID);
      // In order to save memory, only record the memprof summaries if this is
      // the prevailing copy of a symbol. The linker doesn't resolve local
      // linkage values so don't check whether those are prevailing.
      auto LT = (GlobalValue::LinkageTypes)Flags.Linkage;
      if (IsPrevailing &&
          !GlobalValue::isLocalLinkage(LT) &&
          !IsPrevailing(std::get<2>(VIAndOriginalGUID))) {
        PendingCallsites.clear();
        PendingAllocs.clear();
      }
      auto FS = std::make_unique<FunctionSummary>(
          Flags, InstCount, getDecodedFFlags(RawFunFlags), /*EntryCount=*/0,
          std::move(Refs), std::move(Calls), std::move(PendingTypeTests),
          std::move(PendingTypeTestAssumeVCalls),
          std::move(PendingTypeCheckedLoadVCalls),
          std::move(PendingTypeTestAssumeConstVCalls),
          std::move(PendingTypeCheckedLoadConstVCalls),
          std::move(PendingParamAccesses), std::move(PendingCallsites),
          std::move(PendingAllocs));
      FS->setModulePath(getThisModule()->first());
      FS->setOriginalName(std::get<1>(VIAndOriginalGUID));
      TheIndex.addGlobalValueSummary(std::get<0>(VIAndOriginalGUID),
                                     std::move(FS));
      break;
    }
    // FS_ALIAS: [valueid, flags, valueid]
    // Aliases must be emitted (and parsed) after all FS_PERMODULE entries, as
    // they expect all aliasee summaries to be available.
    case bitc::FS_ALIAS: {
      unsigned ValueID = Record[0];
      uint64_t RawFlags = Record[1];
      unsigned AliaseeID = Record[2];
      auto Flags = getDecodedGVSummaryFlags(RawFlags, Version);
      auto AS = std::make_unique<AliasSummary>(Flags);
      // The module path string ref set in the summary must be owned by the
      // index's module string table. Since we don't have a module path
      // string table section in the per-module index, we create a single
      // module path string table entry with an empty (0) ID to take
      // ownership.
      AS->setModulePath(getThisModule()->first());

      auto AliaseeVI = std::get<0>(getValueInfoFromValueId(AliaseeID));
      auto AliaseeInModule = TheIndex.findSummaryInModule(AliaseeVI, ModulePath);
      if (!AliaseeInModule)
        return error("Alias expects aliasee summary to be parsed");
      AS->setAliasee(AliaseeVI, AliaseeInModule);

      auto GUID = getValueInfoFromValueId(ValueID);
      AS->setOriginalName(std::get<1>(GUID));
      TheIndex.addGlobalValueSummary(std::get<0>(GUID), std::move(AS));
      break;
    }
    // FS_PERMODULE_GLOBALVAR_INIT_REFS: [valueid, flags, varflags, n x valueid]
    case bitc::FS_PERMODULE_GLOBALVAR_INIT_REFS: {
      unsigned ValueID = Record[0];
      uint64_t RawFlags = Record[1];
      unsigned RefArrayStart = 2;
      GlobalVarSummary::GVarFlags GVF(/* ReadOnly */ false,
                                      /* WriteOnly */ false,
                                      /* Constant */ false,
                                      GlobalObject::VCallVisibilityPublic);
      auto Flags = getDecodedGVSummaryFlags(RawFlags, Version);
      if (Version >= 5) {
        GVF = getDecodedGVarFlags(Record[2]);
        RefArrayStart = 3;
      }
      std::vector<ValueInfo> Refs =
          makeRefList(ArrayRef<uint64_t>(Record).slice(RefArrayStart));
      auto FS =
          std::make_unique<GlobalVarSummary>(Flags, GVF, std::move(Refs));
      FS->setModulePath(getThisModule()->first());
      auto GUID = getValueInfoFromValueId(ValueID);
      FS->setOriginalName(std::get<1>(GUID));
      TheIndex.addGlobalValueSummary(std::get<0>(GUID), std::move(FS));
      break;
    }
    // FS_PERMODULE_VTABLE_GLOBALVAR_INIT_REFS: [valueid, flags, varflags,
    //                        numrefs, numrefs x valueid,
    //                        n x (valueid, offset)]
    case bitc::FS_PERMODULE_VTABLE_GLOBALVAR_INIT_REFS: {
      unsigned ValueID = Record[0];
      uint64_t RawFlags = Record[1];
      GlobalVarSummary::GVarFlags GVF = getDecodedGVarFlags(Record[2]);
      unsigned NumRefs = Record[3];
      unsigned RefListStartIndex = 4;
      unsigned VTableListStartIndex = RefListStartIndex + NumRefs;
      auto Flags = getDecodedGVSummaryFlags(RawFlags, Version);
      std::vector<ValueInfo> Refs = makeRefList(
          ArrayRef<uint64_t>(Record).slice(RefListStartIndex, NumRefs));
      VTableFuncList VTableFuncs;
      for (unsigned I = VTableListStartIndex, E = Record.size(); I != E; ++I) {
        ValueInfo Callee = std::get<0>(getValueInfoFromValueId(Record[I]));
        uint64_t Offset = Record[++I];
        VTableFuncs.push_back({Callee, Offset});
      }
      auto VS =
          std::make_unique<GlobalVarSummary>(Flags, GVF, std::move(Refs));
      VS->setModulePath(getThisModule()->first());
      VS->setVTableFuncs(VTableFuncs);
      auto GUID = getValueInfoFromValueId(ValueID);
      VS->setOriginalName(std::get<1>(GUID));
      TheIndex.addGlobalValueSummary(std::get<0>(GUID), std::move(VS));
      break;
    }
    // FS_COMBINED is legacy and does not have support for the tail call flag.
    // FS_COMBINED: [valueid, modid, flags, instcount, fflags, numrefs,
    //               numrefs x valueid, n x (valueid)]
    // FS_COMBINED_PROFILE: [valueid, modid, flags, instcount, fflags, numrefs,
    //                       numrefs x valueid,
    //                       n x (valueid, hotness+tailcall flags)]
    case bitc::FS_COMBINED:
    case bitc::FS_COMBINED_PROFILE: {
      unsigned ValueID = Record[0];
      uint64_t ModuleId = Record[1];
      uint64_t RawFlags = Record[2];
      unsigned InstCount = Record[3];
      uint64_t RawFunFlags = 0;
      uint64_t EntryCount = 0;
      unsigned NumRefs = Record[4];
      unsigned NumRORefs = 0, NumWORefs = 0;
      int RefListStartIndex = 5;

      if (Version >= 4) {
        RawFunFlags = Record[4];
        RefListStartIndex = 6;
        size_t NumRefsIndex = 5;
        if (Version >= 5) {
          unsigned NumRORefsOffset = 1;
          RefListStartIndex = 7;
          if (Version >= 6) {
            NumRefsIndex = 6;
            EntryCount = Record[5];
            RefListStartIndex = 8;
            if (Version >= 7) {
              RefListStartIndex = 9;
              NumWORefs = Record[8];
              NumRORefsOffset = 2;
            }
          }
          NumRORefs = Record[RefListStartIndex - NumRORefsOffset];
        }
        NumRefs = Record[NumRefsIndex];
      }

      auto Flags = getDecodedGVSummaryFlags(RawFlags, Version);
      int CallGraphEdgeStartIndex = RefListStartIndex + NumRefs;
      assert(Record.size() >= RefListStartIndex + NumRefs &&
             "Record size inconsistent with number of references");
      std::vector<ValueInfo> Refs = makeRefList(
          ArrayRef<uint64_t>(Record).slice(RefListStartIndex, NumRefs));
      bool HasProfile = (BitCode == bitc::FS_COMBINED_PROFILE);
      std::vector<FunctionSummary::EdgeTy> Edges = makeCallList(
          ArrayRef<uint64_t>(Record).slice(CallGraphEdgeStartIndex),
          IsOldProfileFormat, HasProfile, false);
      ValueInfo VI = std::get<0>(getValueInfoFromValueId(ValueID));
      setSpecialRefs(Refs, NumRORefs, NumWORefs);
      auto FS = std::make_unique<FunctionSummary>(
          Flags, InstCount, getDecodedFFlags(RawFunFlags), EntryCount,
          std::move(Refs), std::move(Edges), std::move(PendingTypeTests),
          std::move(PendingTypeTestAssumeVCalls),
          std::move(PendingTypeCheckedLoadVCalls),
          std::move(PendingTypeTestAssumeConstVCalls),
          std::move(PendingTypeCheckedLoadConstVCalls),
          std::move(PendingParamAccesses), std::move(PendingCallsites),
          std::move(PendingAllocs));
      LastSeenSummary = FS.get();
      LastSeenGUID = VI.getGUID();
      FS->setModulePath(ModuleIdMap[ModuleId]);
      TheIndex.addGlobalValueSummary(VI, std::move(FS));
      break;
    }
    // FS_COMBINED_ALIAS: [valueid, modid, flags, valueid]
    // Aliases must be emitted (and parsed) after all FS_COMBINED entries, as
    // they expect all aliasee summaries to be available.
    case bitc::FS_COMBINED_ALIAS: {
      unsigned ValueID = Record[0];
      uint64_t ModuleId = Record[1];
      uint64_t RawFlags = Record[2];
      unsigned AliaseeValueId = Record[3];
      auto Flags = getDecodedGVSummaryFlags(RawFlags, Version);
      auto AS = std::make_unique<AliasSummary>(Flags);
      LastSeenSummary = AS.get();
      AS->setModulePath(ModuleIdMap[ModuleId]);

      auto AliaseeVI = std::get<0>(getValueInfoFromValueId(AliaseeValueId));
      auto AliaseeInModule = TheIndex.findSummaryInModule(AliaseeVI, AS->modulePath());
      AS->setAliasee(AliaseeVI, AliaseeInModule);

      ValueInfo VI = std::get<0>(getValueInfoFromValueId(ValueID));
      LastSeenGUID = VI.getGUID();
      TheIndex.addGlobalValueSummary(VI, std::move(AS));
      break;
    }
    // FS_COMBINED_GLOBALVAR_INIT_REFS: [valueid, modid, flags, n x valueid]
    case bitc::FS_COMBINED_GLOBALVAR_INIT_REFS: {
      unsigned ValueID = Record[0];
      uint64_t ModuleId = Record[1];
      uint64_t RawFlags = Record[2];
      unsigned RefArrayStart = 3;
      GlobalVarSummary::GVarFlags GVF(/* ReadOnly */ false,
                                      /* WriteOnly */ false,
                                      /* Constant */ false,
                                      GlobalObject::VCallVisibilityPublic);
      auto Flags = getDecodedGVSummaryFlags(RawFlags, Version);
      if (Version >= 5) {
        GVF = getDecodedGVarFlags(Record[3]);
        RefArrayStart = 4;
      }
      std::vector<ValueInfo> Refs =
          makeRefList(ArrayRef<uint64_t>(Record).slice(RefArrayStart));
      auto FS =
          std::make_unique<GlobalVarSummary>(Flags, GVF, std::move(Refs));
      LastSeenSummary = FS.get();
      FS->setModulePath(ModuleIdMap[ModuleId]);
      ValueInfo VI = std::get<0>(getValueInfoFromValueId(ValueID));
      LastSeenGUID = VI.getGUID();
      TheIndex.addGlobalValueSummary(VI, std::move(FS));
      break;
    }
    // FS_COMBINED_ORIGINAL_NAME: [original_name]
    case bitc::FS_COMBINED_ORIGINAL_NAME: {
      uint64_t OriginalName = Record[0];
      if (!LastSeenSummary)
        return error("Name attachment that does not follow a combined record");
      LastSeenSummary->setOriginalName(OriginalName);
      TheIndex.addOriginalName(LastSeenGUID, OriginalName);
      // Reset the LastSeenSummary
      LastSeenSummary = nullptr;
      LastSeenGUID = 0;
      break;
    }
    case bitc::FS_TYPE_TESTS:
      assert(PendingTypeTests.empty());
      llvm::append_range(PendingTypeTests, Record);
      break;

    case bitc::FS_TYPE_TEST_ASSUME_VCALLS:
      assert(PendingTypeTestAssumeVCalls.empty());
      for (unsigned I = 0; I != Record.size(); I += 2)
        PendingTypeTestAssumeVCalls.push_back({Record[I], Record[I+1]});
      break;

    case bitc::FS_TYPE_CHECKED_LOAD_VCALLS:
      assert(PendingTypeCheckedLoadVCalls.empty());
      for (unsigned I = 0; I != Record.size(); I += 2)
        PendingTypeCheckedLoadVCalls.push_back({Record[I], Record[I+1]});
      break;

    case bitc::FS_TYPE_TEST_ASSUME_CONST_VCALL:
      PendingTypeTestAssumeConstVCalls.push_back(
          {{Record[0], Record[1]}, {Record.begin() + 2, Record.end()}});
      break;

    case bitc::FS_TYPE_CHECKED_LOAD_CONST_VCALL:
      PendingTypeCheckedLoadConstVCalls.push_back(
          {{Record[0], Record[1]}, {Record.begin() + 2, Record.end()}});
      break;

    case bitc::FS_CFI_FUNCTION_DEFS: {
      std::set<std::string> &CfiFunctionDefs = TheIndex.cfiFunctionDefs();
      for (unsigned I = 0; I != Record.size(); I += 2)
        CfiFunctionDefs.insert(
            {Strtab.data() + Record[I], static_cast<size_t>(Record[I + 1])});
      break;
    }

    case bitc::FS_CFI_FUNCTION_DECLS: {
      std::set<std::string> &CfiFunctionDecls = TheIndex.cfiFunctionDecls();
      for (unsigned I = 0; I != Record.size(); I += 2)
        CfiFunctionDecls.insert(
            {Strtab.data() + Record[I], static_cast<size_t>(Record[I + 1])});
      break;
    }

    case bitc::FS_TYPE_ID:
      parseTypeIdSummaryRecord(Record, Strtab, TheIndex);
      break;

    case bitc::FS_TYPE_ID_METADATA:
      parseTypeIdCompatibleVtableSummaryRecord(Record);
      break;

    case bitc::FS_BLOCK_COUNT:
      TheIndex.addBlockCount(Record[0]);
      break;

    case bitc::FS_PARAM_ACCESS: {
      PendingParamAccesses = parseParamAccesses(Record);
      break;
    }

    case bitc::FS_STACK_IDS: { // [n x stackid]
      // Save stack ids in the reader to consult when adding stack ids from the
      // lists in the stack node and alloc node entries.
      StackIds = ArrayRef<uint64_t>(Record);
      break;
    }

    case bitc::FS_PERMODULE_CALLSITE_INFO: {
      unsigned ValueID = Record[0];
      SmallVector<unsigned> StackIdList;
      for (auto R = Record.begin() + 1; R != Record.end(); R++) {
        assert(*R < StackIds.size());
        StackIdList.push_back(TheIndex.addOrGetStackIdIndex(StackIds[*R]));
      }
      ValueInfo VI = std::get<0>(getValueInfoFromValueId(ValueID));
      PendingCallsites.push_back(CallsiteInfo({VI, std::move(StackIdList)}));
      break;
    }

    case bitc::FS_COMBINED_CALLSITE_INFO: {
      auto RecordIter = Record.begin();
      unsigned ValueID = *RecordIter++;
      unsigned NumStackIds = *RecordIter++;
      unsigned NumVersions = *RecordIter++;
      assert(Record.size() == 3 + NumStackIds + NumVersions);
      SmallVector<unsigned> StackIdList;
      for (unsigned J = 0; J < NumStackIds; J++) {
        assert(*RecordIter < StackIds.size());
        StackIdList.push_back(
            TheIndex.addOrGetStackIdIndex(StackIds[*RecordIter++]));
      }
      SmallVector<unsigned> Versions;
      for (unsigned J = 0; J < NumVersions; J++)
        Versions.push_back(*RecordIter++);
      ValueInfo VI = std::get<0>(
          getValueInfoFromValueId</*AllowNullValueInfo*/ true>(ValueID));
      PendingCallsites.push_back(
          CallsiteInfo({VI, std::move(Versions), std::move(StackIdList)}));
      break;
    }

    case bitc::FS_PERMODULE_ALLOC_INFO: {
      unsigned I = 0;
      std::vector<MIBInfo> MIBs;
      while (I < Record.size()) {
        assert(Record.size() - I >= 2);
        AllocationType AllocType = (AllocationType)Record[I++];
        unsigned NumStackEntries = Record[I++];
        assert(Record.size() - I >= NumStackEntries);
        SmallVector<unsigned> StackIdList;
        for (unsigned J = 0; J < NumStackEntries; J++) {
          assert(Record[I] < StackIds.size());
          StackIdList.push_back(
              TheIndex.addOrGetStackIdIndex(StackIds[Record[I++]]));
        }
        MIBs.push_back(MIBInfo(AllocType, std::move(StackIdList)));
      }
      PendingAllocs.push_back(AllocInfo(std::move(MIBs)));
      break;
    }

    case bitc::FS_COMBINED_ALLOC_INFO: {
      unsigned I = 0;
      std::vector<MIBInfo> MIBs;
      unsigned NumMIBs = Record[I++];
      unsigned NumVersions = Record[I++];
      unsigned MIBsRead = 0;
      while (MIBsRead++ < NumMIBs) {
        assert(Record.size() - I >= 2);
        AllocationType AllocType = (AllocationType)Record[I++];
        unsigned NumStackEntries = Record[I++];
        assert(Record.size() - I >= NumStackEntries);
        SmallVector<unsigned> StackIdList;
        for (unsigned J = 0; J < NumStackEntries; J++) {
          assert(Record[I] < StackIds.size());
          StackIdList.push_back(
              TheIndex.addOrGetStackIdIndex(StackIds[Record[I++]]));
        }
        MIBs.push_back(MIBInfo(AllocType, std::move(StackIdList)));
      }
      assert(Record.size() - I >= NumVersions);
      SmallVector<uint8_t> Versions;
      for (unsigned J = 0; J < NumVersions; J++)
        Versions.push_back(Record[I++]);
      PendingAllocs.push_back(
          AllocInfo(std::move(Versions), std::move(MIBs)));
      break;
    }
    }
  }
  llvm_unreachable("Exit infinite loop");
}

// Parse the  module string table block into the Index.
// This populates the ModulePathStringTable map in the index.
Error ModuleSummaryIndexBitcodeReader::parseModuleStringTable() {
  if (Error Err = Stream.EnterSubBlock(bitc::MODULE_STRTAB_BLOCK_ID))
    return Err;

  SmallVector<uint64_t, 64> Record;

  SmallString<128> ModulePath;
  ModuleSummaryIndex::ModuleInfo *LastSeenModule = nullptr;

  while (true) {
    Expected<BitstreamEntry> MaybeEntry = Stream.advanceSkippingSubblocks();
    if (!MaybeEntry)
      return MaybeEntry.takeError();
    BitstreamEntry Entry = MaybeEntry.get();

    switch (Entry.Kind) {
    case BitstreamEntry::SubBlock: // Handled for us already.
    case BitstreamEntry::Error:
      return error("Malformed block");
    case BitstreamEntry::EndBlock:
      return Error::success();
    case BitstreamEntry::Record:
      // The interesting case.
      break;
    }

    Record.clear();
    Expected<unsigned> MaybeRecord = Stream.readRecord(Entry.ID, Record);
    if (!MaybeRecord)
      return MaybeRecord.takeError();
    switch (MaybeRecord.get()) {
    default: // Default behavior: ignore.
      break;
    case bitc::MST_CODE_ENTRY: {
      // MST_ENTRY: [modid, namechar x N]
      uint64_t ModuleId = Record[0];

      if (convertToString(Record, 1, ModulePath))
        return error("Invalid record");

      LastSeenModule = TheIndex.addModule(ModulePath);
      ModuleIdMap[ModuleId] = LastSeenModule->first();

      ModulePath.clear();
      break;
    }
    /// MST_CODE_HASH: [5*i32]
    case bitc::MST_CODE_HASH: {
      if (Record.size() != 5)
        return error("Invalid hash length " + Twine(Record.size()).str());
      if (!LastSeenModule)
        return error("Invalid hash that does not follow a module path");
      int Pos = 0;
      for (auto &Val : Record) {
        assert(!(Val >> 32) && "Unexpected high bits set");
        LastSeenModule->second[Pos++] = Val;
      }
      // Reset LastSeenModule to avoid overriding the hash unexpectedly.
      LastSeenModule = nullptr;
      break;
    }
    }
  }
  llvm_unreachable("Exit infinite loop");
}

namespace {

// FIXME: This class is only here to support the transition to llvm::Error. It
// will be removed once this transition is complete. Clients should prefer to
// deal with the Error value directly, rather than converting to error_code.
class BitcodeErrorCategoryType : public std::error_category {
  const char *name() const noexcept override {
    return "llvm.bitcode";
  }

  std::string message(int IE) const override {
    BitcodeError E = static_cast<BitcodeError>(IE);
    switch (E) {
    case BitcodeError::CorruptedBitcode:
      return "Corrupted bitcode";
    }
    llvm_unreachable("Unknown error type!");
  }
};

} // end anonymous namespace

const std::error_category &llvm::BitcodeErrorCategory() {
  static BitcodeErrorCategoryType ErrorCategory;
  return ErrorCategory;
}

static Expected<StringRef> readBlobInRecord(BitstreamCursor &Stream,
                                            unsigned Block, unsigned RecordID) {
  if (Error Err = Stream.EnterSubBlock(Block))
    return std::move(Err);

  StringRef Strtab;
  while (true) {
    Expected<llvm::BitstreamEntry> MaybeEntry = Stream.advance();
    if (!MaybeEntry)
      return MaybeEntry.takeError();
    llvm::BitstreamEntry Entry = MaybeEntry.get();

    switch (Entry.Kind) {
    case BitstreamEntry::EndBlock:
      return Strtab;

    case BitstreamEntry::Error:
      return error("Malformed block");

    case BitstreamEntry::SubBlock:
      if (Error Err = Stream.SkipBlock())
        return std::move(Err);
      break;

    case BitstreamEntry::Record:
      StringRef Blob;
      SmallVector<uint64_t, 1> Record;
      Expected<unsigned> MaybeRecord =
          Stream.readRecord(Entry.ID, Record, &Blob);
      if (!MaybeRecord)
        return MaybeRecord.takeError();
      if (MaybeRecord.get() == RecordID)
        Strtab = Blob;
      break;
    }
  }
}

//===----------------------------------------------------------------------===//
// External interface
//===----------------------------------------------------------------------===//

Expected<std::vector<BitcodeModule>>
llvm::getBitcodeModuleList(MemoryBufferRef Buffer) {
  auto FOrErr = getBitcodeFileContents(Buffer);
  if (!FOrErr)
    return FOrErr.takeError();
  return std::move(FOrErr->Mods);
}

Expected<BitcodeFileContents>
llvm::getBitcodeFileContents(MemoryBufferRef Buffer) {
  Expected<BitstreamCursor> StreamOrErr = initStream(Buffer);
  if (!StreamOrErr)
    return StreamOrErr.takeError();
  BitstreamCursor &Stream = *StreamOrErr;

  BitcodeFileContents F;
  while (true) {
    uint64_t BCBegin = Stream.getCurrentByteNo();

    // We may be consuming bitcode from a client that leaves garbage at the end
    // of the bitcode stream (e.g. Apple's ar tool). If we are close enough to
    // the end that there cannot possibly be another module, stop looking.
    if (BCBegin + 8 >= Stream.getBitcodeBytes().size())
      return F;

    Expected<llvm::BitstreamEntry> MaybeEntry = Stream.advance();
    if (!MaybeEntry)
      return MaybeEntry.takeError();
    llvm::BitstreamEntry Entry = MaybeEntry.get();

    switch (Entry.Kind) {
    case BitstreamEntry::EndBlock:
    case BitstreamEntry::Error:
      return error("Malformed block");

    case BitstreamEntry::SubBlock: {
      uint64_t IdentificationBit = -1ull;
      if (Entry.ID == bitc::IDENTIFICATION_BLOCK_ID) {
        IdentificationBit = Stream.GetCurrentBitNo() - BCBegin * 8;
        if (Error Err = Stream.SkipBlock())
          return std::move(Err);

        {
          Expected<llvm::BitstreamEntry> MaybeEntry = Stream.advance();
          if (!MaybeEntry)
            return MaybeEntry.takeError();
          Entry = MaybeEntry.get();
        }

        if (Entry.Kind != BitstreamEntry::SubBlock ||
            Entry.ID != bitc::MODULE_BLOCK_ID)
          return error("Malformed block");
      }

      if (Entry.ID == bitc::MODULE_BLOCK_ID) {
        uint64_t ModuleBit = Stream.GetCurrentBitNo() - BCBegin * 8;
        if (Error Err = Stream.SkipBlock())
          return std::move(Err);

        F.Mods.push_back({Stream.getBitcodeBytes().slice(
                              BCBegin, Stream.getCurrentByteNo() - BCBegin),
                          Buffer.getBufferIdentifier(), IdentificationBit,
                          ModuleBit});
        continue;
      }

      if (Entry.ID == bitc::STRTAB_BLOCK_ID) {
        Expected<StringRef> Strtab =
            readBlobInRecord(Stream, bitc::STRTAB_BLOCK_ID, bitc::STRTAB_BLOB);
        if (!Strtab)
          return Strtab.takeError();
        // This string table is used by every preceding bitcode module that does
        // not have its own string table. A bitcode file may have multiple
        // string tables if it was created by binary concatenation, for example
        // with "llvm-cat -b".
        for (BitcodeModule &I : llvm::reverse(F.Mods)) {
          if (!I.Strtab.empty())
            break;
          I.Strtab = *Strtab;
        }
        // Similarly, the string table is used by every preceding symbol table;
        // normally there will be just one unless the bitcode file was created
        // by binary concatenation.
        if (!F.Symtab.empty() && F.StrtabForSymtab.empty())
          F.StrtabForSymtab = *Strtab;
        continue;
      }

      if (Entry.ID == bitc::SYMTAB_BLOCK_ID) {
        Expected<StringRef> SymtabOrErr =
            readBlobInRecord(Stream, bitc::SYMTAB_BLOCK_ID, bitc::SYMTAB_BLOB);
        if (!SymtabOrErr)
          return SymtabOrErr.takeError();

        // We can expect the bitcode file to have multiple symbol tables if it
        // was created by binary concatenation. In that case we silently
        // ignore any subsequent symbol tables, which is fine because this is a
        // low level function. The client is expected to notice that the number
        // of modules in the symbol table does not match the number of modules
        // in the input file and regenerate the symbol table.
        if (F.Symtab.empty())
          F.Symtab = *SymtabOrErr;
        continue;
      }

      if (Error Err = Stream.SkipBlock())
        return std::move(Err);
      continue;
    }
    case BitstreamEntry::Record:
      if (Error E = Stream.skipRecord(Entry.ID).takeError())
        return std::move(E);
      continue;
    }
  }
}

/// Get a lazy one-at-time loading module from bitcode.
///
/// This isn't always used in a lazy context.  In particular, it's also used by
/// \a parseModule().  If this is truly lazy, then we need to eagerly pull
/// in forward-referenced functions from block address references.
///
/// \param[in] MaterializeAll Set to \c true if we should materialize
/// everything.
Expected<std::unique_ptr<Module>>
BitcodeModule::getModuleImpl(LLVMContext &Context, bool MaterializeAll,
                             bool ShouldLazyLoadMetadata, bool IsImporting,
                             ParserCallbacks Callbacks) {
  BitstreamCursor Stream(Buffer);

  std::string ProducerIdentification;
  if (IdentificationBit != -1ull) {
    if (Error JumpFailed = Stream.JumpToBit(IdentificationBit))
      return std::move(JumpFailed);
    if (Error E =
            readIdentificationBlock(Stream).moveInto(ProducerIdentification))
      return std::move(E);
  }

  if (Error JumpFailed = Stream.JumpToBit(ModuleBit))
    return std::move(JumpFailed);
  auto *R = new BitcodeReader(std::move(Stream), Strtab, ProducerIdentification,
                              Context);

  std::unique_ptr<Module> M =
      std::make_unique<Module>(ModuleIdentifier, Context);
  M->setMaterializer(R);

  // Delay parsing Metadata if ShouldLazyLoadMetadata is true.
  if (Error Err = R->parseBitcodeInto(M.get(), ShouldLazyLoadMetadata,
                                      IsImporting, Callbacks))
    return std::move(Err);

  if (MaterializeAll) {
    // Read in the entire module, and destroy the BitcodeReader.
    if (Error Err = M->materializeAll())
      return std::move(Err);
  } else {
    // Resolve forward references from blockaddresses.
    if (Error Err = R->materializeForwardReferencedFunctions())
      return std::move(Err);
  }

  return std::move(M);
}

Expected<std::unique_ptr<Module>>
BitcodeModule::getLazyModule(LLVMContext &Context, bool ShouldLazyLoadMetadata,
                             bool IsImporting, ParserCallbacks Callbacks) {
  return getModuleImpl(Context, false, ShouldLazyLoadMetadata, IsImporting,
                       Callbacks);
}

// Parse the specified bitcode buffer and merge the index into CombinedIndex.
// We don't use ModuleIdentifier here because the client may need to control the
// module path used in the combined summary (e.g. when reading summaries for
// regular LTO modules).
Error BitcodeModule::readSummary(
    ModuleSummaryIndex &CombinedIndex, StringRef ModulePath,
    std::function<bool(GlobalValue::GUID)> IsPrevailing) {
  BitstreamCursor Stream(Buffer);
  if (Error JumpFailed = Stream.JumpToBit(ModuleBit))
    return JumpFailed;

  ModuleSummaryIndexBitcodeReader R(std::move(Stream), Strtab, CombinedIndex,
                                    ModulePath, IsPrevailing);
  return R.parseModule();
}

// Parse the specified bitcode buffer, returning the function info index.
Expected<std::unique_ptr<ModuleSummaryIndex>> BitcodeModule::getSummary() {
  BitstreamCursor Stream(Buffer);
  if (Error JumpFailed = Stream.JumpToBit(ModuleBit))
    return std::move(JumpFailed);

  auto Index = std::make_unique<ModuleSummaryIndex>(/*HaveGVs=*/false);
  ModuleSummaryIndexBitcodeReader R(std::move(Stream), Strtab, *Index,
                                    ModuleIdentifier, 0);

  if (Error Err = R.parseModule())
    return std::move(Err);

  return std::move(Index);
}

static Expected<std::pair<bool, bool>>
getEnableSplitLTOUnitAndUnifiedFlag(BitstreamCursor &Stream,
                                                 unsigned ID,
                                                 BitcodeLTOInfo &LTOInfo) {
  if (Error Err = Stream.EnterSubBlock(ID))
    return std::move(Err);
  SmallVector<uint64_t, 64> Record;

  while (true) {
    BitstreamEntry Entry;
    std::pair<bool, bool> Result = {false,false};
    if (Error E = Stream.advanceSkippingSubblocks().moveInto(Entry))
      return std::move(E);

    switch (Entry.Kind) {
    case BitstreamEntry::SubBlock: // Handled for us already.
    case BitstreamEntry::Error:
      return error("Malformed block");
    case BitstreamEntry::EndBlock: {
      // If no flags record found, set both flags to false.
      return Result;
    }
    case BitstreamEntry::Record:
      // The interesting case.
      break;
    }

    // Look for the FS_FLAGS record.
    Record.clear();
    Expected<unsigned> MaybeBitCode = Stream.readRecord(Entry.ID, Record);
    if (!MaybeBitCode)
      return MaybeBitCode.takeError();
    switch (MaybeBitCode.get()) {
    default: // Default behavior: ignore.
      break;
    case bitc::FS_FLAGS: { // [flags]
      uint64_t Flags = Record[0];
      // Scan flags.
      assert(Flags <= 0x2ff && "Unexpected bits in flag");

      bool EnableSplitLTOUnit = Flags & 0x8;
      bool UnifiedLTO = Flags & 0x200;
      Result = {EnableSplitLTOUnit, UnifiedLTO};

      return Result;
    }
    }
  }
  llvm_unreachable("Exit infinite loop");
}

// Check if the given bitcode buffer contains a global value summary block.
Expected<BitcodeLTOInfo> BitcodeModule::getLTOInfo() {
  BitstreamCursor Stream(Buffer);
  if (Error JumpFailed = Stream.JumpToBit(ModuleBit))
    return std::move(JumpFailed);

  if (Error Err = Stream.EnterSubBlock(bitc::MODULE_BLOCK_ID))
    return std::move(Err);

  while (true) {
    llvm::BitstreamEntry Entry;
    if (Error E = Stream.advance().moveInto(Entry))
      return std::move(E);

    switch (Entry.Kind) {
    case BitstreamEntry::Error:
      return error("Malformed block");
    case BitstreamEntry::EndBlock:
      return BitcodeLTOInfo{/*IsThinLTO=*/false, /*HasSummary=*/false,
                            /*EnableSplitLTOUnit=*/false, /*UnifiedLTO=*/false};

    case BitstreamEntry::SubBlock:
      if (Entry.ID == bitc::GLOBALVAL_SUMMARY_BLOCK_ID) {
        BitcodeLTOInfo LTOInfo;
        Expected<std::pair<bool, bool>> Flags =
            getEnableSplitLTOUnitAndUnifiedFlag(Stream, Entry.ID, LTOInfo);
        if (!Flags)
          return Flags.takeError();
        std::tie(LTOInfo.EnableSplitLTOUnit, LTOInfo.UnifiedLTO) = Flags.get();
        LTOInfo.IsThinLTO = true;
        LTOInfo.HasSummary = true;
        return LTOInfo;
      }

      if (Entry.ID == bitc::FULL_LTO_GLOBALVAL_SUMMARY_BLOCK_ID) {
        BitcodeLTOInfo LTOInfo;
        Expected<std::pair<bool, bool>> Flags =
            getEnableSplitLTOUnitAndUnifiedFlag(Stream, Entry.ID, LTOInfo);
        if (!Flags)
          return Flags.takeError();
        std::tie(LTOInfo.EnableSplitLTOUnit, LTOInfo.UnifiedLTO) = Flags.get();
        LTOInfo.IsThinLTO = false;
        LTOInfo.HasSummary = true;
        return LTOInfo;
      }

      // Ignore other sub-blocks.
      if (Error Err = Stream.SkipBlock())
        return std::move(Err);
      continue;

    case BitstreamEntry::Record:
      if (Expected<unsigned> StreamFailed = Stream.skipRecord(Entry.ID))
        continue;
      else
        return StreamFailed.takeError();
    }
  }
}

static Expected<BitcodeModule> getSingleModule(MemoryBufferRef Buffer) {
  Expected<std::vector<BitcodeModule>> MsOrErr = getBitcodeModuleList(Buffer);
  if (!MsOrErr)
    return MsOrErr.takeError();

  if (MsOrErr->size() != 1)
    return error("Expected a single module");

  return (*MsOrErr)[0];
}

Expected<std::unique_ptr<Module>>
llvm::getLazyBitcodeModule(MemoryBufferRef Buffer, LLVMContext &Context,
                           bool ShouldLazyLoadMetadata, bool IsImporting,
                           ParserCallbacks Callbacks) {
  Expected<BitcodeModule> BM = getSingleModule(Buffer);
  if (!BM)
    return BM.takeError();

  return BM->getLazyModule(Context, ShouldLazyLoadMetadata, IsImporting,
                           Callbacks);
}

Expected<std::unique_ptr<Module>> llvm::getOwningLazyBitcodeModule(
    std::unique_ptr<MemoryBuffer> &&Buffer, LLVMContext &Context,
    bool ShouldLazyLoadMetadata, bool IsImporting, ParserCallbacks Callbacks) {
  auto MOrErr = getLazyBitcodeModule(*Buffer, Context, ShouldLazyLoadMetadata,
                                     IsImporting, Callbacks);
  if (MOrErr)
    (*MOrErr)->setOwnedMemoryBuffer(std::move(Buffer));
  return MOrErr;
}

Expected<std::unique_ptr<Module>>
BitcodeModule::parseModule(LLVMContext &Context, ParserCallbacks Callbacks) {
  return getModuleImpl(Context, true, false, false, Callbacks);
  // TODO: Restore the use-lists to the in-memory state when the bitcode was
  // written.  We must defer until the Module has been fully materialized.
}

Expected<std::unique_ptr<Module>>
llvm::parseBitcodeFile(MemoryBufferRef Buffer, LLVMContext &Context,
                       ParserCallbacks Callbacks) {
  Expected<BitcodeModule> BM = getSingleModule(Buffer);
  if (!BM)
    return BM.takeError();

  return BM->parseModule(Context, Callbacks);
}

Expected<std::string> llvm::getBitcodeTargetTriple(MemoryBufferRef Buffer) {
  Expected<BitstreamCursor> StreamOrErr = initStream(Buffer);
  if (!StreamOrErr)
    return StreamOrErr.takeError();

  return readTriple(*StreamOrErr);
}

Expected<bool> llvm::isBitcodeContainingObjCCategory(MemoryBufferRef Buffer) {
  Expected<BitstreamCursor> StreamOrErr = initStream(Buffer);
  if (!StreamOrErr)
    return StreamOrErr.takeError();

  return hasObjCCategory(*StreamOrErr);
}

Expected<std::string> llvm::getBitcodeProducerString(MemoryBufferRef Buffer) {
  Expected<BitstreamCursor> StreamOrErr = initStream(Buffer);
  if (!StreamOrErr)
    return StreamOrErr.takeError();

  return readIdentificationCode(*StreamOrErr);
}

Error llvm::readModuleSummaryIndex(MemoryBufferRef Buffer,
                                   ModuleSummaryIndex &CombinedIndex) {
  Expected<BitcodeModule> BM = getSingleModule(Buffer);
  if (!BM)
    return BM.takeError();

  return BM->readSummary(CombinedIndex, BM->getModuleIdentifier());
}

Expected<std::unique_ptr<ModuleSummaryIndex>>
llvm::getModuleSummaryIndex(MemoryBufferRef Buffer) {
  Expected<BitcodeModule> BM = getSingleModule(Buffer);
  if (!BM)
    return BM.takeError();

  return BM->getSummary();
}

Expected<BitcodeLTOInfo> llvm::getBitcodeLTOInfo(MemoryBufferRef Buffer) {
  Expected<BitcodeModule> BM = getSingleModule(Buffer);
  if (!BM)
    return BM.takeError();

  return BM->getLTOInfo();
}

Expected<std::unique_ptr<ModuleSummaryIndex>>
llvm::getModuleSummaryIndexForFile(StringRef Path,
                                   bool IgnoreEmptyThinLTOIndexFile) {
  ErrorOr<std::unique_ptr<MemoryBuffer>> FileOrErr =
      MemoryBuffer::getFileOrSTDIN(Path);
  if (!FileOrErr)
    return errorCodeToError(FileOrErr.getError());
  if (IgnoreEmptyThinLTOIndexFile && !(*FileOrErr)->getBufferSize())
    return nullptr;
  return getModuleSummaryIndex(**FileOrErr);
}<|MERGE_RESOLUTION|>--- conflicted
+++ resolved
@@ -6468,13 +6468,9 @@
     case bitc::FUNC_CODE_DEBUG_RECORD_VALUE:
     case bitc::FUNC_CODE_DEBUG_RECORD_DECLARE:
     case bitc::FUNC_CODE_DEBUG_RECORD_ASSIGN: {
-<<<<<<< HEAD
-      // DPValues are placed after the Instructions that they are attached to.
-=======
       // DbgVariableRecords are placed after the Instructions that they are
       // attached to.
       SeenDebugRecord = true;
->>>>>>> 225e14e5
       Instruction *Inst = getLastInstruction();
       if (!Inst)
         return error("Invalid dbg record: missing instruction");
