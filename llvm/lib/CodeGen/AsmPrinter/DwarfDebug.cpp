//===- llvm/CodeGen/DwarfDebug.cpp - Dwarf Debug Framework ----------------===//
//
// Part of the LLVM Project, under the Apache License v2.0 with LLVM Exceptions.
// See https://llvm.org/LICENSE.txt for license information.
// SPDX-License-Identifier: Apache-2.0 WITH LLVM-exception
//
//===----------------------------------------------------------------------===//
//
// This file contains support for writing dwarf debug info into asm files.
//
//===----------------------------------------------------------------------===//

#include "DwarfDebug.h"
#include "ByteStreamer.h"
#include "DIEHash.h"
#include "DwarfCompileUnit.h"
#include "DwarfExpression.h"
#include "DwarfUnit.h"
#include "llvm/ADT/APInt.h"
#include "llvm/ADT/Statistic.h"
#include "llvm/ADT/StringExtras.h"
#include "llvm/ADT/Twine.h"
#include "llvm/CodeGen/AsmPrinter.h"
#include "llvm/CodeGen/DIE.h"
#include "llvm/CodeGen/LexicalScopes.h"
#include "llvm/CodeGen/MachineBasicBlock.h"
#include "llvm/CodeGen/MachineFunction.h"
#include "llvm/CodeGen/MachineModuleInfo.h"
#include "llvm/CodeGen/MachineOperand.h"
#include "llvm/CodeGen/TargetInstrInfo.h"
#include "llvm/CodeGen/TargetLowering.h"
#include "llvm/CodeGen/TargetRegisterInfo.h"
#include "llvm/CodeGen/TargetSubtargetInfo.h"
#include "llvm/DebugInfo/DWARF/DWARFDataExtractor.h"
#include "llvm/DebugInfo/DWARF/DWARFExpression.h"
#include "llvm/IR/Constants.h"
#include "llvm/IR/Function.h"
#include "llvm/IR/GlobalVariable.h"
#include "llvm/IR/Module.h"
#include "llvm/MC/MCAsmInfo.h"
#include "llvm/MC/MCContext.h"
#include "llvm/MC/MCSection.h"
#include "llvm/MC/MCStreamer.h"
#include "llvm/MC/MCSymbol.h"
#include "llvm/MC/MCTargetOptions.h"
#include "llvm/MC/MachineLocation.h"
#include "llvm/MC/SectionKind.h"
#include "llvm/Support/Casting.h"
#include "llvm/Support/CommandLine.h"
#include "llvm/Support/Debug.h"
#include "llvm/Support/ErrorHandling.h"
#include "llvm/Support/MD5.h"
#include "llvm/Support/raw_ostream.h"
#include "llvm/Target/TargetLoweringObjectFile.h"
#include "llvm/Target/TargetMachine.h"
#include "llvm/TargetParser/Triple.h"
#include <algorithm>
#include <cstddef>
#include <iterator>
#include <optional>
#include <string>

using namespace llvm;

#define DEBUG_TYPE "dwarfdebug"

STATISTIC(NumCSParams, "Number of dbg call site params created");

static cl::opt<bool> UseDwarfRangesBaseAddressSpecifier(
    "use-dwarf-ranges-base-address-specifier", cl::Hidden,
    cl::desc("Use base address specifiers in debug_ranges"), cl::init(false));

static cl::opt<bool> GenerateARangeSection("generate-arange-section",
                                           cl::Hidden,
                                           cl::desc("Generate dwarf aranges"),
                                           cl::init(false));

static cl::opt<bool>
    GenerateDwarfTypeUnits("generate-type-units", cl::Hidden,
                           cl::desc("Generate DWARF4 type units."),
                           cl::init(false));

static cl::opt<bool> SplitDwarfCrossCuReferences(
    "split-dwarf-cross-cu-references", cl::Hidden,
    cl::desc("Enable cross-cu references in DWO files"), cl::init(false));

enum DefaultOnOff { Default, Enable, Disable };

static cl::opt<DefaultOnOff> UnknownLocations(
    "use-unknown-locations", cl::Hidden,
    cl::desc("Make an absence of debug location information explicit."),
    cl::values(clEnumVal(Default, "At top of block or after label"),
               clEnumVal(Enable, "In all cases"), clEnumVal(Disable, "Never")),
    cl::init(Default));

static cl::opt<AccelTableKind> AccelTables(
    "accel-tables", cl::Hidden, cl::desc("Output dwarf accelerator tables."),
    cl::values(clEnumValN(AccelTableKind::Default, "Default",
                          "Default for platform"),
               clEnumValN(AccelTableKind::None, "Disable", "Disabled."),
               clEnumValN(AccelTableKind::Apple, "Apple", "Apple"),
               clEnumValN(AccelTableKind::Dwarf, "Dwarf", "DWARF")),
    cl::init(AccelTableKind::Default));

static cl::opt<DefaultOnOff>
DwarfInlinedStrings("dwarf-inlined-strings", cl::Hidden,
                 cl::desc("Use inlined strings rather than string section."),
                 cl::values(clEnumVal(Default, "Default for platform"),
                            clEnumVal(Enable, "Enabled"),
                            clEnumVal(Disable, "Disabled")),
                 cl::init(Default));

static cl::opt<bool>
    NoDwarfRangesSection("no-dwarf-ranges-section", cl::Hidden,
                         cl::desc("Disable emission .debug_ranges section."),
                         cl::init(false));

static cl::opt<DefaultOnOff> DwarfSectionsAsReferences(
    "dwarf-sections-as-references", cl::Hidden,
    cl::desc("Use sections+offset as references rather than labels."),
    cl::values(clEnumVal(Default, "Default for platform"),
               clEnumVal(Enable, "Enabled"), clEnumVal(Disable, "Disabled")),
    cl::init(Default));

static cl::opt<bool>
    UseGNUDebugMacro("use-gnu-debug-macro", cl::Hidden,
                     cl::desc("Emit the GNU .debug_macro format with DWARF <5"),
                     cl::init(false));

static cl::opt<DefaultOnOff> DwarfOpConvert(
    "dwarf-op-convert", cl::Hidden,
    cl::desc("Enable use of the DWARFv5 DW_OP_convert operator"),
    cl::values(clEnumVal(Default, "Default for platform"),
               clEnumVal(Enable, "Enabled"), clEnumVal(Disable, "Disabled")),
    cl::init(Default));

enum LinkageNameOption {
  DefaultLinkageNames,
  AllLinkageNames,
  AbstractLinkageNames
};

static cl::opt<LinkageNameOption>
    DwarfLinkageNames("dwarf-linkage-names", cl::Hidden,
                      cl::desc("Which DWARF linkage-name attributes to emit."),
                      cl::values(clEnumValN(DefaultLinkageNames, "Default",
                                            "Default for platform"),
                                 clEnumValN(AllLinkageNames, "All", "All"),
                                 clEnumValN(AbstractLinkageNames, "Abstract",
                                            "Abstract subprograms")),
                      cl::init(DefaultLinkageNames));

static cl::opt<DwarfDebug::MinimizeAddrInV5> MinimizeAddrInV5Option(
    "minimize-addr-in-v5", cl::Hidden,
    cl::desc("Always use DW_AT_ranges in DWARFv5 whenever it could allow more "
             "address pool entry sharing to reduce relocations/object size"),
    cl::values(clEnumValN(DwarfDebug::MinimizeAddrInV5::Default, "Default",
                          "Default address minimization strategy"),
               clEnumValN(DwarfDebug::MinimizeAddrInV5::Ranges, "Ranges",
                          "Use rnglists for contiguous ranges if that allows "
                          "using a pre-existing base address"),
               clEnumValN(DwarfDebug::MinimizeAddrInV5::Expressions,
                          "Expressions",
                          "Use exprloc addrx+offset expressions for any "
                          "address with a prior base address"),
               clEnumValN(DwarfDebug::MinimizeAddrInV5::Form, "Form",
                          "Use addrx+offset extension form for any address "
                          "with a prior base address"),
               clEnumValN(DwarfDebug::MinimizeAddrInV5::Disabled, "Disabled",
                          "Stuff")),
    cl::init(DwarfDebug::MinimizeAddrInV5::Default));

static constexpr unsigned ULEB128PadSize = 4;

void DebugLocDwarfExpression::emitOp(uint8_t Op, const char *Comment) {
  getActiveStreamer().emitInt8(
      Op, Comment ? Twine(Comment) + " " + dwarf::OperationEncodingString(Op)
                  : dwarf::OperationEncodingString(Op));
}

void DebugLocDwarfExpression::emitSigned(int64_t Value) {
  getActiveStreamer().emitSLEB128(Value, Twine(Value));
}

void DebugLocDwarfExpression::emitUnsigned(uint64_t Value) {
  getActiveStreamer().emitULEB128(Value, Twine(Value));
}

void DebugLocDwarfExpression::emitData1(uint8_t Value) {
  getActiveStreamer().emitInt8(Value, Twine(Value));
}

void DebugLocDwarfExpression::emitBaseTypeRef(uint64_t Idx) {
  assert(Idx < (1ULL << (ULEB128PadSize * 7)) && "Idx wont fit");
  getActiveStreamer().emitULEB128(Idx, Twine(Idx), ULEB128PadSize);
}

bool DebugLocDwarfExpression::isFrameRegister(const TargetRegisterInfo &TRI,
                                              llvm::Register MachineReg) {
  // This information is not available while emitting .debug_loc entries.
  return false;
}

void DebugLocDwarfExpression::enableTemporaryBuffer() {
  assert(!IsBuffering && "Already buffering?");
  if (!TmpBuf)
    TmpBuf = std::make_unique<TempBuffer>(OutBS.GenerateComments);
  IsBuffering = true;
}

void DebugLocDwarfExpression::disableTemporaryBuffer() { IsBuffering = false; }

unsigned DebugLocDwarfExpression::getTemporaryBufferSize() {
  return TmpBuf ? TmpBuf->Bytes.size() : 0;
}

void DebugLocDwarfExpression::commitTemporaryBuffer() {
  if (!TmpBuf)
    return;
  for (auto Byte : enumerate(TmpBuf->Bytes)) {
    const char *Comment = (Byte.index() < TmpBuf->Comments.size())
                              ? TmpBuf->Comments[Byte.index()].c_str()
                              : "";
    OutBS.emitInt8(Byte.value(), Comment);
  }
  TmpBuf->Bytes.clear();
  TmpBuf->Comments.clear();
}

const DIType *DbgVariable::getType() const {
  return getVariable()->getType();
}

/// Get .debug_loc entry for the instruction range starting at MI.
static DbgValueLoc getDebugLocValue(const MachineInstr *MI) {
  const DIExpression *Expr = MI->getDebugExpression();
  auto SingleLocExprOpt = DIExpression::convertToNonVariadicExpression(Expr);
  const bool IsVariadic = !SingleLocExprOpt;
  // If we have a variadic debug value instruction that is equivalent to a
  // non-variadic instruction, then convert it to non-variadic form here.
  if (!IsVariadic && !MI->isNonListDebugValue()) {
    assert(MI->getNumDebugOperands() == 1 &&
           "Mismatched DIExpression and debug operands for debug instruction.");
    Expr = *SingleLocExprOpt;
  }
  assert(MI->getNumOperands() >= 3);
  SmallVector<DbgValueLocEntry, 4> DbgValueLocEntries;
  for (const MachineOperand &Op : MI->debug_operands()) {
    if (Op.isReg()) {
      MachineLocation MLoc(Op.getReg(),
                           MI->isNonListDebugValue() && MI->isDebugOffsetImm());
      DbgValueLocEntries.push_back(DbgValueLocEntry(MLoc));
    } else if (Op.isTargetIndex()) {
      DbgValueLocEntries.push_back(
          DbgValueLocEntry(TargetIndexLocation(Op.getIndex(), Op.getOffset())));
    } else if (Op.isImm())
      DbgValueLocEntries.push_back(DbgValueLocEntry(Op.getImm()));
    else if (Op.isFPImm())
      DbgValueLocEntries.push_back(DbgValueLocEntry(Op.getFPImm()));
    else if (Op.isCImm())
      DbgValueLocEntries.push_back(DbgValueLocEntry(Op.getCImm()));
    else
      llvm_unreachable("Unexpected debug operand in DBG_VALUE* instruction!");
  }
  return DbgValueLoc(Expr, DbgValueLocEntries, IsVariadic);
}

static uint64_t getFragmentOffsetInBits(const DIExpression &Expr) {
  std::optional<DIExpression::FragmentInfo> Fragment = Expr.getFragmentInfo();
  return Fragment ? Fragment->OffsetInBits : 0;
}

bool llvm::operator<(const FrameIndexExpr &LHS, const FrameIndexExpr &RHS) {
  return getFragmentOffsetInBits(*LHS.Expr) <
         getFragmentOffsetInBits(*RHS.Expr);
}

bool llvm::operator<(const EntryValueInfo &LHS, const EntryValueInfo &RHS) {
  return getFragmentOffsetInBits(LHS.Expr) < getFragmentOffsetInBits(RHS.Expr);
}

Loc::Single::Single(DbgValueLoc ValueLoc)
    : ValueLoc(std::make_unique<DbgValueLoc>(ValueLoc)),
      Expr(ValueLoc.getExpression()) {
  if (!Expr->getNumElements())
    Expr = nullptr;
}

Loc::Single::Single(const MachineInstr *DbgValue)
    : Single(getDebugLocValue(DbgValue)) {}

const std::set<FrameIndexExpr> &Loc::MMI::getFrameIndexExprs() const {
  return FrameIndexExprs;
}

void Loc::MMI::addFrameIndexExpr(const DIExpression *Expr, int FI) {
  FrameIndexExprs.insert({FI, Expr});
  assert((FrameIndexExprs.size() == 1 ||
          llvm::all_of(FrameIndexExprs,
                       [](const FrameIndexExpr &FIE) {
                         return FIE.Expr && FIE.Expr->isFragment();
                       })) &&
         "conflicting locations for variable");
}

static AccelTableKind computeAccelTableKind(unsigned DwarfVersion,
                                            bool GenerateTypeUnits,
                                            DebuggerKind Tuning,
                                            const Triple &TT) {
  // Honor an explicit request.
  if (AccelTables != AccelTableKind::Default)
    return AccelTables;

  // Generating DWARF5 acceleration table.
  // Currently Split dwarf and non ELF format is not supported.
  if (GenerateTypeUnits && (DwarfVersion < 5 || !TT.isOSBinFormatELF()))
    return AccelTableKind::None;

  // Accelerator tables get emitted if targetting DWARF v5 or LLDB.  DWARF v5
  // always implies debug_names. For lower standard versions we use apple
  // accelerator tables on apple platforms and debug_names elsewhere.
  if (DwarfVersion >= 5)
    return AccelTableKind::Dwarf;
  if (Tuning == DebuggerKind::LLDB)
    return TT.isOSBinFormatMachO() ? AccelTableKind::Apple
                                   : AccelTableKind::Dwarf;
  return AccelTableKind::None;
}

DwarfDebug::DwarfDebug(AsmPrinter *A)
    : DebugHandlerBase(A), DebugLocs(A->OutStreamer->isVerboseAsm()),
      InfoHolder(A, "info_string", DIEValueAllocator),
      SkeletonHolder(A, "skel_string", DIEValueAllocator),
      IsDarwin(A->TM.getTargetTriple().isOSDarwin()) {
  const Triple &TT = Asm->TM.getTargetTriple();

  // Make sure we know our "debugger tuning".  The target option takes
  // precedence; fall back to triple-based defaults.
  if (Asm->TM.Options.DebuggerTuning != DebuggerKind::Default)
    DebuggerTuning = Asm->TM.Options.DebuggerTuning;
  else if (IsDarwin)
    DebuggerTuning = DebuggerKind::LLDB;
  else if (TT.isPS())
    DebuggerTuning = DebuggerKind::SCE;
  else if (TT.isOSAIX())
    DebuggerTuning = DebuggerKind::DBX;
  else
    DebuggerTuning = DebuggerKind::GDB;

  if (DwarfInlinedStrings == Default)
    UseInlineStrings = TT.isNVPTX() || tuneForDBX();
  else
    UseInlineStrings = DwarfInlinedStrings == Enable;

  UseLocSection = !TT.isNVPTX();

  HasAppleExtensionAttributes = tuneForLLDB();
  HasHeterogeneousExtensionAttributes =
      Asm->MAI->supportsHeterogeneousDebuggingExtensions();

  // Handle split DWARF.
  HasSplitDwarf = !Asm->TM.Options.MCOptions.SplitDwarfFile.empty();

  // SCE defaults to linkage names only for abstract subprograms.
  if (DwarfLinkageNames == DefaultLinkageNames)
    UseAllLinkageNames = !tuneForSCE();
  else
    UseAllLinkageNames = DwarfLinkageNames == AllLinkageNames;

  unsigned DwarfVersionNumber = Asm->TM.Options.MCOptions.DwarfVersion;
  unsigned DwarfVersion = DwarfVersionNumber ? DwarfVersionNumber
                                    : MMI->getModule()->getDwarfVersion();
  // Use dwarf 4 by default if nothing is requested. For NVPTX, use dwarf 2.
  DwarfVersion =
      TT.isNVPTX() ? 2 : (DwarfVersion ? DwarfVersion : dwarf::DWARF_VERSION);

  bool Dwarf64 = DwarfVersion >= 3 && // DWARF64 was introduced in DWARFv3.
                 TT.isArch64Bit();    // DWARF64 requires 64-bit relocations.

  // Support DWARF64
  // 1: For ELF when requested.
  // 2: For XCOFF64: the AIX assembler will fill in debug section lengths
  //    according to the DWARF64 format for 64-bit assembly, so we must use
  //    DWARF64 in the compiler too for 64-bit mode.
  Dwarf64 &=
      ((Asm->TM.Options.MCOptions.Dwarf64 || MMI->getModule()->isDwarf64()) &&
       TT.isOSBinFormatELF()) ||
      TT.isOSBinFormatXCOFF();

  if (!Dwarf64 && TT.isArch64Bit() && TT.isOSBinFormatXCOFF())
    report_fatal_error("XCOFF requires DWARF64 for 64-bit mode!");

  UseRangesSection = !NoDwarfRangesSection && !TT.isNVPTX();

  // Use sections as references. Force for NVPTX.
  if (DwarfSectionsAsReferences == Default)
    UseSectionsAsReferences = TT.isNVPTX();
  else
    UseSectionsAsReferences = DwarfSectionsAsReferences == Enable;

  // Don't generate type units for unsupported object file formats.
  GenerateTypeUnits = (A->TM.getTargetTriple().isOSBinFormatELF() ||
                       A->TM.getTargetTriple().isOSBinFormatWasm()) &&
                      GenerateDwarfTypeUnits;

  TheAccelTableKind = computeAccelTableKind(
      DwarfVersion, GenerateTypeUnits, DebuggerTuning, A->TM.getTargetTriple());

  // Work around a GDB bug. GDB doesn't support the standard opcode;
  // SCE doesn't support GNU's; LLDB prefers the standard opcode, which
  // is defined as of DWARF 3.
  // See GDB bug 11616 - DW_OP_form_tls_address is unimplemented
  // https://sourceware.org/bugzilla/show_bug.cgi?id=11616
  UseGNUTLSOpcode = tuneForGDB() || DwarfVersion < 3;

  UseDWARF2Bitfields = DwarfVersion < 4;

  // The DWARF v5 string offsets table has - possibly shared - contributions
  // from each compile and type unit each preceded by a header. The string
  // offsets table used by the pre-DWARF v5 split-DWARF implementation uses
  // a monolithic string offsets table without any header.
  UseSegmentedStringOffsetsTable = DwarfVersion >= 5;

  // Emit call-site-param debug info for GDB and LLDB, if the target supports
  // the debug entry values feature. It can also be enabled explicitly.
  EmitDebugEntryValues = Asm->TM.Options.ShouldEmitDebugEntryValues();

  // It is unclear if the GCC .debug_macro extension is well-specified
  // for split DWARF. For now, do not allow LLVM to emit it.
  UseDebugMacroSection =
      DwarfVersion >= 5 || (UseGNUDebugMacro && !useSplitDwarf());
  if (DwarfOpConvert == Default)
    EnableOpConvert = !((tuneForGDB() && useSplitDwarf()) || (tuneForLLDB() && !TT.isOSBinFormatMachO()));
  else
    EnableOpConvert = (DwarfOpConvert == Enable);

  // Split DWARF would benefit object size significantly by trading reductions
  // in address pool usage for slightly increased range list encodings.
  if (DwarfVersion >= 5)
    MinimizeAddr = MinimizeAddrInV5Option;

  Asm->OutStreamer->getContext().setDwarfVersion(DwarfVersion);
  Asm->OutStreamer->getContext().setDwarfFormat(Dwarf64 ? dwarf::DWARF64
                                                        : dwarf::DWARF32);
}

// Define out of line so we don't have to include DwarfUnit.h in DwarfDebug.h.
DwarfDebug::~DwarfDebug() = default;

static bool isObjCClass(StringRef Name) {
  return Name.starts_with("+") || Name.starts_with("-");
}

static bool hasObjCCategory(StringRef Name) {
  if (!isObjCClass(Name))
    return false;

  return Name.contains(") ");
}

static void getObjCClassCategory(StringRef In, StringRef &Class,
                                 StringRef &Category) {
  if (!hasObjCCategory(In)) {
    Class = In.slice(In.find('[') + 1, In.find(' '));
    Category = "";
    return;
  }

  Class = In.slice(In.find('[') + 1, In.find('('));
  Category = In.slice(In.find('[') + 1, In.find(' '));
}

static StringRef getObjCMethodName(StringRef In) {
  return In.slice(In.find(' ') + 1, In.find(']'));
}

// Add the various names to the Dwarf accelerator table names.
void DwarfDebug::addSubprogramNames(
    const DwarfUnit &Unit,
    const DICompileUnit::DebugNameTableKind NameTableKind,
    const DISubprogram *SP, DIE &Die) {
  if (getAccelTableKind() != AccelTableKind::Apple &&
      NameTableKind != DICompileUnit::DebugNameTableKind::Apple &&
      NameTableKind == DICompileUnit::DebugNameTableKind::None)
    return;

  if (!SP->isDefinition())
    return;

  if (SP->getName() != "")
    addAccelName(Unit, NameTableKind, SP->getName(), Die);

  // If the linkage name is different than the name, go ahead and output that as
  // well into the name table. Only do that if we are going to actually emit
  // that name.
  if (SP->getLinkageName() != "" && SP->getName() != SP->getLinkageName() &&
      (useAllLinkageNames() || InfoHolder.getAbstractScopeDIEs().lookup(SP)))
    addAccelName(Unit, NameTableKind, SP->getLinkageName(), Die);

  // If this is an Objective-C selector name add it to the ObjC accelerator
  // too.
  if (isObjCClass(SP->getName())) {
    StringRef Class, Category;
    getObjCClassCategory(SP->getName(), Class, Category);
    addAccelObjC(Unit, NameTableKind, Class, Die);
    if (Category != "")
      addAccelObjC(Unit, NameTableKind, Category, Die);
    // Also add the base method name to the name table.
    addAccelName(Unit, NameTableKind, getObjCMethodName(SP->getName()), Die);
  }
}

/// Check whether we should create a DIE for the given Scope, return true
/// if we don't create a DIE (the corresponding DIE is null).
bool DwarfDebug::isLexicalScopeDIENull(LexicalScope *Scope) {
  if (Scope->isAbstractScope())
    return false;

  // We don't create a DIE if there is no Range.
  const SmallVectorImpl<InsnRange> &Ranges = Scope->getRanges();
  if (Ranges.empty())
    return true;

  if (Ranges.size() > 1)
    return false;

  // We don't create a DIE if we have a single Range and the end label
  // is null.
  return !getLabelAfterInsn(Ranges.front().second);
}

template <typename Func> static void forBothCUs(DwarfCompileUnit &CU, Func F) {
  F(CU);
  if (auto *SkelCU = CU.getSkeleton())
    if (CU.getCUNode()->getSplitDebugInlining())
      F(*SkelCU);
}

bool DwarfDebug::shareAcrossDWOCUs() const {
  return SplitDwarfCrossCuReferences;
}

void DwarfDebug::constructAbstractSubprogramScopeDIE(DwarfCompileUnit &SrcCU,
                                                     LexicalScope *Scope) {
  assert(Scope && Scope->getScopeNode());
  assert(Scope->isAbstractScope());
  assert(!Scope->getInlinedAt());

  auto *SP = cast<DISubprogram>(Scope->getScopeNode());

  // Find the subprogram's DwarfCompileUnit in the SPMap in case the subprogram
  // was inlined from another compile unit.
  if (useSplitDwarf() && !shareAcrossDWOCUs() && !SP->getUnit()->getSplitDebugInlining())
    // Avoid building the original CU if it won't be used
    SrcCU.constructAbstractSubprogramScopeDIE(Scope);
  else {
    auto &CU = getOrCreateDwarfCompileUnit(SP->getUnit());
    if (auto *SkelCU = CU.getSkeleton()) {
      (shareAcrossDWOCUs() ? CU : SrcCU)
          .constructAbstractSubprogramScopeDIE(Scope);
      if (CU.getCUNode()->getSplitDebugInlining())
        SkelCU->constructAbstractSubprogramScopeDIE(Scope);
    } else
      CU.constructAbstractSubprogramScopeDIE(Scope);
  }
}

/// Represents a parameter whose call site value can be described by applying a
/// debug expression to a register in the forwarded register worklist.
struct FwdRegParamInfo {
  /// The described parameter register.
  unsigned ParamReg;

  /// Debug expression that has been built up when walking through the
  /// instruction chain that produces the parameter's value.
  const DIExpression *Expr;
};

/// Register worklist for finding call site values.
using FwdRegWorklist = MapVector<unsigned, SmallVector<FwdRegParamInfo, 2>>;
/// Container for the set of registers known to be clobbered on the path to a
/// call site.
using ClobberedRegSet = SmallSet<Register, 16>;

/// Append the expression \p Addition to \p Original and return the result.
static const DIExpression *combineDIExpressions(const DIExpression *Original,
                                                const DIExpression *Addition) {
  std::vector<uint64_t> Elts = Addition->getElements().vec();
  // Avoid multiple DW_OP_stack_values.
  if (Original->isImplicit() && Addition->isImplicit())
    llvm::erase(Elts, dwarf::DW_OP_stack_value);
  const DIExpression *CombinedExpr =
      (Elts.size() > 0) ? DIExpression::append(Original, Elts) : Original;
  return CombinedExpr;
}

/// Emit call site parameter entries that are described by the given value and
/// debug expression.
template <typename ValT>
static void finishCallSiteParams(ValT Val, const DIExpression *Expr,
                                 ArrayRef<FwdRegParamInfo> DescribedParams,
                                 ParamSet &Params) {
  for (auto Param : DescribedParams) {
    bool ShouldCombineExpressions = Expr && Param.Expr->getNumElements() > 0;

    // TODO: Entry value operations can currently not be combined with any
    // other expressions, so we can't emit call site entries in those cases.
    if (ShouldCombineExpressions && Expr->isEntryValue())
      continue;

    // If a parameter's call site value is produced by a chain of
    // instructions we may have already created an expression for the
    // parameter when walking through the instructions. Append that to the
    // base expression.
    const DIExpression *CombinedExpr =
        ShouldCombineExpressions ? combineDIExpressions(Expr, Param.Expr)
                                 : Expr;
    assert((!CombinedExpr || CombinedExpr->isValid()) &&
           "Combined debug expression is invalid");

    DbgValueLoc DbgLocVal(CombinedExpr, DbgValueLocEntry(Val));
    DbgCallSiteParam CSParm(Param.ParamReg, DbgLocVal);
    Params.push_back(CSParm);
    ++NumCSParams;
  }
}

/// Add \p Reg to the worklist, if it's not already present, and mark that the
/// given parameter registers' values can (potentially) be described using
/// that register and an debug expression.
static void addToFwdRegWorklist(FwdRegWorklist &Worklist, unsigned Reg,
                                const DIExpression *Expr,
                                ArrayRef<FwdRegParamInfo> ParamsToAdd) {
  auto I = Worklist.insert({Reg, {}});
  auto &ParamsForFwdReg = I.first->second;
  for (auto Param : ParamsToAdd) {
    assert(none_of(ParamsForFwdReg,
                   [Param](const FwdRegParamInfo &D) {
                     return D.ParamReg == Param.ParamReg;
                   }) &&
           "Same parameter described twice by forwarding reg");

    // If a parameter's call site value is produced by a chain of
    // instructions we may have already created an expression for the
    // parameter when walking through the instructions. Append that to the
    // new expression.
    const DIExpression *CombinedExpr = combineDIExpressions(Expr, Param.Expr);
    ParamsForFwdReg.push_back({Param.ParamReg, CombinedExpr});
  }
}

/// Interpret values loaded into registers by \p CurMI.
static void interpretValues(const MachineInstr *CurMI,
                            FwdRegWorklist &ForwardedRegWorklist,
                            ParamSet &Params,
                            ClobberedRegSet &ClobberedRegUnits) {

  const MachineFunction *MF = CurMI->getMF();
  const DIExpression *EmptyExpr =
      DIExpression::get(MF->getFunction().getContext(), {});
  const auto &TRI = *MF->getSubtarget().getRegisterInfo();
  const auto &TII = *MF->getSubtarget().getInstrInfo();
  const auto &TLI = *MF->getSubtarget().getTargetLowering();

  // If an instruction defines more than one item in the worklist, we may run
  // into situations where a worklist register's value is (potentially)
  // described by the previous value of another register that is also defined
  // by that instruction.
  //
  // This can for example occur in cases like this:
  //
  //   $r1 = mov 123
  //   $r0, $r1 = mvrr $r1, 456
  //   call @foo, $r0, $r1
  //
  // When describing $r1's value for the mvrr instruction, we need to make sure
  // that we don't finalize an entry value for $r0, as that is dependent on the
  // previous value of $r1 (123 rather than 456).
  //
  // In order to not have to distinguish between those cases when finalizing
  // entry values, we simply postpone adding new parameter registers to the
  // worklist, by first keeping them in this temporary container until the
  // instruction has been handled.
  FwdRegWorklist TmpWorklistItems;

  // If the MI is an instruction defining one or more parameters' forwarding
  // registers, add those defines.
  ClobberedRegSet NewClobberedRegUnits;
  auto getForwardingRegsDefinedByMI = [&](const MachineInstr &MI,
                                          SmallSetVector<unsigned, 4> &Defs) {
    if (MI.isDebugInstr())
      return;

    for (const MachineOperand &MO : MI.all_defs()) {
      if (MO.getReg().isPhysical()) {
        for (auto &FwdReg : ForwardedRegWorklist)
          if (TRI.regsOverlap(FwdReg.first, MO.getReg()))
            Defs.insert(FwdReg.first);
        for (MCRegUnit Unit : TRI.regunits(MO.getReg()))
          NewClobberedRegUnits.insert(Unit);
      }
    }
  };

  // Set of worklist registers that are defined by this instruction.
  SmallSetVector<unsigned, 4> FwdRegDefs;

  getForwardingRegsDefinedByMI(*CurMI, FwdRegDefs);
  if (FwdRegDefs.empty()) {
    // Any definitions by this instruction will clobber earlier reg movements.
    ClobberedRegUnits.insert(NewClobberedRegUnits.begin(),
                             NewClobberedRegUnits.end());
    return;
  }

  // It's possible that we find a copy from a non-volatile register to the param
  // register, which is clobbered in the meantime. Test for clobbered reg unit
  // overlaps before completing.
  auto IsRegClobberedInMeantime = [&](Register Reg) -> bool {
    for (auto &RegUnit : ClobberedRegUnits)
      if (TRI.hasRegUnit(Reg, RegUnit))
        return true;
    return false;
  };

  for (auto ParamFwdReg : FwdRegDefs) {
    if (auto ParamValue = TII.describeLoadedValue(*CurMI, ParamFwdReg)) {
      if (ParamValue->first.isImm()) {
        int64_t Val = ParamValue->first.getImm();
        finishCallSiteParams(Val, ParamValue->second,
                             ForwardedRegWorklist[ParamFwdReg], Params);
      } else if (ParamValue->first.isReg()) {
        Register RegLoc = ParamValue->first.getReg();
        Register SP = TLI.getStackPointerRegisterToSaveRestore();
        Register FP = TRI.getFrameRegister(*MF);
        bool IsSPorFP = (RegLoc == SP) || (RegLoc == FP);
        if (!IsRegClobberedInMeantime(RegLoc) &&
            (TRI.isCalleeSavedPhysReg(RegLoc, *MF) || IsSPorFP)) {
          MachineLocation MLoc(RegLoc, /*Indirect=*/IsSPorFP);
          finishCallSiteParams(MLoc, ParamValue->second,
                               ForwardedRegWorklist[ParamFwdReg], Params);
        } else {
          // ParamFwdReg was described by the non-callee saved register
          // RegLoc. Mark that the call site values for the parameters are
          // dependent on that register instead of ParamFwdReg. Since RegLoc
          // may be a register that will be handled in this iteration, we
          // postpone adding the items to the worklist, and instead keep them
          // in a temporary container.
          addToFwdRegWorklist(TmpWorklistItems, RegLoc, ParamValue->second,
                              ForwardedRegWorklist[ParamFwdReg]);
        }
      }
    }
  }

  // Remove all registers that this instruction defines from the worklist.
  for (auto ParamFwdReg : FwdRegDefs)
    ForwardedRegWorklist.erase(ParamFwdReg);

  // Any definitions by this instruction will clobber earlier reg movements.
  ClobberedRegUnits.insert(NewClobberedRegUnits.begin(),
                           NewClobberedRegUnits.end());

  // Now that we are done handling this instruction, add items from the
  // temporary worklist to the real one.
  for (auto &New : TmpWorklistItems)
    addToFwdRegWorklist(ForwardedRegWorklist, New.first, EmptyExpr, New.second);
  TmpWorklistItems.clear();
}

static bool interpretNextInstr(const MachineInstr *CurMI,
                               FwdRegWorklist &ForwardedRegWorklist,
                               ParamSet &Params,
                               ClobberedRegSet &ClobberedRegUnits) {
  // Skip bundle headers.
  if (CurMI->isBundle())
    return true;

  // If the next instruction is a call we can not interpret parameter's
  // forwarding registers or we finished the interpretation of all
  // parameters.
  if (CurMI->isCall())
    return false;

  if (ForwardedRegWorklist.empty())
    return false;

  // Avoid NOP description.
  if (CurMI->getNumOperands() == 0)
    return true;

  interpretValues(CurMI, ForwardedRegWorklist, Params, ClobberedRegUnits);

  return true;
}

/// Try to interpret values loaded into registers that forward parameters
/// for \p CallMI. Store parameters with interpreted value into \p Params.
static void collectCallSiteParameters(const MachineInstr *CallMI,
                                      ParamSet &Params) {
  const MachineFunction *MF = CallMI->getMF();
  const auto &CalleesMap = MF->getCallSitesInfo();
  auto CallFwdRegsInfo = CalleesMap.find(CallMI);

  // There is no information for the call instruction.
  if (CallFwdRegsInfo == CalleesMap.end())
    return;

  const MachineBasicBlock *MBB = CallMI->getParent();

  // Skip the call instruction.
  auto I = std::next(CallMI->getReverseIterator());

  FwdRegWorklist ForwardedRegWorklist;

  const DIExpression *EmptyExpr =
      DIExpression::get(MF->getFunction().getContext(), {});

  // Add all the forwarding registers into the ForwardedRegWorklist.
  for (const auto &ArgReg : CallFwdRegsInfo->second) {
    bool InsertedReg =
        ForwardedRegWorklist.insert({ArgReg.Reg, {{ArgReg.Reg, EmptyExpr}}})
            .second;
    assert(InsertedReg && "Single register used to forward two arguments?");
    (void)InsertedReg;
  }

  // Do not emit CSInfo for undef forwarding registers.
  for (const auto &MO : CallMI->uses())
    if (MO.isReg() && MO.isUndef())
      ForwardedRegWorklist.erase(MO.getReg());

  // We erase, from the ForwardedRegWorklist, those forwarding registers for
  // which we successfully describe a loaded value (by using
  // the describeLoadedValue()). For those remaining arguments in the working
  // list, for which we do not describe a loaded value by
  // the describeLoadedValue(), we try to generate an entry value expression
  // for their call site value description, if the call is within the entry MBB.
  // TODO: Handle situations when call site parameter value can be described
  // as the entry value within basic blocks other than the first one.
  bool ShouldTryEmitEntryVals = MBB->getIterator() == MF->begin();

  // Search for a loading value in forwarding registers inside call delay slot.
  ClobberedRegSet ClobberedRegUnits;
  if (CallMI->hasDelaySlot()) {
    auto Suc = std::next(CallMI->getIterator());
    // Only one-instruction delay slot is supported.
    auto BundleEnd = llvm::getBundleEnd(CallMI->getIterator());
    (void)BundleEnd;
    assert(std::next(Suc) == BundleEnd &&
           "More than one instruction in call delay slot");
    // Try to interpret value loaded by instruction.
    if (!interpretNextInstr(&*Suc, ForwardedRegWorklist, Params, ClobberedRegUnits))
      return;
  }

  // Search for a loading value in forwarding registers.
  for (; I != MBB->rend(); ++I) {
    // Try to interpret values loaded by instruction.
    if (!interpretNextInstr(&*I, ForwardedRegWorklist, Params, ClobberedRegUnits))
      return;
  }

  // Emit the call site parameter's value as an entry value.
  if (ShouldTryEmitEntryVals) {
    // Create an expression where the register's entry value is used.
    DIExpression *EntryExpr = DIExpression::get(
        MF->getFunction().getContext(), {dwarf::DW_OP_LLVM_entry_value, 1});
    for (auto &RegEntry : ForwardedRegWorklist) {
      MachineLocation MLoc(RegEntry.first);
      finishCallSiteParams(MLoc, EntryExpr, RegEntry.second, Params);
    }
  }
}

void DwarfDebug::constructCallSiteEntryDIEs(const DISubprogram &SP,
                                            DwarfCompileUnit &CU, DIE &ScopeDIE,
                                            const MachineFunction &MF) {
  // Add a call site-related attribute (DWARF5, Sec. 3.3.1.3). Do this only if
  // the subprogram is required to have one.
  if (!SP.areAllCallsDescribed() || !SP.isDefinition())
    return;

  // Use DW_AT_call_all_calls to express that call site entries are present
  // for both tail and non-tail calls. Don't use DW_AT_call_all_source_calls
  // because one of its requirements is not met: call site entries for
  // optimized-out calls are elided.
  CU.addFlag(ScopeDIE, CU.getDwarf5OrGNUAttr(dwarf::DW_AT_call_all_calls));

  const TargetInstrInfo *TII = MF.getSubtarget().getInstrInfo();
  assert(TII && "TargetInstrInfo not found: cannot label tail calls");

  // Delay slot support check.
  auto delaySlotSupported = [&](const MachineInstr &MI) {
    if (!MI.isBundledWithSucc())
      return false;
    auto Suc = std::next(MI.getIterator());
    auto CallInstrBundle = getBundleStart(MI.getIterator());
    (void)CallInstrBundle;
    auto DelaySlotBundle = getBundleStart(Suc);
    (void)DelaySlotBundle;
    // Ensure that label after call is following delay slot instruction.
    // Ex. CALL_INSTRUCTION {
    //       DELAY_SLOT_INSTRUCTION }
    //      LABEL_AFTER_CALL
    assert(getLabelAfterInsn(&*CallInstrBundle) ==
               getLabelAfterInsn(&*DelaySlotBundle) &&
           "Call and its successor instruction don't have same label after.");
    return true;
  };

  // Emit call site entries for each call or tail call in the function.
  for (const MachineBasicBlock &MBB : MF) {
    for (const MachineInstr &MI : MBB.instrs()) {
      // Bundles with call in them will pass the isCall() test below but do not
      // have callee operand information so skip them here. Iterator will
      // eventually reach the call MI.
      if (MI.isBundle())
        continue;

      // Skip instructions which aren't calls. Both calls and tail-calling jump
      // instructions (e.g TAILJMPd64) are classified correctly here.
      if (!MI.isCandidateForCallSiteEntry())
        continue;

      // Skip instructions marked as frame setup, as they are not interesting to
      // the user.
      if (MI.getFlag(MachineInstr::FrameSetup))
        continue;

      // Check if delay slot support is enabled.
      if (MI.hasDelaySlot() && !delaySlotSupported(*&MI))
        return;

      // If this is a direct call, find the callee's subprogram.
      // In the case of an indirect call find the register that holds
      // the callee.
      const MachineOperand &CalleeOp = TII->getCalleeOperand(MI);
      if (!CalleeOp.isGlobal() &&
          (!CalleeOp.isReg() || !CalleeOp.getReg().isPhysical()))
        continue;

      unsigned CallReg = 0;
      const DISubprogram *CalleeSP = nullptr;
      const Function *CalleeDecl = nullptr;
      if (CalleeOp.isReg()) {
        CallReg = CalleeOp.getReg();
        if (!CallReg)
          continue;
      } else {
        CalleeDecl = dyn_cast<Function>(CalleeOp.getGlobal());
        if (!CalleeDecl || !CalleeDecl->getSubprogram())
          continue;
        CalleeSP = CalleeDecl->getSubprogram();
      }

      // TODO: Omit call site entries for runtime calls (objc_msgSend, etc).

      bool IsTail = TII->isTailCall(MI);

      // If MI is in a bundle, the label was created after the bundle since
      // EmitFunctionBody iterates over top-level MIs. Get that top-level MI
      // to search for that label below.
      const MachineInstr *TopLevelCallMI =
          MI.isInsideBundle() ? &*getBundleStart(MI.getIterator()) : &MI;

      // For non-tail calls, the return PC is needed to disambiguate paths in
      // the call graph which could lead to some target function. For tail
      // calls, no return PC information is needed, unless tuning for GDB in
      // DWARF4 mode in which case we fake a return PC for compatibility.
      const MCSymbol *PCAddr =
          (!IsTail || CU.useGNUAnalogForDwarf5Feature())
              ? const_cast<MCSymbol *>(getLabelAfterInsn(TopLevelCallMI))
              : nullptr;

      // For tail calls, it's necessary to record the address of the branch
      // instruction so that the debugger can show where the tail call occurred.
      const MCSymbol *CallAddr =
          IsTail ? getLabelBeforeInsn(TopLevelCallMI) : nullptr;

      assert((IsTail || PCAddr) && "Non-tail call without return PC");

      LLVM_DEBUG(dbgs() << "CallSiteEntry: " << MF.getName() << " -> "
                        << (CalleeDecl ? CalleeDecl->getName()
                                       : StringRef(MF.getSubtarget()
                                                       .getRegisterInfo()
                                                       ->getName(CallReg)))
                        << (IsTail ? " [IsTail]" : "") << "\n");

      DIE &CallSiteDIE = CU.constructCallSiteEntryDIE(
          ScopeDIE, CalleeSP, IsTail, PCAddr, CallAddr, CallReg);

      // Optionally emit call-site-param debug info.
      if (emitDebugEntryValues()) {
        ParamSet Params;
        // Try to interpret values of call site parameters.
        collectCallSiteParameters(&MI, Params);
        CU.constructCallSiteParmEntryDIEs(CallSiteDIE, Params);
      }
    }
  }
}

void DwarfDebug::addGnuPubAttributes(DwarfCompileUnit &U, DIE &D) const {
  if (!U.hasDwarfPubSections())
    return;

  U.addFlag(D, dwarf::DW_AT_GNU_pubnames);
}

void DwarfDebug::finishUnitAttributes(const DICompileUnit *DIUnit,
                                      DwarfCompileUnit &NewCU) {
  DIE &Die = NewCU.getUnitDie();
  StringRef FN = DIUnit->getFilename();

  StringRef Producer = DIUnit->getProducer();
  StringRef Flags = DIUnit->getFlags();
  if (!Flags.empty() && !useAppleExtensionAttributes()) {
    std::string ProducerWithFlags = Producer.str() + " " + Flags.str();
    NewCU.addString(Die, dwarf::DW_AT_producer, ProducerWithFlags);
  } else
    NewCU.addString(Die, dwarf::DW_AT_producer, Producer);

  NewCU.addUInt(Die, dwarf::DW_AT_language, dwarf::DW_FORM_data2,
                DIUnit->getSourceLanguage());
  NewCU.addString(Die, dwarf::DW_AT_name, FN);
  StringRef SysRoot = DIUnit->getSysRoot();
  if (!SysRoot.empty())
    NewCU.addString(Die, dwarf::DW_AT_LLVM_sysroot, SysRoot);
  StringRef SDK = DIUnit->getSDK();
  if (!SDK.empty())
    NewCU.addString(Die, dwarf::DW_AT_APPLE_sdk, SDK);

  if (!useSplitDwarf()) {
    // Add DW_str_offsets_base to the unit DIE, except for split units.
    if (useSegmentedStringOffsetsTable())
      NewCU.addStringOffsetsStart();

    NewCU.initStmtList();

    // If we're using split dwarf the compilation dir is going to be in the
    // skeleton CU and so we don't need to duplicate it here.
    if (!CompilationDir.empty())
      NewCU.addString(Die, dwarf::DW_AT_comp_dir, CompilationDir);
    addGnuPubAttributes(NewCU, Die);
  }

  if (useAppleExtensionAttributes()) {
    if (DIUnit->isOptimized())
      NewCU.addFlag(Die, dwarf::DW_AT_APPLE_optimized);

    StringRef Flags = DIUnit->getFlags();
    if (!Flags.empty())
      NewCU.addString(Die, dwarf::DW_AT_APPLE_flags, Flags);

    if (unsigned RVer = DIUnit->getRuntimeVersion())
      NewCU.addUInt(Die, dwarf::DW_AT_APPLE_major_runtime_vers,
                    dwarf::DW_FORM_data1, RVer);
  }

  if (DIUnit->getDWOId()) {
    // This CU is either a clang module DWO or a skeleton CU.
    NewCU.addUInt(Die, dwarf::DW_AT_GNU_dwo_id, dwarf::DW_FORM_data8,
                  DIUnit->getDWOId());
    if (!DIUnit->getSplitDebugFilename().empty()) {
      // This is a prefabricated skeleton CU.
      dwarf::Attribute attrDWOName = getDwarfVersion() >= 5
                                         ? dwarf::DW_AT_dwo_name
                                         : dwarf::DW_AT_GNU_dwo_name;
      NewCU.addString(Die, attrDWOName, DIUnit->getSplitDebugFilename());
    }
  }
}
// Create new DwarfCompileUnit for the given metadata node with tag
// DW_TAG_compile_unit.
DwarfCompileUnit &
DwarfDebug::getOrCreateDwarfCompileUnit(const DICompileUnit *DIUnit) {
  if (auto *CU = CUMap.lookup(DIUnit))
    return *CU;

  if (useSplitDwarf() &&
      !shareAcrossDWOCUs() &&
      (!DIUnit->getSplitDebugInlining() ||
       DIUnit->getEmissionKind() == DICompileUnit::FullDebug) &&
      !CUMap.empty()) {
    return *CUMap.begin()->second;
  }
  CompilationDir = DIUnit->getDirectory();

  auto OwnedUnit = std::make_unique<DwarfCompileUnit>(
      InfoHolder.getUnits().size(), DIUnit, Asm, this, &InfoHolder);
  DwarfCompileUnit &NewCU = *OwnedUnit;
  InfoHolder.addUnit(std::move(OwnedUnit));

  // LTO with assembly output shares a single line table amongst multiple CUs.
  // To avoid the compilation directory being ambiguous, let the line table
  // explicitly describe the directory of all files, never relying on the
  // compilation directory.
  if (!Asm->OutStreamer->hasRawTextSupport() || SingleCU)
    Asm->OutStreamer->emitDwarfFile0Directive(
        CompilationDir, DIUnit->getFilename(), getMD5AsBytes(DIUnit->getFile()),
        DIUnit->getSource(), NewCU.getUniqueID());

  if (useSplitDwarf()) {
    NewCU.setSkeleton(constructSkeletonCU(NewCU));
    NewCU.setSection(Asm->getObjFileLowering().getDwarfInfoDWOSection());
  } else {
    finishUnitAttributes(DIUnit, NewCU);
    NewCU.setSection(Asm->getObjFileLowering().getDwarfInfoSection());
  }

  CUMap.insert({DIUnit, &NewCU});
  CUDieMap.insert({&NewCU.getUnitDie(), &NewCU});
  return NewCU;
}

/// Sort and unique GVEs by comparing their fragment offset.
static SmallVectorImpl<DwarfCompileUnit::GlobalExpr> &
sortGlobalExprs(SmallVectorImpl<DwarfCompileUnit::GlobalExpr> &GVEs) {
  llvm::sort(
      GVEs, [](DwarfCompileUnit::GlobalExpr A, DwarfCompileUnit::GlobalExpr B) {
        // Sort order: first null exprs, then exprs without fragment
        // info, then sort by fragment offset in bits.
        // FIXME: Come up with a more comprehensive comparator so
        // the sorting isn't non-deterministic, and so the following
        // std::unique call works correctly.
        if (!A.Expr || !B.Expr)
          return !!B.Expr;
        auto FragmentA = A.Expr->getFragmentInfo();
        auto FragmentB = B.Expr->getFragmentInfo();
        if (!FragmentA || !FragmentB)
          return !!FragmentB;
        return FragmentA->OffsetInBits < FragmentB->OffsetInBits;
      });
  GVEs.erase(std::unique(GVEs.begin(), GVEs.end(),
                         [](DwarfCompileUnit::GlobalExpr A,
                            DwarfCompileUnit::GlobalExpr B) {
                           return A.Expr == B.Expr;
                         }),
             GVEs.end());
  return GVEs;
}

// Emit all Dwarf sections that should come prior to the content. Create
// global DIEs and emit initial debug info sections. This is invoked by
// the target AsmPrinter.
void DwarfDebug::beginModule(Module *M) {
  DebugHandlerBase::beginModule(M);

  if (!Asm || !MMI->hasDebugInfo())
    return;

  unsigned NumDebugCUs = std::distance(M->debug_compile_units_begin(),
                                       M->debug_compile_units_end());
  assert(NumDebugCUs > 0 && "Asm unexpectedly initialized");
  assert(MMI->hasDebugInfo() &&
         "DebugInfoAvailabilty unexpectedly not initialized");
  SingleCU = NumDebugCUs == 1;
  DenseMap<DIGlobalVariable *, SmallVector<DwarfCompileUnit::GlobalExpr, 1>>
      GVMap;
  for (GlobalVariable &Global : M->globals()) {
    // To support the "inlining" of GV-fragments as an optimization, we record
    // the referrer for each such fragment.
    if (llvm::isHeterogeneousDebug(*M)) {
      if (DIFragment *F = Global.getDbgDef())
        GVFragmentMap[F] = &Global;
      continue;
    }
    SmallVector<DIGlobalVariableExpression *, 1> GVs;
    Global.getDebugInfo(GVs);
    for (auto *GVE : GVs)
      GVMap[GVE->getVariable()].push_back({&Global, GVE->getExpression()});
  }
  // FIXME: This is a shortcut to enable debug info for globals at -O0. The
  // general support cannot assume there is only a computed lifetime for each
  // global, as function-local intrinsics may "override" the computed lifetime
  // with bounded lifetimes.
  DenseMap<DICompileUnit *, SmallVector<DILifetime *>> CULifetimeMap;
  if (isHeterogeneousDebug(*M))
    if (NamedMDNode *RN = M->getNamedMetadata("llvm.dbg.retainedNodes"))
      for (MDNode *O : RN->operands())
        if (auto *L = dyn_cast<DILifetime>(O))
          if (auto *GV = dyn_cast<DIGlobalVariable>(L->getObject())) {
            if (auto *CU = dyn_cast<DICompileUnit>(GV->getScope())) {
              CULifetimeMap[CU].push_back(L);
              ProcessedLifetimes.insert(L);
            } else if (auto *SP = dyn_cast<DISubprogram>(GV->getScope())) {
              SPLifetimeMap[SP].push_back(L);
              ProcessedLifetimes.insert(L);
            }
          }

  // Create the symbol that designates the start of the unit's contribution
  // to the string offsets table. In a split DWARF scenario, only the skeleton
  // unit has the DW_AT_str_offsets_base attribute (and hence needs the symbol).
  if (useSegmentedStringOffsetsTable())
    (useSplitDwarf() ? SkeletonHolder : InfoHolder)
        .setStringOffsetsStartSym(Asm->createTempSymbol("str_offsets_base"));


  // Create the symbols that designates the start of the DWARF v5 range list
  // and locations list tables. They are located past the table headers.
  if (getDwarfVersion() >= 5) {
    DwarfFile &Holder = useSplitDwarf() ? SkeletonHolder : InfoHolder;
    Holder.setRnglistsTableBaseSym(
        Asm->createTempSymbol("rnglists_table_base"));

    if (useSplitDwarf())
      InfoHolder.setRnglistsTableBaseSym(
          Asm->createTempSymbol("rnglists_dwo_table_base"));
  }

  // Create the symbol that points to the first entry following the debug
  // address table (.debug_addr) header.
  AddrPool.setLabel(Asm->createTempSymbol("addr_table_base"));
  DebugLocs.setSym(Asm->createTempSymbol("loclists_table_base"));

  for (DICompileUnit *CUNode : M->debug_compile_units()) {
    // FIXME: Move local imported entities into a list attached to the
    // subprogram, then this search won't be needed and a
    // getImportedEntities().empty() test should go below with the rest.
    bool HasNonLocalImportedEntities = llvm::any_of(
        CUNode->getImportedEntities(), [](const DIImportedEntity *IE) {
          return !isa<DILocalScope>(IE->getScope());
        });

    if (!HasNonLocalImportedEntities && CUNode->getEnumTypes().empty() &&
        CUNode->getRetainedTypes().empty() &&
        CUNode->getGlobalVariables().empty() && CUNode->getMacros().empty() &&
        !isHeterogeneousDebug(*M))
      continue;

    DwarfCompileUnit &CU = getOrCreateDwarfCompileUnit(CUNode);

    // Global Variables.
    for (auto *GVE : CUNode->getGlobalVariables()) {
      // Don't bother adding DIGlobalVariableExpressions listed in the CU if we
      // already know about the variable and it isn't adding a constant
      // expression.
      auto &GVMapEntry = GVMap[GVE->getVariable()];
      auto *Expr = GVE->getExpression();
      if (!GVMapEntry.size() || (Expr && Expr->isConstant()))
        GVMapEntry.push_back({nullptr, Expr});
    }

    DenseSet<DIGlobalVariable *> Processed;
    for (auto *GVE : CUNode->getGlobalVariables()) {
      DIGlobalVariable *GV = GVE->getVariable();
      if (Processed.insert(GV).second)
        CU.getOrCreateGlobalVariableDIE(GV, sortGlobalExprs(GVMap[GV]));
    }

<<<<<<< HEAD
    if (isHeterogeneousDebug(*M)) {
      const auto &LS = CULifetimeMap.find(CUNode);
      if (LS != CULifetimeMap.end())
        for (auto &L : LS->getSecond())
          CU.getOrCreateGlobalVariableDIE(*L, GVFragmentMap);
    }

    for (auto *Ty : CUNode->getEnumTypes())
=======
    for (auto *Ty : CUNode->getEnumTypes()) {
      assert(!isa_and_nonnull<DILocalScope>(Ty->getScope()) &&
             "Unexpected function-local entity in 'enums' CU field.");
>>>>>>> 18734f60
      CU.getOrCreateTypeDIE(cast<DIType>(Ty));
    }

    for (auto *Ty : CUNode->getRetainedTypes()) {
      if (DIType *RT = dyn_cast<DIType>(Ty))
        // There is no point in force-emitting a forward declaration.
        CU.getOrCreateTypeDIE(RT);
    }
  }
}

void DwarfDebug::finishEntityDefinitions() {
  for (const auto &Entity : ConcreteEntities) {
    DIE *Die = Entity->getDIE();
    assert(Die);
    // FIXME: Consider the time-space tradeoff of just storing the unit pointer
    // in the ConcreteEntities list, rather than looking it up again here.
    // DIE::getUnit isn't simple - it walks parent pointers, etc.
    DwarfCompileUnit *Unit = CUDieMap.lookup(Die->getUnitDie());
    assert(Unit);
    Unit->finishEntityDefinition(Entity.get());
  }
}

void DwarfDebug::finishSubprogramDefinitions() {
  for (const DISubprogram *SP : ProcessedSPNodes) {
    assert(SP->getUnit()->getEmissionKind() != DICompileUnit::NoDebug);
    forBothCUs(
        getOrCreateDwarfCompileUnit(SP->getUnit()),
        [&](DwarfCompileUnit &CU) { CU.finishSubprogramDefinition(SP); });
  }
}

void DwarfDebug::finalizeModuleInfo() {
  const TargetLoweringObjectFile &TLOF = Asm->getObjFileLowering();

  finishSubprogramDefinitions();

  finishEntityDefinitions();

  // Include the DWO file name in the hash if there's more than one CU.
  // This handles ThinLTO's situation where imported CUs may very easily be
  // duplicate with the same CU partially imported into another ThinLTO unit.
  StringRef DWOName;
  if (CUMap.size() > 1)
    DWOName = Asm->TM.Options.MCOptions.SplitDwarfFile;

  bool HasEmittedSplitCU = false;

  // Handle anything that needs to be done on a per-unit basis after
  // all other generation.
  for (const auto &P : CUMap) {
    auto &TheCU = *P.second;
    if (TheCU.getCUNode()->isDebugDirectivesOnly())
      continue;
    // Emit DW_AT_containing_type attribute to connect types with their
    // vtable holding type.
    TheCU.constructContainingTypeDIEs();

    // Add CU specific attributes if we need to add any.
    // If we're splitting the dwarf out now that we've got the entire
    // CU then add the dwo id to it.
    auto *SkCU = TheCU.getSkeleton();

    bool HasSplitUnit = SkCU && !TheCU.getUnitDie().children().empty();

    if (HasSplitUnit) {
      (void)HasEmittedSplitCU;
      assert((shareAcrossDWOCUs() || !HasEmittedSplitCU) &&
             "Multiple CUs emitted into a single dwo file");
      HasEmittedSplitCU = true;
      dwarf::Attribute attrDWOName = getDwarfVersion() >= 5
                                         ? dwarf::DW_AT_dwo_name
                                         : dwarf::DW_AT_GNU_dwo_name;
      finishUnitAttributes(TheCU.getCUNode(), TheCU);
      TheCU.addString(TheCU.getUnitDie(), attrDWOName,
                      Asm->TM.Options.MCOptions.SplitDwarfFile);
      SkCU->addString(SkCU->getUnitDie(), attrDWOName,
                      Asm->TM.Options.MCOptions.SplitDwarfFile);
      // Emit a unique identifier for this CU.
      uint64_t ID =
          DIEHash(Asm, &TheCU).computeCUSignature(DWOName, TheCU.getUnitDie());
      if (getDwarfVersion() >= 5) {
        TheCU.setDWOId(ID);
        SkCU->setDWOId(ID);
      } else {
        TheCU.addUInt(TheCU.getUnitDie(), dwarf::DW_AT_GNU_dwo_id,
                      dwarf::DW_FORM_data8, ID);
        SkCU->addUInt(SkCU->getUnitDie(), dwarf::DW_AT_GNU_dwo_id,
                      dwarf::DW_FORM_data8, ID);
      }

      if (getDwarfVersion() < 5 && !SkeletonHolder.getRangeLists().empty()) {
        const MCSymbol *Sym = TLOF.getDwarfRangesSection()->getBeginSymbol();
        SkCU->addSectionLabel(SkCU->getUnitDie(), dwarf::DW_AT_GNU_ranges_base,
                              Sym, Sym);
      }
    } else if (SkCU) {
      finishUnitAttributes(SkCU->getCUNode(), *SkCU);
    }

    // If we have code split among multiple sections or non-contiguous
    // ranges of code then emit a DW_AT_ranges attribute on the unit that will
    // remain in the .o file, otherwise add a DW_AT_low_pc.
    // FIXME: We should use ranges allow reordering of code ala
    // .subsections_via_symbols in mach-o. This would mean turning on
    // ranges for all subprogram DIEs for mach-o.
    DwarfCompileUnit &U = SkCU ? *SkCU : TheCU;

    if (unsigned NumRanges = TheCU.getRanges().size()) {
      if (NumRanges > 1 && useRangesSection())
        // A DW_AT_low_pc attribute may also be specified in combination with
        // DW_AT_ranges to specify the default base address for use in
        // location lists (see Section 2.6.2) and range lists (see Section
        // 2.17.3).
        U.addUInt(U.getUnitDie(), dwarf::DW_AT_low_pc, dwarf::DW_FORM_addr, 0);
      else
        U.setBaseAddress(TheCU.getRanges().front().Begin);
      U.attachRangesOrLowHighPC(U.getUnitDie(), TheCU.takeRanges());
    }

    // We don't keep track of which addresses are used in which CU so this
    // is a bit pessimistic under LTO.
    if ((HasSplitUnit || getDwarfVersion() >= 5) && !AddrPool.isEmpty())
      U.addAddrTableBase();

    if (getDwarfVersion() >= 5) {
      if (U.hasRangeLists())
        U.addRnglistsBase();

      if (!DebugLocs.getLists().empty() && !useSplitDwarf()) {
        U.addSectionLabel(U.getUnitDie(), dwarf::DW_AT_loclists_base,
                          DebugLocs.getSym(),
                          TLOF.getDwarfLoclistsSection()->getBeginSymbol());
      }
    }

    auto *CUNode = cast<DICompileUnit>(P.first);
    // If compile Unit has macros, emit "DW_AT_macro_info/DW_AT_macros"
    // attribute.
    if (CUNode->getMacros()) {
      if (UseDebugMacroSection) {
        if (useSplitDwarf())
          TheCU.addSectionDelta(
              TheCU.getUnitDie(), dwarf::DW_AT_macros, U.getMacroLabelBegin(),
              TLOF.getDwarfMacroDWOSection()->getBeginSymbol());
        else {
          dwarf::Attribute MacrosAttr = getDwarfVersion() >= 5
                                            ? dwarf::DW_AT_macros
                                            : dwarf::DW_AT_GNU_macros;
          U.addSectionLabel(U.getUnitDie(), MacrosAttr, U.getMacroLabelBegin(),
                            TLOF.getDwarfMacroSection()->getBeginSymbol());
        }
      } else {
        if (useSplitDwarf())
          TheCU.addSectionDelta(
              TheCU.getUnitDie(), dwarf::DW_AT_macro_info,
              U.getMacroLabelBegin(),
              TLOF.getDwarfMacinfoDWOSection()->getBeginSymbol());
        else
          U.addSectionLabel(U.getUnitDie(), dwarf::DW_AT_macro_info,
                            U.getMacroLabelBegin(),
                            TLOF.getDwarfMacinfoSection()->getBeginSymbol());
      }
    }
    }

  // Emit all frontend-produced Skeleton CUs, i.e., Clang modules.
  for (auto *CUNode : MMI->getModule()->debug_compile_units())
    if (CUNode->getDWOId())
      getOrCreateDwarfCompileUnit(CUNode);

  // Compute DIE offsets and sizes.
  InfoHolder.computeSizeAndOffsets();
  if (useSplitDwarf())
    SkeletonHolder.computeSizeAndOffsets();

  // Now that offsets are computed, can replace DIEs in debug_names Entry with
  // an actual offset.
  AccelDebugNames.convertDieToOffset();
}

// Emit all Dwarf sections that should come after the content.
void DwarfDebug::endModule() {
  // Terminate the pending line table.
  if (PrevCU)
    terminateLineTable(PrevCU);
  PrevCU = nullptr;
  assert(CurFn == nullptr);
  assert(CurMI == nullptr);

  for (const auto &P : CUMap) {
    const auto *CUNode = cast<DICompileUnit>(P.first);
    DwarfCompileUnit *CU = &*P.second;

    // Emit imported entities.
    for (auto *IE : CUNode->getImportedEntities()) {
      assert(!isa_and_nonnull<DILocalScope>(IE->getScope()) &&
             "Unexpected function-local entity in 'imports' CU field.");
      CU->getOrCreateImportedEntityDIE(IE);
    }

    // Emit function-local entities.
    for (const auto *D : CU->getDeferredLocalDecls()) {
      if (auto *IE = dyn_cast<DIImportedEntity>(D))
        CU->getOrCreateImportedEntityDIE(IE);
      else if (auto *Ty = dyn_cast<DIType>(D))
        CU->getOrCreateTypeDIE(Ty);
      else
        llvm_unreachable("Unexpected local retained node!");
    }

    // Emit base types.
    CU->createBaseTypeDIEs();
  }

  // If we aren't actually generating debug info (check beginModule -
  // conditionalized on the presence of the llvm.dbg.cu metadata node)
  if (!Asm || !MMI->hasDebugInfo())
    return;

  // Finalize the debug info for the module.
  finalizeModuleInfo();

  if (useSplitDwarf())
    // Emit debug_loc.dwo/debug_loclists.dwo section.
    emitDebugLocDWO();
  else
    // Emit debug_loc/debug_loclists section.
    emitDebugLoc();

  // Corresponding abbreviations into a abbrev section.
  emitAbbreviations();

  // Emit all the DIEs into a debug info section.
  emitDebugInfo();

  // Emit info into a debug aranges section.
  if (GenerateARangeSection)
    emitDebugARanges();

  // Emit info into a debug ranges section.
  emitDebugRanges();

  if (useSplitDwarf())
  // Emit info into a debug macinfo.dwo section.
    emitDebugMacinfoDWO();
  else
    // Emit info into a debug macinfo/macro section.
    emitDebugMacinfo();

  emitDebugStr();

  if (useSplitDwarf()) {
    emitDebugStrDWO();
    emitDebugInfoDWO();
    emitDebugAbbrevDWO();
    emitDebugLineDWO();
    emitDebugRangesDWO();
  }

  emitDebugAddr();

  // Emit info into the dwarf accelerator table sections.
  switch (getAccelTableKind()) {
  case AccelTableKind::Apple:
    emitAccelNames();
    emitAccelObjC();
    emitAccelNamespaces();
    emitAccelTypes();
    break;
  case AccelTableKind::Dwarf:
    emitAccelDebugNames();
    break;
  case AccelTableKind::None:
    break;
  case AccelTableKind::Default:
    llvm_unreachable("Default should have already been resolved.");
  }

  // Emit the pubnames and pubtypes sections if requested.
  emitDebugPubSections();

  // clean up.
  // FIXME: AbstractVariables.clear();
}

void DwarfDebug::ensureAbstractEntityIsCreatedIfScoped(DwarfCompileUnit &CU,
    const DINode *Node, const MDNode *ScopeNode) {
  if (CU.getExistingAbstractEntity(Node))
    return;

  if (LexicalScope *Scope =
          LScopes.findAbstractScope(cast_or_null<DILocalScope>(ScopeNode)))
    CU.createAbstractEntity(Node, Scope);
}

static const DILocalScope *getRetainedNodeScope(const MDNode *N) {
  const DIScope *S;
  if (const auto *LV = dyn_cast<DILocalVariable>(N))
    S = LV->getScope();
  else if (const auto *L = dyn_cast<DILabel>(N))
    S = L->getScope();
  else if (const auto *IE = dyn_cast<DIImportedEntity>(N))
    S = IE->getScope();
  else if (const auto *T = dyn_cast<DIType>(N))
    S = T->getScope();
  else
    llvm_unreachable("Unexpected retained node!");

  // Ensure the scope is not a DILexicalBlockFile.
  return cast<DILocalScope>(S)->getNonLexicalBlockFileScope();
}

// Collect variable information from side table maintained by MF.
void DwarfDebug::collectVariableInfoFromMFTable(
    DwarfCompileUnit &TheCU, DenseSet<InlinedEntity> &Processed) {
  if (isHeterogeneousDebug(*Asm->MF->getFunction().getParent()))
    return;

  SmallDenseMap<InlinedEntity, DbgVariable *> MFVars;
  LLVM_DEBUG(dbgs() << "DwarfDebug: collecting variables from MF side table\n");
  for (const auto &VI : Asm->MF->getVariableDbgInfo()) {
    if (!VI.Var)
      continue;
    assert(VI.Var->isValidLocationForIntrinsic(VI.Loc) &&
           "Expected inlined-at fields to agree");

    InlinedEntity Var(VI.Var, VI.Loc->getInlinedAt());
    Processed.insert(Var);
    LexicalScope *Scope = LScopes.findLexicalScope(VI.Loc);

    // If variable scope is not found then skip this variable.
    if (!Scope) {
      LLVM_DEBUG(dbgs() << "Dropping debug info for " << VI.Var->getName()
                        << ", no variable scope found\n");
      continue;
    }

    ensureAbstractEntityIsCreatedIfScoped(TheCU, Var.first, Scope->getScopeNode());

    // If we have already seen information for this variable, add to what we
    // already know.
    if (DbgVariable *PreviousLoc = MFVars.lookup(Var)) {
      auto *PreviousMMI = std::get_if<Loc::MMI>(PreviousLoc);
      auto *PreviousEntryValue = std::get_if<Loc::EntryValue>(PreviousLoc);
      // Previous and new locations are both stack slots (MMI).
      if (PreviousMMI && VI.inStackSlot())
        PreviousMMI->addFrameIndexExpr(VI.Expr, VI.getStackSlot());
      // Previous and new locations are both entry values.
      else if (PreviousEntryValue && VI.inEntryValueRegister())
        PreviousEntryValue->addExpr(VI.getEntryValueRegister(), *VI.Expr);
      else {
        // Locations differ, this should (rarely) happen in optimized async
        // coroutines.
        // Prefer whichever location has an EntryValue.
        if (PreviousLoc->holds<Loc::MMI>())
          PreviousLoc->emplace<Loc::EntryValue>(VI.getEntryValueRegister(),
                                                *VI.Expr);
        LLVM_DEBUG(dbgs() << "Dropping debug info for " << VI.Var->getName()
                          << ", conflicting fragment location types\n");
      }
      continue;
    }

    auto RegVar = std::make_unique<DbgVariable>(
                    cast<DILocalVariable>(Var.first), Var.second);
    if (VI.inStackSlot())
      RegVar->emplace<Loc::MMI>(VI.Expr, VI.getStackSlot());
    else
      RegVar->emplace<Loc::EntryValue>(VI.getEntryValueRegister(), *VI.Expr);
    LLVM_DEBUG(dbgs() << "Created DbgVariable for " << VI.Var->getName()
                      << "\n");
    InfoHolder.addScopeVariable(Scope, RegVar.get());
    MFVars.insert({Var, RegVar.get()});
    ConcreteEntities.push_back(std::move(RegVar));
  }
}

/// Determine whether a *singular* DBG_VALUE is valid for the entirety of its
/// enclosing lexical scope. The check ensures there are no other instructions
/// in the same lexical scope preceding the DBG_VALUE and that its range is
/// either open or otherwise rolls off the end of the scope.
static bool validThroughout(LexicalScopes &LScopes,
                            const MachineInstr *DbgValue,
                            const MachineInstr *RangeEnd,
                            const InstructionOrdering &Ordering) {
  assert(DbgValue->getDebugLoc() && "DBG_VALUE without a debug location");
  auto MBB = DbgValue->getParent();
  auto DL = DbgValue->getDebugLoc();
  auto *LScope = LScopes.findLexicalScope(DL);
  // Scope doesn't exist; this is a dead DBG_VALUE.
  if (!LScope)
    return false;
  auto &LSRange = LScope->getRanges();
  if (LSRange.size() == 0)
    return false;

  const MachineInstr *LScopeBegin = LSRange.front().first;
  // If the scope starts before the DBG_VALUE then we may have a negative
  // result. Otherwise the location is live coming into the scope and we
  // can skip the following checks.
  if (!Ordering.isBefore(DbgValue, LScopeBegin)) {
    // Exit if the lexical scope begins outside of the current block.
    if (LScopeBegin->getParent() != MBB)
      return false;

    MachineBasicBlock::const_reverse_iterator Pred(DbgValue);
    for (++Pred; Pred != MBB->rend(); ++Pred) {
      if (Pred->getFlag(MachineInstr::FrameSetup))
        break;
      auto PredDL = Pred->getDebugLoc();
      if (!PredDL || Pred->isMetaInstruction())
        continue;
      // Check whether the instruction preceding the DBG_VALUE is in the same
      // (sub)scope as the DBG_VALUE.
      if (DL->getScope() == PredDL->getScope())
        return false;
      auto *PredScope = LScopes.findLexicalScope(PredDL);
      if (!PredScope || LScope->dominates(PredScope))
        return false;
    }
  }

  // If the range of the DBG_VALUE is open-ended, report success.
  if (!RangeEnd)
    return true;

  // Single, constant DBG_VALUEs in the prologue are promoted to be live
  // throughout the function. This is a hack, presumably for DWARF v2 and not
  // necessarily correct. It would be much better to use a dbg.declare instead
  // if we know the constant is live throughout the scope.
  if (MBB->pred_empty() &&
      all_of(DbgValue->debug_operands(),
             [](const MachineOperand &Op) { return Op.isImm(); }))
    return true;

  // Test if the location terminates before the end of the scope.
  const MachineInstr *LScopeEnd = LSRange.back().second;
  if (Ordering.isBefore(RangeEnd, LScopeEnd))
    return false;

  // There's a single location which starts at the scope start, and ends at or
  // after the scope end.
  return true;
}

/// Build the location list for all DBG_VALUEs in the function that
/// describe the same variable. The resulting DebugLocEntries will have
/// strict monotonically increasing begin addresses and will never
/// overlap. If the resulting list has only one entry that is valid
/// throughout variable's scope return true.
//
// See the definition of DbgValueHistoryMap::Entry for an explanation of the
// different kinds of history map entries. One thing to be aware of is that if
// a debug value is ended by another entry (rather than being valid until the
// end of the function), that entry's instruction may or may not be included in
// the range, depending on if the entry is a clobbering entry (it has an
// instruction that clobbers one or more preceding locations), or if it is an
// (overlapping) debug value entry. This distinction can be seen in the example
// below. The first debug value is ended by the clobbering entry 2, and the
// second and third debug values are ended by the overlapping debug value entry
// 4.
//
// Input:
//
//   History map entries [type, end index, mi]
//
// 0 |      [DbgValue, 2, DBG_VALUE $reg0, [...] (fragment 0, 32)]
// 1 | |    [DbgValue, 4, DBG_VALUE $reg1, [...] (fragment 32, 32)]
// 2 | |    [Clobber, $reg0 = [...], -, -]
// 3   | |  [DbgValue, 4, DBG_VALUE 123, [...] (fragment 64, 32)]
// 4        [DbgValue, ~0, DBG_VALUE @g, [...] (fragment 0, 96)]
//
// Output [start, end) [Value...]:
//
// [0-1)    [(reg0, fragment 0, 32)]
// [1-3)    [(reg0, fragment 0, 32), (reg1, fragment 32, 32)]
// [3-4)    [(reg1, fragment 32, 32), (123, fragment 64, 32)]
// [4-)     [(@g, fragment 0, 96)]
bool DwarfDebug::buildLocationList(SmallVectorImpl<DebugLocEntry> &DebugLoc,
                                   const DbgValueHistoryMap::Entries &Entries) {
  using OpenRange =
      std::pair<DbgValueHistoryMap::EntryIndex, DbgValueLoc>;
  SmallVector<OpenRange, 4> OpenRanges;
  bool isSafeForSingleLocation = true;
  const MachineInstr *StartDebugMI = nullptr;
  const MachineInstr *EndMI = nullptr;

  for (auto EB = Entries.begin(), EI = EB, EE = Entries.end(); EI != EE; ++EI) {
    const MachineInstr *Instr = EI->getInstr();

    // Remove all values that are no longer live.
    size_t Index = std::distance(EB, EI);
    erase_if(OpenRanges, [&](OpenRange &R) { return R.first <= Index; });

    // If we are dealing with a clobbering entry, this iteration will result in
    // a location list entry starting after the clobbering instruction.
    const MCSymbol *StartLabel =
        EI->isClobber() ? getLabelAfterInsn(Instr) : getLabelBeforeInsn(Instr);
    assert(StartLabel &&
           "Forgot label before/after instruction starting a range!");

    const MCSymbol *EndLabel;
    if (std::next(EI) == Entries.end()) {
      const MachineBasicBlock &EndMBB = Asm->MF->back();
      EndLabel = Asm->MBBSectionRanges[EndMBB.getSectionIDNum()].EndLabel;
      if (EI->isClobber())
        EndMI = EI->getInstr();
    }
    else if (std::next(EI)->isClobber())
      EndLabel = getLabelAfterInsn(std::next(EI)->getInstr());
    else
      EndLabel = getLabelBeforeInsn(std::next(EI)->getInstr());
    assert(EndLabel && "Forgot label after instruction ending a range!");

    if (EI->isDbgValue())
      LLVM_DEBUG(dbgs() << "DotDebugLoc: " << *Instr << "\n");

    // If this history map entry has a debug value, add that to the list of
    // open ranges and check if its location is valid for a single value
    // location.
    if (EI->isDbgValue()) {
      // Do not add undef debug values, as they are redundant information in
      // the location list entries. An undef debug results in an empty location
      // description. If there are any non-undef fragments then padding pieces
      // with empty location descriptions will automatically be inserted, and if
      // all fragments are undef then the whole location list entry is
      // redundant.
      if (!Instr->isUndefDebugValue()) {
        auto Value = getDebugLocValue(Instr);
        OpenRanges.emplace_back(EI->getEndIndex(), Value);

        // TODO: Add support for single value fragment locations.
        if (Instr->getDebugExpression()->isFragment())
          isSafeForSingleLocation = false;

        if (!StartDebugMI)
          StartDebugMI = Instr;
      } else {
        isSafeForSingleLocation = false;
      }
    }

    // Location list entries with empty location descriptions are redundant
    // information in DWARF, so do not emit those.
    if (OpenRanges.empty())
      continue;

    // Omit entries with empty ranges as they do not have any effect in DWARF.
    if (StartLabel == EndLabel) {
      LLVM_DEBUG(dbgs() << "Omitting location list entry with empty range.\n");
      continue;
    }

    SmallVector<DbgValueLoc, 4> Values;
    for (auto &R : OpenRanges)
      Values.push_back(R.second);

    // With Basic block sections, it is posssible that the StartLabel and the
    // Instr are not in the same section.  This happens when the StartLabel is
    // the function begin label and the dbg value appears in a basic block
    // that is not the entry.  In this case, the range needs to be split to
    // span each individual section in the range from StartLabel to EndLabel.
    if (Asm->MF->hasBBSections() && StartLabel == Asm->getFunctionBegin() &&
        !Instr->getParent()->sameSection(&Asm->MF->front())) {
      const MCSymbol *BeginSectionLabel = StartLabel;

      for (const MachineBasicBlock &MBB : *Asm->MF) {
        if (MBB.isBeginSection() && &MBB != &Asm->MF->front())
          BeginSectionLabel = MBB.getSymbol();

        if (MBB.sameSection(Instr->getParent())) {
          DebugLoc.emplace_back(BeginSectionLabel, EndLabel, Values);
          break;
        }
        if (MBB.isEndSection())
          DebugLoc.emplace_back(BeginSectionLabel, MBB.getEndSymbol(), Values);
      }
    } else {
      DebugLoc.emplace_back(StartLabel, EndLabel, Values);
    }

    // Attempt to coalesce the ranges of two otherwise identical
    // DebugLocEntries.
    auto CurEntry = DebugLoc.rbegin();
    LLVM_DEBUG({
      dbgs() << CurEntry->getValues().size() << " Values:\n";
      for (auto &Value : CurEntry->getValues())
        Value.dump();
      dbgs() << "-----\n";
    });

    auto PrevEntry = std::next(CurEntry);
    if (PrevEntry != DebugLoc.rend() && PrevEntry->MergeRanges(*CurEntry))
      DebugLoc.pop_back();
  }

  if (!isSafeForSingleLocation ||
      !validThroughout(LScopes, StartDebugMI, EndMI, getInstOrdering()))
    return false;

  if (DebugLoc.size() == 1)
    return true;

  if (!Asm->MF->hasBBSections())
    return false;

  // Check here to see if loclist can be merged into a single range. If not,
  // we must keep the split loclists per section.  This does exactly what
  // MergeRanges does without sections.  We don't actually merge the ranges
  // as the split ranges must be kept intact if this cannot be collapsed
  // into a single range.
  const MachineBasicBlock *RangeMBB = nullptr;
  if (DebugLoc[0].getBeginSym() == Asm->getFunctionBegin())
    RangeMBB = &Asm->MF->front();
  else
    RangeMBB = Entries.begin()->getInstr()->getParent();
  auto *CurEntry = DebugLoc.begin();
  auto *NextEntry = std::next(CurEntry);
  while (NextEntry != DebugLoc.end()) {
    // Get the last machine basic block of this section.
    while (!RangeMBB->isEndSection())
      RangeMBB = RangeMBB->getNextNode();
    if (!RangeMBB->getNextNode())
      return false;
    // CurEntry should end the current section and NextEntry should start
    // the next section and the Values must match for these two ranges to be
    // merged.
    if (CurEntry->getEndSym() != RangeMBB->getEndSymbol() ||
        NextEntry->getBeginSym() != RangeMBB->getNextNode()->getSymbol() ||
        CurEntry->getValues() != NextEntry->getValues())
      return false;
    RangeMBB = RangeMBB->getNextNode();
    CurEntry = NextEntry;
    NextEntry = std::next(CurEntry);
  }
  return true;
}

DbgEntity *DwarfDebug::createConcreteEntity(DwarfCompileUnit &TheCU,
                                            LexicalScope &Scope,
                                            const DINode *Node,
                                            const DILocation *Location,
                                            const MCSymbol *Sym) {
  ensureAbstractEntityIsCreatedIfScoped(TheCU, Node, Scope.getScopeNode());
  if (isa<const DILocalVariable>(Node)) {
    ConcreteEntities.push_back(
        std::make_unique<DbgVariable>(cast<const DILocalVariable>(Node),
                                       Location));
    InfoHolder.addScopeVariable(&Scope,
        cast<DbgVariable>(ConcreteEntities.back().get()));
  } else if (isa<const DILabel>(Node)) {
    ConcreteEntities.push_back(
        std::make_unique<DbgLabel>(cast<const DILabel>(Node),
                                    Location, Sym));
    InfoHolder.addScopeLabel(&Scope,
        cast<DbgLabel>(ConcreteEntities.back().get()));
  }
  return ConcreteEntities.back().get();
}

// Find variables for each lexical scope.
void DwarfDebug::collectEntityInfo(DwarfCompileUnit &TheCU,
                                   const DISubprogram *SP,
                                   DenseSet<InlinedEntity> &Processed) {
  // Grab the variable info that was squirreled away in the MMI side-table.
  collectVariableInfoFromMFTable(TheCU, Processed);

  for (const auto &I : DbgValues) {
    InlinedEntity IV = I.first;
    if (Processed.count(IV))
      continue;

    // Instruction ranges, specifying where IV is accessible.
    const auto &HistoryMapEntries = I.second;

    // Try to find any non-empty variable location. Do not create a concrete
    // entity if there are no locations.
    if (!DbgValues.hasNonEmptyLocation(HistoryMapEntries))
      continue;

    LexicalScope *Scope = nullptr;
    const DILocalVariable *LocalVar = cast<DILocalVariable>(IV.first);
    if (const DILocation *IA = IV.second)
      Scope = LScopes.findInlinedScope(LocalVar->getScope(), IA);
    else
      Scope = LScopes.findLexicalScope(LocalVar->getScope());
    // If variable scope is not found then skip this variable.
    if (!Scope)
      continue;

    Processed.insert(IV);
    DbgVariable *RegVar = cast<DbgVariable>(createConcreteEntity(TheCU,
                                            *Scope, LocalVar, IV.second));

    const MachineInstr *MInsn = HistoryMapEntries.front().getInstr();
    assert(MInsn->isDebugValue() && "History must begin with debug value");

    // Check if there is a single DBG_VALUE, valid throughout the var's scope.
    // If the history map contains a single debug value, there may be an
    // additional entry which clobbers the debug value.
    size_t HistSize = HistoryMapEntries.size();
    bool SingleValueWithClobber =
        HistSize == 2 && HistoryMapEntries[1].isClobber();
    if (HistSize == 1 || SingleValueWithClobber) {
      const auto *End =
          SingleValueWithClobber ? HistoryMapEntries[1].getInstr() : nullptr;
      if (validThroughout(LScopes, MInsn, End, getInstOrdering())) {
        RegVar->emplace<Loc::Single>(MInsn);
        continue;
      }
    }

    // Do not emit location lists if .debug_loc secton is disabled.
    if (!useLocSection())
      continue;

    // Handle multiple DBG_VALUE instructions describing one variable.
    DebugLocStream::ListBuilder List(DebugLocs, TheCU, *Asm, *RegVar);

    // Build the location list for this variable.
    SmallVector<DebugLocEntry, 8> Entries;
    bool isValidSingleLocation = buildLocationList(Entries, HistoryMapEntries);

    // Check whether buildLocationList managed to merge all locations to one
    // that is valid throughout the variable's scope. If so, produce single
    // value location.
    if (isValidSingleLocation) {
      RegVar->emplace<Loc::Single>(Entries[0].getValues()[0]);
      continue;
    }

    // If the variable has a DIBasicType, extract it.  Basic types cannot have
    // unique identifiers, so don't bother resolving the type with the
    // identifier map.
    const DIBasicType *BT = dyn_cast<DIBasicType>(
        static_cast<const Metadata *>(LocalVar->getType()));

    // Finalize the entry by lowering it into a DWARF bytestream.
    for (auto &Entry : Entries)
      Entry.finalize(*Asm, List, BT, TheCU);
  }

  Module &M = *Asm->MF->getFunction().getParent();
  DenseMap<DICompileUnit *, SmallVector<DILifetime *>> AddCULifetimeMap;
  if (isHeterogeneousDebug(M)) {
    for (GlobalVariable &Global : M.globals()) {
      if (DIFragment *F = Global.getDbgDef()) {
        GVFragmentMap[F] = &Global;
      }
    }

    if (NamedMDNode *RN = M.getNamedMetadata("llvm.dbg.retainedNodes")) {
      for (MDNode *O : RN->operands()) {
        if (auto *L = dyn_cast<DILifetime>(O)) {
          if (auto *GV = dyn_cast<DIGlobalVariable>(L->getObject())) {
            if (ProcessedLifetimes.insert(L).second) {
              if (auto *AddCU = dyn_cast<DICompileUnit>(GV->getScope())) {
                AddCULifetimeMap[AddCU].push_back(L);
              } else if (auto *AddNS = dyn_cast<DINamespace>(GV->getScope())) {
                // FIXME(KZHURAVL): Properly support DINamespace.
              } else if (auto *AddSP = dyn_cast<DISubprogram>(GV->getScope())) {
                SPLifetimeMap[AddSP].push_back(L);
              } else {
                llvm_unreachable("Unexpected DI type!");
              }
            }
          }
        }
      }
    }

    const auto &CULS = AddCULifetimeMap.find(SP->getUnit());
    if (CULS != AddCULifetimeMap.end())
      for (auto &L : CULS->getSecond())
        TheCU.getOrCreateGlobalVariableDIE(*L, GVFragmentMap);

    const auto &SPLS = SPLifetimeMap.find(SP);
    if (SPLS != SPLifetimeMap.end())
      for (auto &L : SPLS->getSecond())
        TheCU.getOrCreateGlobalVariableDIE(*L, GVFragmentMap);
  }

  for (const auto &I : DbgDefKills) {
    const DILifetime *LT = I.first;
    auto &Entries = I.second;
    assert(!Entries.empty());
    auto &MI = *Entries.back().getBegin();
    LLVM_DEBUG(dbgs() << "Processing instruction: " << MI);

    // FIXME(KZHURAVL): This is fine at -O0. Need to handle DIFragment and
    // DIGlobalVariable at other optimization levels.
    const DILocalVariable *LocalVar =
        dyn_cast<DILocalVariable>(LT->getObject());
    assert(LocalVar && "DILifetime's object is not DILocalVariable");

    LexicalScope *Scope = MI.getDebugLoc().get()
                              ? LScopes.findLexicalScope(MI.getDebugLoc().get())
                              : LScopes.findLexicalScope(LocalVar->getScope());

    // If variable scope is not found then skip this variable.
    if (!Scope) {
      LLVM_DEBUG(dbgs() << "Dropping debug info for " << LocalVar->getName()
                        << ", no variable scope found\n");
      continue;
    }
    InlinedEntity Var(LocalVar, nullptr);
    Processed.insert(Var);
    DbgVariable *RegVar = cast<DbgVariable>(
        createConcreteEntity(TheCU, *Scope, LocalVar, nullptr));

    // FIXME: I'm not certain this is how we want to handle this, but the idea
    // is to try to avoid loclist when we have DEFs in the prologue which are
    // live out of the function. Should this also confirm there are no non-meta
    // instructions preceding the DEF?
    if (Entries.size() == 1 && Entries[0].isLiveThroughFunction()) {
      RegVar->emplace<Loc::Def>(*LT, MI.getDebugReferrer());
      LLVM_DEBUG(dbgs() << "Created DbgVariable for " << LocalVar->getName()
                        << "\n");
      continue;
    }

    // Do not emit location lists if .debug_loc secton is disabled.
    if (!useLocSection())
      continue;

    // Handle multiple DBG_VALUE instructions describing one variable.
    DebugLocStream::ListBuilder List(DebugLocs, TheCU, *Asm, *RegVar);
    for (auto &Entry : Entries) {
      auto &MI = *Entry.getBegin();
      // FIXME: Handle when this spans multiple sections
      const MCSymbol *Begin = getLabelAfterInsn(Entry.getBegin());
      const MCSymbol *End = getLabelAfterInsn(Entry.getEnd());
      DebugLocStream::EntryBuilder LocStreamEntry(List, Begin, End);
      BufferByteStreamer Streamer = LocStreamEntry.getStreamer();
      const TargetRegisterInfo &TRI =
          *Asm->MF->getSubtarget().getRegisterInfo();
      DebugLocDwarfExprAST ExprAST(*Asm, TRI, TheCU, Streamer,
                                   *MI.getDebugLifetime(),
                                   MI.getDebugReferrer());
      ExprAST.finalize();
    }
  }

  // For each InlinedEntity collected from DBG_LABEL instructions, convert to
  // DWARF-related DbgLabel.
  for (const auto &I : DbgLabels) {
    InlinedEntity IL = I.first;
    const MachineInstr *MI = I.second;
    if (MI == nullptr)
      continue;

    LexicalScope *Scope = nullptr;
    const DILabel *Label = cast<DILabel>(IL.first);
    // The scope could have an extra lexical block file.
    const DILocalScope *LocalScope =
        Label->getScope()->getNonLexicalBlockFileScope();
    // Get inlined DILocation if it is inlined label.
    if (const DILocation *IA = IL.second)
      Scope = LScopes.findInlinedScope(LocalScope, IA);
    else
      Scope = LScopes.findLexicalScope(LocalScope);
    // If label scope is not found then skip this label.
    if (!Scope)
      continue;

    Processed.insert(IL);
    /// At this point, the temporary label is created.
    /// Save the temporary label to DbgLabel entity to get the
    /// actually address when generating Dwarf DIE.
    MCSymbol *Sym = getLabelBeforeInsn(MI);
    createConcreteEntity(TheCU, *Scope, Label, IL.second, Sym);
  }

  // FIXME(KZHURAVL): Do we need following *for* loop for heterogeneous debug?
  if (isHeterogeneousDebug(*Asm->MF->getFunction().getParent())) {
    return;
  }

  // Collect info for variables/labels that were optimized out.
  for (const DINode *DN : SP->getRetainedNodes()) {
    const auto *LS = getRetainedNodeScope(DN);
    if (isa<DILocalVariable>(DN) || isa<DILabel>(DN)) {
      if (!Processed.insert(InlinedEntity(DN, nullptr)).second)
        continue;
      LexicalScope *LexS = LScopes.findLexicalScope(LS);
      if (LexS)
        createConcreteEntity(TheCU, *LexS, DN, nullptr);
    } else {
      LocalDeclsPerLS[LS].insert(DN);
    }
  }
}

// Process beginning of an instruction.
void DwarfDebug::beginInstruction(const MachineInstr *MI) {
  const MachineFunction &MF = *MI->getMF();
  const auto *SP = MF.getFunction().getSubprogram();
  bool NoDebug =
      !SP || SP->getUnit()->getEmissionKind() == DICompileUnit::NoDebug;

  // Delay slot support check.
  auto delaySlotSupported = [](const MachineInstr &MI) {
    if (!MI.isBundledWithSucc())
      return false;
    auto Suc = std::next(MI.getIterator());
    (void)Suc;
    // Ensure that delay slot instruction is successor of the call instruction.
    // Ex. CALL_INSTRUCTION {
    //        DELAY_SLOT_INSTRUCTION }
    assert(Suc->isBundledWithPred() &&
           "Call bundle instructions are out of order");
    return true;
  };

  // When describing calls, we need a label for the call instruction.
  if (!NoDebug && SP->areAllCallsDescribed() &&
      MI->isCandidateForCallSiteEntry(MachineInstr::AnyInBundle) &&
      (!MI->hasDelaySlot() || delaySlotSupported(*MI))) {
    const TargetInstrInfo *TII = MF.getSubtarget().getInstrInfo();
    bool IsTail = TII->isTailCall(*MI);
    // For tail calls, we need the address of the branch instruction for
    // DW_AT_call_pc.
    if (IsTail)
      requestLabelBeforeInsn(MI);
    // For non-tail calls, we need the return address for the call for
    // DW_AT_call_return_pc. Under GDB tuning, this information is needed for
    // tail calls as well.
    requestLabelAfterInsn(MI);
  }

  DebugHandlerBase::beginInstruction(MI);
  if (!CurMI)
    return;

  if (NoDebug)
    return;

  // Check if source location changes, but ignore DBG_VALUE and CFI locations.
  // If the instruction is part of the function frame setup code, do not emit
  // any line record, as there is no correspondence with any user code.
  if (MI->isMetaInstruction() || MI->getFlag(MachineInstr::FrameSetup))
    return;
  const DebugLoc &DL = MI->getDebugLoc();
  unsigned Flags = 0;

  if (MI->getFlag(MachineInstr::FrameDestroy) && DL) {
    const MachineBasicBlock *MBB = MI->getParent();
    if (MBB && (MBB != EpilogBeginBlock)) {
      // First time FrameDestroy has been seen in this basic block
      EpilogBeginBlock = MBB;
      Flags |= DWARF2_FLAG_EPILOGUE_BEGIN;
    }
  }

  // When we emit a line-0 record, we don't update PrevInstLoc; so look at
  // the last line number actually emitted, to see if it was line 0.
  unsigned LastAsmLine =
      Asm->OutStreamer->getContext().getCurrentDwarfLoc().getLine();

  bool PrevInstInSameSection =
      (!PrevInstBB ||
       PrevInstBB->getSectionIDNum() == MI->getParent()->getSectionIDNum());
  if (DL == PrevInstLoc && PrevInstInSameSection) {
    // If we have an ongoing unspecified location, nothing to do here.
    if (!DL)
      return;
    // We have an explicit location, same as the previous location.
    // But we might be coming back to it after a line 0 record.
    if ((LastAsmLine == 0 && DL.getLine() != 0) || Flags) {
      // Reinstate the source location but not marked as a statement.
      const MDNode *Scope = DL.getScope();
      recordSourceLine(DL.getLine(), DL.getCol(), Scope, Flags);
    }
    return;
  }

  if (!DL) {
    // We have an unspecified location, which might want to be line 0.
    // If we have already emitted a line-0 record, don't repeat it.
    if (LastAsmLine == 0)
      return;
    // If user said Don't Do That, don't do that.
    if (UnknownLocations == Disable)
      return;
    // See if we have a reason to emit a line-0 record now.
    // Reasons to emit a line-0 record include:
    // - User asked for it (UnknownLocations).
    // - Instruction has a label, so it's referenced from somewhere else,
    //   possibly debug information; we want it to have a source location.
    // - Instruction is at the top of a block; we don't want to inherit the
    //   location from the physically previous (maybe unrelated) block.
    if (UnknownLocations == Enable || PrevLabel ||
        (PrevInstBB && PrevInstBB != MI->getParent())) {
      // Preserve the file and column numbers, if we can, to save space in
      // the encoded line table.
      // Do not update PrevInstLoc, it remembers the last non-0 line.
      const MDNode *Scope = nullptr;
      unsigned Column = 0;
      if (PrevInstLoc) {
        Scope = PrevInstLoc.getScope();
        Column = PrevInstLoc.getCol();
      }
      recordSourceLine(/*Line=*/0, Column, Scope, /*Flags=*/0);
    }
    return;
  }

  // We have an explicit location, different from the previous location.
  // Don't repeat a line-0 record, but otherwise emit the new location.
  // (The new location might be an explicit line 0, which we do emit.)
  if (DL.getLine() == 0 && LastAsmLine == 0)
    return;
  if (DL == PrologEndLoc) {
    Flags |= DWARF2_FLAG_PROLOGUE_END | DWARF2_FLAG_IS_STMT;
    PrologEndLoc = DebugLoc();
  }
  // If the line changed, we call that a new statement; unless we went to
  // line 0 and came back, in which case it is not a new statement.
  unsigned OldLine = PrevInstLoc ? PrevInstLoc.getLine() : LastAsmLine;
  if (DL.getLine() && DL.getLine() != OldLine)
    Flags |= DWARF2_FLAG_IS_STMT;

  const MDNode *Scope = DL.getScope();
  recordSourceLine(DL.getLine(), DL.getCol(), Scope, Flags);

  // If we're not at line 0, remember this location.
  if (DL.getLine())
    PrevInstLoc = DL;
}

static std::pair<DebugLoc, bool> findPrologueEndLoc(const MachineFunction *MF) {
  // First known non-DBG_VALUE and non-frame setup location marks
  // the beginning of the function body.
  DebugLoc LineZeroLoc;
  const Function &F = MF->getFunction();

  // Some instructions may be inserted into prologue after this function. Must
  // keep prologue for these cases.
  bool IsEmptyPrologue =
      !(F.hasPrologueData() || F.getMetadata(LLVMContext::MD_func_sanitize));
  for (const auto &MBB : *MF) {
    for (const auto &MI : MBB) {
      if (!MI.isMetaInstruction()) {
        if (!MI.getFlag(MachineInstr::FrameSetup) && MI.getDebugLoc()) {
          // Scan forward to try to find a non-zero line number. The
          // prologue_end marks the first breakpoint in the function after the
          // frame setup, and a compiler-generated line 0 location is not a
          // meaningful breakpoint. If none is found, return the first
          // location after the frame setup.
          if (MI.getDebugLoc().getLine())
            return std::make_pair(MI.getDebugLoc(), IsEmptyPrologue);

          LineZeroLoc = MI.getDebugLoc();
        }
        IsEmptyPrologue = false;
      }
    }
  }
  return std::make_pair(LineZeroLoc, IsEmptyPrologue);
}

/// Register a source line with debug info. Returns the  unique label that was
/// emitted and which provides correspondence to the source line list.
static void recordSourceLine(AsmPrinter &Asm, unsigned Line, unsigned Col,
                             const MDNode *S, unsigned Flags, unsigned CUID,
                             uint16_t DwarfVersion,
                             ArrayRef<std::unique_ptr<DwarfCompileUnit>> DCUs) {
  StringRef Fn;
  unsigned FileNo = 1;
  unsigned Discriminator = 0;
  if (auto *Scope = cast_or_null<DIScope>(S)) {
    Fn = Scope->getFilename();
    if (Line != 0 && DwarfVersion >= 4)
      if (auto *LBF = dyn_cast<DILexicalBlockFile>(Scope))
        Discriminator = LBF->getDiscriminator();

    FileNo = static_cast<DwarfCompileUnit &>(*DCUs[CUID])
                 .getOrCreateSourceID(Scope->getFile());
  }
  Asm.OutStreamer->emitDwarfLocDirective(FileNo, Line, Col, Flags, 0,
                                         Discriminator, Fn);
}

DebugLoc DwarfDebug::emitInitialLocDirective(const MachineFunction &MF,
                                             unsigned CUID) {
  std::pair<DebugLoc, bool> PrologEnd = findPrologueEndLoc(&MF);
  DebugLoc PrologEndLoc = PrologEnd.first;
  bool IsEmptyPrologue = PrologEnd.second;

  // Get beginning of function.
  if (PrologEndLoc) {
    // If the prolog is empty, no need to generate scope line for the proc.
    if (IsEmptyPrologue)
      return PrologEndLoc;

    // Ensure the compile unit is created if the function is called before
    // beginFunction().
    (void)getOrCreateDwarfCompileUnit(
        MF.getFunction().getSubprogram()->getUnit());
    // We'd like to list the prologue as "not statements" but GDB behaves
    // poorly if we do that. Revisit this with caution/GDB (7.5+) testing.
    const DISubprogram *SP = PrologEndLoc->getInlinedAtScope()->getSubprogram();
    ::recordSourceLine(*Asm, SP->getScopeLine(), 0, SP, DWARF2_FLAG_IS_STMT,
                       CUID, getDwarfVersion(), getUnits());
    return PrologEndLoc;
  }
  return DebugLoc();
}

// Gather pre-function debug information.  Assumes being called immediately
// after the function entry point has been emitted.
void DwarfDebug::beginFunctionImpl(const MachineFunction *MF) {
  CurFn = MF;

  auto *SP = MF->getFunction().getSubprogram();
  assert(LScopes.empty() || SP == LScopes.getCurrentFunctionScope()->getScopeNode());
  if (SP->getUnit()->getEmissionKind() == DICompileUnit::NoDebug)
    return;

  DwarfCompileUnit &CU = getOrCreateDwarfCompileUnit(SP->getUnit());

  Asm->OutStreamer->getContext().setDwarfCompileUnitID(
      getDwarfCompileUnitIDForLineTable(CU));

  // Record beginning of function.
  PrologEndLoc = emitInitialLocDirective(
      *MF, Asm->OutStreamer->getContext().getDwarfCompileUnitID());
}

unsigned
DwarfDebug::getDwarfCompileUnitIDForLineTable(const DwarfCompileUnit &CU) {
  // Set DwarfDwarfCompileUnitID in MCContext to the Compile Unit this function
  // belongs to so that we add to the correct per-cu line table in the
  // non-asm case.
  if (Asm->OutStreamer->hasRawTextSupport())
    // Use a single line table if we are generating assembly.
    return 0;
  else
    return CU.getUniqueID();
}

void DwarfDebug::terminateLineTable(const DwarfCompileUnit *CU) {
  const auto &CURanges = CU->getRanges();
  auto &LineTable = Asm->OutStreamer->getContext().getMCDwarfLineTable(
      getDwarfCompileUnitIDForLineTable(*CU));
  // Add the last range label for the given CU.
  LineTable.getMCLineSections().addEndEntry(
      const_cast<MCSymbol *>(CURanges.back().End));
}

void DwarfDebug::skippedNonDebugFunction() {
  // If we don't have a subprogram for this function then there will be a hole
  // in the range information. Keep note of this by setting the previously used
  // section to nullptr.
  // Terminate the pending line table.
  if (PrevCU)
    terminateLineTable(PrevCU);
  PrevCU = nullptr;
  CurFn = nullptr;
}

// Gather and emit post-function debug information.
void DwarfDebug::endFunctionImpl(const MachineFunction *MF) {
  const DISubprogram *SP = MF->getFunction().getSubprogram();

  assert(CurFn == MF &&
      "endFunction should be called with the same function as beginFunction");

  // Set DwarfDwarfCompileUnitID in MCContext to default value.
  Asm->OutStreamer->getContext().setDwarfCompileUnitID(0);

  LexicalScope *FnScope = LScopes.getCurrentFunctionScope();
  assert(!FnScope || SP == FnScope->getScopeNode());
  DwarfCompileUnit &TheCU = getOrCreateDwarfCompileUnit(SP->getUnit());
  if (TheCU.getCUNode()->isDebugDirectivesOnly()) {
    PrevLabel = nullptr;
    CurFn = nullptr;
    return;
  }

  DenseSet<InlinedEntity> Processed;
  collectEntityInfo(TheCU, SP, Processed);

  // Add the range of this function to the list of ranges for the CU.
  // With basic block sections, add ranges for all basic block sections.
  for (const auto &R : Asm->MBBSectionRanges)
    TheCU.addRange({R.second.BeginLabel, R.second.EndLabel});

  // Under -gmlt, skip building the subprogram if there are no inlined
  // subroutines inside it. But with -fdebug-info-for-profiling, the subprogram
  // is still needed as we need its source location.
  if (!TheCU.getCUNode()->getDebugInfoForProfiling() &&
      TheCU.getCUNode()->getEmissionKind() == DICompileUnit::LineTablesOnly &&
      LScopes.getAbstractScopesList().empty() && !IsDarwin) {
    for (const auto &R : Asm->MBBSectionRanges)
      addArangeLabel(SymbolCU(&TheCU, R.second.BeginLabel));

    assert(InfoHolder.getScopeVariables().empty());
    PrevLabel = nullptr;
    CurFn = nullptr;
    return;
  }

#ifndef NDEBUG
  size_t NumAbstractSubprograms = LScopes.getAbstractScopesList().size();
#endif
  for (LexicalScope *AScope : LScopes.getAbstractScopesList()) {
    const auto *SP = cast<DISubprogram>(AScope->getScopeNode());
    for (const DINode *DN : SP->getRetainedNodes()) {
      const auto *LS = getRetainedNodeScope(DN);
      // Ensure LexicalScope is created for the scope of this node.
      auto *LexS = LScopes.getOrCreateAbstractScope(LS);
      assert(LexS && "Expected the LexicalScope to be created.");
      if (isa<DILocalVariable>(DN) || isa<DILabel>(DN)) {
        // Collect info for variables/labels that were optimized out.
        if (!Processed.insert(InlinedEntity(DN, nullptr)).second ||
            TheCU.getExistingAbstractEntity(DN))
          continue;
        TheCU.createAbstractEntity(DN, LexS);
      } else {
        // Remember the node if this is a local declarations.
        LocalDeclsPerLS[LS].insert(DN);
      }
      assert(
          LScopes.getAbstractScopesList().size() == NumAbstractSubprograms &&
          "getOrCreateAbstractScope() inserted an abstract subprogram scope");
    }
    constructAbstractSubprogramScopeDIE(TheCU, AScope);
  }

  ProcessedSPNodes.insert(SP);
  DIE &ScopeDIE = TheCU.constructSubprogramScopeDIE(SP, FnScope);
  if (auto *SkelCU = TheCU.getSkeleton())
    if (!LScopes.getAbstractScopesList().empty() &&
        TheCU.getCUNode()->getSplitDebugInlining())
      SkelCU->constructSubprogramScopeDIE(SP, FnScope);

  // Construct call site entries.
  constructCallSiteEntryDIEs(*SP, TheCU, ScopeDIE, *MF);

  // Clear debug info
  // Ownership of DbgVariables is a bit subtle - ScopeVariables owns all the
  // DbgVariables except those that are also in AbstractVariables (since they
  // can be used cross-function)
  InfoHolder.getScopeVariables().clear();
  InfoHolder.getScopeLabels().clear();
  LocalDeclsPerLS.clear();
  PrevLabel = nullptr;
  CurFn = nullptr;
}

// Register a source line with debug info. Returns the  unique label that was
// emitted and which provides correspondence to the source line list.
void DwarfDebug::recordSourceLine(unsigned Line, unsigned Col, const MDNode *S,
                                  unsigned Flags) {
  ::recordSourceLine(*Asm, Line, Col, S, Flags,
                     Asm->OutStreamer->getContext().getDwarfCompileUnitID(),
                     getDwarfVersion(), getUnits());
}

//===----------------------------------------------------------------------===//
// Emit Methods
//===----------------------------------------------------------------------===//

// Emit the debug info section.
void DwarfDebug::emitDebugInfo() {
  DwarfFile &Holder = useSplitDwarf() ? SkeletonHolder : InfoHolder;
  Holder.emitUnits(/* UseOffsets */ false);
}

// Emit the abbreviation section.
void DwarfDebug::emitAbbreviations() {
  DwarfFile &Holder = useSplitDwarf() ? SkeletonHolder : InfoHolder;

  Holder.emitAbbrevs(Asm->getObjFileLowering().getDwarfAbbrevSection());
}

void DwarfDebug::emitStringOffsetsTableHeader() {
  DwarfFile &Holder = useSplitDwarf() ? SkeletonHolder : InfoHolder;
  Holder.getStringPool().emitStringOffsetsTableHeader(
      *Asm, Asm->getObjFileLowering().getDwarfStrOffSection(),
      Holder.getStringOffsetsStartSym());
}

template <typename AccelTableT>
void DwarfDebug::emitAccel(AccelTableT &Accel, MCSection *Section,
                           StringRef TableName) {
  Asm->OutStreamer->switchSection(Section);

  // Emit the full data.
  emitAppleAccelTable(Asm, Accel, TableName, Section->getBeginSymbol());
}

void DwarfDebug::emitAccelDebugNames() {
  // Don't emit anything if we have no compilation units to index.
  if (getUnits().empty())
    return;

  emitDWARF5AccelTable(Asm, AccelDebugNames, *this, getUnits());
}

// Emit visible names into a hashed accelerator table section.
void DwarfDebug::emitAccelNames() {
  emitAccel(AccelNames, Asm->getObjFileLowering().getDwarfAccelNamesSection(),
            "Names");
}

// Emit objective C classes and categories into a hashed accelerator table
// section.
void DwarfDebug::emitAccelObjC() {
  emitAccel(AccelObjC, Asm->getObjFileLowering().getDwarfAccelObjCSection(),
            "ObjC");
}

// Emit namespace dies into a hashed accelerator table.
void DwarfDebug::emitAccelNamespaces() {
  emitAccel(AccelNamespace,
            Asm->getObjFileLowering().getDwarfAccelNamespaceSection(),
            "namespac");
}

// Emit type dies into a hashed accelerator table.
void DwarfDebug::emitAccelTypes() {
  emitAccel(AccelTypes, Asm->getObjFileLowering().getDwarfAccelTypesSection(),
            "types");
}

// Public name handling.
// The format for the various pubnames:
//
// dwarf pubnames - offset/name pairs where the offset is the offset into the CU
// for the DIE that is named.
//
// gnu pubnames - offset/index value/name tuples where the offset is the offset
// into the CU and the index value is computed according to the type of value
// for the DIE that is named.
//
// For type units the offset is the offset of the skeleton DIE. For split dwarf
// it's the offset within the debug_info/debug_types dwo section, however, the
// reference in the pubname header doesn't change.

/// computeIndexValue - Compute the gdb index value for the DIE and CU.
static dwarf::PubIndexEntryDescriptor computeIndexValue(DwarfUnit *CU,
                                                        const DIE *Die) {
  // Entities that ended up only in a Type Unit reference the CU instead (since
  // the pub entry has offsets within the CU there's no real offset that can be
  // provided anyway). As it happens all such entities (namespaces and types,
  // types only in C++ at that) are rendered as TYPE+EXTERNAL. If this turns out
  // not to be true it would be necessary to persist this information from the
  // point at which the entry is added to the index data structure - since by
  // the time the index is built from that, the original type/namespace DIE in a
  // type unit has already been destroyed so it can't be queried for properties
  // like tag, etc.
  if (Die->getTag() == dwarf::DW_TAG_compile_unit)
    return dwarf::PubIndexEntryDescriptor(dwarf::GIEK_TYPE,
                                          dwarf::GIEL_EXTERNAL);
  dwarf::GDBIndexEntryLinkage Linkage = dwarf::GIEL_STATIC;

  // We could have a specification DIE that has our most of our knowledge,
  // look for that now.
  if (DIEValue SpecVal = Die->findAttribute(dwarf::DW_AT_specification)) {
    DIE &SpecDIE = SpecVal.getDIEEntry().getEntry();
    if (SpecDIE.findAttribute(dwarf::DW_AT_external))
      Linkage = dwarf::GIEL_EXTERNAL;
  } else if (Die->findAttribute(dwarf::DW_AT_external))
    Linkage = dwarf::GIEL_EXTERNAL;

  switch (Die->getTag()) {
  case dwarf::DW_TAG_class_type:
  case dwarf::DW_TAG_structure_type:
  case dwarf::DW_TAG_union_type:
  case dwarf::DW_TAG_enumeration_type:
    return dwarf::PubIndexEntryDescriptor(
        dwarf::GIEK_TYPE,
        dwarf::isCPlusPlus((dwarf::SourceLanguage)CU->getLanguage())
            ? dwarf::GIEL_EXTERNAL
            : dwarf::GIEL_STATIC);
  case dwarf::DW_TAG_typedef:
  case dwarf::DW_TAG_base_type:
  case dwarf::DW_TAG_subrange_type:
    return dwarf::PubIndexEntryDescriptor(dwarf::GIEK_TYPE, dwarf::GIEL_STATIC);
  case dwarf::DW_TAG_namespace:
    return dwarf::GIEK_TYPE;
  case dwarf::DW_TAG_subprogram:
    return dwarf::PubIndexEntryDescriptor(dwarf::GIEK_FUNCTION, Linkage);
  case dwarf::DW_TAG_variable:
    return dwarf::PubIndexEntryDescriptor(dwarf::GIEK_VARIABLE, Linkage);
  case dwarf::DW_TAG_enumerator:
    return dwarf::PubIndexEntryDescriptor(dwarf::GIEK_VARIABLE,
                                          dwarf::GIEL_STATIC);
  default:
    return dwarf::GIEK_NONE;
  }
}

/// emitDebugPubSections - Emit visible names and types into debug pubnames and
/// pubtypes sections.
void DwarfDebug::emitDebugPubSections() {
  for (const auto &NU : CUMap) {
    DwarfCompileUnit *TheU = NU.second;
    if (!TheU->hasDwarfPubSections())
      continue;

    bool GnuStyle = TheU->getCUNode()->getNameTableKind() ==
                    DICompileUnit::DebugNameTableKind::GNU;

    Asm->OutStreamer->switchSection(
        GnuStyle ? Asm->getObjFileLowering().getDwarfGnuPubNamesSection()
                 : Asm->getObjFileLowering().getDwarfPubNamesSection());
    emitDebugPubSection(GnuStyle, "Names", TheU, TheU->getGlobalNames());

    Asm->OutStreamer->switchSection(
        GnuStyle ? Asm->getObjFileLowering().getDwarfGnuPubTypesSection()
                 : Asm->getObjFileLowering().getDwarfPubTypesSection());
    emitDebugPubSection(GnuStyle, "Types", TheU, TheU->getGlobalTypes());
  }
}

void DwarfDebug::emitSectionReference(const DwarfCompileUnit &CU) {
  if (useSectionsAsReferences())
    Asm->emitDwarfOffset(CU.getSection()->getBeginSymbol(),
                         CU.getDebugSectionOffset());
  else
    Asm->emitDwarfSymbolReference(CU.getLabelBegin());
}

void DwarfDebug::emitDebugPubSection(bool GnuStyle, StringRef Name,
                                     DwarfCompileUnit *TheU,
                                     const StringMap<const DIE *> &Globals) {
  if (auto *Skeleton = TheU->getSkeleton())
    TheU = Skeleton;

  // Emit the header.
  MCSymbol *EndLabel = Asm->emitDwarfUnitLength(
      "pub" + Name, "Length of Public " + Name + " Info");

  Asm->OutStreamer->AddComment("DWARF Version");
  Asm->emitInt16(dwarf::DW_PUBNAMES_VERSION);

  Asm->OutStreamer->AddComment("Offset of Compilation Unit Info");
  emitSectionReference(*TheU);

  Asm->OutStreamer->AddComment("Compilation Unit Length");
  Asm->emitDwarfLengthOrOffset(TheU->getLength());

  // Emit the pubnames for this compilation unit.
  SmallVector<std::pair<StringRef, const DIE *>, 0> Vec;
  for (const auto &GI : Globals)
    Vec.emplace_back(GI.first(), GI.second);
  llvm::sort(Vec, [](auto &A, auto &B) {
    return A.second->getOffset() < B.second->getOffset();
  });
  for (const auto &[Name, Entity] : Vec) {
    Asm->OutStreamer->AddComment("DIE offset");
    Asm->emitDwarfLengthOrOffset(Entity->getOffset());

    if (GnuStyle) {
      dwarf::PubIndexEntryDescriptor Desc = computeIndexValue(TheU, Entity);
      Asm->OutStreamer->AddComment(
          Twine("Attributes: ") + dwarf::GDBIndexEntryKindString(Desc.Kind) +
          ", " + dwarf::GDBIndexEntryLinkageString(Desc.Linkage));
      Asm->emitInt8(Desc.toBits());
    }

    Asm->OutStreamer->AddComment("External Name");
    Asm->OutStreamer->emitBytes(StringRef(Name.data(), Name.size() + 1));
  }

  Asm->OutStreamer->AddComment("End Mark");
  Asm->emitDwarfLengthOrOffset(0);
  Asm->OutStreamer->emitLabel(EndLabel);
}

/// Emit null-terminated strings into a debug str section.
void DwarfDebug::emitDebugStr() {
  MCSection *StringOffsetsSection = nullptr;
  if (useSegmentedStringOffsetsTable()) {
    emitStringOffsetsTableHeader();
    StringOffsetsSection = Asm->getObjFileLowering().getDwarfStrOffSection();
  }
  DwarfFile &Holder = useSplitDwarf() ? SkeletonHolder : InfoHolder;
  Holder.emitStrings(Asm->getObjFileLowering().getDwarfStrSection(),
                     StringOffsetsSection, /* UseRelativeOffsets = */ true);
}

void DwarfDebug::emitDebugLocEntry(ByteStreamer &Streamer,
                                   const DebugLocStream::Entry &Entry,
                                   const DwarfCompileUnit *CU) {
  auto &&Comments = DebugLocs.getComments(Entry);
  auto Comment = Comments.begin();
  auto End = Comments.end();

  // The expressions are inserted into a byte stream rather early (see
  // DwarfExpression::addExpression) so for those ops (e.g. DW_OP_convert) that
  // need to reference a base_type DIE the offset of that DIE is not yet known.
  // To deal with this we instead insert a placeholder early and then extract
  // it here and replace it with the real reference.
  unsigned PtrSize = Asm->MAI->getCodePointerSize();
  DWARFDataExtractor Data(StringRef(DebugLocs.getBytes(Entry).data(),
                                    DebugLocs.getBytes(Entry).size()),
                          Asm->getDataLayout().isLittleEndian(), PtrSize);
  DWARFExpression Expr(Data, PtrSize, Asm->OutContext.getDwarfFormat());

  using Encoding = DWARFExpression::Operation::Encoding;
  uint64_t Offset = 0;
  for (const auto &Op : Expr) {
    assert(Op.getCode() != dwarf::DW_OP_const_type &&
           "3 operand ops not yet supported");
    Streamer.emitInt8(Op.getCode(), Comment != End ? *(Comment++) : "");
    Offset++;
    for (unsigned I = 0; I < Op.getDescription().Op.size(); ++I) {
      if (Op.getDescription().Op[I] == Encoding::BaseTypeRef) {
        unsigned Length =
          Streamer.emitDIERef(*CU->ExprRefedBaseTypes[Op.getRawOperand(I)].Die);
        // Make sure comments stay aligned.
        for (unsigned J = 0; J < Length; ++J)
          if (Comment != End)
            Comment++;
      } else {
        for (uint64_t J = Offset; J < Op.getOperandEndOffset(I); ++J)
          Streamer.emitInt8(Data.getData()[J], Comment != End ? *(Comment++) : "");
      }
      Offset = Op.getOperandEndOffset(I);
    }
    assert(Offset == Op.getEndOffset());
  }
}

void DwarfDebug::emitDebugLocValue(const AsmPrinter &AP, const DIBasicType *BT,
                                   const DbgValueLoc &Value,
                                   DwarfExpression &DwarfExpr) {
  auto *DIExpr = Value.getExpression();
  DIExpressionCursor ExprCursor(DIExpr);
  DwarfExpr.addFragmentOffset(DIExpr);

  // If the DIExpr is an Entry Value, we want to follow the same code path
  // regardless of whether the DBG_VALUE is variadic or not.
  if (DIExpr && DIExpr->isEntryValue()) {
    // Entry values can only be a single register with no additional DIExpr,
    // so just add it directly.
    assert(Value.getLocEntries().size() == 1);
    assert(Value.getLocEntries()[0].isLocation());
    MachineLocation Location = Value.getLocEntries()[0].getLoc();
    DwarfExpr.setLocation(Location, DIExpr);

    DwarfExpr.beginEntryValueExpression(ExprCursor);

    const TargetRegisterInfo &TRI = *AP.MF->getSubtarget().getRegisterInfo();
    if (!DwarfExpr.addMachineRegExpression(TRI, ExprCursor, Location.getReg()))
      return;
    return DwarfExpr.addExpression(std::move(ExprCursor));
  }

  // Regular entry.
  auto EmitValueLocEntry = [&DwarfExpr, &BT,
                            &AP](const DbgValueLocEntry &Entry,
                                 DIExpressionCursor &Cursor) -> bool {
    if (Entry.isInt()) {
      if (BT && (BT->getEncoding() == dwarf::DW_ATE_signed ||
                 BT->getEncoding() == dwarf::DW_ATE_signed_char))
        DwarfExpr.addSignedConstant(Entry.getInt());
      else
        DwarfExpr.addUnsignedConstant(Entry.getInt());
    } else if (Entry.isLocation()) {
      MachineLocation Location = Entry.getLoc();
      if (Location.isIndirect())
        DwarfExpr.setMemoryLocationKind();

      const TargetRegisterInfo &TRI = *AP.MF->getSubtarget().getRegisterInfo();
      if (!DwarfExpr.addMachineRegExpression(TRI, Cursor, Location.getReg()))
        return false;
    } else if (Entry.isTargetIndexLocation()) {
      TargetIndexLocation Loc = Entry.getTargetIndexLocation();
      // TODO TargetIndexLocation is a target-independent. Currently only the
      // WebAssembly-specific encoding is supported.
      assert(AP.TM.getTargetTriple().isWasm());
      DwarfExpr.addWasmLocation(Loc.Index, static_cast<uint64_t>(Loc.Offset));
    } else if (Entry.isConstantFP()) {
      if (AP.getDwarfVersion() >= 4 && !AP.getDwarfDebug()->tuneForSCE() &&
          !Cursor) {
        DwarfExpr.addConstantFP(Entry.getConstantFP()->getValueAPF(), AP);
      } else if (Entry.getConstantFP()
                     ->getValueAPF()
                     .bitcastToAPInt()
                     .getBitWidth() <= 64 /*bits*/) {
        DwarfExpr.addUnsignedConstant(
            Entry.getConstantFP()->getValueAPF().bitcastToAPInt());
      } else {
        LLVM_DEBUG(
            dbgs() << "Skipped DwarfExpression creation for ConstantFP of size"
                   << Entry.getConstantFP()
                          ->getValueAPF()
                          .bitcastToAPInt()
                          .getBitWidth()
                   << " bits\n");
        return false;
      }
    }
    return true;
  };

  if (!Value.isVariadic()) {
    if (!EmitValueLocEntry(Value.getLocEntries()[0], ExprCursor))
      return;
    DwarfExpr.addExpression(std::move(ExprCursor));
    return;
  }

  // If any of the location entries are registers with the value 0, then the
  // location is undefined.
  if (any_of(Value.getLocEntries(), [](const DbgValueLocEntry &Entry) {
        return Entry.isLocation() && !Entry.getLoc().getReg();
      }))
    return;

  DwarfExpr.addExpression(
      std::move(ExprCursor),
      [EmitValueLocEntry, &Value](unsigned Idx,
                                  DIExpressionCursor &Cursor) -> bool {
        return EmitValueLocEntry(Value.getLocEntries()[Idx], Cursor);
      });
}

void DebugLocEntry::finalize(const AsmPrinter &AP,
                             DebugLocStream::ListBuilder &List,
                             const DIBasicType *BT,
                             DwarfCompileUnit &TheCU) {
  assert(!Values.empty() &&
         "location list entries without values are redundant");
  assert(Begin != End && "unexpected location list entry with empty range");
  DebugLocStream::EntryBuilder Entry(List, Begin, End);
  BufferByteStreamer Streamer = Entry.getStreamer();
  DebugLocDwarfExpression DwarfExpr(AP.getDwarfVersion(), Streamer, TheCU);
  const DbgValueLoc &Value = Values[0];
  if (Value.isFragment()) {
    // Emit all fragments that belong to the same variable and range.
    assert(llvm::all_of(Values, [](DbgValueLoc P) {
          return P.isFragment();
        }) && "all values are expected to be fragments");
    assert(llvm::is_sorted(Values) && "fragments are expected to be sorted");

    for (const auto &Fragment : Values)
      DwarfDebug::emitDebugLocValue(AP, BT, Fragment, DwarfExpr);

  } else {
    assert(Values.size() == 1 && "only fragments may have >1 value");
    DwarfDebug::emitDebugLocValue(AP, BT, Value, DwarfExpr);
  }
  DwarfExpr.finalize();
  if (DwarfExpr.TagOffset)
    List.setTagOffset(*DwarfExpr.TagOffset);
}

void DwarfDebug::emitDebugLocEntryLocation(const DebugLocStream::Entry &Entry,
                                           const DwarfCompileUnit *CU) {
  // Emit the size.
  Asm->OutStreamer->AddComment("Loc expr size");
  if (getDwarfVersion() >= 5)
    Asm->emitULEB128(DebugLocs.getBytes(Entry).size());
  else if (DebugLocs.getBytes(Entry).size() <= std::numeric_limits<uint16_t>::max())
    Asm->emitInt16(DebugLocs.getBytes(Entry).size());
  else {
    // The entry is too big to fit into 16 bit, drop it as there is nothing we
    // can do.
    Asm->emitInt16(0);
    return;
  }
  // Emit the entry.
  APByteStreamer Streamer(*Asm);
  emitDebugLocEntry(Streamer, Entry, CU);
}

// Emit the header of a DWARF 5 range list table list table. Returns the symbol
// that designates the end of the table for the caller to emit when the table is
// complete.
static MCSymbol *emitRnglistsTableHeader(AsmPrinter *Asm,
                                         const DwarfFile &Holder) {
  MCSymbol *TableEnd = mcdwarf::emitListsTableHeaderStart(*Asm->OutStreamer);

  Asm->OutStreamer->AddComment("Offset entry count");
  Asm->emitInt32(Holder.getRangeLists().size());
  Asm->OutStreamer->emitLabel(Holder.getRnglistsTableBaseSym());

  for (const RangeSpanList &List : Holder.getRangeLists())
    Asm->emitLabelDifference(List.Label, Holder.getRnglistsTableBaseSym(),
                             Asm->getDwarfOffsetByteSize());

  return TableEnd;
}

// Emit the header of a DWARF 5 locations list table. Returns the symbol that
// designates the end of the table for the caller to emit when the table is
// complete.
static MCSymbol *emitLoclistsTableHeader(AsmPrinter *Asm,
                                         const DwarfDebug &DD) {
  MCSymbol *TableEnd = mcdwarf::emitListsTableHeaderStart(*Asm->OutStreamer);

  const auto &DebugLocs = DD.getDebugLocs();

  Asm->OutStreamer->AddComment("Offset entry count");
  Asm->emitInt32(DebugLocs.getLists().size());
  Asm->OutStreamer->emitLabel(DebugLocs.getSym());

  for (const auto &List : DebugLocs.getLists())
    Asm->emitLabelDifference(List.Label, DebugLocs.getSym(),
                             Asm->getDwarfOffsetByteSize());

  return TableEnd;
}

template <typename Ranges, typename PayloadEmitter>
static void emitRangeList(
    DwarfDebug &DD, AsmPrinter *Asm, MCSymbol *Sym, const Ranges &R,
    const DwarfCompileUnit &CU, unsigned BaseAddressx, unsigned OffsetPair,
    unsigned StartxLength, unsigned EndOfList,
    StringRef (*StringifyEnum)(unsigned),
    bool ShouldUseBaseAddress,
    PayloadEmitter EmitPayload) {

  auto Size = Asm->MAI->getCodePointerSize();
  bool UseDwarf5 = DD.getDwarfVersion() >= 5;

  // Emit our symbol so we can find the beginning of the range.
  Asm->OutStreamer->emitLabel(Sym);

  // Gather all the ranges that apply to the same section so they can share
  // a base address entry.
  MapVector<const MCSection *, std::vector<decltype(&*R.begin())>> SectionRanges;

  for (const auto &Range : R)
    SectionRanges[&Range.Begin->getSection()].push_back(&Range);

  const MCSymbol *CUBase = CU.getBaseAddress();
  bool BaseIsSet = false;
  for (const auto &P : SectionRanges) {
    auto *Base = CUBase;
    if (!Base && ShouldUseBaseAddress) {
      const MCSymbol *Begin = P.second.front()->Begin;
      const MCSymbol *NewBase = DD.getSectionLabel(&Begin->getSection());
      if (!UseDwarf5) {
        Base = NewBase;
        BaseIsSet = true;
        Asm->OutStreamer->emitIntValue(-1, Size);
        Asm->OutStreamer->AddComment("  base address");
        Asm->OutStreamer->emitSymbolValue(Base, Size);
      } else if (NewBase != Begin || P.second.size() > 1) {
        // Only use a base address if
        //  * the existing pool address doesn't match (NewBase != Begin)
        //  * or, there's more than one entry to share the base address
        Base = NewBase;
        BaseIsSet = true;
        Asm->OutStreamer->AddComment(StringifyEnum(BaseAddressx));
        Asm->emitInt8(BaseAddressx);
        Asm->OutStreamer->AddComment("  base address index");
        Asm->emitULEB128(DD.getAddressPool().getIndex(Base));
      }
    } else if (BaseIsSet && !UseDwarf5) {
      BaseIsSet = false;
      assert(!Base);
      Asm->OutStreamer->emitIntValue(-1, Size);
      Asm->OutStreamer->emitIntValue(0, Size);
    }

    for (const auto *RS : P.second) {
      const MCSymbol *Begin = RS->Begin;
      const MCSymbol *End = RS->End;
      assert(Begin && "Range without a begin symbol?");
      assert(End && "Range without an end symbol?");
      if (Base) {
        if (UseDwarf5) {
          // Emit offset_pair when we have a base.
          Asm->OutStreamer->AddComment(StringifyEnum(OffsetPair));
          Asm->emitInt8(OffsetPair);
          Asm->OutStreamer->AddComment("  starting offset");
          Asm->emitLabelDifferenceAsULEB128(Begin, Base);
          Asm->OutStreamer->AddComment("  ending offset");
          Asm->emitLabelDifferenceAsULEB128(End, Base);
        } else {
          Asm->emitLabelDifference(Begin, Base, Size);
          Asm->emitLabelDifference(End, Base, Size);
        }
      } else if (UseDwarf5) {
        Asm->OutStreamer->AddComment(StringifyEnum(StartxLength));
        Asm->emitInt8(StartxLength);
        Asm->OutStreamer->AddComment("  start index");
        Asm->emitULEB128(DD.getAddressPool().getIndex(Begin));
        Asm->OutStreamer->AddComment("  length");
        Asm->emitLabelDifferenceAsULEB128(End, Begin);
      } else {
        Asm->OutStreamer->emitSymbolValue(Begin, Size);
        Asm->OutStreamer->emitSymbolValue(End, Size);
      }
      EmitPayload(*RS);
    }
  }

  if (UseDwarf5) {
    Asm->OutStreamer->AddComment(StringifyEnum(EndOfList));
    Asm->emitInt8(EndOfList);
  } else {
    // Terminate the list with two 0 values.
    Asm->OutStreamer->emitIntValue(0, Size);
    Asm->OutStreamer->emitIntValue(0, Size);
  }
}

// Handles emission of both debug_loclist / debug_loclist.dwo
static void emitLocList(DwarfDebug &DD, AsmPrinter *Asm, const DebugLocStream::List &List) {
  emitRangeList(DD, Asm, List.Label, DD.getDebugLocs().getEntries(List),
                *List.CU, dwarf::DW_LLE_base_addressx,
                dwarf::DW_LLE_offset_pair, dwarf::DW_LLE_startx_length,
                dwarf::DW_LLE_end_of_list, llvm::dwarf::LocListEncodingString,
                /* ShouldUseBaseAddress */ true,
                [&](const DebugLocStream::Entry &E) {
                  DD.emitDebugLocEntryLocation(E, List.CU);
                });
}

void DwarfDebug::emitDebugLocImpl(MCSection *Sec) {
  if (DebugLocs.getLists().empty())
    return;

  Asm->OutStreamer->switchSection(Sec);

  MCSymbol *TableEnd = nullptr;
  if (getDwarfVersion() >= 5)
    TableEnd = emitLoclistsTableHeader(Asm, *this);

  for (const auto &List : DebugLocs.getLists())
    emitLocList(*this, Asm, List);

  if (TableEnd)
    Asm->OutStreamer->emitLabel(TableEnd);
}

// Emit locations into the .debug_loc/.debug_loclists section.
void DwarfDebug::emitDebugLoc() {
  if (DisableDwarfLocations)
    return;

  emitDebugLocImpl(
      getDwarfVersion() >= 5
          ? Asm->getObjFileLowering().getDwarfLoclistsSection()
          : Asm->getObjFileLowering().getDwarfLocSection());
}

// Emit locations into the .debug_loc.dwo/.debug_loclists.dwo section.
void DwarfDebug::emitDebugLocDWO() {
  if (DisableDwarfLocations)
    return;

  if (getDwarfVersion() >= 5) {
    emitDebugLocImpl(
        Asm->getObjFileLowering().getDwarfLoclistsDWOSection());

    return;
  }

  for (const auto &List : DebugLocs.getLists()) {
    Asm->OutStreamer->switchSection(
        Asm->getObjFileLowering().getDwarfLocDWOSection());
    Asm->OutStreamer->emitLabel(List.Label);

    for (const auto &Entry : DebugLocs.getEntries(List)) {
      // GDB only supports startx_length in pre-standard split-DWARF.
      // (in v5 standard loclists, it currently* /only/ supports base_address +
      // offset_pair, so the implementations can't really share much since they
      // need to use different representations)
      // * as of October 2018, at least
      //
      // In v5 (see emitLocList), this uses SectionLabels to reuse existing
      // addresses in the address pool to minimize object size/relocations.
      Asm->emitInt8(dwarf::DW_LLE_startx_length);
      unsigned idx = AddrPool.getIndex(Entry.Begin);
      Asm->emitULEB128(idx);
      // Also the pre-standard encoding is slightly different, emitting this as
      // an address-length entry here, but its a ULEB128 in DWARFv5 loclists.
      Asm->emitLabelDifference(Entry.End, Entry.Begin, 4);
      emitDebugLocEntryLocation(Entry, List.CU);
    }
    Asm->emitInt8(dwarf::DW_LLE_end_of_list);
  }
}

struct ArangeSpan {
  const MCSymbol *Start, *End;
};

// Emit a debug aranges section, containing a CU lookup for any
// address we can tie back to a CU.
void DwarfDebug::emitDebugARanges() {
  // Provides a unique id per text section.
  MapVector<MCSection *, SmallVector<SymbolCU, 8>> SectionMap;

  // Filter labels by section.
  for (const SymbolCU &SCU : ArangeLabels) {
    if (SCU.Sym->isInSection()) {
      // Make a note of this symbol and it's section.
      MCSection *Section = &SCU.Sym->getSection();
      if (!Section->getKind().isMetadata())
        SectionMap[Section].push_back(SCU);
    } else {
      // Some symbols (e.g. common/bss on mach-o) can have no section but still
      // appear in the output. This sucks as we rely on sections to build
      // arange spans. We can do it without, but it's icky.
      SectionMap[nullptr].push_back(SCU);
    }
  }

  DenseMap<DwarfCompileUnit *, std::vector<ArangeSpan>> Spans;

  for (auto &I : SectionMap) {
    MCSection *Section = I.first;
    SmallVector<SymbolCU, 8> &List = I.second;
    if (List.size() < 1)
      continue;

    // If we have no section (e.g. common), just write out
    // individual spans for each symbol.
    if (!Section) {
      for (const SymbolCU &Cur : List) {
        ArangeSpan Span;
        Span.Start = Cur.Sym;
        Span.End = nullptr;
        assert(Cur.CU);
        Spans[Cur.CU].push_back(Span);
      }
      continue;
    }

    // Sort the symbols by offset within the section.
    llvm::stable_sort(List, [&](const SymbolCU &A, const SymbolCU &B) {
      unsigned IA = A.Sym ? Asm->OutStreamer->getSymbolOrder(A.Sym) : 0;
      unsigned IB = B.Sym ? Asm->OutStreamer->getSymbolOrder(B.Sym) : 0;

      // Symbols with no order assigned should be placed at the end.
      // (e.g. section end labels)
      if (IA == 0)
        return false;
      if (IB == 0)
        return true;
      return IA < IB;
    });

    // Insert a final terminator.
    List.push_back(SymbolCU(nullptr, Asm->OutStreamer->endSection(Section)));

    // Build spans between each label.
    const MCSymbol *StartSym = List[0].Sym;
    for (size_t n = 1, e = List.size(); n < e; n++) {
      const SymbolCU &Prev = List[n - 1];
      const SymbolCU &Cur = List[n];

      // Try and build the longest span we can within the same CU.
      if (Cur.CU != Prev.CU) {
        ArangeSpan Span;
        Span.Start = StartSym;
        Span.End = Cur.Sym;
        assert(Prev.CU);
        Spans[Prev.CU].push_back(Span);
        StartSym = Cur.Sym;
      }
    }
  }

  // Start the dwarf aranges section.
  Asm->OutStreamer->switchSection(
      Asm->getObjFileLowering().getDwarfARangesSection());

  unsigned PtrSize = Asm->MAI->getCodePointerSize();

  // Build a list of CUs used.
  std::vector<DwarfCompileUnit *> CUs;
  for (const auto &it : Spans) {
    DwarfCompileUnit *CU = it.first;
    CUs.push_back(CU);
  }

  // Sort the CU list (again, to ensure consistent output order).
  llvm::sort(CUs, [](const DwarfCompileUnit *A, const DwarfCompileUnit *B) {
    return A->getUniqueID() < B->getUniqueID();
  });

  // Emit an arange table for each CU we used.
  for (DwarfCompileUnit *CU : CUs) {
    std::vector<ArangeSpan> &List = Spans[CU];

    // Describe the skeleton CU's offset and length, not the dwo file's.
    if (auto *Skel = CU->getSkeleton())
      CU = Skel;

    // Emit size of content not including length itself.
    unsigned ContentSize =
        sizeof(int16_t) +               // DWARF ARange version number
        Asm->getDwarfOffsetByteSize() + // Offset of CU in the .debug_info
                                        // section
        sizeof(int8_t) +                // Pointer Size (in bytes)
        sizeof(int8_t);                 // Segment Size (in bytes)

    unsigned TupleSize = PtrSize * 2;

    // 7.20 in the Dwarf specs requires the table to be aligned to a tuple.
    unsigned Padding = offsetToAlignment(
        Asm->getUnitLengthFieldByteSize() + ContentSize, Align(TupleSize));

    ContentSize += Padding;
    ContentSize += (List.size() + 1) * TupleSize;

    // For each compile unit, write the list of spans it covers.
    Asm->emitDwarfUnitLength(ContentSize, "Length of ARange Set");
    Asm->OutStreamer->AddComment("DWARF Arange version number");
    Asm->emitInt16(dwarf::DW_ARANGES_VERSION);
    Asm->OutStreamer->AddComment("Offset Into Debug Info Section");
    emitSectionReference(*CU);
    Asm->OutStreamer->AddComment("Address Size (in bytes)");
    Asm->emitInt8(PtrSize);
    Asm->OutStreamer->AddComment("Segment Size (in bytes)");
    Asm->emitInt8(0);

    Asm->OutStreamer->emitFill(Padding, 0xff);

    for (const ArangeSpan &Span : List) {
      Asm->emitLabelReference(Span.Start, PtrSize);

      // Calculate the size as being from the span start to its end.
      //
      // If the size is zero, then round it up to one byte. The DWARF
      // specification requires that entries in this table have nonzero
      // lengths.
      auto SizeRef = SymSize.find(Span.Start);
      if ((SizeRef == SymSize.end() || SizeRef->second != 0) && Span.End) {
        Asm->emitLabelDifference(Span.End, Span.Start, PtrSize);
      } else {
        // For symbols without an end marker (e.g. common), we
        // write a single arange entry containing just that one symbol.
        uint64_t Size;
        if (SizeRef == SymSize.end() || SizeRef->second == 0)
          Size = 1;
        else
          Size = SizeRef->second;

        Asm->OutStreamer->emitIntValue(Size, PtrSize);
      }
    }

    Asm->OutStreamer->AddComment("ARange terminator");
    Asm->OutStreamer->emitIntValue(0, PtrSize);
    Asm->OutStreamer->emitIntValue(0, PtrSize);
  }
}

/// Emit a single range list. We handle both DWARF v5 and earlier.
static void emitRangeList(DwarfDebug &DD, AsmPrinter *Asm,
                          const RangeSpanList &List) {
  emitRangeList(DD, Asm, List.Label, List.Ranges, *List.CU,
                dwarf::DW_RLE_base_addressx, dwarf::DW_RLE_offset_pair,
                dwarf::DW_RLE_startx_length, dwarf::DW_RLE_end_of_list,
                llvm::dwarf::RangeListEncodingString,
                List.CU->getCUNode()->getRangesBaseAddress() ||
                    DD.getDwarfVersion() >= 5,
                [](auto) {});
}

void DwarfDebug::emitDebugRangesImpl(const DwarfFile &Holder, MCSection *Section) {
  if (Holder.getRangeLists().empty())
    return;

  assert(useRangesSection());
  assert(!CUMap.empty());
  assert(llvm::any_of(CUMap, [](const decltype(CUMap)::value_type &Pair) {
    return !Pair.second->getCUNode()->isDebugDirectivesOnly();
  }));

  Asm->OutStreamer->switchSection(Section);

  MCSymbol *TableEnd = nullptr;
  if (getDwarfVersion() >= 5)
    TableEnd = emitRnglistsTableHeader(Asm, Holder);

  for (const RangeSpanList &List : Holder.getRangeLists())
    emitRangeList(*this, Asm, List);

  if (TableEnd)
    Asm->OutStreamer->emitLabel(TableEnd);
}

/// Emit address ranges into the .debug_ranges section or into the DWARF v5
/// .debug_rnglists section.
void DwarfDebug::emitDebugRanges() {
  const auto &Holder = useSplitDwarf() ? SkeletonHolder : InfoHolder;

  emitDebugRangesImpl(Holder,
                      getDwarfVersion() >= 5
                          ? Asm->getObjFileLowering().getDwarfRnglistsSection()
                          : Asm->getObjFileLowering().getDwarfRangesSection());
}

void DwarfDebug::emitDebugRangesDWO() {
  emitDebugRangesImpl(InfoHolder,
                      Asm->getObjFileLowering().getDwarfRnglistsDWOSection());
}

/// Emit the header of a DWARF 5 macro section, or the GNU extension for
/// DWARF 4.
static void emitMacroHeader(AsmPrinter *Asm, const DwarfDebug &DD,
                            const DwarfCompileUnit &CU, uint16_t DwarfVersion) {
  enum HeaderFlagMask {
#define HANDLE_MACRO_FLAG(ID, NAME) MACRO_FLAG_##NAME = ID,
#include "llvm/BinaryFormat/Dwarf.def"
  };
  Asm->OutStreamer->AddComment("Macro information version");
  Asm->emitInt16(DwarfVersion >= 5 ? DwarfVersion : 4);
  // We emit the line offset flag unconditionally here, since line offset should
  // be mostly present.
  if (Asm->isDwarf64()) {
    Asm->OutStreamer->AddComment("Flags: 64 bit, debug_line_offset present");
    Asm->emitInt8(MACRO_FLAG_OFFSET_SIZE | MACRO_FLAG_DEBUG_LINE_OFFSET);
  } else {
    Asm->OutStreamer->AddComment("Flags: 32 bit, debug_line_offset present");
    Asm->emitInt8(MACRO_FLAG_DEBUG_LINE_OFFSET);
  }
  Asm->OutStreamer->AddComment("debug_line_offset");
  if (DD.useSplitDwarf())
    Asm->emitDwarfLengthOrOffset(0);
  else
    Asm->emitDwarfSymbolReference(CU.getLineTableStartSym());
}

void DwarfDebug::handleMacroNodes(DIMacroNodeArray Nodes, DwarfCompileUnit &U) {
  for (auto *MN : Nodes) {
    if (auto *M = dyn_cast<DIMacro>(MN))
      emitMacro(*M);
    else if (auto *F = dyn_cast<DIMacroFile>(MN))
      emitMacroFile(*F, U);
    else
      llvm_unreachable("Unexpected DI type!");
  }
}

void DwarfDebug::emitMacro(DIMacro &M) {
  StringRef Name = M.getName();
  StringRef Value = M.getValue();

  // There should be one space between the macro name and the macro value in
  // define entries. In undef entries, only the macro name is emitted.
  std::string Str = Value.empty() ? Name.str() : (Name + " " + Value).str();

  if (UseDebugMacroSection) {
    if (getDwarfVersion() >= 5) {
      unsigned Type = M.getMacinfoType() == dwarf::DW_MACINFO_define
                          ? dwarf::DW_MACRO_define_strx
                          : dwarf::DW_MACRO_undef_strx;
      Asm->OutStreamer->AddComment(dwarf::MacroString(Type));
      Asm->emitULEB128(Type);
      Asm->OutStreamer->AddComment("Line Number");
      Asm->emitULEB128(M.getLine());
      Asm->OutStreamer->AddComment("Macro String");
      Asm->emitULEB128(
          InfoHolder.getStringPool().getIndexedEntry(*Asm, Str).getIndex());
    } else {
      unsigned Type = M.getMacinfoType() == dwarf::DW_MACINFO_define
                          ? dwarf::DW_MACRO_GNU_define_indirect
                          : dwarf::DW_MACRO_GNU_undef_indirect;
      Asm->OutStreamer->AddComment(dwarf::GnuMacroString(Type));
      Asm->emitULEB128(Type);
      Asm->OutStreamer->AddComment("Line Number");
      Asm->emitULEB128(M.getLine());
      Asm->OutStreamer->AddComment("Macro String");
      Asm->emitDwarfSymbolReference(
          InfoHolder.getStringPool().getEntry(*Asm, Str).getSymbol());
    }
  } else {
    Asm->OutStreamer->AddComment(dwarf::MacinfoString(M.getMacinfoType()));
    Asm->emitULEB128(M.getMacinfoType());
    Asm->OutStreamer->AddComment("Line Number");
    Asm->emitULEB128(M.getLine());
    Asm->OutStreamer->AddComment("Macro String");
    Asm->OutStreamer->emitBytes(Str);
    Asm->emitInt8('\0');
  }
}

void DwarfDebug::emitMacroFileImpl(
    DIMacroFile &MF, DwarfCompileUnit &U, unsigned StartFile, unsigned EndFile,
    StringRef (*MacroFormToString)(unsigned Form)) {

  Asm->OutStreamer->AddComment(MacroFormToString(StartFile));
  Asm->emitULEB128(StartFile);
  Asm->OutStreamer->AddComment("Line Number");
  Asm->emitULEB128(MF.getLine());
  Asm->OutStreamer->AddComment("File Number");
  DIFile &F = *MF.getFile();
  if (useSplitDwarf())
    Asm->emitULEB128(getDwoLineTable(U)->getFile(
        F.getDirectory(), F.getFilename(), getMD5AsBytes(&F),
        Asm->OutContext.getDwarfVersion(), F.getSource()));
  else
    Asm->emitULEB128(U.getOrCreateSourceID(&F));
  handleMacroNodes(MF.getElements(), U);
  Asm->OutStreamer->AddComment(MacroFormToString(EndFile));
  Asm->emitULEB128(EndFile);
}

void DwarfDebug::emitMacroFile(DIMacroFile &F, DwarfCompileUnit &U) {
  // DWARFv5 macro and DWARFv4 macinfo share some common encodings,
  // so for readibility/uniformity, We are explicitly emitting those.
  assert(F.getMacinfoType() == dwarf::DW_MACINFO_start_file);
  if (UseDebugMacroSection)
    emitMacroFileImpl(
        F, U, dwarf::DW_MACRO_start_file, dwarf::DW_MACRO_end_file,
        (getDwarfVersion() >= 5) ? dwarf::MacroString : dwarf::GnuMacroString);
  else
    emitMacroFileImpl(F, U, dwarf::DW_MACINFO_start_file,
                      dwarf::DW_MACINFO_end_file, dwarf::MacinfoString);
}

void DwarfDebug::emitDebugMacinfoImpl(MCSection *Section) {
  for (const auto &P : CUMap) {
    auto &TheCU = *P.second;
    auto *SkCU = TheCU.getSkeleton();
    DwarfCompileUnit &U = SkCU ? *SkCU : TheCU;
    auto *CUNode = cast<DICompileUnit>(P.first);
    DIMacroNodeArray Macros = CUNode->getMacros();
    if (Macros.empty())
      continue;
    Asm->OutStreamer->switchSection(Section);
    Asm->OutStreamer->emitLabel(U.getMacroLabelBegin());
    if (UseDebugMacroSection)
      emitMacroHeader(Asm, *this, U, getDwarfVersion());
    handleMacroNodes(Macros, U);
    Asm->OutStreamer->AddComment("End Of Macro List Mark");
    Asm->emitInt8(0);
  }
}

/// Emit macros into a debug macinfo/macro section.
void DwarfDebug::emitDebugMacinfo() {
  auto &ObjLower = Asm->getObjFileLowering();
  emitDebugMacinfoImpl(UseDebugMacroSection
                           ? ObjLower.getDwarfMacroSection()
                           : ObjLower.getDwarfMacinfoSection());
}

void DwarfDebug::emitDebugMacinfoDWO() {
  auto &ObjLower = Asm->getObjFileLowering();
  emitDebugMacinfoImpl(UseDebugMacroSection
                           ? ObjLower.getDwarfMacroDWOSection()
                           : ObjLower.getDwarfMacinfoDWOSection());
}

// DWARF5 Experimental Separate Dwarf emitters.

void DwarfDebug::initSkeletonUnit(const DwarfUnit &U, DIE &Die,
                                  std::unique_ptr<DwarfCompileUnit> NewU) {

  if (!CompilationDir.empty())
    NewU->addString(Die, dwarf::DW_AT_comp_dir, CompilationDir);
  addGnuPubAttributes(*NewU, Die);

  SkeletonHolder.addUnit(std::move(NewU));
}

DwarfCompileUnit &DwarfDebug::constructSkeletonCU(const DwarfCompileUnit &CU) {

  auto OwnedUnit = std::make_unique<DwarfCompileUnit>(
      CU.getUniqueID(), CU.getCUNode(), Asm, this, &SkeletonHolder,
      UnitKind::Skeleton);
  DwarfCompileUnit &NewCU = *OwnedUnit;
  NewCU.setSection(Asm->getObjFileLowering().getDwarfInfoSection());

  NewCU.initStmtList();

  if (useSegmentedStringOffsetsTable())
    NewCU.addStringOffsetsStart();

  initSkeletonUnit(CU, NewCU.getUnitDie(), std::move(OwnedUnit));

  return NewCU;
}

// Emit the .debug_info.dwo section for separated dwarf. This contains the
// compile units that would normally be in debug_info.
void DwarfDebug::emitDebugInfoDWO() {
  assert(useSplitDwarf() && "No split dwarf debug info?");
  // Don't emit relocations into the dwo file.
  InfoHolder.emitUnits(/* UseOffsets */ true);
}

// Emit the .debug_abbrev.dwo section for separated dwarf. This contains the
// abbreviations for the .debug_info.dwo section.
void DwarfDebug::emitDebugAbbrevDWO() {
  assert(useSplitDwarf() && "No split dwarf?");
  InfoHolder.emitAbbrevs(Asm->getObjFileLowering().getDwarfAbbrevDWOSection());
}

void DwarfDebug::emitDebugLineDWO() {
  assert(useSplitDwarf() && "No split dwarf?");
  SplitTypeUnitFileTable.Emit(
      *Asm->OutStreamer, MCDwarfLineTableParams(),
      Asm->getObjFileLowering().getDwarfLineDWOSection());
}

void DwarfDebug::emitStringOffsetsTableHeaderDWO() {
  assert(useSplitDwarf() && "No split dwarf?");
  InfoHolder.getStringPool().emitStringOffsetsTableHeader(
      *Asm, Asm->getObjFileLowering().getDwarfStrOffDWOSection(),
      InfoHolder.getStringOffsetsStartSym());
}

// Emit the .debug_str.dwo section for separated dwarf. This contains the
// string section and is identical in format to traditional .debug_str
// sections.
void DwarfDebug::emitDebugStrDWO() {
  if (useSegmentedStringOffsetsTable())
    emitStringOffsetsTableHeaderDWO();
  assert(useSplitDwarf() && "No split dwarf?");
  MCSection *OffSec = Asm->getObjFileLowering().getDwarfStrOffDWOSection();
  InfoHolder.emitStrings(Asm->getObjFileLowering().getDwarfStrDWOSection(),
                         OffSec, /* UseRelativeOffsets = */ false);
}

// Emit address pool.
void DwarfDebug::emitDebugAddr() {
  AddrPool.emit(*Asm, Asm->getObjFileLowering().getDwarfAddrSection());
}

MCDwarfDwoLineTable *DwarfDebug::getDwoLineTable(const DwarfCompileUnit &CU) {
  if (!useSplitDwarf())
    return nullptr;
  const DICompileUnit *DIUnit = CU.getCUNode();
  SplitTypeUnitFileTable.maybeSetRootFile(
      DIUnit->getDirectory(), DIUnit->getFilename(),
      getMD5AsBytes(DIUnit->getFile()), DIUnit->getSource());
  return &SplitTypeUnitFileTable;
}

uint64_t DwarfDebug::makeTypeSignature(StringRef Identifier) {
  MD5 Hash;
  Hash.update(Identifier);
  // ... take the least significant 8 bytes and return those. Our MD5
  // implementation always returns its results in little endian, so we actually
  // need the "high" word.
  MD5::MD5Result Result;
  Hash.final(Result);
  return Result.high();
}

void DwarfDebug::addDwarfTypeUnitType(DwarfCompileUnit &CU,
                                      StringRef Identifier, DIE &RefDie,
                                      const DICompositeType *CTy) {
  setCurrentDWARF5AccelTable(DWARF5AccelTableKind::TU);
  // Fast path if we're building some type units and one has already used the
  // address pool we know we're going to throw away all this work anyway, so
  // don't bother building dependent types.
  if (!TypeUnitsUnderConstruction.empty() && AddrPool.hasBeenUsed())
    return;

  auto Ins = TypeSignatures.insert(std::make_pair(CTy, 0));
  if (!Ins.second) {
    CU.addDIETypeSignature(RefDie, Ins.first->second);
    return;
  }

  bool TopLevelType = TypeUnitsUnderConstruction.empty();
  AddrPool.resetUsedFlag();

  auto OwnedUnit = std::make_unique<DwarfTypeUnit>(
      CU, Asm, this, &InfoHolder, NumTypeUnitsCreated++, getDwoLineTable(CU));
  DwarfTypeUnit &NewTU = *OwnedUnit;
  DIE &UnitDie = NewTU.getUnitDie();
  TypeUnitsUnderConstruction.emplace_back(std::move(OwnedUnit), CTy);

  NewTU.addUInt(UnitDie, dwarf::DW_AT_language, dwarf::DW_FORM_data2,
                CU.getLanguage());

  uint64_t Signature = makeTypeSignature(Identifier);
  NewTU.setTypeSignature(Signature);
  Ins.first->second = Signature;

  if (useSplitDwarf()) {
    // Although multiple type units can have the same signature, they are not
    // guranteed to be bit identical. When LLDB uses .debug_names it needs to
    // know from which CU a type unit came from. These two attrbutes help it to
    // figure that out.
    if (getDwarfVersion() >= 5) {
      if (!CompilationDir.empty())
        NewTU.addString(UnitDie, dwarf::DW_AT_comp_dir, CompilationDir);
      NewTU.addString(UnitDie, dwarf::DW_AT_dwo_name,
                      Asm->TM.Options.MCOptions.SplitDwarfFile);
    }
    MCSection *Section =
        getDwarfVersion() <= 4
            ? Asm->getObjFileLowering().getDwarfTypesDWOSection()
            : Asm->getObjFileLowering().getDwarfInfoDWOSection();
    NewTU.setSection(Section);
  } else {
    MCSection *Section =
        getDwarfVersion() <= 4
            ? Asm->getObjFileLowering().getDwarfTypesSection(Signature)
            : Asm->getObjFileLowering().getDwarfInfoSection(Signature);
    NewTU.setSection(Section);
    // Non-split type units reuse the compile unit's line table.
    CU.applyStmtList(UnitDie);
  }

  // Add DW_AT_str_offsets_base to the type unit DIE, but not for split type
  // units.
  if (useSegmentedStringOffsetsTable() && !useSplitDwarf())
    NewTU.addStringOffsetsStart();

  NewTU.setType(NewTU.createTypeDIE(CTy));

  if (TopLevelType) {
    auto TypeUnitsToAdd = std::move(TypeUnitsUnderConstruction);
    TypeUnitsUnderConstruction.clear();

    // Types referencing entries in the address table cannot be placed in type
    // units.
    if (AddrPool.hasBeenUsed()) {
      AccelTypeUnitsDebugNames.clear();
      // Remove all the types built while building this type.
      // This is pessimistic as some of these types might not be dependent on
      // the type that used an address.
      for (const auto &TU : TypeUnitsToAdd)
        TypeSignatures.erase(TU.second);

      // Construct this type in the CU directly.
      // This is inefficient because all the dependent types will be rebuilt
      // from scratch, including building them in type units, discovering that
      // they depend on addresses, throwing them out and rebuilding them.
      setCurrentDWARF5AccelTable(DWARF5AccelTableKind::CU);
      CU.constructTypeDIE(RefDie, cast<DICompositeType>(CTy));
      return;
    }

    // If the type wasn't dependent on fission addresses, finish adding the type
    // and all its dependent types.
    for (auto &TU : TypeUnitsToAdd) {
      InfoHolder.computeSizeAndOffsetsForUnit(TU.first.get());
      InfoHolder.emitUnit(TU.first.get(), useSplitDwarf());
      if (getDwarfVersion() >= 5 &&
          getAccelTableKind() == AccelTableKind::Dwarf) {
        if (useSplitDwarf())
          AccelDebugNames.addTypeUnitSignature(*TU.first);
        else
          AccelDebugNames.addTypeUnitSymbol(*TU.first);
      }
    }
    AccelTypeUnitsDebugNames.convertDieToOffset();
    AccelDebugNames.addTypeEntries(AccelTypeUnitsDebugNames);
    AccelTypeUnitsDebugNames.clear();
  }
  CU.addDIETypeSignature(RefDie, Signature);
  setCurrentDWARF5AccelTable(DWARF5AccelTableKind::CU);
}

// Add the Name along with its companion DIE to the appropriate accelerator
// table (for AccelTableKind::Dwarf it's always AccelDebugNames, for
// AccelTableKind::Apple, we use the table we got as an argument). If
// accelerator tables are disabled, this function does nothing.
template <typename DataT>
void DwarfDebug::addAccelNameImpl(
    const DwarfUnit &Unit,
    const DICompileUnit::DebugNameTableKind NameTableKind,
    AccelTable<DataT> &AppleAccel, StringRef Name, const DIE &Die) {
  if (getAccelTableKind() == AccelTableKind::None || Name.empty())
    return;

  if (getAccelTableKind() != AccelTableKind::Apple &&
      NameTableKind != DICompileUnit::DebugNameTableKind::Apple &&
      NameTableKind != DICompileUnit::DebugNameTableKind::Default)
    return;

  DwarfFile &Holder = useSplitDwarf() ? SkeletonHolder : InfoHolder;
  DwarfStringPoolEntryRef Ref = Holder.getStringPool().getEntry(*Asm, Name);

  switch (getAccelTableKind()) {
  case AccelTableKind::Apple:
    AppleAccel.addName(Ref, Die);
    break;
  case AccelTableKind::Dwarf: {
    DWARF5AccelTable &Current = getCurrentDWARF5AccelTable();
    // The type unit can be discarded, so need to add references to final
    // acceleration table once we know it's complete and we emit it.
    Current.addName(Ref, Die, Unit.getUniqueID());
    break;
  }
  case AccelTableKind::Default:
    llvm_unreachable("Default should have already been resolved.");
  case AccelTableKind::None:
    llvm_unreachable("None handled above");
  }
}

void DwarfDebug::addAccelName(
    const DwarfUnit &Unit,
    const DICompileUnit::DebugNameTableKind NameTableKind, StringRef Name,
    const DIE &Die) {
  addAccelNameImpl(Unit, NameTableKind, AccelNames, Name, Die);
}

void DwarfDebug::addAccelObjC(
    const DwarfUnit &Unit,
    const DICompileUnit::DebugNameTableKind NameTableKind, StringRef Name,
    const DIE &Die) {
  // ObjC names go only into the Apple accelerator tables.
  if (getAccelTableKind() == AccelTableKind::Apple)
    addAccelNameImpl(Unit, NameTableKind, AccelObjC, Name, Die);
}

void DwarfDebug::addAccelNamespace(
    const DwarfUnit &Unit,
    const DICompileUnit::DebugNameTableKind NameTableKind, StringRef Name,
    const DIE &Die) {
  addAccelNameImpl(Unit, NameTableKind, AccelNamespace, Name, Die);
}

void DwarfDebug::addAccelType(
    const DwarfUnit &Unit,
    const DICompileUnit::DebugNameTableKind NameTableKind, StringRef Name,
    const DIE &Die, char Flags) {
  addAccelNameImpl(Unit, NameTableKind, AccelTypes, Name, Die);
}

uint16_t DwarfDebug::getDwarfVersion() const {
  return Asm->OutStreamer->getContext().getDwarfVersion();
}

dwarf::Form DwarfDebug::getDwarfSectionOffsetForm() const {
  if (Asm->getDwarfVersion() >= 4)
    return dwarf::Form::DW_FORM_sec_offset;
  assert((!Asm->isDwarf64() || (Asm->getDwarfVersion() == 3)) &&
         "DWARF64 is not defined prior DWARFv3");
  return Asm->isDwarf64() ? dwarf::Form::DW_FORM_data8
                          : dwarf::Form::DW_FORM_data4;
}

const MCSymbol *DwarfDebug::getSectionLabel(const MCSection *S) {
  return SectionLabels.lookup(S);
}

void DwarfDebug::insertSectionLabel(const MCSymbol *S) {
  if (SectionLabels.insert(std::make_pair(&S->getSection(), S)).second)
    if (useSplitDwarf() || getDwarfVersion() >= 5)
      AddrPool.getIndex(S);
}

std::optional<MD5::MD5Result>
DwarfDebug::getMD5AsBytes(const DIFile *File) const {
  assert(File);
  if (getDwarfVersion() < 5)
    return std::nullopt;
  std::optional<DIFile::ChecksumInfo<StringRef>> Checksum = File->getChecksum();
  if (!Checksum || Checksum->Kind != DIFile::CSK_MD5)
    return std::nullopt;

  // Convert the string checksum to an MD5Result for the streamer.
  // The verifier validates the checksum so we assume it's okay.
  // An MD5 checksum is 16 bytes.
  std::string ChecksumString = fromHex(Checksum->Value);
  MD5::MD5Result CKMem;
  std::copy(ChecksumString.begin(), ChecksumString.end(), CKMem.data());
  return CKMem;
}

bool DwarfDebug::alwaysUseRanges(const DwarfCompileUnit &CU) const {
  if (MinimizeAddr == MinimizeAddrInV5::Ranges)
    return true;
  if (MinimizeAddr != MinimizeAddrInV5::Default)
    return false;
  if (useSplitDwarf())
    return true;
  return false;
}<|MERGE_RESOLUTION|>--- conflicted
+++ resolved
@@ -1250,7 +1250,6 @@
         CU.getOrCreateGlobalVariableDIE(GV, sortGlobalExprs(GVMap[GV]));
     }
 
-<<<<<<< HEAD
     if (isHeterogeneousDebug(*M)) {
       const auto &LS = CULifetimeMap.find(CUNode);
       if (LS != CULifetimeMap.end())
@@ -1258,12 +1257,9 @@
           CU.getOrCreateGlobalVariableDIE(*L, GVFragmentMap);
     }
 
-    for (auto *Ty : CUNode->getEnumTypes())
-=======
     for (auto *Ty : CUNode->getEnumTypes()) {
       assert(!isa_and_nonnull<DILocalScope>(Ty->getScope()) &&
              "Unexpected function-local entity in 'enums' CU field.");
->>>>>>> 18734f60
       CU.getOrCreateTypeDIE(cast<DIType>(Ty));
     }
 
