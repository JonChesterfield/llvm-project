//===- llvm/CodeGen/DwarfFile.cpp - Dwarf Debug Framework -----------------===//
//
// Part of the LLVM Project, under the Apache License v2.0 with LLVM Exceptions.
// See https://llvm.org/LICENSE.txt for license information.
// SPDX-License-Identifier: Apache-2.0 WITH LLVM-exception
//
//===----------------------------------------------------------------------===//

#include "DwarfFile.h"
#include "DwarfCompileUnit.h"
#include "DwarfDebug.h"
#include "DwarfUnit.h"
#include "llvm/CodeGen/AsmPrinter.h"
#include "llvm/IR/DebugInfoMetadata.h"
#include "llvm/MC/MCStreamer.h"
#include <cstdint>

using namespace llvm;

DwarfFile::DwarfFile(AsmPrinter *AP, StringRef Pref, BumpPtrAllocator &DA)
    : Asm(AP), Abbrevs(AbbrevAllocator), StrPool(DA, *Asm, Pref) {}

void DwarfFile::addUnit(std::unique_ptr<DwarfCompileUnit> U) {
  CUs.push_back(std::move(U));
}

// Emit the various dwarf units to the unit section USection with
// the abbreviations going into ASection.
void DwarfFile::emitUnits(bool UseOffsets) {
  for (const auto &TheU : CUs)
    emitUnit(TheU.get(), UseOffsets);
}

void DwarfFile::emitUnit(DwarfUnit *TheU, bool UseOffsets) {
  if (TheU->getCUNode()->isDebugDirectivesOnly())
    return;

  MCSection *S = TheU->getSection();

  if (!S)
    return;

  // Skip CUs that ended up not being needed (split CUs that were abandoned
  // because they added no information beyond the non-split CU)
  if (TheU->getUnitDie().values().empty())
    return;

  Asm->OutStreamer->switchSection(S);
  TheU->emitHeader(UseOffsets);
  Asm->emitDwarfDIE(TheU->getUnitDie());

  if (MCSymbol *EndLabel = TheU->getEndLabel())
    Asm->OutStreamer->emitLabel(EndLabel);
}

// Compute the size and offset for each DIE.
void DwarfFile::computeSizeAndOffsets() {
  // Offset from the first CU in the debug info section is 0 initially.
  uint64_t SecOffset = 0;

  // Iterate over each compile unit and set the size and offsets for each
  // DIE within each compile unit. All offsets are CU relative.
  for (const auto &TheU : CUs) {
    if (TheU->getCUNode()->isDebugDirectivesOnly())
      continue;

    // Skip CUs that ended up not being needed (split CUs that were abandoned
    // because they added no information beyond the non-split CU)
    if (TheU->getUnitDie().values().empty())
      return;

    TheU->setDebugSectionOffset(SecOffset);
    SecOffset += computeSizeAndOffsetsForUnit(TheU.get());
  }
  if (SecOffset > UINT32_MAX && !Asm->isDwarf64())
    report_fatal_error("The generated debug information is too large "
                       "for the 32-bit DWARF format.");
}

unsigned DwarfFile::computeSizeAndOffsetsForUnit(DwarfUnit *TheU) {
  // CU-relative offset is reset to 0 here.
  unsigned Offset = Asm->getUnitLengthFieldByteSize() + // Length of Unit Info
                    TheU->getHeaderSize();              // Unit-specific headers

  // The return value here is CU-relative, after laying out
  // all of the CU DIE.
  return computeSizeAndOffset(TheU->getUnitDie(), Offset);
}

// Compute the size and offset of a DIE. The offset is relative to start of the
// CU. It returns the offset after laying out the DIE.
unsigned DwarfFile::computeSizeAndOffset(DIE &Die, unsigned Offset) {
  return Die.computeOffsetsAndAbbrevs(Asm->getDwarfFormParams(), Abbrevs,
                                      Offset);
}

void DwarfFile::emitAbbrevs(MCSection *Section) { Abbrevs.Emit(Asm, Section); }

// Emit strings into a string section.
void DwarfFile::emitStrings(MCSection *StrSection, MCSection *OffsetSection,
                            bool UseRelativeOffsets) {
  StrPool.emit(*Asm, StrSection, OffsetSection, UseRelativeOffsets);
}

void DwarfFile::addScopeVariable(LexicalScope *LS, DbgVariable *Var) {
  auto &ScopeVars = ScopeVariables[LS];
  const DILocalVariable *DV = Var->getVariable();
  if (unsigned ArgNum = DV->getArg()) {
    auto Ret = ScopeVars.Args.insert({ArgNum, Var});
    assert(Ret.second);
<<<<<<< HEAD
=======
    (void)Ret;
>>>>>>> d7acc6e2
  } else {
    ScopeVars.Locals.push_back(Var);
  }
}

void DwarfFile::addScopeLabel(LexicalScope *LS, DbgLabel *Label) {
  SmallVectorImpl<DbgLabel *> &Labels = ScopeLabels[LS];
  Labels.push_back(Label);
}

std::pair<uint32_t, RangeSpanList *>
DwarfFile::addRange(const DwarfCompileUnit &CU, SmallVector<RangeSpan, 2> R) {
  CURangeLists.push_back(
      RangeSpanList{Asm->createTempSymbol("debug_ranges"), &CU, std::move(R)});
  return std::make_pair(CURangeLists.size() - 1, &CURangeLists.back());
}<|MERGE_RESOLUTION|>--- conflicted
+++ resolved
@@ -108,10 +108,7 @@
   if (unsigned ArgNum = DV->getArg()) {
     auto Ret = ScopeVars.Args.insert({ArgNum, Var});
     assert(Ret.second);
-<<<<<<< HEAD
-=======
     (void)Ret;
->>>>>>> d7acc6e2
   } else {
     ScopeVars.Locals.push_back(Var);
   }
