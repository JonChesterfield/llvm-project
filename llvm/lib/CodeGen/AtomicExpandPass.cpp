--- conflicted
+++ resolved
@@ -96,11 +96,7 @@
 
     AtomicCmpXchgInst *convertCmpXchgToIntegerType(AtomicCmpXchgInst *CI);
     static Value *insertRMWCmpXchgLoop(
-<<<<<<< HEAD
-        IRBuilder<> &Builder, Type *ResultType, Value *Addr,
-=======
         IRBuilder<> &Builder, Type *ResultType, Value *Addr, Align AddrAlign,
->>>>>>> dcc8db88
         AtomicOrdering MemOpOrder, SyncScope::ID SSID,
         function_ref<Value *(IRBuilder<> &, Value *)> PerformOp,
         CreateCmpXchgInstFun CreateCmpXchg);
@@ -470,11 +466,7 @@
 }
 
 static void createCmpXchgInstFun(IRBuilder<> &Builder, Value *Addr,
-<<<<<<< HEAD
-                                 Value *Loaded, Value *NewVal,
-=======
                                  Value *Loaded, Value *NewVal, Align AddrAlign,
->>>>>>> dcc8db88
                                  AtomicOrdering MemOpOrder, SyncScope::ID SSID,
                                  Value *&Success, Value *&NewLoaded) {
   Type *OrigTy = NewVal->getType();
@@ -489,13 +481,8 @@
     Loaded = Builder.CreateBitCast(Loaded, IntTy);
   }
 
-<<<<<<< HEAD
-  Value* Pair = Builder.CreateAtomicCmpXchg(
-      Addr, Loaded, NewVal, MemOpOrder,
-=======
   Value *Pair = Builder.CreateAtomicCmpXchg(
       Addr, Loaded, NewVal, AddrAlign, MemOpOrder,
->>>>>>> dcc8db88
       AtomicCmpXchgInst::getStrongestFailureOrdering(MemOpOrder), SSID);
   Success = Builder.CreateExtractValue(Pair, 1, "success");
   NewLoaded = Builder.CreateExtractValue(Pair, 0, "newloaded");
@@ -800,13 +787,8 @@
 
   Value *OldResult;
   if (ExpansionKind == TargetLoweringBase::AtomicExpansionKind::CmpXChg) {
-<<<<<<< HEAD
-    OldResult =
-        insertRMWCmpXchgLoop(Builder, PMV.WordType, PMV.AlignedAddr, MemOpOrder,
-=======
     OldResult = insertRMWCmpXchgLoop(Builder, PMV.WordType, PMV.AlignedAddr,
                                      PMV.AlignedAddrAlignment, MemOpOrder,
->>>>>>> dcc8db88
                                      SSID, PerformPartwordOp,
                                      createCmpXchgInstFun);
   } else {
@@ -1411,11 +1393,7 @@
 }
 
 Value *AtomicExpand::insertRMWCmpXchgLoop(
-<<<<<<< HEAD
-    IRBuilder<> &Builder, Type *ResultTy, Value *Addr,
-=======
     IRBuilder<> &Builder, Type *ResultTy, Value *Addr, Align AddrAlign,
->>>>>>> dcc8db88
     AtomicOrdering MemOpOrder, SyncScope::ID SSID,
     function_ref<Value *(IRBuilder<> &, Value *)> PerformOp,
     CreateCmpXchgInstFun CreateCmpXchg) {
@@ -1500,11 +1478,7 @@
                                     CreateCmpXchgInstFun CreateCmpXchg) {
   IRBuilder<> Builder(AI);
   Value *Loaded = AtomicExpand::insertRMWCmpXchgLoop(
-<<<<<<< HEAD
-      Builder, AI->getType(), AI->getPointerOperand(),
-=======
       Builder, AI->getType(), AI->getPointerOperand(), AI->getAlign(),
->>>>>>> dcc8db88
       AI->getOrdering(), AI->getSyncScopeID(),
       [&](IRBuilder<> &Builder, Value *Loaded) {
         return performAtomicOp(AI->getOperation(), Builder, Loaded,
@@ -1653,22 +1627,6 @@
   // libcalls (add/sub/etc) and we needed a generic. So, expand to a
   // CAS libcall, via a CAS loop, instead.
   if (!Success) {
-<<<<<<< HEAD
-    expandAtomicRMWToCmpXchg(I, [this](IRBuilder<> &Builder, Value *Addr,
-                                       Value *Loaded, Value *NewVal,
-                                       AtomicOrdering MemOpOrder,
-                  SyncScope::ID SSID, Value *&Success, Value *&NewLoaded) {
-      // Create the CAS instruction normally...
-      AtomicCmpXchgInst *Pair = Builder.CreateAtomicCmpXchg(
-          Addr, Loaded, NewVal, MemOpOrder,
-              AtomicCmpXchgInst::getStrongestFailureOrdering(MemOpOrder), SSID);
-      Success = Builder.CreateExtractValue(Pair, 1, "success");
-      NewLoaded = Builder.CreateExtractValue(Pair, 0, "newloaded");
-
-      // ...and then expand the CAS into a libcall.
-      expandAtomicCASToLibcall(Pair);
-    });
-=======
     expandAtomicRMWToCmpXchg(
         I, [this](IRBuilder<> &Builder, Value *Addr, Value *Loaded,
                   Value *NewVal, Align Alignment, AtomicOrdering MemOpOrder,
@@ -1683,7 +1641,6 @@
           // ...and then expand the CAS into a libcall.
           expandAtomicCASToLibcall(Pair);
         });
->>>>>>> dcc8db88
   }
 }
 
