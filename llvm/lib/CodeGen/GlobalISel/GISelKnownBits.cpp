--- conflicted
+++ resolved
@@ -236,13 +236,8 @@
           MRI.getType(SrcReg).isValid()) {
         // For COPYs we don't do anything, don't increase the depth.
         computeKnownBitsImpl(SrcReg, Known2, DemandedElts,
-<<<<<<< HEAD
                              Depth + (!MI.isCopy()));
-        Known = KnownBits::commonBits(Known, Known2);
-=======
-                             Depth + (Opcode != TargetOpcode::COPY));
         Known = Known.intersectWith(Known2);
->>>>>>> 41078988
         // If we reach a point where we don't know anything
         // just stop looking through the operands.
         if (Known.isUnknown())
