--- conflicted
+++ resolved
@@ -238,8 +238,7 @@
                                    DW_TAG_ptr_to_member_type);
     break;
   }
-<<<<<<< HEAD
-=======
+#if 0 // seems to be missing upstream patches
   case DW_TAG_LLVM_ptrauth_type: {
     auto getValOrNull = [&](dwarf::Attribute Attr) -> uint64_t {
       if (auto Form = D.find(Attr))
@@ -269,7 +268,7 @@
     OS << PtrauthStream.str();
     break;
   }
->>>>>>> cd3a234f
+#endif //>>>>>>> 41bdb8cd36388ccd0c020798a7b9ce9014af753c
     /*
   case DW_TAG_structure_type:
   case DW_TAG_class_type:
