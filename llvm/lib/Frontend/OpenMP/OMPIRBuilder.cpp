--- conflicted
+++ resolved
@@ -4323,16 +4323,12 @@
   if (MinTeams > 1 || MaxTeams > 0)
     writeTeamsForKernel(*OutlinedFn, MinTeams, MaxTeams);
 
-<<<<<<< HEAD
 #if FIX_NUM_THREADS_ISSUE
-  if (NumThreads == -1 && Config.isGPU())
-    NumThreads = getGridValue(OutlinedFn).GV_Default_WG_Size;
-#endif
-=======
+  //breaks 534.hpgmg
   if (MaxThreads == -1 && Config.isGPU())
     MaxThreads = std::max(int32_t(getGridValue(OutlinedFn).GV_Default_WG_Size),
                           MinThreads);
->>>>>>> ddbaa11e
+#endif
 
   if (MaxThreads > 0)
     writeThreadBoundsForKernel(*OutlinedFn, MinThreads, MaxThreads);
