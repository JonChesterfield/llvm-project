//===-- BasicBlock.cpp - Implement BasicBlock related methods -------------===//
//
// Part of the LLVM Project, under the Apache License v2.0 with LLVM Exceptions.
// See https://llvm.org/LICENSE.txt for license information.
// SPDX-License-Identifier: Apache-2.0 WITH LLVM-exception
//
//===----------------------------------------------------------------------===//
//
// This file implements the BasicBlock class for the IR library.
//
//===----------------------------------------------------------------------===//

#include "llvm/IR/BasicBlock.h"
#include "SymbolTableListTraitsImpl.h"
#include "llvm/ADT/STLExtras.h"
#include "llvm/ADT/Statistic.h"
#include "llvm/IR/CFG.h"
#include "llvm/IR/Constants.h"
#include "llvm/IR/DebugProgramInstruction.h"
#include "llvm/IR/Instructions.h"
#include "llvm/IR/IntrinsicInst.h"
#include "llvm/IR/LLVMContext.h"
#include "llvm/IR/Type.h"
#include "llvm/Support/CommandLine.h"

#include "LLVMContextImpl.h"

using namespace llvm;

#define DEBUG_TYPE "ir"
STATISTIC(NumInstrRenumberings, "Number of renumberings across all blocks");

cl::opt<bool>
    UseNewDbgInfoFormat("experimental-debuginfo-iterators",
                        cl::desc("Enable communicating debuginfo positions "
                                 "through iterators, eliminating intrinsics"),
                        cl::init(true));

<<<<<<< HEAD
=======
bool WriteNewDbgInfoFormatToBitcode /*set default value in cl::init() below*/;
cl::opt<bool, true> WriteNewDbgInfoFormatToBitcode2(
    "write-experimental-debuginfo-iterators-to-bitcode", cl::Hidden,
    cl::location(WriteNewDbgInfoFormatToBitcode), cl::init(true));

>>>>>>> f1ca0b6c
DPMarker *BasicBlock::createMarker(Instruction *I) {
  assert(IsNewDbgInfoFormat &&
         "Tried to create a marker in a non new debug-info block!");
  if (I->DbgMarker)
    return I->DbgMarker;
  DPMarker *Marker = new DPMarker();
  Marker->MarkedInstr = I;
  I->DbgMarker = Marker;
  return Marker;
}

DPMarker *BasicBlock::createMarker(InstListType::iterator It) {
  assert(IsNewDbgInfoFormat &&
         "Tried to create a marker in a non new debug-info block!");
  if (It != end())
    return createMarker(&*It);
  DPMarker *DPM = getTrailingDbgRecords();
  if (DPM)
    return DPM;
  DPM = new DPMarker();
  setTrailingDbgRecords(DPM);
  return DPM;
}

void BasicBlock::convertToNewDbgValues() {
  IsNewDbgInfoFormat = true;

  // Iterate over all instructions in the instruction list, collecting debug
  // info intrinsics and converting them to DbgRecords. Once we find a "real"
  // instruction, attach all those DbgRecords to a DPMarker in that instruction.
  SmallVector<DbgRecord *, 4> DPVals;
  for (Instruction &I : make_early_inc_range(InstList)) {
    assert(!I.DbgMarker && "DbgMarker already set on old-format instrs?");
    if (DbgVariableIntrinsic *DVI = dyn_cast<DbgVariableIntrinsic>(&I)) {
      // Convert this dbg.value to a DPValue.
      DPValue *Value = new DPValue(DVI);
      DPVals.push_back(Value);
      DVI->eraseFromParent();
      continue;
    }

    if (DbgLabelInst *DLI = dyn_cast<DbgLabelInst>(&I)) {
      DPVals.push_back(new DPLabel(DLI->getLabel(), DLI->getDebugLoc()));
      DLI->eraseFromParent();
      continue;
    }

    if (DPVals.empty())
      continue;

    // Create a marker to store DbgRecords in.
    createMarker(&I);
    DPMarker *Marker = I.DbgMarker;

    for (DbgRecord *DPV : DPVals)
      Marker->insertDbgRecord(DPV, false);

    DPVals.clear();
  }
}

void BasicBlock::convertFromNewDbgValues() {
  invalidateOrders();
  IsNewDbgInfoFormat = false;

  // Iterate over the block, finding instructions annotated with DPMarkers.
  // Convert any attached DbgRecords to debug intrinsics and insert ahead of the
  // instruction.
  for (auto &Inst : *this) {
    if (!Inst.DbgMarker)
      continue;

    DPMarker &Marker = *Inst.DbgMarker;
    for (DbgRecord &DR : Marker.getDbgRecordRange())
      InstList.insert(Inst.getIterator(),
                      DR.createDebugIntrinsic(getModule(), nullptr));

    Marker.eraseFromParent();
  }

  // Assume no trailing DbgRecords: we could technically create them at the end
  // of the block, after a terminator, but this would be non-cannonical and
  // indicates that something else is broken somewhere.
  assert(!getTrailingDbgRecords());
}

#ifndef NDEBUG
void BasicBlock::dumpDbgValues() const {
  for (auto &Inst : *this) {
    if (!Inst.DbgMarker)
      continue;

    dbgs() << "@ " << Inst.DbgMarker << " ";
    Inst.DbgMarker->dump();
  };
}
#endif

void BasicBlock::setIsNewDbgInfoFormat(bool NewFlag) {
  if (NewFlag && !IsNewDbgInfoFormat)
    convertToNewDbgValues();
  else if (!NewFlag && IsNewDbgInfoFormat)
    convertFromNewDbgValues();
}

ValueSymbolTable *BasicBlock::getValueSymbolTable() {
  if (Function *F = getParent())
    return F->getValueSymbolTable();
  return nullptr;
}

LLVMContext &BasicBlock::getContext() const {
  return getType()->getContext();
}

template <> void llvm::invalidateParentIListOrdering(BasicBlock *BB) {
  BB->invalidateOrders();
}

// Explicit instantiation of SymbolTableListTraits since some of the methods
// are not in the public header file...
template class llvm::SymbolTableListTraits<Instruction,
                                           ilist_iterator_bits<true>>;

BasicBlock::BasicBlock(LLVMContext &C, const Twine &Name, Function *NewParent,
                       BasicBlock *InsertBefore)
    : Value(Type::getLabelTy(C), Value::BasicBlockVal),
      IsNewDbgInfoFormat(false), Parent(nullptr) {

  if (NewParent)
    insertInto(NewParent, InsertBefore);
  else
    assert(!InsertBefore &&
           "Cannot insert block before another block with no function!");

  setName(Name);
  if (NewParent)
    setIsNewDbgInfoFormat(NewParent->IsNewDbgInfoFormat);
}

void BasicBlock::insertInto(Function *NewParent, BasicBlock *InsertBefore) {
  assert(NewParent && "Expected a parent");
  assert(!Parent && "Already has a parent");

  if (InsertBefore)
    NewParent->insert(InsertBefore->getIterator(), this);
  else
    NewParent->insert(NewParent->end(), this);

  setIsNewDbgInfoFormat(NewParent->IsNewDbgInfoFormat);
}

BasicBlock::~BasicBlock() {
  validateInstrOrdering();

  // If the address of the block is taken and it is being deleted (e.g. because
  // it is dead), this means that there is either a dangling constant expr
  // hanging off the block, or an undefined use of the block (source code
  // expecting the address of a label to keep the block alive even though there
  // is no indirect branch).  Handle these cases by zapping the BlockAddress
  // nodes.  There are no other possible uses at this point.
  if (hasAddressTaken()) {
    assert(!use_empty() && "There should be at least one blockaddress!");
    Constant *Replacement =
      ConstantInt::get(llvm::Type::getInt32Ty(getContext()), 1);
    while (!use_empty()) {
      BlockAddress *BA = cast<BlockAddress>(user_back());
      BA->replaceAllUsesWith(ConstantExpr::getIntToPtr(Replacement,
                                                       BA->getType()));
      BA->destroyConstant();
    }
  }

  assert(getParent() == nullptr && "BasicBlock still linked into the program!");
  dropAllReferences();
  for (auto &Inst : *this) {
    if (!Inst.DbgMarker)
      continue;
    Inst.DbgMarker->eraseFromParent();
  }
  InstList.clear();
}

void BasicBlock::setParent(Function *parent) {
  // Set Parent=parent, updating instruction symtab entries as appropriate.
  InstList.setSymTabObject(&Parent, parent);
}

iterator_range<filter_iterator<BasicBlock::const_iterator,
                               std::function<bool(const Instruction &)>>>
BasicBlock::instructionsWithoutDebug(bool SkipPseudoOp) const {
  std::function<bool(const Instruction &)> Fn = [=](const Instruction &I) {
    return !isa<DbgInfoIntrinsic>(I) &&
           !(SkipPseudoOp && isa<PseudoProbeInst>(I));
  };
  return make_filter_range(*this, Fn);
}

iterator_range<
    filter_iterator<BasicBlock::iterator, std::function<bool(Instruction &)>>>
BasicBlock::instructionsWithoutDebug(bool SkipPseudoOp) {
  std::function<bool(Instruction &)> Fn = [=](Instruction &I) {
    return !isa<DbgInfoIntrinsic>(I) &&
           !(SkipPseudoOp && isa<PseudoProbeInst>(I));
  };
  return make_filter_range(*this, Fn);
}

filter_iterator<BasicBlock::const_iterator,
                std::function<bool(const Instruction &)>>::difference_type
BasicBlock::sizeWithoutDebug() const {
  return std::distance(instructionsWithoutDebug().begin(),
                       instructionsWithoutDebug().end());
}

void BasicBlock::removeFromParent() {
  getParent()->getBasicBlockList().remove(getIterator());
}

iplist<BasicBlock>::iterator BasicBlock::eraseFromParent() {
  return getParent()->getBasicBlockList().erase(getIterator());
}

void BasicBlock::moveBefore(SymbolTableList<BasicBlock>::iterator MovePos) {
  getParent()->splice(MovePos, getParent(), getIterator());
}

void BasicBlock::moveAfter(BasicBlock *MovePos) {
  MovePos->getParent()->splice(++MovePos->getIterator(), getParent(),
                               getIterator());
}

const Module *BasicBlock::getModule() const {
  return getParent()->getParent();
}

const CallInst *BasicBlock::getTerminatingMustTailCall() const {
  if (InstList.empty())
    return nullptr;
  const ReturnInst *RI = dyn_cast<ReturnInst>(&InstList.back());
  if (!RI || RI == &InstList.front())
    return nullptr;

  const Instruction *Prev = RI->getPrevNode();
  if (!Prev)
    return nullptr;

  if (Value *RV = RI->getReturnValue()) {
    if (RV != Prev)
      return nullptr;

    // Look through the optional bitcast.
    if (auto *BI = dyn_cast<BitCastInst>(Prev)) {
      RV = BI->getOperand(0);
      Prev = BI->getPrevNode();
      if (!Prev || RV != Prev)
        return nullptr;
    }
  }

  if (auto *CI = dyn_cast<CallInst>(Prev)) {
    if (CI->isMustTailCall())
      return CI;
  }
  return nullptr;
}

const CallInst *BasicBlock::getTerminatingDeoptimizeCall() const {
  if (InstList.empty())
    return nullptr;
  auto *RI = dyn_cast<ReturnInst>(&InstList.back());
  if (!RI || RI == &InstList.front())
    return nullptr;

  if (auto *CI = dyn_cast_or_null<CallInst>(RI->getPrevNode()))
    if (Function *F = CI->getCalledFunction())
      if (F->getIntrinsicID() == Intrinsic::experimental_deoptimize)
        return CI;

  return nullptr;
}

const CallInst *BasicBlock::getPostdominatingDeoptimizeCall() const {
  const BasicBlock* BB = this;
  SmallPtrSet<const BasicBlock *, 8> Visited;
  Visited.insert(BB);
  while (auto *Succ = BB->getUniqueSuccessor()) {
    if (!Visited.insert(Succ).second)
      return nullptr;
    BB = Succ;
  }
  return BB->getTerminatingDeoptimizeCall();
}

const Instruction *BasicBlock::getFirstMayFaultInst() const {
  if (InstList.empty())
    return nullptr;
  for (const Instruction &I : *this)
    if (isa<LoadInst>(I) || isa<StoreInst>(I) || isa<CallBase>(I))
      return &I;
  return nullptr;
}

const Instruction* BasicBlock::getFirstNonPHI() const {
  for (const Instruction &I : *this)
    if (!isa<PHINode>(I))
      return &I;
  return nullptr;
}

BasicBlock::const_iterator BasicBlock::getFirstNonPHIIt() const {
  const Instruction *I = getFirstNonPHI();
  if (!I)
    return end();
  BasicBlock::const_iterator It = I->getIterator();
  // Set the head-inclusive bit to indicate that this iterator includes
  // any debug-info at the start of the block. This is a no-op unless the
  // appropriate CMake flag is set.
  It.setHeadBit(true);
  return It;
}

const Instruction *BasicBlock::getFirstNonPHIOrDbg(bool SkipPseudoOp) const {
  for (const Instruction &I : *this) {
    if (isa<PHINode>(I) || isa<DbgInfoIntrinsic>(I))
      continue;

    if (SkipPseudoOp && isa<PseudoProbeInst>(I))
      continue;

    return &I;
  }
  return nullptr;
}

const Instruction *
BasicBlock::getFirstNonPHIOrDbgOrLifetime(bool SkipPseudoOp) const {
  for (const Instruction &I : *this) {
    if (isa<PHINode>(I) || isa<DbgInfoIntrinsic>(I))
      continue;

    if (I.isLifetimeStartOrEnd())
      continue;

    if (SkipPseudoOp && isa<PseudoProbeInst>(I))
      continue;

    return &I;
  }
  return nullptr;
}

BasicBlock::const_iterator BasicBlock::getFirstInsertionPt() const {
  const Instruction *FirstNonPHI = getFirstNonPHI();
  if (!FirstNonPHI)
    return end();

  const_iterator InsertPt = FirstNonPHI->getIterator();
  if (InsertPt->isEHPad()) ++InsertPt;
  // Set the head-inclusive bit to indicate that this iterator includes
  // any debug-info at the start of the block. This is a no-op unless the
  // appropriate CMake flag is set.
  InsertPt.setHeadBit(true);
  return InsertPt;
}

BasicBlock::const_iterator BasicBlock::getFirstNonPHIOrDbgOrAlloca() const {
  const Instruction *FirstNonPHI = getFirstNonPHI();
  if (!FirstNonPHI)
    return end();

  const_iterator InsertPt = FirstNonPHI->getIterator();
  if (InsertPt->isEHPad())
    ++InsertPt;

  if (isEntryBlock()) {
    const_iterator End = end();
    while (InsertPt != End &&
           (isa<AllocaInst>(*InsertPt) || isa<DbgInfoIntrinsic>(*InsertPt) ||
            isa<PseudoProbeInst>(*InsertPt))) {
      if (const AllocaInst *AI = dyn_cast<AllocaInst>(&*InsertPt)) {
        if (!AI->isStaticAlloca())
          break;
      }
      ++InsertPt;
    }
  }
  return InsertPt;
}

void BasicBlock::dropAllReferences() {
  for (Instruction &I : *this)
    I.dropAllReferences();
}

const BasicBlock *BasicBlock::getSinglePredecessor() const {
  const_pred_iterator PI = pred_begin(this), E = pred_end(this);
  if (PI == E) return nullptr;         // No preds.
  const BasicBlock *ThePred = *PI;
  ++PI;
  return (PI == E) ? ThePred : nullptr /*multiple preds*/;
}

const BasicBlock *BasicBlock::getUniquePredecessor() const {
  const_pred_iterator PI = pred_begin(this), E = pred_end(this);
  if (PI == E) return nullptr; // No preds.
  const BasicBlock *PredBB = *PI;
  ++PI;
  for (;PI != E; ++PI) {
    if (*PI != PredBB)
      return nullptr;
    // The same predecessor appears multiple times in the predecessor list.
    // This is OK.
  }
  return PredBB;
}

bool BasicBlock::hasNPredecessors(unsigned N) const {
  return hasNItems(pred_begin(this), pred_end(this), N);
}

bool BasicBlock::hasNPredecessorsOrMore(unsigned N) const {
  return hasNItemsOrMore(pred_begin(this), pred_end(this), N);
}

const BasicBlock *BasicBlock::getSingleSuccessor() const {
  const_succ_iterator SI = succ_begin(this), E = succ_end(this);
  if (SI == E) return nullptr; // no successors
  const BasicBlock *TheSucc = *SI;
  ++SI;
  return (SI == E) ? TheSucc : nullptr /* multiple successors */;
}

const BasicBlock *BasicBlock::getUniqueSuccessor() const {
  const_succ_iterator SI = succ_begin(this), E = succ_end(this);
  if (SI == E) return nullptr; // No successors
  const BasicBlock *SuccBB = *SI;
  ++SI;
  for (;SI != E; ++SI) {
    if (*SI != SuccBB)
      return nullptr;
    // The same successor appears multiple times in the successor list.
    // This is OK.
  }
  return SuccBB;
}

iterator_range<BasicBlock::phi_iterator> BasicBlock::phis() {
  PHINode *P = empty() ? nullptr : dyn_cast<PHINode>(&*begin());
  return make_range<phi_iterator>(P, nullptr);
}

void BasicBlock::removePredecessor(BasicBlock *Pred,
                                   bool KeepOneInputPHIs) {
  // Use hasNUsesOrMore to bound the cost of this assertion for complex CFGs.
  assert((hasNUsesOrMore(16) || llvm::is_contained(predecessors(this), Pred)) &&
         "Pred is not a predecessor!");

  // Return early if there are no PHI nodes to update.
  if (empty() || !isa<PHINode>(begin()))
    return;

  unsigned NumPreds = cast<PHINode>(front()).getNumIncomingValues();
  for (PHINode &Phi : make_early_inc_range(phis())) {
    Phi.removeIncomingValue(Pred, !KeepOneInputPHIs);
    if (KeepOneInputPHIs)
      continue;

    // If we have a single predecessor, removeIncomingValue may have erased the
    // PHI node itself.
    if (NumPreds == 1)
      continue;

    // Try to replace the PHI node with a constant value.
    if (Value *PhiConstant = Phi.hasConstantValue()) {
      Phi.replaceAllUsesWith(PhiConstant);
      Phi.eraseFromParent();
    }
  }
}

bool BasicBlock::canSplitPredecessors() const {
  const Instruction *FirstNonPHI = getFirstNonPHI();
  if (isa<LandingPadInst>(FirstNonPHI))
    return true;
  // This is perhaps a little conservative because constructs like
  // CleanupBlockInst are pretty easy to split.  However, SplitBlockPredecessors
  // cannot handle such things just yet.
  if (FirstNonPHI->isEHPad())
    return false;
  return true;
}

bool BasicBlock::isLegalToHoistInto() const {
  auto *Term = getTerminator();
  // No terminator means the block is under construction.
  if (!Term)
    return true;

  // If the block has no successors, there can be no instructions to hoist.
  assert(Term->getNumSuccessors() > 0);

  // Instructions should not be hoisted across special terminators, which may
  // have side effects or return values.
  return !Term->isSpecialTerminator();
}

bool BasicBlock::isEntryBlock() const {
  const Function *F = getParent();
  assert(F && "Block must have a parent function to use this API");
  return this == &F->getEntryBlock();
}

BasicBlock *BasicBlock::splitBasicBlock(iterator I, const Twine &BBName,
                                        bool Before) {
  if (Before)
    return splitBasicBlockBefore(I, BBName);

  assert(getTerminator() && "Can't use splitBasicBlock on degenerate BB!");
  assert(I != InstList.end() &&
         "Trying to get me to create degenerate basic block!");

  BasicBlock *New = BasicBlock::Create(getContext(), BBName, getParent(),
                                       this->getNextNode());

  // Save DebugLoc of split point before invalidating iterator.
  DebugLoc Loc = I->getStableDebugLoc();
  // Move all of the specified instructions from the original basic block into
  // the new basic block.
  New->splice(New->end(), this, I, end());

  // Add a branch instruction to the newly formed basic block.
  BranchInst *BI = BranchInst::Create(New, this);
  BI->setDebugLoc(Loc);

  // Now we must loop through all of the successors of the New block (which
  // _were_ the successors of the 'this' block), and update any PHI nodes in
  // successors.  If there were PHI nodes in the successors, then they need to
  // know that incoming branches will be from New, not from Old (this).
  //
  New->replaceSuccessorsPhiUsesWith(this, New);
  return New;
}

BasicBlock *BasicBlock::splitBasicBlockBefore(iterator I, const Twine &BBName) {
  assert(getTerminator() &&
         "Can't use splitBasicBlockBefore on degenerate BB!");
  assert(I != InstList.end() &&
         "Trying to get me to create degenerate basic block!");

  assert((!isa<PHINode>(*I) || getSinglePredecessor()) &&
         "cannot split on multi incoming phis");

  BasicBlock *New = BasicBlock::Create(getContext(), BBName, getParent(), this);
  // Save DebugLoc of split point before invalidating iterator.
  DebugLoc Loc = I->getDebugLoc();
  // Move all of the specified instructions from the original basic block into
  // the new basic block.
  New->splice(New->end(), this, begin(), I);

  // Loop through all of the predecessors of the 'this' block (which will be the
  // predecessors of the New block), replace the specified successor 'this'
  // block to point at the New block and update any PHI nodes in 'this' block.
  // If there were PHI nodes in 'this' block, the PHI nodes are updated
  // to reflect that the incoming branches will be from the New block and not
  // from predecessors of the 'this' block.
  // Save predecessors to separate vector before modifying them.
  SmallVector<BasicBlock *, 4> Predecessors;
  for (BasicBlock *Pred : predecessors(this))
    Predecessors.push_back(Pred);
  for (BasicBlock *Pred : Predecessors) {
    Instruction *TI = Pred->getTerminator();
    TI->replaceSuccessorWith(this, New);
    this->replacePhiUsesWith(Pred, New);
  }
  // Add a branch instruction from  "New" to "this" Block.
  BranchInst *BI = BranchInst::Create(this, New);
  BI->setDebugLoc(Loc);

  return New;
}

BasicBlock::iterator BasicBlock::erase(BasicBlock::iterator FromIt,
                                       BasicBlock::iterator ToIt) {
  for (Instruction &I : make_early_inc_range(make_range(FromIt, ToIt)))
    I.eraseFromParent();
  return ToIt;
}

void BasicBlock::replacePhiUsesWith(BasicBlock *Old, BasicBlock *New) {
  // N.B. This might not be a complete BasicBlock, so don't assume
  // that it ends with a non-phi instruction.
  for (Instruction &I : *this) {
    PHINode *PN = dyn_cast<PHINode>(&I);
    if (!PN)
      break;
    PN->replaceIncomingBlockWith(Old, New);
  }
}

void BasicBlock::replaceSuccessorsPhiUsesWith(BasicBlock *Old,
                                              BasicBlock *New) {
  Instruction *TI = getTerminator();
  if (!TI)
    // Cope with being called on a BasicBlock that doesn't have a terminator
    // yet. Clang's CodeGenFunction::EmitReturnBlock() likes to do this.
    return;
  for (BasicBlock *Succ : successors(TI))
    Succ->replacePhiUsesWith(Old, New);
}

void BasicBlock::replaceSuccessorsPhiUsesWith(BasicBlock *New) {
  this->replaceSuccessorsPhiUsesWith(this, New);
}

bool BasicBlock::isLandingPad() const {
  return isa<LandingPadInst>(getFirstNonPHI());
}

const LandingPadInst *BasicBlock::getLandingPadInst() const {
  return dyn_cast<LandingPadInst>(getFirstNonPHI());
}

std::optional<uint64_t> BasicBlock::getIrrLoopHeaderWeight() const {
  const Instruction *TI = getTerminator();
  if (MDNode *MDIrrLoopHeader =
      TI->getMetadata(LLVMContext::MD_irr_loop)) {
    MDString *MDName = cast<MDString>(MDIrrLoopHeader->getOperand(0));
    if (MDName->getString().equals("loop_header_weight")) {
      auto *CI = mdconst::extract<ConstantInt>(MDIrrLoopHeader->getOperand(1));
      return std::optional<uint64_t>(CI->getValue().getZExtValue());
    }
  }
  return std::nullopt;
}

BasicBlock::iterator llvm::skipDebugIntrinsics(BasicBlock::iterator It) {
  while (isa<DbgInfoIntrinsic>(It))
    ++It;
  return It;
}

void BasicBlock::renumberInstructions() {
  unsigned Order = 0;
  for (Instruction &I : *this)
    I.Order = Order++;

  // Set the bit to indicate that the instruction order valid and cached.
  BasicBlockBits Bits = getBasicBlockBits();
  Bits.InstrOrderValid = true;
  setBasicBlockBits(Bits);

  NumInstrRenumberings++;
}

void BasicBlock::flushTerminatorDbgRecords() {
  // If we erase the terminator in a block, any DbgRecords will sink and "fall
  // off the end", existing after any terminator that gets inserted. With
  // dbg.value intrinsics we would just insert the terminator at end() and
  // the dbg.values would come before the terminator. With DbgRecords, we must
  // do this manually.
  // To get out of this unfortunate form, whenever we insert a terminator,
  // check whether there's anything trailing at the end and move those
  // DbgRecords in front of the terminator.

  // Do nothing if we're not in new debug-info format.
  if (!IsNewDbgInfoFormat)
    return;

  // If there's no terminator, there's nothing to do.
  Instruction *Term = getTerminator();
  if (!Term)
    return;

  // Are there any dangling DbgRecords?
  DPMarker *TrailingDbgRecords = getTrailingDbgRecords();
  if (!TrailingDbgRecords)
    return;

  // Transfer DbgRecords from the trailing position onto the terminator.
  createMarker(Term);
  Term->DbgMarker->absorbDebugValues(*TrailingDbgRecords, false);
  TrailingDbgRecords->eraseFromParent();
  deleteTrailingDbgRecords();
}

void BasicBlock::spliceDebugInfoEmptyBlock(BasicBlock::iterator Dest,
                                           BasicBlock *Src,
                                           BasicBlock::iterator First,
                                           BasicBlock::iterator Last) {
  // Imagine the folowing:
  //
  //   bb1:
  //     dbg.value(...
  //     ret i32 0
  //
  // If an optimisation pass attempts to splice the contents of the block from
  // BB1->begin() to BB1->getTerminator(), then the dbg.value will be
  // transferred to the destination.
  // However, in the "new" DbgRecord format for debug-info, that range is empty:
  // begin() returns an iterator to the terminator, as there will only be a
  // single instruction in the block. We must piece together from the bits set
  // in the iterators whether there was the intention to transfer any debug
  // info.

  // If we're not in "new" debug-info format, do nothing.
  if (!IsNewDbgInfoFormat)
    return;

  assert(First == Last);
  bool InsertAtHead = Dest.getHeadBit();
  bool ReadFromHead = First.getHeadBit();

  // If the source block is completely empty, including no terminator, then
  // transfer any trailing DbgRecords that are still hanging around. This can
  // occur when a block is optimised away and the terminator has been moved
  // somewhere else.
  if (Src->empty()) {
    DPMarker *SrcTrailingDbgRecords = Src->getTrailingDbgRecords();
    if (!SrcTrailingDbgRecords)
      return;

    Dest->adoptDbgRecords(Src, Src->end(), InsertAtHead);
    // adoptDbgRecords should have released the trailing DbgRecords.
    assert(!Src->getTrailingDbgRecords());
    return;
  }

  // There are instructions in this block; if the First iterator was
  // with begin() / getFirstInsertionPt() then the caller intended debug-info
  // at the start of the block to be transferred. Return otherwise.
  if (Src->empty() || First != Src->begin() || !ReadFromHead)
    return;

  // Is there actually anything to transfer?
  if (!First->hasDbgRecords())
    return;

  createMarker(Dest)->absorbDebugValues(*First->DbgMarker, InsertAtHead);

  return;
}

void BasicBlock::spliceDebugInfo(BasicBlock::iterator Dest, BasicBlock *Src,
                                 BasicBlock::iterator First,
                                 BasicBlock::iterator Last) {
  /* Do a quick normalisation before calling the real splice implementation. We
     might be operating on a degenerate basic block that has no instructions
     in it, a legitimate transient state. In that case, Dest will be end() and
     any DbgRecords temporarily stored in the TrailingDbgRecords map in
     LLVMContext. We might illustrate it thus:

                         Dest
                           |
     this-block:    ~~~~~~~~
      Src-block:            ++++B---B---B---B:::C
                                |               |
                               First           Last

     However: does the caller expect the "~" DbgRecords to end up before or
     after the spliced segment? This is communciated in the "Head" bit of Dest,
     which signals whether the caller called begin() or end() on this block.

     If the head bit is set, then all is well, we leave DbgRecords trailing just
     like how dbg.value instructions would trail after instructions spliced to
     the beginning of this block.

     If the head bit isn't set, then try to jam the "~" DbgRecords onto the
     front of the First instruction, then splice like normal, which joins the
     "~" DbgRecords with the "+" DbgRecords. However if the "+" DbgRecords are
     supposed to be left behind in Src, then:
      * detach the "+" DbgRecords,
      * move the "~" DbgRecords onto First,
      * splice like normal,
      * replace the "+" DbgRecords onto the Last position.
     Complicated, but gets the job done. */

  // If we're inserting at end(), and not in front of dangling DbgRecords, then
  // move the DbgRecords onto "First". They'll then be moved naturally in the
  // splice process.
  DPMarker *MoreDanglingDbgRecords = nullptr;
  DPMarker *OurTrailingDbgRecords = getTrailingDbgRecords();
  if (Dest == end() && !Dest.getHeadBit() && OurTrailingDbgRecords) {
    // Are the "+" DbgRecords not supposed to move? If so, detach them
    // temporarily.
    if (!First.getHeadBit() && First->hasDbgRecords()) {
      MoreDanglingDbgRecords = Src->getMarker(First);
      MoreDanglingDbgRecords->removeFromParent();
    }

    if (First->hasDbgRecords()) {
      // Place them at the front, it would look like this:
      //            Dest
      //              |
      // this-block:
      // Src-block: ~~~~~~~~++++B---B---B---B:::C
      //                        |               |
      //                       First           Last
      First->adoptDbgRecords(this, end(), true);
    } else {
      // No current marker, create one and absorb in. (FIXME: we can avoid an
      // allocation in the future).
      DPMarker *CurMarker = Src->createMarker(&*First);
      CurMarker->absorbDebugValues(*OurTrailingDbgRecords, false);
      OurTrailingDbgRecords->eraseFromParent();
    }
    deleteTrailingDbgRecords();
    First.setHeadBit(true);
  }

  // Call the main debug-info-splicing implementation.
  spliceDebugInfoImpl(Dest, Src, First, Last);

  // Do we have some "+" DbgRecords hanging around that weren't supposed to
  // move, and we detached to make things easier?
  if (!MoreDanglingDbgRecords)
    return;

  // FIXME: we could avoid an allocation here sometimes. (adoptDbgRecords
  // requires an iterator).
  DPMarker *LastMarker = Src->createMarker(Last);
  LastMarker->absorbDebugValues(*MoreDanglingDbgRecords, true);
  MoreDanglingDbgRecords->eraseFromParent();
}

void BasicBlock::spliceDebugInfoImpl(BasicBlock::iterator Dest, BasicBlock *Src,
                                     BasicBlock::iterator First,
                                     BasicBlock::iterator Last) {
  // Find out where to _place_ these dbg.values; if InsertAtHead is specified,
  // this will be at the start of Dest's debug value range, otherwise this is
  // just Dest's marker.
  bool InsertAtHead = Dest.getHeadBit();
  bool ReadFromHead = First.getHeadBit();
  // Use this flag to signal the abnormal case, where we don't want to copy the
  // DbgRecords ahead of the "Last" position.
  bool ReadFromTail = !Last.getTailBit();
  bool LastIsEnd = (Last == Src->end());

  /*
    Here's an illustration of what we're about to do. We have two blocks, this
    and Src, and two segments of list. Each instruction is marked by a capital
    while potential DbgRecord debug-info is marked out by "-" characters and a
    few other special characters (+:=) where I want to highlight what's going
    on.

                                                 Dest
                                                   |
     this-block:    A----A----A                ====A----A----A----A---A---A
      Src-block                ++++B---B---B---B:::C
                                   |               |
                                  First           Last

    The splice method is going to take all the instructions from First up to
    (but not including) Last and insert them in _front_ of Dest, forming one
    long list. All the DbgRecords attached to instructions _between_ First and
    Last need no maintenence. However, we have to do special things with the
    DbgRecords marked with the +:= characters. We only have three positions:
    should the "+" DbgRecords be transferred, and if so to where? Do we move the
    ":" DbgRecords? Would they go in front of the "=" DbgRecords, or should the
    "=" DbgRecords go before "+" DbgRecords?

    We're told which way it should be by the bits carried in the iterators. The
    "Head" bit indicates whether the specified position is supposed to be at the
    front of the attached DbgRecords (true) or not (false). The Tail bit is true
    on the other end of a range: is the range intended to include DbgRecords up
    to the end (false) or not (true).

    FIXME: the tail bit doesn't need to be distinct from the head bit, we could
    combine them.

    Here are some examples of different configurations:

      Dest.Head = true, First.Head = true, Last.Tail = false

      this-block:    A----A----A++++B---B---B---B:::====A----A----A----A---A---A
                                    |                   |
                                  First                Dest

    Wheras if we didn't want to read from the Src list,

      Dest.Head = true, First.Head = false, Last.Tail = false

      this-block:    A----A----AB---B---B---B:::====A----A----A----A---A---A
                                |                   |
                              First                Dest

    Or if we didn't want to insert at the head of Dest:

      Dest.Head = false, First.Head = false, Last.Tail = false

      this-block:    A----A----A====B---B---B---B:::A----A----A----A---A---A
                                    |               |
                                  First            Dest

    Tests for these various configurations can be found in the unit test file
    BasicBlockDbgInfoTest.cpp.

   */

  // Detach the marker at Dest -- this lets us move the "====" DbgRecords
  // around.
  DPMarker *DestMarker = nullptr;
  if (Dest != end()) {
    if ((DestMarker = getMarker(Dest)))
      DestMarker->removeFromParent();
  }

  // If we're moving the tail range of DbgRecords (":::"), absorb them into the
  // front of the DbgRecords at Dest.
  if (ReadFromTail && Src->getMarker(Last)) {
    DPMarker *FromLast = Src->getMarker(Last);
    if (LastIsEnd) {
      Dest->adoptDbgRecords(Src, Last, true);
      // adoptDbgRecords will release any trailers.
      assert(!Src->getTrailingDbgRecords());
    } else {
      // FIXME: can we use adoptDbgRecords here to reduce allocations?
      DPMarker *OntoDest = createMarker(Dest);
      OntoDest->absorbDebugValues(*FromLast, true);
    }
  }

  // If we're _not_ reading from the head of First, i.e. the "++++" DbgRecords,
  // move their markers onto Last. They remain in the Src block. No action
  // needed.
  if (!ReadFromHead && First->hasDbgRecords()) {
    if (Last != Src->end()) {
      Last->adoptDbgRecords(Src, First, true);
    } else {
      DPMarker *OntoLast = Src->createMarker(Last);
      DPMarker *FromFirst = Src->createMarker(First);
      // Always insert at front of Last.
      OntoLast->absorbDebugValues(*FromFirst, true);
    }
  }

  // Finally, do something with the "====" DbgRecords we detached.
  if (DestMarker) {
    if (InsertAtHead) {
      // Insert them at the end of the DbgRecords at Dest. The "::::" DbgRecords
      // might be in front of them.
      DPMarker *NewDestMarker = createMarker(Dest);
      NewDestMarker->absorbDebugValues(*DestMarker, false);
    } else {
      // Insert them right at the start of the range we moved, ahead of First
      // and the "++++" DbgRecords.
      DPMarker *FirstMarker = createMarker(First);
      FirstMarker->absorbDebugValues(*DestMarker, true);
    }
    DestMarker->eraseFromParent();
  } else if (Dest == end() && !InsertAtHead) {
    // In the rare circumstance where we insert at end(), and we did not
    // generate the iterator with begin() / getFirstInsertionPt(), it means
    // any trailing debug-info at the end of the block would "normally" have
    // been pushed in front of "First". Move it there now.
    DPMarker *FirstMarker = getMarker(First);
    DPMarker *TrailingDbgRecords = getTrailingDbgRecords();
    if (TrailingDbgRecords) {
      FirstMarker->absorbDebugValues(*TrailingDbgRecords, true);
      TrailingDbgRecords->eraseFromParent();
      deleteTrailingDbgRecords();
    }
  }
}

void BasicBlock::splice(iterator Dest, BasicBlock *Src, iterator First,
                        iterator Last) {
  assert(Src->IsNewDbgInfoFormat == IsNewDbgInfoFormat);

#ifdef EXPENSIVE_CHECKS
  // Check that First is before Last.
  auto FromBBEnd = Src->end();
  for (auto It = First; It != Last; ++It)
    assert(It != FromBBEnd && "FromBeginIt not before FromEndIt!");
#endif // EXPENSIVE_CHECKS

  // Lots of horrible special casing for empty transfers: the dbg.values between
  // two positions could be spliced in dbg.value mode.
  if (First == Last) {
    spliceDebugInfoEmptyBlock(Dest, Src, First, Last);
    return;
  }

  // Handle non-instr debug-info specific juggling.
  if (IsNewDbgInfoFormat)
    spliceDebugInfo(Dest, Src, First, Last);

  // And move the instructions.
  getInstList().splice(Dest, Src->getInstList(), First, Last);

  flushTerminatorDbgRecords();
}

void BasicBlock::insertDbgRecordAfter(DbgRecord *DPV, Instruction *I) {
  assert(IsNewDbgInfoFormat);
  assert(I->getParent() == this);

  iterator NextIt = std::next(I->getIterator());
  DPMarker *NextMarker = createMarker(NextIt);
  NextMarker->insertDbgRecord(DPV, true);
}

void BasicBlock::insertDbgRecordBefore(DbgRecord *DPV,
                                       InstListType::iterator Where) {
  assert(Where == end() || Where->getParent() == this);
  bool InsertAtHead = Where.getHeadBit();
  DPMarker *M = createMarker(Where);
  M->insertDbgRecord(DPV, InsertAtHead);
}

DPMarker *BasicBlock::getNextMarker(Instruction *I) {
  return getMarker(std::next(I->getIterator()));
}

DPMarker *BasicBlock::getMarker(InstListType::iterator It) {
  if (It == end()) {
    DPMarker *DPM = getTrailingDbgRecords();
    return DPM;
  }
  return It->DbgMarker;
}

void BasicBlock::reinsertInstInDbgRecords(
    Instruction *I, std::optional<DbgRecord::self_iterator> Pos) {
  // "I" was originally removed from a position where it was
  // immediately in front of Pos. Any DbgRecords on that position then "fell
  // down" onto Pos. "I" has been re-inserted at the front of that wedge of
  // DbgRecords, shuffle them around to represent the original positioning. To
  // illustrate:
  //
  //   Instructions:  I1---I---I0
  //       DbgRecords:    DDD DDD
  //
  // Instruction "I" removed,
  //
  //   Instructions:  I1------I0
  //       DbgRecords:    DDDDDD
  //                       ^Pos
  //
  // Instruction "I" re-inserted (now):
  //
  //   Instructions:  I1---I------I0
  //       DbgRecords:        DDDDDD
  //                           ^Pos
  //
  // After this method completes:
  //
  //   Instructions:  I1---I---I0
  //       DbgRecords:    DDD DDD

  // This happens if there were no DbgRecords on I0. Are there now DbgRecords
  // there?
  if (!Pos) {
    DPMarker *NextMarker = getNextMarker(I);
    if (!NextMarker)
      return;
    if (NextMarker->StoredDbgRecords.empty())
      return;
    // There are DPMarkers there now -- they fell down from "I".
    DPMarker *ThisMarker = createMarker(I);
    ThisMarker->absorbDebugValues(*NextMarker, false);
    return;
  }

  // Is there even a range of DbgRecords to move?
  DPMarker *DPM = (*Pos)->getMarker();
  auto Range = make_range(DPM->StoredDbgRecords.begin(), (*Pos));
  if (Range.begin() == Range.end())
    return;

  // Otherwise: splice.
  DPMarker *ThisMarker = createMarker(I);
  assert(ThisMarker->StoredDbgRecords.empty());
  ThisMarker->absorbDebugValues(Range, *DPM, true);
}

#ifndef NDEBUG
/// In asserts builds, this checks the numbering. In non-asserts builds, it
/// is defined as a no-op inline function in BasicBlock.h.
void BasicBlock::validateInstrOrdering() const {
  if (!isInstrOrderValid())
    return;
  const Instruction *Prev = nullptr;
  for (const Instruction &I : *this) {
    assert((!Prev || Prev->comesBefore(&I)) &&
           "cached instruction ordering is incorrect");
    Prev = &I;
  }
}
#endif

void BasicBlock::setTrailingDbgRecords(DPMarker *foo) {
  getContext().pImpl->setTrailingDbgRecords(this, foo);
}

DPMarker *BasicBlock::getTrailingDbgRecords() {
  return getContext().pImpl->getTrailingDbgRecords(this);
}

void BasicBlock::deleteTrailingDbgRecords() {
  getContext().pImpl->deleteTrailingDbgRecords(this);
}<|MERGE_RESOLUTION|>--- conflicted
+++ resolved
@@ -36,14 +36,11 @@
                                  "through iterators, eliminating intrinsics"),
                         cl::init(true));
 
-<<<<<<< HEAD
-=======
 bool WriteNewDbgInfoFormatToBitcode /*set default value in cl::init() below*/;
 cl::opt<bool, true> WriteNewDbgInfoFormatToBitcode2(
     "write-experimental-debuginfo-iterators-to-bitcode", cl::Hidden,
-    cl::location(WriteNewDbgInfoFormatToBitcode), cl::init(true));
-
->>>>>>> f1ca0b6c
+    cl::location(WriteNewDbgInfoFormatToBitcode), cl::init(false));
+
 DPMarker *BasicBlock::createMarker(Instruction *I) {
   assert(IsNewDbgInfoFormat &&
          "Tried to create a marker in a non new debug-info block!");
