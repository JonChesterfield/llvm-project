--- conflicted
+++ resolved
@@ -340,21 +340,14 @@
                                         DIScope *Context, uint32_t AlignInBits,
                                         DINode::DIFlags Flags,
                                         DINodeArray Annotations) {
-<<<<<<< HEAD
-  return DIDerivedType::get(VMContext, dwarf::DW_TAG_typedef, Name, File,
-                            LineNo, getNonCompileUnitScope(Context), Ty, 0,
-                            AlignInBits, 0, std::nullopt, dwarf::DW_MSPACE_LLVM_none,
-			    Flags, nullptr,
-                            Annotations);
-=======
   auto *T =
       DIDerivedType::get(VMContext, dwarf::DW_TAG_typedef, Name, File, LineNo,
                          getNonCompileUnitScope(Context), Ty, 0, AlignInBits, 0,
-                         std::nullopt, Flags, nullptr, Annotations);
+                         std::nullopt, dwarf::DW_MSPACE_LLVM_none,
+			 Flags, nullptr, Annotations);
   if (isa_and_nonnull<DILocalScope>(Context))
     getSubprogramNodesTrackingVector(Context).emplace_back(T);
   return T;
->>>>>>> eab828d4
 }
 
 DIDerivedType *DIBuilder::createFriend(DIType *Ty, DIType *FriendTy) {
