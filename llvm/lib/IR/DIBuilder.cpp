--- conflicted
+++ resolved
@@ -414,16 +414,10 @@
                                   DINode::DIFlags Flags, llvm::Constant *Val,
                                   unsigned Tag, uint32_t AlignInBits) {
   Flags |= DINode::FlagStaticMember;
-<<<<<<< HEAD
-  return DIDerivedType::get(
-      VMContext, dwarf::DW_TAG_member, Name, File, LineNumber,
-      getNonCompileUnitScope(Scope), Ty, 0, AlignInBits, 0, std::nullopt,
-      dwarf::DW_MSPACE_LLVM_none, Flags, getConstantOrNull(Val));
-=======
   return DIDerivedType::get(VMContext, Tag, Name, File, LineNumber,
                             getNonCompileUnitScope(Scope), Ty, 0, AlignInBits,
-                            0, std::nullopt, Flags, getConstantOrNull(Val));
->>>>>>> 692fbd6c
+                            0, std::nullopt, dwarf::DW_MSPACE_LLVM_none,
+                            Flags, getConstantOrNull(Val));
 }
 
 DIDerivedType *
