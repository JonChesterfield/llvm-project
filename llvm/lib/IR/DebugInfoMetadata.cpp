--- conflicted
+++ resolved
@@ -1316,17 +1316,12 @@
 
 DIVariable::DIVariable(LLVMContext &C, unsigned ID, StorageType Storage,
                        signed Line, ArrayRef<Metadata *> Ops,
-<<<<<<< HEAD
                        dwarf::MemorySpace MS, uint32_t AlignInBits)
     : DIObject(C, ID, Storage, dwarf::DW_TAG_variable, Ops), Line(Line),
-      AlignInBits(AlignInBits), MemorySpace(MS) {}
-
-=======
-                       uint32_t AlignInBits)
-    : DINode(C, ID, Storage, dwarf::DW_TAG_variable, Ops), Line(Line) {
+      MemorySpace(MS) {
   SubclassData32 = AlignInBits;
 }
->>>>>>> b034da7d
+
 std::optional<uint64_t> DIVariable::getSizeInBits() const {
   // This is used by the Verifier so be mindful of broken types.
   const Metadata *RawType = getRawType();
