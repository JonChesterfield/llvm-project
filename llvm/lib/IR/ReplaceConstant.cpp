--- conflicted
+++ resolved
@@ -34,12 +34,8 @@
     Instruction *I,
     std::map<Use *, std::vector<std::vector<ConstantExpr *>>> &CEPaths,
     SmallPtrSetImpl<Instruction *> *Insts) {
-<<<<<<< HEAD
-  SmallPtrSet<ConstantExpr *, 8> Visited;
-=======
   ValueMap<ConstantExpr *, Instruction *> Visited;
 
->>>>>>> 0e64e13c
   for (Use &U : I->operands()) {
     // The operand U is either not a constant expression operand or the
     // constant expression paths do not belong to U, ignore U.
