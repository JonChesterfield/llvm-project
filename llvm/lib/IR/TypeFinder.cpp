//===- TypeFinder.cpp - Implement the TypeFinder class --------------------===//
//
// Part of the LLVM Project, under the Apache License v2.0 with LLVM Exceptions.
// See https://llvm.org/LICENSE.txt for license information.
// SPDX-License-Identifier: Apache-2.0 WITH LLVM-exception
//
//===----------------------------------------------------------------------===//
//
// This file implements the TypeFinder class for the IR library.
//
//===----------------------------------------------------------------------===//

#include "llvm/IR/TypeFinder.h"
#include "llvm/ADT/SmallVector.h"
#include "llvm/IR/BasicBlock.h"
#include "llvm/IR/Constant.h"
#include "llvm/IR/DebugInfoMetadata.h"
#include "llvm/IR/DerivedTypes.h"
#include "llvm/IR/Function.h"
#include "llvm/IR/Instruction.h"
#include "llvm/IR/Instructions.h"
#include "llvm/IR/Metadata.h"
#include "llvm/IR/Module.h"
#include "llvm/IR/Operator.h"
#include "llvm/IR/Type.h"
#include "llvm/IR/Use.h"
#include "llvm/IR/User.h"
#include "llvm/IR/Value.h"
#include "llvm/Support/Casting.h"
#include <utility>

using namespace llvm;

void TypeFinder::run(const Module &M, bool onlyNamed) {
  OnlyNamed = onlyNamed;

  // Get types from global variables.
  for (const auto &G : M.globals()) {
    incorporateType(G.getValueType());
    if (G.hasInitializer())
      incorporateValue(G.getInitializer());
  }

  // Get types from aliases.
  for (const auto &A : M.aliases()) {
    incorporateType(A.getValueType());
    if (const Value *Aliasee = A.getAliasee())
      incorporateValue(Aliasee);
  }

  // Get types from ifuncs.
  for (const auto &GI : M.ifuncs())
    incorporateType(GI.getValueType());

  // Get types from functions.
  SmallVector<std::pair<unsigned, MDNode *>, 4> MDForInst;
  for (const Function &FI : M) {
    incorporateType(FI.getFunctionType());
    incorporateAttributes(FI.getAttributes());

    for (const Use &U : FI.operands())
      incorporateValue(U.get());

    // First incorporate the arguments.
    for (const auto &A : FI.args())
      incorporateValue(&A);

    for (const BasicBlock &BB : FI)
      for (const Instruction &I : BB) {
        // Incorporate the type of the instruction.
        incorporateType(I.getType());

        // Incorporate non-instruction operand types. (We are incorporating all
        // instructions with this loop.)
        for (const auto &O : I.operands())
          if (&*O && !isa<Instruction>(&*O))
            incorporateValue(&*O);

        if (auto *GEP = dyn_cast<GetElementPtrInst>(&I))
          incorporateType(GEP->getSourceElementType());
        if (auto *AI = dyn_cast<AllocaInst>(&I))
          incorporateType(AI->getAllocatedType());
        if (const auto *CB = dyn_cast<CallBase>(&I))
          incorporateAttributes(CB->getAttributes());

        // Incorporate types hiding in metadata.
        I.getAllMetadataOtherThanDebugLoc(MDForInst);
        for (const auto &MD : MDForInst)
          incorporateMDNode(MD.second);
        MDForInst.clear();
      }
  }

  for (const auto &NMD : M.named_metadata())
    for (const auto *MDOp : NMD.operands())
      incorporateMDNode(MDOp);
}

void TypeFinder::clear() {
  VisitedConstants.clear();
  VisitedTypes.clear();
  StructTypes.clear();
}

/// incorporateType - This method adds the type to the list of used structures
/// if it's not in there already.
void TypeFinder::incorporateType(Type *Ty) {
  // Check to see if we've already visited this type.
  if (!VisitedTypes.insert(Ty).second)
    return;

  SmallVector<Type *, 4> TypeWorklist;
  TypeWorklist.push_back(Ty);
  do {
    Ty = TypeWorklist.pop_back_val();

    // If this is a structure or opaque type, add a name for the type.
    if (StructType *STy = dyn_cast<StructType>(Ty))
      if (!OnlyNamed || STy->hasName())
        StructTypes.push_back(STy);

    // Add all unvisited subtypes to worklist for processing
    for (Type *SubTy : llvm::reverse(Ty->subtypes()))
      if (VisitedTypes.insert(SubTy).second)
        TypeWorklist.push_back(SubTy);
  } while (!TypeWorklist.empty());
}

/// incorporateValue - This method is used to walk operand lists finding types
/// hiding in constant expressions and other operands that won't be walked in
/// other ways.  GlobalValues, basic blocks, instructions, and inst operands are
/// all explicitly enumerated.
void TypeFinder::incorporateValue(const Value *V) {
  if (const auto *M = dyn_cast<MetadataAsValue>(V)) {
    if (const auto *N = dyn_cast<MDNode>(M->getMetadata()))
      return incorporateMDNode(N);
    if (const auto *MDV = dyn_cast<ValueAsMetadata>(M->getMetadata()))
      return incorporateValue(MDV->getValue());
    if (const auto *AL = dyn_cast<DIArgList>(M->getMetadata())) {
      for (auto *Arg : AL->getArgs())
        incorporateValue(Arg->getValue());
      return;
    }
    return;
  }

  if (!isa<Constant>(V) || isa<GlobalValue>(V)) return;

  // Already visited?
  if (!VisitedConstants.insert(V).second)
    return;

  // Check this type.
  incorporateType(V->getType());

  // If this is an instruction, we incorporate it separately.
  if (isa<Instruction>(V))
    return;

  if (auto *GEP = dyn_cast<GEPOperator>(V))
    incorporateType(GEP->getSourceElementType());

  // Look in operands for types.
  const User *U = cast<User>(V);
  for (const auto &I : U->operands())
    incorporateValue(&*I);
}

/// incorporateMDNode - This method is used to walk the operands of an MDNode to
/// find types hiding within.
void TypeFinder::incorporateMDNode(const MDNode *V) {
  // Already visited?
  if (!VisitedMetadata.insert(V).second)
    return;

<<<<<<< HEAD
  // The arguments in DIArgList are not exposed as operands, so handle such
  // nodes specifically here.
  if (const auto *AL = dyn_cast<DIArgList>(V)) {
    for (auto *Arg : AL->getArgs())
      incorporateValue(Arg->getValue());
    return;
  }

  // The operations in a DIExpr are not exposed as operands, so handle such
  // nodes specifically here.
  if (const auto *E = dyn_cast<DIExpr>(V)) {
    for (auto &&Op : E->builder())
      std::visit(
          makeVisitor(
#define HANDLE_OP0(NAME) [](DIOp::NAME) {},
#include "llvm/IR/DIExprOps.def"
              [&](DIOp::Referrer R) { incorporateType(R.getResultType()); },
              [&](DIOp::Arg A) { incorporateType(A.getResultType()); },
              [&](DIOp::TypeObject T) { incorporateType(T.getResultType()); },
              [&](DIOp::Constant C) { incorporateValue(C.getLiteralValue()); },
              [&](DIOp::Convert C) { incorporateType(C.getResultType()); },
              [&](DIOp::Reinterpret R) { incorporateType(R.getResultType()); },
              [&](DIOp::BitOffset B) { incorporateType(B.getResultType()); },
              [&](DIOp::ByteOffset B) { incorporateType(B.getResultType()); },
              [&](DIOp::Composite C) { incorporateType(C.getResultType()); },
              [&](DIOp::Extend) {}, [&](DIOp::AddrOf) {},
              [&](DIOp::Deref D) { incorporateType(D.getResultType()); },
              [&](DIOp::PushLane P) { incorporateType(P.getResultType()); }),
          Op);
    return;
  }

=======
>>>>>>> a05e736d
  // Look in operands for types.
  for (Metadata *Op : V->operands()) {
    if (!Op)
      continue;
    if (auto *N = dyn_cast<MDNode>(Op)) {
      incorporateMDNode(N);
      continue;
    }
    if (auto *C = dyn_cast<ConstantAsMetadata>(Op)) {
      incorporateValue(C->getValue());
      continue;
    }
  }
}

void TypeFinder::incorporateAttributes(AttributeList AL) {
  if (!VisitedAttributes.insert(AL).second)
    return;

  for (AttributeSet AS : AL)
    for (Attribute A : AS)
      if (A.isTypeAttribute())
        incorporateType(A.getValueAsType());
}<|MERGE_RESOLUTION|>--- conflicted
+++ resolved
@@ -172,15 +172,6 @@
   // Already visited?
   if (!VisitedMetadata.insert(V).second)
     return;
-
-<<<<<<< HEAD
-  // The arguments in DIArgList are not exposed as operands, so handle such
-  // nodes specifically here.
-  if (const auto *AL = dyn_cast<DIArgList>(V)) {
-    for (auto *Arg : AL->getArgs())
-      incorporateValue(Arg->getValue());
-    return;
-  }
 
   // The operations in a DIExpr are not exposed as operands, so handle such
   // nodes specifically here.
@@ -206,8 +197,6 @@
     return;
   }
 
-=======
->>>>>>> a05e736d
   // Look in operands for types.
   for (Metadata *Op : V->operands()) {
     if (!Op)
