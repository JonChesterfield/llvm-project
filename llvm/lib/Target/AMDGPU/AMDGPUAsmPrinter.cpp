//===-- AMDGPUAsmPrinter.cpp - AMDGPU assembly printer  -------------------===//
//
//                     The LLVM Compiler Infrastructure
//
// This file is distributed under the University of Illinois Open Source
// License. See LICENSE.TXT for details.
//
//===----------------------------------------------------------------------===//
//
/// \file
///
/// The AMDGPUAsmPrinter is used to print both assembly string and also binary
/// code.  When passed an MCAsmStreamer it prints assembly and when passed
/// an MCObjectStreamer it outputs binary code.
//
//===----------------------------------------------------------------------===//
//

#include "AMDGPUAsmPrinter.h"
#include "AMDGPU.h"
#include "AMDGPUSubtarget.h"
#include "AMDGPUTargetMachine.h"
#include "InstPrinter/AMDGPUInstPrinter.h"
#include "MCTargetDesc/AMDGPUMCTargetDesc.h"
#include "MCTargetDesc/AMDGPUTargetStreamer.h"
#include "R600AsmPrinter.h"
#include "R600Defines.h"
#include "R600MachineFunctionInfo.h"
#include "R600RegisterInfo.h"
#include "SIDefines.h"
#include "SIInstrInfo.h"
#include "SIMachineFunctionInfo.h"
#include "SIRegisterInfo.h"
#include "Utils/AMDGPUBaseInfo.h"
#include "llvm/BinaryFormat/ELF.h"
#include "llvm/CodeGen/MachineFrameInfo.h"
#include "llvm/IR/DiagnosticInfo.h"
#include "llvm/MC/MCContext.h"
#include "llvm/MC/MCSectionELF.h"
#include "llvm/MC/MCStreamer.h"
#include "llvm/Support/AMDGPUMetadata.h"
#include "llvm/Support/MathExtras.h"
#include "llvm/Support/TargetParser.h"
#include "llvm/Support/TargetRegistry.h"
#include "llvm/Target/TargetLoweringObjectFile.h"

using namespace llvm;
using namespace llvm::AMDGPU;
using namespace llvm::AMDGPU::HSAMD;

// TODO: This should get the default rounding mode from the kernel. We just set
// the default here, but this could change if the OpenCL rounding mode pragmas
// are used.
//
// The denormal mode here should match what is reported by the OpenCL runtime
// for the CL_FP_DENORM bit from CL_DEVICE_{HALF|SINGLE|DOUBLE}_FP_CONFIG, but
// can also be override to flush with the -cl-denorms-are-zero compiler flag.
//
// AMD OpenCL only sets flush none and reports CL_FP_DENORM for double
// precision, and leaves single precision to flush all and does not report
// CL_FP_DENORM for CL_DEVICE_SINGLE_FP_CONFIG. Mesa's OpenCL currently reports
// CL_FP_DENORM for both.
//
// FIXME: It seems some instructions do not support single precision denormals
// regardless of the mode (exp_*_f32, rcp_*_f32, rsq_*_f32, rsq_*f32, sqrt_f32,
// and sin_f32, cos_f32 on most parts).

// We want to use these instructions, and using fp32 denormals also causes
// instructions to run at the double precision rate for the device so it's
// probably best to just report no single precision denormals.
static uint32_t getFPMode(const MachineFunction &F) {
  const GCNSubtarget& ST = F.getSubtarget<GCNSubtarget>();
  // TODO: Is there any real use for the flush in only / flush out only modes?

  uint32_t FP32Denormals =
    ST.hasFP32Denormals() ? FP_DENORM_FLUSH_NONE : FP_DENORM_FLUSH_IN_FLUSH_OUT;

  uint32_t FP64Denormals =
    ST.hasFP64Denormals() ? FP_DENORM_FLUSH_NONE : FP_DENORM_FLUSH_IN_FLUSH_OUT;

  return FP_ROUND_MODE_SP(FP_ROUND_ROUND_TO_NEAREST) |
         FP_ROUND_MODE_DP(FP_ROUND_ROUND_TO_NEAREST) |
         FP_DENORM_MODE_SP(FP32Denormals) |
         FP_DENORM_MODE_DP(FP64Denormals);
}

static AsmPrinter *
createAMDGPUAsmPrinterPass(TargetMachine &tm,
                           std::unique_ptr<MCStreamer> &&Streamer) {
  return new AMDGPUAsmPrinter(tm, std::move(Streamer));
}

extern "C" void LLVMInitializeAMDGPUAsmPrinter() {
  TargetRegistry::RegisterAsmPrinter(getTheAMDGPUTarget(),
                                     llvm::createR600AsmPrinterPass);
  TargetRegistry::RegisterAsmPrinter(getTheGCNTarget(),
                                     createAMDGPUAsmPrinterPass);
}

AMDGPUAsmPrinter::AMDGPUAsmPrinter(TargetMachine &TM,
                                   std::unique_ptr<MCStreamer> Streamer)
  : AsmPrinter(TM, std::move(Streamer)) {
    if (IsaInfo::hasCodeObjectV3(getSTI()))
      HSAMetadataStream = new MetadataStreamerV3();
    else
      HSAMetadataStream = new MetadataStreamerV2();
}

AMDGPUAsmPrinter::~AMDGPUAsmPrinter() { delete HSAMetadataStream; }

StringRef AMDGPUAsmPrinter::getPassName() const {
  return "AMDGPU Assembly Printer";
}

const MCSubtargetInfo* AMDGPUAsmPrinter::getSTI() const {
  return TM.getMCSubtargetInfo();
}

AMDGPUTargetStreamer* AMDGPUAsmPrinter::getTargetStreamer() const {
  if (!OutStreamer)
    return nullptr;
  return static_cast<AMDGPUTargetStreamer*>(OutStreamer->getTargetStreamer());
}

void AMDGPUAsmPrinter::EmitStartOfAsmFile(Module &M) {
  if (TM.getTargetTriple().getOS() != Triple::AMDHSA &&
      TM.getTargetTriple().getOS() != Triple::AMDPAL)
    return;

  if (TM.getTargetTriple().getOS() == Triple::AMDHSA)
    HSAMetadataStream->begin(M);

  if (TM.getTargetTriple().getOS() == Triple::AMDPAL)
    readPALMetadata(M);

  // HSA emits NT_AMDGPU_HSA_CODE_OBJECT_VERSION for code objects v2.
  if (TM.getTargetTriple().getOS() == Triple::AMDHSA)
    getTargetStreamer()->EmitDirectiveHSACodeObjectVersion(2, 1);

  // HSA and PAL emit NT_AMDGPU_HSA_ISA for code objects v2.
  IsaVersion Version = getIsaVersion(getSTI()->getCPU());
  getTargetStreamer()->EmitDirectiveHSACodeObjectISA(
      Version.Major, Version.Minor, Version.Stepping, "AMD", "AMDGPU");
}

void AMDGPUAsmPrinter::EmitEndOfAsmFile(Module &M) {
  // Following code requires TargetStreamer to be present.
  if (!getTargetStreamer())
    return;

  if (!IsaInfo::hasCodeObjectV3(getSTI())) {
    // Emit ISA Version (NT_AMD_AMDGPU_ISA).
    std::string ISAVersionString;
    raw_string_ostream ISAVersionStream(ISAVersionString);
    IsaInfo::streamIsaVersion(getSTI(), ISAVersionStream);
    getTargetStreamer()->EmitISAVersion(ISAVersionStream.str());
  }

  // Emit HSA Metadata (NT_AMD_AMDGPU_HSA_METADATA).
  if (TM.getTargetTriple().getOS() == Triple::AMDHSA) {
    HSAMetadataStream->end();
    bool Success = HSAMetadataStream->emitTo(*getTargetStreamer());
    (void)Success;
    assert(Success && "Malformed HSA Metadata");
  }

  if (!IsaInfo::hasCodeObjectV3(getSTI())) {
    // Emit PAL Metadata (NT_AMD_AMDGPU_PAL_METADATA).
    if (TM.getTargetTriple().getOS() == Triple::AMDPAL) {
      // Copy the PAL metadata from the map where we collected it into a vector,
      // then write it as a .note.
      PALMD::Metadata PALMetadataVector;
      for (auto i : PALMetadataMap) {
        PALMetadataVector.push_back(i.first);
        PALMetadataVector.push_back(i.second);
      }
      getTargetStreamer()->EmitPALMetadata(PALMetadataVector);
    }
  }
}

bool AMDGPUAsmPrinter::isBlockOnlyReachableByFallthrough(
  const MachineBasicBlock *MBB) const {
  if (!AsmPrinter::isBlockOnlyReachableByFallthrough(MBB))
    return false;

  if (MBB->empty())
    return true;

  // If this is a block implementing a long branch, an expression relative to
  // the start of the block is needed.  to the start of the block.
  // XXX - Is there a smarter way to check this?
  return (MBB->back().getOpcode() != AMDGPU::S_SETPC_B64);
}

void AMDGPUAsmPrinter::EmitFunctionBodyStart() {
  const SIMachineFunctionInfo &MFI = *MF->getInfo<SIMachineFunctionInfo>();
  if (!MFI.isEntryFunction())
    return;

  const GCNSubtarget &STM = MF->getSubtarget<GCNSubtarget>();
  const Function &F = MF->getFunction();
  if (!STM.hasCodeObjectV3() && STM.isAmdHsaOrMesa(F) &&
      (F.getCallingConv() == CallingConv::AMDGPU_KERNEL ||
       F.getCallingConv() == CallingConv::SPIR_KERNEL)) {
    amd_kernel_code_t KernelCode;
    getAmdKernelCode(KernelCode, CurrentProgramInfo, *MF);
    getTargetStreamer()->EmitAMDKernelCodeT(KernelCode);
  }

  if (TM.getTargetTriple().getOS() != Triple::AMDHSA)
    return;

<<<<<<< HEAD
  HSAMetadataStream->emitKernel(*MF, CurrentProgramInfo);
=======
  if (!STM.hasCodeObjectV3() && STM.isAmdHsaOS())
    HSAMetadataStream.emitKernel(*MF, CurrentProgramInfo);
>>>>>>> e044d7e3
}

void AMDGPUAsmPrinter::EmitFunctionBodyEnd() {
  const SIMachineFunctionInfo &MFI = *MF->getInfo<SIMachineFunctionInfo>();
  if (!MFI.isEntryFunction())
    return;
  if (!IsaInfo::hasCodeObjectV3(getSTI()) ||
      TM.getTargetTriple().getOS() != Triple::AMDHSA)
    return;

  auto &Streamer = getTargetStreamer()->getStreamer();
  auto &Context = Streamer.getContext();
  auto &ObjectFileInfo = *Context.getObjectFileInfo();
  auto &ReadOnlySection = *ObjectFileInfo.getReadOnlySection();

  Streamer.PushSection();
  Streamer.SwitchSection(&ReadOnlySection);

  // CP microcode requires the kernel descriptor to be allocated on 64 byte
  // alignment.
  Streamer.EmitValueToAlignment(64, 0, 1, 0);
  if (ReadOnlySection.getAlignment() < 64)
    ReadOnlySection.setAlignment(64);

  SmallString<128> KernelName;
  getNameWithPrefix(KernelName, &MF->getFunction());
  getTargetStreamer()->EmitAmdhsaKernelDescriptor(
      *getSTI(), KernelName, getAmdhsaKernelDescriptor(*MF, CurrentProgramInfo),
      CurrentProgramInfo.NumVGPRsForWavesPerEU,
      CurrentProgramInfo.NumSGPRsForWavesPerEU -
          IsaInfo::getNumExtraSGPRs(getSTI(),
                                    CurrentProgramInfo.VCCUsed,
                                    CurrentProgramInfo.FlatUsed),
      CurrentProgramInfo.VCCUsed, CurrentProgramInfo.FlatUsed,
      hasXNACK(*getSTI()));

  Streamer.PopSection();
}

void AMDGPUAsmPrinter::EmitFunctionEntryLabel() {
  if (IsaInfo::hasCodeObjectV3(getSTI()) &&
      TM.getTargetTriple().getOS() == Triple::AMDHSA) {
    AsmPrinter::EmitFunctionEntryLabel();
    return;
  }

  const SIMachineFunctionInfo *MFI = MF->getInfo<SIMachineFunctionInfo>();
  const GCNSubtarget &STM = MF->getSubtarget<GCNSubtarget>();
  if (MFI->isEntryFunction() && STM.isAmdHsaOrMesa(MF->getFunction())) {
    SmallString<128> SymbolName;
    getNameWithPrefix(SymbolName, &MF->getFunction()),
    getTargetStreamer()->EmitAMDGPUSymbolType(
        SymbolName, ELF::STT_AMDGPU_HSA_KERNEL);
  }
  const GCNSubtarget &STI = MF->getSubtarget<GCNSubtarget>();
  if (STI.dumpCode()) {
    // Disassemble function name label to text.
    DisasmLines.push_back(MF->getName().str() + ":");
    DisasmLineMaxLen = std::max(DisasmLineMaxLen, DisasmLines.back().size());
    HexLines.push_back("");
  }

  AsmPrinter::EmitFunctionEntryLabel();
}

void AMDGPUAsmPrinter::EmitBasicBlockStart(const MachineBasicBlock &MBB) const {
  const GCNSubtarget &STI = MBB.getParent()->getSubtarget<GCNSubtarget>();
  if (STI.dumpCode() && !isBlockOnlyReachableByFallthrough(&MBB)) {
    // Write a line for the basic block label if it is not only fallthrough.
    DisasmLines.push_back(
        (Twine("BB") + Twine(getFunctionNumber())
         + "_" + Twine(MBB.getNumber()) + ":").str());
    DisasmLineMaxLen = std::max(DisasmLineMaxLen, DisasmLines.back().size());
    HexLines.push_back("");
  }
  AsmPrinter::EmitBasicBlockStart(MBB);
}

void AMDGPUAsmPrinter::EmitGlobalVariable(const GlobalVariable *GV) {

  // Group segment variables aren't emitted in HSA.
  if (AMDGPU::isGroupSegment(GV))
    return;

  AsmPrinter::EmitGlobalVariable(GV);
}

bool AMDGPUAsmPrinter::doFinalization(Module &M) {
  CallGraphResourceInfo.clear();
  return AsmPrinter::doFinalization(M);
}

// For the amdpal OS type, read the amdgpu.pal.metadata supplied by the
// frontend into our PALMetadataMap, ready for per-function modification.  It
// is a NamedMD containing an MDTuple containing a number of MDNodes each of
// which is an integer value, and each two integer values forms a key=value
// pair that we store as PALMetadataMap[key]=value in the map.
void AMDGPUAsmPrinter::readPALMetadata(Module &M) {
  auto NamedMD = M.getNamedMetadata("amdgpu.pal.metadata");
  if (!NamedMD || !NamedMD->getNumOperands())
    return;
  auto Tuple = dyn_cast<MDTuple>(NamedMD->getOperand(0));
  if (!Tuple)
    return;
  for (unsigned I = 0, E = Tuple->getNumOperands() & -2; I != E; I += 2) {
    auto Key = mdconst::dyn_extract<ConstantInt>(Tuple->getOperand(I));
    auto Val = mdconst::dyn_extract<ConstantInt>(Tuple->getOperand(I + 1));
    if (!Key || !Val)
      continue;
    PALMetadataMap[Key->getZExtValue()] = Val->getZExtValue();
  }
}

// Print comments that apply to both callable functions and entry points.
void AMDGPUAsmPrinter::emitCommonFunctionComments(
  uint32_t NumVGPR,
  uint32_t NumSGPR,
  uint64_t ScratchSize,
  uint64_t CodeSize,
  const AMDGPUMachineFunction *MFI) {
  OutStreamer->emitRawComment(" codeLenInByte = " + Twine(CodeSize), false);
  OutStreamer->emitRawComment(" NumSgprs: " + Twine(NumSGPR), false);
  OutStreamer->emitRawComment(" NumVgprs: " + Twine(NumVGPR), false);
  OutStreamer->emitRawComment(" ScratchSize: " + Twine(ScratchSize), false);
  OutStreamer->emitRawComment(" MemoryBound: " + Twine(MFI->isMemoryBound()),
                              false);
}

uint16_t AMDGPUAsmPrinter::getAmdhsaKernelCodeProperties(
    const MachineFunction &MF) const {
  const SIMachineFunctionInfo &MFI = *MF.getInfo<SIMachineFunctionInfo>();
  uint16_t KernelCodeProperties = 0;

  if (MFI.hasPrivateSegmentBuffer()) {
    KernelCodeProperties |=
        amdhsa::KERNEL_CODE_PROPERTY_ENABLE_SGPR_PRIVATE_SEGMENT_BUFFER;
  }
  if (MFI.hasDispatchPtr()) {
    KernelCodeProperties |=
        amdhsa::KERNEL_CODE_PROPERTY_ENABLE_SGPR_DISPATCH_PTR;
  }
  if (MFI.hasQueuePtr()) {
    KernelCodeProperties |=
        amdhsa::KERNEL_CODE_PROPERTY_ENABLE_SGPR_QUEUE_PTR;
  }
  if (MFI.hasKernargSegmentPtr()) {
    KernelCodeProperties |=
        amdhsa::KERNEL_CODE_PROPERTY_ENABLE_SGPR_KERNARG_SEGMENT_PTR;
  }
  if (MFI.hasDispatchID()) {
    KernelCodeProperties |=
        amdhsa::KERNEL_CODE_PROPERTY_ENABLE_SGPR_DISPATCH_ID;
  }
  if (MFI.hasFlatScratchInit()) {
    KernelCodeProperties |=
        amdhsa::KERNEL_CODE_PROPERTY_ENABLE_SGPR_FLAT_SCRATCH_INIT;
  }

  return KernelCodeProperties;
}

amdhsa::kernel_descriptor_t AMDGPUAsmPrinter::getAmdhsaKernelDescriptor(
    const MachineFunction &MF,
    const SIProgramInfo &PI) const {
  amdhsa::kernel_descriptor_t KernelDescriptor;
  memset(&KernelDescriptor, 0x0, sizeof(KernelDescriptor));

  assert(isUInt<32>(PI.ScratchSize));
  assert(isUInt<32>(PI.ComputePGMRSrc1));
  assert(isUInt<32>(PI.ComputePGMRSrc2));

  KernelDescriptor.group_segment_fixed_size = PI.LDSSize;
  KernelDescriptor.private_segment_fixed_size = PI.ScratchSize;
  KernelDescriptor.compute_pgm_rsrc1 = PI.ComputePGMRSrc1;
  KernelDescriptor.compute_pgm_rsrc2 = PI.ComputePGMRSrc2;
  KernelDescriptor.kernel_code_properties = getAmdhsaKernelCodeProperties(MF);

  return KernelDescriptor;
}

bool AMDGPUAsmPrinter::runOnMachineFunction(MachineFunction &MF) {
  CurrentProgramInfo = SIProgramInfo();

  const AMDGPUMachineFunction *MFI = MF.getInfo<AMDGPUMachineFunction>();

  // The starting address of all shader programs must be 256 bytes aligned.
  // Regular functions just need the basic required instruction alignment.
  MF.setAlignment(MFI->isEntryFunction() ? 8 : 2);

  SetupMachineFunction(MF);

  const GCNSubtarget &STM = MF.getSubtarget<GCNSubtarget>();
  MCContext &Context = getObjFileLowering().getContext();
  // FIXME: This should be an explicit check for Mesa.
  if (!STM.isAmdHsaOS() && !STM.isAmdPalOS()) {
    MCSectionELF *ConfigSection =
        Context.getELFSection(".AMDGPU.config", ELF::SHT_PROGBITS, 0);
    OutStreamer->SwitchSection(ConfigSection);
  }

  if (MFI->isEntryFunction()) {
    getSIProgramInfo(CurrentProgramInfo, MF);
  } else {
    auto I = CallGraphResourceInfo.insert(
      std::make_pair(&MF.getFunction(), SIFunctionResourceInfo()));
    SIFunctionResourceInfo &Info = I.first->second;
    assert(I.second && "should only be called once per function");
    Info = analyzeResourceUsage(MF);
  }

  if (STM.isAmdPalOS())
    EmitPALMetadata(MF, CurrentProgramInfo);
  else if (!STM.isAmdHsaOS()) {
    EmitProgramInfoSI(MF, CurrentProgramInfo);
  }

  DisasmLines.clear();
  HexLines.clear();
  DisasmLineMaxLen = 0;

  EmitFunctionBody();

  if (isVerbose()) {
    MCSectionELF *CommentSection =
        Context.getELFSection(".AMDGPU.csdata", ELF::SHT_PROGBITS, 0);
    OutStreamer->SwitchSection(CommentSection);

    if (!MFI->isEntryFunction()) {
      OutStreamer->emitRawComment(" Function info:", false);
      SIFunctionResourceInfo &Info = CallGraphResourceInfo[&MF.getFunction()];
      emitCommonFunctionComments(
        Info.NumVGPR,
        Info.getTotalNumSGPRs(MF.getSubtarget<GCNSubtarget>()),
        Info.PrivateSegmentSize,
        getFunctionCodeSize(MF), MFI);
      return false;
    }

    OutStreamer->emitRawComment(" Kernel info:", false);
    emitCommonFunctionComments(CurrentProgramInfo.NumVGPR,
                               CurrentProgramInfo.NumSGPR,
                               CurrentProgramInfo.ScratchSize,
                               getFunctionCodeSize(MF), MFI);

    OutStreamer->emitRawComment(
      " FloatMode: " + Twine(CurrentProgramInfo.FloatMode), false);
    OutStreamer->emitRawComment(
      " IeeeMode: " + Twine(CurrentProgramInfo.IEEEMode), false);
    OutStreamer->emitRawComment(
      " LDSByteSize: " + Twine(CurrentProgramInfo.LDSSize) +
      " bytes/workgroup (compile time only)", false);

    OutStreamer->emitRawComment(
      " SGPRBlocks: " + Twine(CurrentProgramInfo.SGPRBlocks), false);
    OutStreamer->emitRawComment(
      " VGPRBlocks: " + Twine(CurrentProgramInfo.VGPRBlocks), false);

    OutStreamer->emitRawComment(
      " NumSGPRsForWavesPerEU: " +
      Twine(CurrentProgramInfo.NumSGPRsForWavesPerEU), false);
    OutStreamer->emitRawComment(
      " NumVGPRsForWavesPerEU: " +
      Twine(CurrentProgramInfo.NumVGPRsForWavesPerEU), false);

    OutStreamer->emitRawComment(
      " WaveLimiterHint : " + Twine(MFI->needsWaveLimiter()), false);

    if (MF.getSubtarget<GCNSubtarget>().debuggerEmitPrologue()) {
      OutStreamer->emitRawComment(
        " DebuggerWavefrontPrivateSegmentOffsetSGPR: s" +
        Twine(CurrentProgramInfo.DebuggerWavefrontPrivateSegmentOffsetSGPR), false);
      OutStreamer->emitRawComment(
        " DebuggerPrivateSegmentBufferSGPR: s" +
        Twine(CurrentProgramInfo.DebuggerPrivateSegmentBufferSGPR), false);
    }

    OutStreamer->emitRawComment(
      " COMPUTE_PGM_RSRC2:USER_SGPR: " +
      Twine(G_00B84C_USER_SGPR(CurrentProgramInfo.ComputePGMRSrc2)), false);
    OutStreamer->emitRawComment(
      " COMPUTE_PGM_RSRC2:TRAP_HANDLER: " +
      Twine(G_00B84C_TRAP_HANDLER(CurrentProgramInfo.ComputePGMRSrc2)), false);
    OutStreamer->emitRawComment(
      " COMPUTE_PGM_RSRC2:TGID_X_EN: " +
      Twine(G_00B84C_TGID_X_EN(CurrentProgramInfo.ComputePGMRSrc2)), false);
    OutStreamer->emitRawComment(
      " COMPUTE_PGM_RSRC2:TGID_Y_EN: " +
      Twine(G_00B84C_TGID_Y_EN(CurrentProgramInfo.ComputePGMRSrc2)), false);
    OutStreamer->emitRawComment(
      " COMPUTE_PGM_RSRC2:TGID_Z_EN: " +
      Twine(G_00B84C_TGID_Z_EN(CurrentProgramInfo.ComputePGMRSrc2)), false);
    OutStreamer->emitRawComment(
      " COMPUTE_PGM_RSRC2:TIDIG_COMP_CNT: " +
      Twine(G_00B84C_TIDIG_COMP_CNT(CurrentProgramInfo.ComputePGMRSrc2)),
      false);
  }

  if (STM.dumpCode()) {

    OutStreamer->SwitchSection(
        Context.getELFSection(".AMDGPU.disasm", ELF::SHT_NOTE, 0));

    for (size_t i = 0; i < DisasmLines.size(); ++i) {
      std::string Comment = "\n";
      if (!HexLines[i].empty()) {
        Comment = std::string(DisasmLineMaxLen - DisasmLines[i].size(), ' ');
        Comment += " ; " + HexLines[i] + "\n";
      }

      OutStreamer->EmitBytes(StringRef(DisasmLines[i]));
      OutStreamer->EmitBytes(StringRef(Comment));
    }
  }

  return false;
}

uint64_t AMDGPUAsmPrinter::getFunctionCodeSize(const MachineFunction &MF) const {
  const GCNSubtarget &STM = MF.getSubtarget<GCNSubtarget>();
  const SIInstrInfo *TII = STM.getInstrInfo();

  uint64_t CodeSize = 0;

  for (const MachineBasicBlock &MBB : MF) {
    for (const MachineInstr &MI : MBB) {
      // TODO: CodeSize should account for multiple functions.

      // TODO: Should we count size of debug info?
      if (MI.isDebugInstr())
        continue;

      CodeSize += TII->getInstSizeInBytes(MI);
    }
  }

  return CodeSize;
}

static bool hasAnyNonFlatUseOfReg(const MachineRegisterInfo &MRI,
                                  const SIInstrInfo &TII,
                                  unsigned Reg) {
  for (const MachineOperand &UseOp : MRI.reg_operands(Reg)) {
    if (!UseOp.isImplicit() || !TII.isFLAT(*UseOp.getParent()))
      return true;
  }

  return false;
}

int32_t AMDGPUAsmPrinter::SIFunctionResourceInfo::getTotalNumSGPRs(
  const GCNSubtarget &ST) const {
  return NumExplicitSGPR + IsaInfo::getNumExtraSGPRs(&ST,
                                                     UsesVCC, UsesFlatScratch);
}

AMDGPUAsmPrinter::SIFunctionResourceInfo AMDGPUAsmPrinter::analyzeResourceUsage(
  const MachineFunction &MF) const {
  SIFunctionResourceInfo Info;

  const SIMachineFunctionInfo *MFI = MF.getInfo<SIMachineFunctionInfo>();
  const GCNSubtarget &ST = MF.getSubtarget<GCNSubtarget>();
  const MachineFrameInfo &FrameInfo = MF.getFrameInfo();
  const MachineRegisterInfo &MRI = MF.getRegInfo();
  const SIInstrInfo *TII = ST.getInstrInfo();
  const SIRegisterInfo &TRI = TII->getRegisterInfo();

  Info.UsesFlatScratch = MRI.isPhysRegUsed(AMDGPU::FLAT_SCR_LO) ||
                         MRI.isPhysRegUsed(AMDGPU::FLAT_SCR_HI);

  // Even if FLAT_SCRATCH is implicitly used, it has no effect if flat
  // instructions aren't used to access the scratch buffer. Inline assembly may
  // need it though.
  //
  // If we only have implicit uses of flat_scr on flat instructions, it is not
  // really needed.
  if (Info.UsesFlatScratch && !MFI->hasFlatScratchInit() &&
      (!hasAnyNonFlatUseOfReg(MRI, *TII, AMDGPU::FLAT_SCR) &&
       !hasAnyNonFlatUseOfReg(MRI, *TII, AMDGPU::FLAT_SCR_LO) &&
       !hasAnyNonFlatUseOfReg(MRI, *TII, AMDGPU::FLAT_SCR_HI))) {
    Info.UsesFlatScratch = false;
  }

  Info.HasDynamicallySizedStack = FrameInfo.hasVarSizedObjects();
  Info.PrivateSegmentSize = FrameInfo.getStackSize();
  if (MFI->isStackRealigned())
    Info.PrivateSegmentSize += FrameInfo.getMaxAlignment();


  Info.UsesVCC = MRI.isPhysRegUsed(AMDGPU::VCC_LO) ||
                 MRI.isPhysRegUsed(AMDGPU::VCC_HI);

  // If there are no calls, MachineRegisterInfo can tell us the used register
  // count easily.
  // A tail call isn't considered a call for MachineFrameInfo's purposes.
  if (!FrameInfo.hasCalls() && !FrameInfo.hasTailCall()) {
    MCPhysReg HighestVGPRReg = AMDGPU::NoRegister;
    for (MCPhysReg Reg : reverse(AMDGPU::VGPR_32RegClass.getRegisters())) {
      if (MRI.isPhysRegUsed(Reg)) {
        HighestVGPRReg = Reg;
        break;
      }
    }

    MCPhysReg HighestSGPRReg = AMDGPU::NoRegister;
    for (MCPhysReg Reg : reverse(AMDGPU::SGPR_32RegClass.getRegisters())) {
      if (MRI.isPhysRegUsed(Reg)) {
        HighestSGPRReg = Reg;
        break;
      }
    }

    // We found the maximum register index. They start at 0, so add one to get the
    // number of registers.
    Info.NumVGPR = HighestVGPRReg == AMDGPU::NoRegister ? 0 :
      TRI.getHWRegIndex(HighestVGPRReg) + 1;
    Info.NumExplicitSGPR = HighestSGPRReg == AMDGPU::NoRegister ? 0 :
      TRI.getHWRegIndex(HighestSGPRReg) + 1;

    return Info;
  }

  int32_t MaxVGPR = -1;
  int32_t MaxSGPR = -1;
  uint64_t CalleeFrameSize = 0;

  for (const MachineBasicBlock &MBB : MF) {
    for (const MachineInstr &MI : MBB) {
      // TODO: Check regmasks? Do they occur anywhere except calls?
      for (const MachineOperand &MO : MI.operands()) {
        unsigned Width = 0;
        bool IsSGPR = false;

        if (!MO.isReg())
          continue;

        unsigned Reg = MO.getReg();
        switch (Reg) {
        case AMDGPU::EXEC:
        case AMDGPU::EXEC_LO:
        case AMDGPU::EXEC_HI:
        case AMDGPU::SCC:
        case AMDGPU::M0:
        case AMDGPU::SRC_SHARED_BASE:
        case AMDGPU::SRC_SHARED_LIMIT:
        case AMDGPU::SRC_PRIVATE_BASE:
        case AMDGPU::SRC_PRIVATE_LIMIT:
          continue;

        case AMDGPU::NoRegister:
          assert(MI.isDebugInstr());
          continue;

        case AMDGPU::VCC:
        case AMDGPU::VCC_LO:
        case AMDGPU::VCC_HI:
          Info.UsesVCC = true;
          continue;

        case AMDGPU::FLAT_SCR:
        case AMDGPU::FLAT_SCR_LO:
        case AMDGPU::FLAT_SCR_HI:
          continue;

        case AMDGPU::XNACK_MASK:
        case AMDGPU::XNACK_MASK_LO:
        case AMDGPU::XNACK_MASK_HI:
          llvm_unreachable("xnack_mask registers should not be used");

        case AMDGPU::TBA:
        case AMDGPU::TBA_LO:
        case AMDGPU::TBA_HI:
        case AMDGPU::TMA:
        case AMDGPU::TMA_LO:
        case AMDGPU::TMA_HI:
          llvm_unreachable("trap handler registers should not be used");

        default:
          break;
        }

        if (AMDGPU::SReg_32RegClass.contains(Reg)) {
          assert(!AMDGPU::TTMP_32RegClass.contains(Reg) &&
                 "trap handler registers should not be used");
          IsSGPR = true;
          Width = 1;
        } else if (AMDGPU::VGPR_32RegClass.contains(Reg)) {
          IsSGPR = false;
          Width = 1;
        } else if (AMDGPU::SReg_64RegClass.contains(Reg)) {
          assert(!AMDGPU::TTMP_64RegClass.contains(Reg) &&
                 "trap handler registers should not be used");
          IsSGPR = true;
          Width = 2;
        } else if (AMDGPU::VReg_64RegClass.contains(Reg)) {
          IsSGPR = false;
          Width = 2;
        } else if (AMDGPU::VReg_96RegClass.contains(Reg)) {
          IsSGPR = false;
          Width = 3;
        } else if (AMDGPU::SReg_128RegClass.contains(Reg)) {
          assert(!AMDGPU::TTMP_128RegClass.contains(Reg) &&
            "trap handler registers should not be used");
          IsSGPR = true;
          Width = 4;
        } else if (AMDGPU::VReg_128RegClass.contains(Reg)) {
          IsSGPR = false;
          Width = 4;
        } else if (AMDGPU::SReg_256RegClass.contains(Reg)) {
          assert(!AMDGPU::TTMP_256RegClass.contains(Reg) &&
            "trap handler registers should not be used");
          IsSGPR = true;
          Width = 8;
        } else if (AMDGPU::VReg_256RegClass.contains(Reg)) {
          IsSGPR = false;
          Width = 8;
        } else if (AMDGPU::SReg_512RegClass.contains(Reg)) {
          assert(!AMDGPU::TTMP_512RegClass.contains(Reg) &&
            "trap handler registers should not be used");
          IsSGPR = true;
          Width = 16;
        } else if (AMDGPU::VReg_512RegClass.contains(Reg)) {
          IsSGPR = false;
          Width = 16;
        } else {
          llvm_unreachable("Unknown register class");
        }
        unsigned HWReg = TRI.getHWRegIndex(Reg);
        int MaxUsed = HWReg + Width - 1;
        if (IsSGPR) {
          MaxSGPR = MaxUsed > MaxSGPR ? MaxUsed : MaxSGPR;
        } else {
          MaxVGPR = MaxUsed > MaxVGPR ? MaxUsed : MaxVGPR;
        }
      }

      if (MI.isCall()) {
        // Pseudo used just to encode the underlying global. Is there a better
        // way to track this?

        const MachineOperand *CalleeOp
          = TII->getNamedOperand(MI, AMDGPU::OpName::callee);
        const Function *Callee = cast<Function>(CalleeOp->getGlobal());
        if (Callee->isDeclaration()) {
          // If this is a call to an external function, we can't do much. Make
          // conservative guesses.

          // 48 SGPRs - vcc, - flat_scr, -xnack
          int MaxSGPRGuess =
              47 - IsaInfo::getNumExtraSGPRs(getSTI(), true,
                                             ST.hasFlatAddressSpace());
          MaxSGPR = std::max(MaxSGPR, MaxSGPRGuess);
          MaxVGPR = std::max(MaxVGPR, 23);

          CalleeFrameSize = std::max(CalleeFrameSize, UINT64_C(16384));
          Info.UsesVCC = true;
          Info.UsesFlatScratch = ST.hasFlatAddressSpace();
          Info.HasDynamicallySizedStack = true;
        } else {
          // We force CodeGen to run in SCC order, so the callee's register
          // usage etc. should be the cumulative usage of all callees.
          auto I = CallGraphResourceInfo.find(Callee);
          assert(I != CallGraphResourceInfo.end() &&
                 "callee should have been handled before caller");

          MaxSGPR = std::max(I->second.NumExplicitSGPR - 1, MaxSGPR);
          MaxVGPR = std::max(I->second.NumVGPR - 1, MaxVGPR);
          CalleeFrameSize
            = std::max(I->second.PrivateSegmentSize, CalleeFrameSize);
          Info.UsesVCC |= I->second.UsesVCC;
          Info.UsesFlatScratch |= I->second.UsesFlatScratch;
          Info.HasDynamicallySizedStack |= I->second.HasDynamicallySizedStack;
          Info.HasRecursion |= I->second.HasRecursion;
        }

        if (!Callee->doesNotRecurse())
          Info.HasRecursion = true;
      }
    }
  }

  Info.NumExplicitSGPR = MaxSGPR + 1;
  Info.NumVGPR = MaxVGPR + 1;
  Info.PrivateSegmentSize += CalleeFrameSize;

  return Info;
}

void AMDGPUAsmPrinter::getSIProgramInfo(SIProgramInfo &ProgInfo,
                                        const MachineFunction &MF) {
  SIFunctionResourceInfo Info = analyzeResourceUsage(MF);

  ProgInfo.NumVGPR = Info.NumVGPR;
  ProgInfo.NumSGPR = Info.NumExplicitSGPR;
  ProgInfo.ScratchSize = Info.PrivateSegmentSize;
  ProgInfo.VCCUsed = Info.UsesVCC;
  ProgInfo.FlatUsed = Info.UsesFlatScratch;
  ProgInfo.DynamicCallStack = Info.HasDynamicallySizedStack || Info.HasRecursion;

  if (!isUInt<32>(ProgInfo.ScratchSize)) {
    DiagnosticInfoStackSize DiagStackSize(MF.getFunction(),
                                          ProgInfo.ScratchSize, DS_Error);
    MF.getFunction().getContext().diagnose(DiagStackSize);
  }

  const GCNSubtarget &STM = MF.getSubtarget<GCNSubtarget>();
  const SIMachineFunctionInfo *MFI = MF.getInfo<SIMachineFunctionInfo>();
  const SIInstrInfo *TII = STM.getInstrInfo();
  const SIRegisterInfo *RI = &TII->getRegisterInfo();

  // TODO(scott.linder): The calculations related to SGPR/VGPR blocks are
  // duplicated in part in AMDGPUAsmParser::calculateGPRBlocks, and could be
  // unified.
  unsigned ExtraSGPRs = IsaInfo::getNumExtraSGPRs(
      getSTI(), ProgInfo.VCCUsed, ProgInfo.FlatUsed);

  // Check the addressable register limit before we add ExtraSGPRs.
  if (STM.getGeneration() >= AMDGPUSubtarget::VOLCANIC_ISLANDS &&
      !STM.hasSGPRInitBug()) {
    unsigned MaxAddressableNumSGPRs = STM.getAddressableNumSGPRs();
    if (ProgInfo.NumSGPR > MaxAddressableNumSGPRs) {
      // This can happen due to a compiler bug or when using inline asm.
      LLVMContext &Ctx = MF.getFunction().getContext();
      DiagnosticInfoResourceLimit Diag(MF.getFunction(),
                                       "addressable scalar registers",
                                       ProgInfo.NumSGPR, DS_Error,
                                       DK_ResourceLimit,
                                       MaxAddressableNumSGPRs);
      Ctx.diagnose(Diag);
      ProgInfo.NumSGPR = MaxAddressableNumSGPRs - 1;
    }
  }

  // Account for extra SGPRs and VGPRs reserved for debugger use.
  ProgInfo.NumSGPR += ExtraSGPRs;

  // Ensure there are enough SGPRs and VGPRs for wave dispatch, where wave
  // dispatch registers are function args.
  unsigned WaveDispatchNumSGPR = 0, WaveDispatchNumVGPR = 0;
  for (auto &Arg : MF.getFunction().args()) {
    unsigned NumRegs = (Arg.getType()->getPrimitiveSizeInBits() + 31) / 32;
    if (Arg.hasAttribute(Attribute::InReg))
      WaveDispatchNumSGPR += NumRegs;
    else
      WaveDispatchNumVGPR += NumRegs;
  }
  ProgInfo.NumSGPR = std::max(ProgInfo.NumSGPR, WaveDispatchNumSGPR);
  ProgInfo.NumVGPR = std::max(ProgInfo.NumVGPR, WaveDispatchNumVGPR);

  // Adjust number of registers used to meet default/requested minimum/maximum
  // number of waves per execution unit request.
  ProgInfo.NumSGPRsForWavesPerEU = std::max(
    std::max(ProgInfo.NumSGPR, 1u), STM.getMinNumSGPRs(MFI->getMaxWavesPerEU()));
  ProgInfo.NumVGPRsForWavesPerEU = std::max(
    std::max(ProgInfo.NumVGPR, 1u), STM.getMinNumVGPRs(MFI->getMaxWavesPerEU()));

  if (STM.getGeneration() <= AMDGPUSubtarget::SEA_ISLANDS ||
      STM.hasSGPRInitBug()) {
    unsigned MaxAddressableNumSGPRs = STM.getAddressableNumSGPRs();
    if (ProgInfo.NumSGPR > MaxAddressableNumSGPRs) {
      // This can happen due to a compiler bug or when using inline asm to use
      // the registers which are usually reserved for vcc etc.
      LLVMContext &Ctx = MF.getFunction().getContext();
      DiagnosticInfoResourceLimit Diag(MF.getFunction(),
                                       "scalar registers",
                                       ProgInfo.NumSGPR, DS_Error,
                                       DK_ResourceLimit,
                                       MaxAddressableNumSGPRs);
      Ctx.diagnose(Diag);
      ProgInfo.NumSGPR = MaxAddressableNumSGPRs;
      ProgInfo.NumSGPRsForWavesPerEU = MaxAddressableNumSGPRs;
    }
  }

  if (STM.hasSGPRInitBug()) {
    ProgInfo.NumSGPR =
        AMDGPU::IsaInfo::FIXED_NUM_SGPRS_FOR_INIT_BUG;
    ProgInfo.NumSGPRsForWavesPerEU =
        AMDGPU::IsaInfo::FIXED_NUM_SGPRS_FOR_INIT_BUG;
  }

  if (MFI->getNumUserSGPRs() > STM.getMaxNumUserSGPRs()) {
    LLVMContext &Ctx = MF.getFunction().getContext();
    DiagnosticInfoResourceLimit Diag(MF.getFunction(), "user SGPRs",
                                     MFI->getNumUserSGPRs(), DS_Error);
    Ctx.diagnose(Diag);
  }

  if (MFI->getLDSSize() > static_cast<unsigned>(STM.getLocalMemorySize())) {
    LLVMContext &Ctx = MF.getFunction().getContext();
    DiagnosticInfoResourceLimit Diag(MF.getFunction(), "local memory",
                                     MFI->getLDSSize(), DS_Error);
    Ctx.diagnose(Diag);
  }

  ProgInfo.SGPRBlocks = IsaInfo::getNumSGPRBlocks(
      getSTI(), ProgInfo.NumSGPRsForWavesPerEU);
  ProgInfo.VGPRBlocks = IsaInfo::getNumVGPRBlocks(
      getSTI(), ProgInfo.NumVGPRsForWavesPerEU);

  // Update DebuggerWavefrontPrivateSegmentOffsetSGPR and
  // DebuggerPrivateSegmentBufferSGPR fields if "amdgpu-debugger-emit-prologue"
  // attribute was requested.
  if (STM.debuggerEmitPrologue()) {
    ProgInfo.DebuggerWavefrontPrivateSegmentOffsetSGPR =
      RI->getHWRegIndex(MFI->getScratchWaveOffsetReg());
    ProgInfo.DebuggerPrivateSegmentBufferSGPR =
      RI->getHWRegIndex(MFI->getScratchRSrcReg());
  }

  // Set the value to initialize FP_ROUND and FP_DENORM parts of the mode
  // register.
  ProgInfo.FloatMode = getFPMode(MF);

  ProgInfo.IEEEMode = STM.enableIEEEBit(MF);

  // Make clamp modifier on NaN input returns 0.
  ProgInfo.DX10Clamp = STM.enableDX10Clamp();

  unsigned LDSAlignShift;
  if (STM.getGeneration() < AMDGPUSubtarget::SEA_ISLANDS) {
    // LDS is allocated in 64 dword blocks.
    LDSAlignShift = 8;
  } else {
    // LDS is allocated in 128 dword blocks.
    LDSAlignShift = 9;
  }

  unsigned LDSSpillSize =
    MFI->getLDSWaveSpillSize() * MFI->getMaxFlatWorkGroupSize();

  ProgInfo.LDSSize = MFI->getLDSSize() + LDSSpillSize;
  ProgInfo.LDSBlocks =
      alignTo(ProgInfo.LDSSize, 1ULL << LDSAlignShift) >> LDSAlignShift;

  // Scratch is allocated in 256 dword blocks.
  unsigned ScratchAlignShift = 10;
  // We need to program the hardware with the amount of scratch memory that
  // is used by the entire wave.  ProgInfo.ScratchSize is the amount of
  // scratch memory used per thread.
  ProgInfo.ScratchBlocks =
      alignTo(ProgInfo.ScratchSize * STM.getWavefrontSize(),
              1ULL << ScratchAlignShift) >>
      ScratchAlignShift;

  ProgInfo.ComputePGMRSrc1 =
      S_00B848_VGPRS(ProgInfo.VGPRBlocks) |
      S_00B848_SGPRS(ProgInfo.SGPRBlocks) |
      S_00B848_PRIORITY(ProgInfo.Priority) |
      S_00B848_FLOAT_MODE(ProgInfo.FloatMode) |
      S_00B848_PRIV(ProgInfo.Priv) |
      S_00B848_DX10_CLAMP(ProgInfo.DX10Clamp) |
      S_00B848_DEBUG_MODE(ProgInfo.DebugMode) |
      S_00B848_IEEE_MODE(ProgInfo.IEEEMode);

  // 0 = X, 1 = XY, 2 = XYZ
  unsigned TIDIGCompCnt = 0;
  if (MFI->hasWorkItemIDZ())
    TIDIGCompCnt = 2;
  else if (MFI->hasWorkItemIDY())
    TIDIGCompCnt = 1;

  ProgInfo.ComputePGMRSrc2 =
      S_00B84C_SCRATCH_EN(ProgInfo.ScratchBlocks > 0) |
      S_00B84C_USER_SGPR(MFI->getNumUserSGPRs()) |
      // For AMDHSA, TRAP_HANDLER must be zero, as it is populated by the CP.
      S_00B84C_TRAP_HANDLER(STM.isAmdHsaOS() ? 0 : STM.isTrapHandlerEnabled()) |
      S_00B84C_TGID_X_EN(MFI->hasWorkGroupIDX()) |
      S_00B84C_TGID_Y_EN(MFI->hasWorkGroupIDY()) |
      S_00B84C_TGID_Z_EN(MFI->hasWorkGroupIDZ()) |
      S_00B84C_TG_SIZE_EN(MFI->hasWorkGroupInfo()) |
      S_00B84C_TIDIG_COMP_CNT(TIDIGCompCnt) |
      S_00B84C_EXCP_EN_MSB(0) |
      // For AMDHSA, LDS_SIZE must be zero, as it is populated by the CP.
      S_00B84C_LDS_SIZE(STM.isAmdHsaOS() ? 0 : ProgInfo.LDSBlocks) |
      S_00B84C_EXCP_EN(0);
}

static unsigned getRsrcReg(CallingConv::ID CallConv) {
  switch (CallConv) {
  default: LLVM_FALLTHROUGH;
  case CallingConv::AMDGPU_CS: return R_00B848_COMPUTE_PGM_RSRC1;
  case CallingConv::AMDGPU_LS: return R_00B528_SPI_SHADER_PGM_RSRC1_LS;
  case CallingConv::AMDGPU_HS: return R_00B428_SPI_SHADER_PGM_RSRC1_HS;
  case CallingConv::AMDGPU_ES: return R_00B328_SPI_SHADER_PGM_RSRC1_ES;
  case CallingConv::AMDGPU_GS: return R_00B228_SPI_SHADER_PGM_RSRC1_GS;
  case CallingConv::AMDGPU_VS: return R_00B128_SPI_SHADER_PGM_RSRC1_VS;
  case CallingConv::AMDGPU_PS: return R_00B028_SPI_SHADER_PGM_RSRC1_PS;
  }
}

void AMDGPUAsmPrinter::EmitProgramInfoSI(const MachineFunction &MF,
                                         const SIProgramInfo &CurrentProgramInfo) {
  const GCNSubtarget &STM = MF.getSubtarget<GCNSubtarget>();
  const SIMachineFunctionInfo *MFI = MF.getInfo<SIMachineFunctionInfo>();
  unsigned RsrcReg = getRsrcReg(MF.getFunction().getCallingConv());

  if (AMDGPU::isCompute(MF.getFunction().getCallingConv())) {
    OutStreamer->EmitIntValue(R_00B848_COMPUTE_PGM_RSRC1, 4);

    OutStreamer->EmitIntValue(CurrentProgramInfo.ComputePGMRSrc1, 4);

    OutStreamer->EmitIntValue(R_00B84C_COMPUTE_PGM_RSRC2, 4);
    OutStreamer->EmitIntValue(CurrentProgramInfo.ComputePGMRSrc2, 4);

    OutStreamer->EmitIntValue(R_00B860_COMPUTE_TMPRING_SIZE, 4);
    OutStreamer->EmitIntValue(S_00B860_WAVESIZE(CurrentProgramInfo.ScratchBlocks), 4);

    // TODO: Should probably note flat usage somewhere. SC emits a "FlatPtr32 =
    // 0" comment but I don't see a corresponding field in the register spec.
  } else {
    OutStreamer->EmitIntValue(RsrcReg, 4);
    OutStreamer->EmitIntValue(S_00B028_VGPRS(CurrentProgramInfo.VGPRBlocks) |
                              S_00B028_SGPRS(CurrentProgramInfo.SGPRBlocks), 4);
    if (STM.isVGPRSpillingEnabled(MF.getFunction())) {
      OutStreamer->EmitIntValue(R_0286E8_SPI_TMPRING_SIZE, 4);
      OutStreamer->EmitIntValue(S_0286E8_WAVESIZE(CurrentProgramInfo.ScratchBlocks), 4);
    }
  }

  if (MF.getFunction().getCallingConv() == CallingConv::AMDGPU_PS) {
    OutStreamer->EmitIntValue(R_00B02C_SPI_SHADER_PGM_RSRC2_PS, 4);
    OutStreamer->EmitIntValue(S_00B02C_EXTRA_LDS_SIZE(CurrentProgramInfo.LDSBlocks), 4);
    OutStreamer->EmitIntValue(R_0286CC_SPI_PS_INPUT_ENA, 4);
    OutStreamer->EmitIntValue(MFI->getPSInputEnable(), 4);
    OutStreamer->EmitIntValue(R_0286D0_SPI_PS_INPUT_ADDR, 4);
    OutStreamer->EmitIntValue(MFI->getPSInputAddr(), 4);
  }

  OutStreamer->EmitIntValue(R_SPILLED_SGPRS, 4);
  OutStreamer->EmitIntValue(MFI->getNumSpilledSGPRs(), 4);
  OutStreamer->EmitIntValue(R_SPILLED_VGPRS, 4);
  OutStreamer->EmitIntValue(MFI->getNumSpilledVGPRs(), 4);
}

// This is the equivalent of EmitProgramInfoSI above, but for when the OS type
// is AMDPAL.  It stores each compute/SPI register setting and other PAL
// metadata items into the PALMetadataMap, combining with any provided by the
// frontend as LLVM metadata. Once all functions are written, PALMetadataMap is
// then written as a single block in the .note section.
void AMDGPUAsmPrinter::EmitPALMetadata(const MachineFunction &MF,
       const SIProgramInfo &CurrentProgramInfo) {
  const SIMachineFunctionInfo *MFI = MF.getInfo<SIMachineFunctionInfo>();
  // Given the calling convention, calculate the register number for rsrc1. In
  // principle the register number could change in future hardware, but we know
  // it is the same for gfx6-9 (except that LS and ES don't exist on gfx9), so
  // we can use the same fixed value that .AMDGPU.config has for Mesa. Note
  // that we use a register number rather than a byte offset, so we need to
  // divide by 4.
  unsigned Rsrc1Reg = getRsrcReg(MF.getFunction().getCallingConv()) / 4;
  unsigned Rsrc2Reg = Rsrc1Reg + 1;
  // Also calculate the PAL metadata key for *S_SCRATCH_SIZE. It can be used
  // with a constant offset to access any non-register shader-specific PAL
  // metadata key.
  unsigned ScratchSizeKey = PALMD::Key::CS_SCRATCH_SIZE;
  switch (MF.getFunction().getCallingConv()) {
    case CallingConv::AMDGPU_PS:
      ScratchSizeKey = PALMD::Key::PS_SCRATCH_SIZE;
      break;
    case CallingConv::AMDGPU_VS:
      ScratchSizeKey = PALMD::Key::VS_SCRATCH_SIZE;
      break;
    case CallingConv::AMDGPU_GS:
      ScratchSizeKey = PALMD::Key::GS_SCRATCH_SIZE;
      break;
    case CallingConv::AMDGPU_ES:
      ScratchSizeKey = PALMD::Key::ES_SCRATCH_SIZE;
      break;
    case CallingConv::AMDGPU_HS:
      ScratchSizeKey = PALMD::Key::HS_SCRATCH_SIZE;
      break;
    case CallingConv::AMDGPU_LS:
      ScratchSizeKey = PALMD::Key::LS_SCRATCH_SIZE;
      break;
  }
  unsigned NumUsedVgprsKey = ScratchSizeKey +
      PALMD::Key::VS_NUM_USED_VGPRS - PALMD::Key::VS_SCRATCH_SIZE;
  unsigned NumUsedSgprsKey = ScratchSizeKey +
      PALMD::Key::VS_NUM_USED_SGPRS - PALMD::Key::VS_SCRATCH_SIZE;
  PALMetadataMap[NumUsedVgprsKey] = CurrentProgramInfo.NumVGPRsForWavesPerEU;
  PALMetadataMap[NumUsedSgprsKey] = CurrentProgramInfo.NumSGPRsForWavesPerEU;
  if (AMDGPU::isCompute(MF.getFunction().getCallingConv())) {
    PALMetadataMap[Rsrc1Reg] |= CurrentProgramInfo.ComputePGMRSrc1;
    PALMetadataMap[Rsrc2Reg] |= CurrentProgramInfo.ComputePGMRSrc2;
    // ScratchSize is in bytes, 16 aligned.
    PALMetadataMap[ScratchSizeKey] |=
        alignTo(CurrentProgramInfo.ScratchSize, 16);
  } else {
    PALMetadataMap[Rsrc1Reg] |= S_00B028_VGPRS(CurrentProgramInfo.VGPRBlocks) |
        S_00B028_SGPRS(CurrentProgramInfo.SGPRBlocks);
    if (CurrentProgramInfo.ScratchBlocks > 0)
      PALMetadataMap[Rsrc2Reg] |= S_00B84C_SCRATCH_EN(1);
    // ScratchSize is in bytes, 16 aligned.
    PALMetadataMap[ScratchSizeKey] |=
        alignTo(CurrentProgramInfo.ScratchSize, 16);
  }
  if (MF.getFunction().getCallingConv() == CallingConv::AMDGPU_PS) {
    PALMetadataMap[Rsrc2Reg] |=
        S_00B02C_EXTRA_LDS_SIZE(CurrentProgramInfo.LDSBlocks);
    PALMetadataMap[R_0286CC_SPI_PS_INPUT_ENA / 4] |= MFI->getPSInputEnable();
    PALMetadataMap[R_0286D0_SPI_PS_INPUT_ADDR / 4] |= MFI->getPSInputAddr();
  }
}

// This is supposed to be log2(Size)
static amd_element_byte_size_t getElementByteSizeValue(unsigned Size) {
  switch (Size) {
  case 4:
    return AMD_ELEMENT_4_BYTES;
  case 8:
    return AMD_ELEMENT_8_BYTES;
  case 16:
    return AMD_ELEMENT_16_BYTES;
  default:
    llvm_unreachable("invalid private_element_size");
  }
}

void AMDGPUAsmPrinter::getAmdKernelCode(amd_kernel_code_t &Out,
                                        const SIProgramInfo &CurrentProgramInfo,
                                        const MachineFunction &MF) const {
  const Function &F = MF.getFunction();
  assert(F.getCallingConv() == CallingConv::AMDGPU_KERNEL ||
         F.getCallingConv() == CallingConv::SPIR_KERNEL);

  const SIMachineFunctionInfo *MFI = MF.getInfo<SIMachineFunctionInfo>();
  const GCNSubtarget &STM = MF.getSubtarget<GCNSubtarget>();

  AMDGPU::initDefaultAMDKernelCodeT(Out, getSTI());

  Out.compute_pgm_resource_registers =
      CurrentProgramInfo.ComputePGMRSrc1 |
      (CurrentProgramInfo.ComputePGMRSrc2 << 32);
  Out.code_properties = AMD_CODE_PROPERTY_IS_PTR64;

  if (CurrentProgramInfo.DynamicCallStack)
    Out.code_properties |= AMD_CODE_PROPERTY_IS_DYNAMIC_CALLSTACK;

  AMD_HSA_BITS_SET(Out.code_properties,
                   AMD_CODE_PROPERTY_PRIVATE_ELEMENT_SIZE,
                   getElementByteSizeValue(STM.getMaxPrivateElementSize()));

  if (MFI->hasPrivateSegmentBuffer()) {
    Out.code_properties |=
      AMD_CODE_PROPERTY_ENABLE_SGPR_PRIVATE_SEGMENT_BUFFER;
  }

  if (MFI->hasDispatchPtr())
    Out.code_properties |= AMD_CODE_PROPERTY_ENABLE_SGPR_DISPATCH_PTR;

  if (MFI->hasQueuePtr())
    Out.code_properties |= AMD_CODE_PROPERTY_ENABLE_SGPR_QUEUE_PTR;

  if (MFI->hasKernargSegmentPtr())
    Out.code_properties |= AMD_CODE_PROPERTY_ENABLE_SGPR_KERNARG_SEGMENT_PTR;

  if (MFI->hasDispatchID())
    Out.code_properties |= AMD_CODE_PROPERTY_ENABLE_SGPR_DISPATCH_ID;

  if (MFI->hasFlatScratchInit())
    Out.code_properties |= AMD_CODE_PROPERTY_ENABLE_SGPR_FLAT_SCRATCH_INIT;

  if (MFI->hasDispatchPtr())
    Out.code_properties |= AMD_CODE_PROPERTY_ENABLE_SGPR_DISPATCH_PTR;

  if (STM.debuggerSupported())
    Out.code_properties |= AMD_CODE_PROPERTY_IS_DEBUG_SUPPORTED;

  if (STM.isXNACKEnabled())
    Out.code_properties |= AMD_CODE_PROPERTY_IS_XNACK_SUPPORTED;

  unsigned MaxKernArgAlign;
  Out.kernarg_segment_byte_size = STM.getKernArgSegmentSize(F, MaxKernArgAlign);
  Out.wavefront_sgpr_count = CurrentProgramInfo.NumSGPR;
  Out.workitem_vgpr_count = CurrentProgramInfo.NumVGPR;
  Out.workitem_private_segment_byte_size = CurrentProgramInfo.ScratchSize;
  Out.workgroup_group_segment_byte_size = CurrentProgramInfo.LDSSize;

  // These alignment values are specified in powers of two, so alignment =
  // 2^n.  The minimum alignment is 2^4 = 16.
  Out.kernarg_segment_alignment = std::max((size_t)4,
      countTrailingZeros(MaxKernArgAlign));

  if (STM.debuggerEmitPrologue()) {
    Out.debug_wavefront_private_segment_offset_sgpr =
      CurrentProgramInfo.DebuggerWavefrontPrivateSegmentOffsetSGPR;
    Out.debug_private_segment_buffer_sgpr =
      CurrentProgramInfo.DebuggerPrivateSegmentBufferSGPR;
  }
}

bool AMDGPUAsmPrinter::PrintAsmOperand(const MachineInstr *MI, unsigned OpNo,
                                       unsigned AsmVariant,
                                       const char *ExtraCode, raw_ostream &O) {
  // First try the generic code, which knows about modifiers like 'c' and 'n'.
  if (!AsmPrinter::PrintAsmOperand(MI, OpNo, AsmVariant, ExtraCode, O))
    return false;

  if (ExtraCode && ExtraCode[0]) {
    if (ExtraCode[1] != 0)
      return true; // Unknown modifier.

    switch (ExtraCode[0]) {
    case 'r':
      break;
    default:
      return true;
    }
  }

  // TODO: Should be able to support other operand types like globals.
  const MachineOperand &MO = MI->getOperand(OpNo);
  if (MO.isReg()) {
    AMDGPUInstPrinter::printRegOperand(MO.getReg(), O,
                                       *MF->getSubtarget().getRegisterInfo());
    return false;
  }

  return true;
}<|MERGE_RESOLUTION|>--- conflicted
+++ resolved
@@ -208,15 +208,8 @@
     getTargetStreamer()->EmitAMDKernelCodeT(KernelCode);
   }
 
-  if (TM.getTargetTriple().getOS() != Triple::AMDHSA)
-    return;
-
-<<<<<<< HEAD
-  HSAMetadataStream->emitKernel(*MF, CurrentProgramInfo);
-=======
-  if (!STM.hasCodeObjectV3() && STM.isAmdHsaOS())
-    HSAMetadataStream.emitKernel(*MF, CurrentProgramInfo);
->>>>>>> e044d7e3
+  if (STM.isAmdHsaOS())
+    HSAMetadataStream->emitKernel(*MF, CurrentProgramInfo);
 }
 
 void AMDGPUAsmPrinter::EmitFunctionBodyEnd() {
