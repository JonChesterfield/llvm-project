--- conflicted
+++ resolved
@@ -41,278 +41,6 @@
 
 namespace {
 
-<<<<<<< HEAD
-static bool isNullConstantOrUndef(SDValue V) {
-  if (V.isUndef())
-    return true;
-
-  ConstantSDNode *Const = dyn_cast<ConstantSDNode>(V);
-  return Const != nullptr && Const->isNullValue();
-}
-
-static bool getConstantValue(SDValue N, uint32_t &Out) {
-  // This is only used for packed vectors, where ussing 0 for undef should
-  // always be good.
-  if (N.isUndef()) {
-    Out = 0;
-    return true;
-  }
-
-  if (const ConstantSDNode *C = dyn_cast<ConstantSDNode>(N)) {
-    Out = C->getAPIntValue().getSExtValue();
-    return true;
-  }
-
-  if (const ConstantFPSDNode *C = dyn_cast<ConstantFPSDNode>(N)) {
-    Out = C->getValueAPF().bitcastToAPInt().getSExtValue();
-    return true;
-  }
-
-  return false;
-}
-
-// TODO: Handle undef as zero
-static SDNode *packConstantV2I16(const SDNode *N, SelectionDAG &DAG,
-                                 bool Negate = false) {
-  assert(N->getOpcode() == ISD::BUILD_VECTOR && N->getNumOperands() == 2);
-  uint32_t LHSVal, RHSVal;
-  if (getConstantValue(N->getOperand(0), LHSVal) &&
-      getConstantValue(N->getOperand(1), RHSVal)) {
-    SDLoc SL(N);
-    uint32_t K = Negate ?
-      (-LHSVal & 0xffff) | (-RHSVal << 16) :
-      (LHSVal & 0xffff) | (RHSVal << 16);
-    return DAG.getMachineNode(AMDGPU::S_MOV_B32, SL, N->getValueType(0),
-                              DAG.getTargetConstant(K, SL, MVT::i32));
-  }
-
-  return nullptr;
-}
-
-static SDNode *packNegConstantV2I16(const SDNode *N, SelectionDAG &DAG) {
-  return packConstantV2I16(N, DAG, true);
-}
-
-/// AMDGPU specific code to select AMDGPU machine instructions for
-/// SelectionDAG operations.
-class AMDGPUDAGToDAGISel : public SelectionDAGISel {
-  // Subtarget - Keep a pointer to the AMDGPU Subtarget around so that we can
-  // make the right decision when generating code for different targets.
-  const GCNSubtarget *Subtarget;
-
-  // Default FP mode for the current function.
-  AMDGPU::SIModeRegisterDefaults Mode;
-
-  bool EnableLateStructurizeCFG;
-
-  // Instructions that will be lowered with a final instruction that zeros the
-  // high result bits.
-  bool fp16SrcZerosHighBits(unsigned Opc) const;
-
-public:
-  explicit AMDGPUDAGToDAGISel(TargetMachine *TM = nullptr,
-                              CodeGenOpt::Level OptLevel = CodeGenOpt::Default)
-    : SelectionDAGISel(*TM, OptLevel) {
-    EnableLateStructurizeCFG = AMDGPUTargetMachine::EnableLateStructurizeCFG;
-  }
-  ~AMDGPUDAGToDAGISel() override = default;
-
-  void getAnalysisUsage(AnalysisUsage &AU) const override {
-    AU.addRequired<AMDGPUArgumentUsageInfo>();
-    AU.addRequired<LegacyDivergenceAnalysis>();
-#ifdef EXPENSIVE_CHECKS
-    AU.addRequired<DominatorTreeWrapperPass>();
-    AU.addRequired<LoopInfoWrapperPass>();
-#endif
-    SelectionDAGISel::getAnalysisUsage(AU);
-  }
-
-  bool matchLoadD16FromBuildVector(SDNode *N) const;
-
-  bool runOnMachineFunction(MachineFunction &MF) override;
-  void PreprocessISelDAG() override;
-  void Select(SDNode *N) override;
-  StringRef getPassName() const override;
-  void PostprocessISelDAG() override;
-
-protected:
-  void SelectBuildVector(SDNode *N, unsigned RegClassID);
-
-private:
-  std::pair<SDValue, SDValue> foldFrameIndex(SDValue N) const;
-  bool isNoNanSrc(SDValue N) const;
-  bool isInlineImmediate(const SDNode *N, bool Negated = false) const;
-  bool isNegInlineImmediate(const SDNode *N) const {
-    return isInlineImmediate(N, true);
-  }
-
-  bool isInlineImmediate16(int64_t Imm) const {
-    return AMDGPU::isInlinableLiteral16(Imm, Subtarget->hasInv2PiInlineImm());
-  }
-
-  bool isInlineImmediate32(int64_t Imm) const {
-    return AMDGPU::isInlinableLiteral32(Imm, Subtarget->hasInv2PiInlineImm());
-  }
-
-  bool isInlineImmediate64(int64_t Imm) const {
-    return AMDGPU::isInlinableLiteral64(Imm, Subtarget->hasInv2PiInlineImm());
-  }
-
-  bool isInlineImmediate(const APFloat &Imm) const {
-    return Subtarget->getInstrInfo()->isInlineConstant(Imm);
-  }
-
-  bool isVGPRImm(const SDNode *N) const;
-  bool isUniformLoad(const SDNode *N) const;
-  bool isUniformBr(const SDNode *N) const;
-
-  bool isBaseWithConstantOffset64(SDValue Addr, SDValue &LHS,
-                                  SDValue &RHS) const;
-
-  MachineSDNode *buildSMovImm64(SDLoc &DL, uint64_t Val, EVT VT) const;
-
-  SDNode *glueCopyToOp(SDNode *N, SDValue NewChain, SDValue Glue) const;
-  SDNode *glueCopyToM0(SDNode *N, SDValue Val) const;
-  SDNode *glueCopyToM0LDSInit(SDNode *N) const;
-
-  const TargetRegisterClass *getOperandRegClass(SDNode *N, unsigned OpNo) const;
-  virtual bool SelectADDRVTX_READ(SDValue Addr, SDValue &Base, SDValue &Offset);
-  virtual bool SelectADDRIndirect(SDValue Addr, SDValue &Base, SDValue &Offset);
-  bool isDSOffsetLegal(SDValue Base, unsigned Offset) const;
-  bool isDSOffset2Legal(SDValue Base, unsigned Offset0, unsigned Offset1,
-                        unsigned Size) const;
-  bool SelectDS1Addr1Offset(SDValue Ptr, SDValue &Base, SDValue &Offset) const;
-  bool SelectDS64Bit4ByteAligned(SDValue Ptr, SDValue &Base, SDValue &Offset0,
-                                 SDValue &Offset1) const;
-  bool SelectDS128Bit8ByteAligned(SDValue Ptr, SDValue &Base, SDValue &Offset0,
-                                  SDValue &Offset1) const;
-  bool SelectDSReadWrite2(SDValue Ptr, SDValue &Base, SDValue &Offset0,
-                          SDValue &Offset1, unsigned Size) const;
-  bool SelectMUBUF(SDValue Addr, SDValue &SRsrc, SDValue &VAddr,
-                   SDValue &SOffset, SDValue &Offset, SDValue &Offen,
-                   SDValue &Idxen, SDValue &Addr64) const;
-  bool SelectMUBUFAddr64(SDValue Addr, SDValue &SRsrc, SDValue &VAddr,
-                         SDValue &SOffset, SDValue &Offset) const;
-  bool SelectMUBUFScratchOffen(SDNode *Parent,
-                               SDValue Addr, SDValue &RSrc, SDValue &VAddr,
-                               SDValue &SOffset, SDValue &ImmOffset) const;
-  bool SelectMUBUFScratchOffset(SDNode *Parent,
-                                SDValue Addr, SDValue &SRsrc, SDValue &Soffset,
-                                SDValue &Offset) const;
-
-  bool SelectMUBUFOffset(SDValue Addr, SDValue &SRsrc, SDValue &Soffset,
-                         SDValue &Offset) const;
-
-  bool SelectFlatOffsetImpl(SDNode *N, SDValue Addr, SDValue &VAddr,
-                            SDValue &Offset, uint64_t FlatVariant) const;
-  bool SelectFlatOffset(SDNode *N, SDValue Addr, SDValue &VAddr,
-                        SDValue &Offset) const;
-  bool SelectGlobalOffset(SDNode *N, SDValue Addr, SDValue &VAddr,
-                          SDValue &Offset) const;
-  bool SelectScratchOffset(SDNode *N, SDValue Addr, SDValue &VAddr,
-                           SDValue &Offset) const;
-  bool SelectGlobalSAddr(SDNode *N, SDValue Addr, SDValue &SAddr,
-                         SDValue &VOffset, SDValue &Offset) const;
-  bool SelectScratchSAddr(SDNode *N, SDValue Addr, SDValue &SAddr,
-                          SDValue &Offset) const;
-
-  bool SelectSMRDOffset(SDValue ByteOffsetNode, SDValue &Offset,
-                        bool &Imm) const;
-  SDValue Expand32BitAddress(SDValue Addr) const;
-  bool SelectSMRD(SDValue Addr, SDValue &SBase, SDValue &Offset,
-                  bool &Imm) const;
-  bool SelectSMRDImm(SDValue Addr, SDValue &SBase, SDValue &Offset) const;
-  bool SelectSMRDImm32(SDValue Addr, SDValue &SBase, SDValue &Offset) const;
-  bool SelectSMRDSgpr(SDValue Addr, SDValue &SBase, SDValue &Offset) const;
-  bool SelectSMRDBufferImm(SDValue Addr, SDValue &Offset) const;
-  bool SelectSMRDBufferImm32(SDValue Addr, SDValue &Offset) const;
-  bool SelectMOVRELOffset(SDValue Index, SDValue &Base, SDValue &Offset) const;
-
-  bool SelectVOP3Mods_NNaN(SDValue In, SDValue &Src, SDValue &SrcMods) const;
-  bool SelectVOP3ModsImpl(SDValue In, SDValue &Src, unsigned &SrcMods,
-                          bool AllowAbs = true) const;
-  bool SelectVOP3Mods(SDValue In, SDValue &Src, SDValue &SrcMods) const;
-  bool SelectVOP3BMods(SDValue In, SDValue &Src, SDValue &SrcMods) const;
-  bool SelectVOP3NoMods(SDValue In, SDValue &Src) const;
-  bool SelectVOP3Mods0(SDValue In, SDValue &Src, SDValue &SrcMods,
-                       SDValue &Clamp, SDValue &Omod) const;
-  bool SelectVOP3BMods0(SDValue In, SDValue &Src, SDValue &SrcMods,
-                        SDValue &Clamp, SDValue &Omod) const;
-  bool SelectVOP3NoMods0(SDValue In, SDValue &Src, SDValue &SrcMods,
-                         SDValue &Clamp, SDValue &Omod) const;
-
-  bool SelectVOP3OMods(SDValue In, SDValue &Src,
-                       SDValue &Clamp, SDValue &Omod) const;
-
-  bool SelectVOP3PMods(SDValue In, SDValue &Src, SDValue &SrcMods) const;
-
-  bool SelectVOP3OpSel(SDValue In, SDValue &Src, SDValue &SrcMods) const;
-
-  bool SelectVOP3OpSelMods(SDValue In, SDValue &Src, SDValue &SrcMods) const;
-  bool SelectVOP3PMadMixModsImpl(SDValue In, SDValue &Src, unsigned &Mods) const;
-  bool SelectVOP3PMadMixMods(SDValue In, SDValue &Src, SDValue &SrcMods) const;
-
-  SDValue getHi16Elt(SDValue In) const;
-
-  SDValue getMaterializedScalarImm32(int64_t Val, const SDLoc &DL) const;
-
-  void SelectADD_SUB_I64(SDNode *N);
-  void SelectAddcSubb(SDNode *N);
-  void SelectUADDO_USUBO(SDNode *N);
-  void SelectDIV_SCALE(SDNode *N);
-  void SelectMAD_64_32(SDNode *N);
-  void SelectFMA_W_CHAIN(SDNode *N);
-  void SelectFMUL_W_CHAIN(SDNode *N);
-
-  SDNode *getS_BFE(unsigned Opcode, const SDLoc &DL, SDValue Val,
-                   uint32_t Offset, uint32_t Width);
-  void SelectS_BFEFromShifts(SDNode *N);
-  void SelectS_BFE(SDNode *N);
-  bool isCBranchSCC(const SDNode *N) const;
-  void SelectBRCOND(SDNode *N);
-  void SelectFMAD_FMA(SDNode *N);
-  void SelectATOMIC_CMP_SWAP(SDNode *N);
-  void SelectDSAppendConsume(SDNode *N, unsigned IntrID);
-  void SelectDS_GWS(SDNode *N, unsigned IntrID);
-  void SelectInterpP1F16(SDNode *N);
-  void SelectINTRINSIC_W_CHAIN(SDNode *N);
-  void SelectINTRINSIC_WO_CHAIN(SDNode *N);
-  void SelectINTRINSIC_VOID(SDNode *N);
-
-protected:
-  // Include the pieces autogenerated from the target description.
-#include "AMDGPUGenDAGISel.inc"
-};
-
-class R600DAGToDAGISel : public AMDGPUDAGToDAGISel {
-  const R600Subtarget *Subtarget;
-
-  bool isConstantLoad(const MemSDNode *N, int cbID) const;
-  bool SelectGlobalValueConstantOffset(SDValue Addr, SDValue& IntPtr);
-  bool SelectGlobalValueVariableOffset(SDValue Addr, SDValue &BaseReg,
-                                       SDValue& Offset);
-public:
-  explicit R600DAGToDAGISel(TargetMachine *TM, CodeGenOpt::Level OptLevel) :
-      AMDGPUDAGToDAGISel(TM, OptLevel) {}
-
-  void Select(SDNode *N) override;
-
-  bool SelectADDRIndirect(SDValue Addr, SDValue &Base,
-                          SDValue &Offset) override;
-  bool SelectADDRVTX_READ(SDValue Addr, SDValue &Base,
-                          SDValue &Offset) override;
-
-  bool runOnMachineFunction(MachineFunction &MF) override;
-
-  void PreprocessISelDAG() override {}
-
-protected:
-  // Include the pieces autogenerated from the target description.
-#include "R600GenDAGISel.inc"
-};
-
-=======
->>>>>>> 0e64e13c
 static SDValue stripBitcast(SDValue Val) {
   return Val.getOpcode() == ISD::BITCAST ? Val.getOperand(0) : Val;
 }
@@ -468,8 +196,6 @@
   }
 }
 
-<<<<<<< HEAD
-=======
 void AMDGPUDAGToDAGISel::getAnalysisUsage(AnalysisUsage &AU) const {
   AU.addRequired<AMDGPUArgumentUsageInfo>();
   AU.addRequired<LegacyDivergenceAnalysis>();
@@ -480,7 +206,6 @@
   SelectionDAGISel::getAnalysisUsage(AU);
 }
 
->>>>>>> 0e64e13c
 bool AMDGPUDAGToDAGISel::matchLoadD16FromBuildVector(SDNode *N) const {
   assert(Subtarget->d16PreservesUnusedBits());
   MVT VT = N->getValueType(0).getSimpleVT();
