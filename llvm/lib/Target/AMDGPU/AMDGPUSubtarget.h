--- conflicted
+++ resolved
@@ -237,1178 +237,6 @@
   virtual ~AMDGPUSubtarget() {}
 };
 
-<<<<<<< HEAD
-class GCNSubtarget : public AMDGPUGenSubtargetInfo,
-                     public AMDGPUSubtarget {
-
-  using AMDGPUSubtarget::getMaxWavesPerEU;
-
-public:
-  // Following 2 enums are documented at:
-  //   - https://llvm.org/docs/AMDGPUUsage.html#trap-handler-abi
-  enum class TrapHandlerAbi {
-    NONE   = 0x00,
-    AMDHSA = 0x01,
-  };
-
-  enum class TrapID {
-    LLVMAMDHSATrap      = 0x02,
-    LLVMAMDHSADebugTrap = 0x03,
-  };
-
-private:
-  /// GlobalISel related APIs.
-  std::unique_ptr<AMDGPUCallLowering> CallLoweringInfo;
-  std::unique_ptr<InlineAsmLowering> InlineAsmLoweringInfo;
-  std::unique_ptr<InstructionSelector> InstSelector;
-  std::unique_ptr<LegalizerInfo> Legalizer;
-  std::unique_ptr<RegisterBankInfo> RegBankInfo;
-
-  Optional<AMDGPU::IsaInfo::AMDGPUTargetID> TargetID;
-
-protected:
-  // Basic subtarget description.
-  Triple TargetTriple;
-  unsigned Gen;
-  InstrItineraryData InstrItins;
-  int LDSBankCount;
-  unsigned MaxPrivateElementSize;
-
-  // Possibly statically set by tablegen, but may want to be overridden.
-  bool FastFMAF32;
-  bool FastDenormalF32;
-  bool HalfRate64Ops;
-
-  // Dynamically set bits that enable features.
-  bool FlatForGlobal;
-  bool AutoWaitcntBeforeBarrier;
-  bool UnalignedScratchAccess;
-  bool UnalignedAccessMode;
-  bool HasApertureRegs;
-  bool SupportsXNACK;
-
-  // This should not be used directly. 'TargetID' tracks the dynamic settings
-  // for XNACK.
-  bool EnableXNACK;
-
-  bool EnableCuMode;
-  bool TrapHandler;
-
-  // Used as options.
-  bool EnableLoadStoreOpt;
-  bool EnableUnsafeDSOffsetFolding;
-  bool EnableSIScheduler;
-  bool EnableDS128;
-  bool EnablePRTStrictNull;
-  bool DumpCode;
-
-  // Subtarget statically properties set by tablegen
-  bool FP64;
-  bool FMA;
-  bool MIMG_R128;
-  bool IsGCN;
-  bool GCN3Encoding;
-  bool CIInsts;
-  bool GFX8Insts;
-  bool GFX9Insts;
-  bool GFX10Insts;
-  bool GFX10_3Insts;
-  bool GFX7GFX8GFX9Insts;
-  bool SGPRInitBug;
-  bool HasSMemRealTime;
-  bool HasIntClamp;
-  bool HasFmaMixInsts;
-  bool HasMovrel;
-  bool HasVGPRIndexMode;
-  bool HasScalarStores;
-  bool HasScalarAtomics;
-  bool HasSDWAOmod;
-  bool HasSDWAScalar;
-  bool HasSDWASdst;
-  bool HasSDWAMac;
-  bool HasSDWAOutModsVOPC;
-  bool HasDPP;
-  bool HasDPP8;
-  bool HasR128A16;
-  bool HasGFX10A16;
-  bool HasG16;
-  bool HasNSAEncoding;
-  bool GFX10_BEncoding;
-  bool HasDLInsts;
-  bool HasDot1Insts;
-  bool HasDot2Insts;
-  bool HasDot3Insts;
-  bool HasDot4Insts;
-  bool HasDot5Insts;
-  bool HasDot6Insts;
-  bool HasMAIInsts;
-  bool HasPkFmacF16Inst;
-  bool HasAtomicFaddInsts;
-  bool SupportsSRAMECC;
-
-  // This should not be used directly. 'TargetID' tracks the dynamic settings
-  // for SRAMECC.
-  bool EnableSRAMECC;
-
-  bool HasNoSdstCMPX;
-  bool HasVscnt;
-  bool HasGetWaveIdInst;
-  bool HasSMemTimeInst;
-  bool HasRegisterBanking;
-  bool HasVOP3Literal;
-  bool HasNoDataDepHazard;
-  bool FlatAddressSpace;
-  bool FlatInstOffsets;
-  bool FlatGlobalInsts;
-  bool FlatScratchInsts;
-  bool ScalarFlatScratchInsts;
-  bool AddNoCarryInsts;
-  bool HasUnpackedD16VMem;
-  bool R600ALUInst;
-  bool CaymanISA;
-  bool CFALUBug;
-  bool LDSMisalignedBug;
-  bool HasMFMAInlineLiteralBug;
-  bool HasVertexCache;
-  short TexVTXClauseSize;
-  bool UnalignedBufferAccess;
-  bool UnalignedDSAccess;
-  bool ScalarizeGlobal;
-
-  bool HasVcmpxPermlaneHazard;
-  bool HasVMEMtoScalarWriteHazard;
-  bool HasSMEMtoVectorWriteHazard;
-  bool HasInstFwdPrefetchBug;
-  bool HasVcmpxExecWARHazard;
-  bool HasLdsBranchVmemWARHazard;
-  bool HasNSAtoVMEMBug;
-  bool HasOffset3fBug;
-  bool HasFlatSegmentOffsetBug;
-  bool HasImageStoreD16Bug;
-  bool HasImageGather4D16Bug;
-
-  // Dummy feature to use for assembler in tablegen.
-  bool FeatureDisable;
-
-  SelectionDAGTargetInfo TSInfo;
-private:
-  SIInstrInfo InstrInfo;
-  SITargetLowering TLInfo;
-  SIFrameLowering FrameLowering;
-
-public:
-  // See COMPUTE_TMPRING_SIZE.WAVESIZE, 13-bit field in units of 256-dword.
-  static const unsigned MaxWaveScratchSize = (256 * 4) * ((1 << 13) - 1);
-
-  GCNSubtarget(const Triple &TT, StringRef GPU, StringRef FS,
-               const GCNTargetMachine &TM);
-  ~GCNSubtarget() override;
-
-  GCNSubtarget &initializeSubtargetDependencies(const Triple &TT,
-                                                   StringRef GPU, StringRef FS);
-
-  const SIInstrInfo *getInstrInfo() const override {
-    return &InstrInfo;
-  }
-
-  const SIFrameLowering *getFrameLowering() const override {
-    return &FrameLowering;
-  }
-
-  const SITargetLowering *getTargetLowering() const override {
-    return &TLInfo;
-  }
-
-  const SIRegisterInfo *getRegisterInfo() const override {
-    return &InstrInfo.getRegisterInfo();
-  }
-
-  const CallLowering *getCallLowering() const override {
-    return CallLoweringInfo.get();
-  }
-
-  const InlineAsmLowering *getInlineAsmLowering() const override {
-    return InlineAsmLoweringInfo.get();
-  }
-
-  InstructionSelector *getInstructionSelector() const override {
-    return InstSelector.get();
-  }
-
-  const LegalizerInfo *getLegalizerInfo() const override {
-    return Legalizer.get();
-  }
-
-  const RegisterBankInfo *getRegBankInfo() const override {
-    return RegBankInfo.get();
-  }
-
-  const AMDGPU::IsaInfo::AMDGPUTargetID &getTargetID() const {
-    assert(TargetID.hasValue() && "TargetID has not be initialized");
-    return *TargetID;
-  }
-
-  // Nothing implemented, just prevent crashes on use.
-  const SelectionDAGTargetInfo *getSelectionDAGInfo() const override {
-    return &TSInfo;
-  }
-
-  const InstrItineraryData *getInstrItineraryData() const override {
-    return &InstrItins;
-  }
-
-  void ParseSubtargetFeatures(StringRef CPU, StringRef TuneCPU, StringRef FS);
-
-  Generation getGeneration() const {
-    return (Generation)Gen;
-  }
-
-  /// Return the number of high bits known to be zero fror a frame index.
-  unsigned getKnownHighZeroBitsForFrameIndex() const {
-    return countLeadingZeros(MaxWaveScratchSize) + getWavefrontSizeLog2();
-  }
-
-  int getLDSBankCount() const {
-    return LDSBankCount;
-  }
-
-  unsigned getMaxPrivateElementSize(bool ForBufferRSrc = false) const {
-    return (ForBufferRSrc || !enableFlatScratch()) ? MaxPrivateElementSize : 16;
-  }
-
-  unsigned getConstantBusLimit(unsigned Opcode) const;
-
-  bool hasIntClamp() const {
-    return HasIntClamp;
-  }
-
-  bool hasFP64() const {
-    return FP64;
-  }
-
-  bool hasMIMG_R128() const {
-    return MIMG_R128;
-  }
-
-  bool hasHWFP64() const {
-    return FP64;
-  }
-
-  bool hasFastFMAF32() const {
-    return FastFMAF32;
-  }
-
-  bool hasHalfRate64Ops() const {
-    return HalfRate64Ops;
-  }
-
-  bool hasAddr64() const {
-    return (getGeneration() < AMDGPUSubtarget::VOLCANIC_ISLANDS);
-  }
-
-  bool hasFlat() const {
-    return (getGeneration() > AMDGPUSubtarget::SOUTHERN_ISLANDS);
-  }
-
-  // Return true if the target only has the reverse operand versions of VALU
-  // shift instructions (e.g. v_lshrrev_b32, and no v_lshr_b32).
-  bool hasOnlyRevVALUShifts() const {
-    return getGeneration() >= VOLCANIC_ISLANDS;
-  }
-
-  bool hasFractBug() const {
-    return getGeneration() == SOUTHERN_ISLANDS;
-  }
-
-  bool hasBFE() const {
-    return true;
-  }
-
-  bool hasBFI() const {
-    return true;
-  }
-
-  bool hasBFM() const {
-    return hasBFE();
-  }
-
-  bool hasBCNT(unsigned Size) const {
-    return true;
-  }
-
-  bool hasFFBL() const {
-    return true;
-  }
-
-  bool hasFFBH() const {
-    return true;
-  }
-
-  bool hasMed3_16() const {
-    return getGeneration() >= AMDGPUSubtarget::GFX9;
-  }
-
-  bool hasMin3Max3_16() const {
-    return getGeneration() >= AMDGPUSubtarget::GFX9;
-  }
-
-  bool hasFmaMixInsts() const {
-    return HasFmaMixInsts;
-  }
-
-  bool hasCARRY() const {
-    return true;
-  }
-
-  bool hasFMA() const {
-    return FMA;
-  }
-
-  bool hasSwap() const {
-    return GFX9Insts;
-  }
-
-  bool hasScalarPackInsts() const {
-    return GFX9Insts;
-  }
-
-  bool hasScalarMulHiInsts() const {
-    return GFX9Insts;
-  }
-
-  TrapHandlerAbi getTrapHandlerAbi() const {
-    return isAmdHsaOS() ? TrapHandlerAbi::AMDHSA : TrapHandlerAbi::NONE;
-  }
-
-  bool supportsGetDoorbellID() const {
-    // The S_GETREG DOORBELL_ID is supported by all GFX9 onward targets.
-    return getGeneration() >= GFX9;
-  }
-
-  /// True if the offset field of DS instructions works as expected. On SI, the
-  /// offset uses a 16-bit adder and does not always wrap properly.
-  bool hasUsableDSOffset() const {
-    return getGeneration() >= SEA_ISLANDS;
-  }
-
-  bool unsafeDSOffsetFoldingEnabled() const {
-    return EnableUnsafeDSOffsetFolding;
-  }
-
-  /// Condition output from div_scale is usable.
-  bool hasUsableDivScaleConditionOutput() const {
-    return getGeneration() != SOUTHERN_ISLANDS;
-  }
-
-  /// Extra wait hazard is needed in some cases before
-  /// s_cbranch_vccnz/s_cbranch_vccz.
-  bool hasReadVCCZBug() const {
-    return getGeneration() <= SEA_ISLANDS;
-  }
-
-  /// Writes to VCC_LO/VCC_HI update the VCCZ flag.
-  bool partialVCCWritesUpdateVCCZ() const {
-    return getGeneration() >= GFX10;
-  }
-
-  /// A read of an SGPR by SMRD instruction requires 4 wait states when the SGPR
-  /// was written by a VALU instruction.
-  bool hasSMRDReadVALUDefHazard() const {
-    return getGeneration() == SOUTHERN_ISLANDS;
-  }
-
-  /// A read of an SGPR by a VMEM instruction requires 5 wait states when the
-  /// SGPR was written by a VALU Instruction.
-  bool hasVMEMReadSGPRVALUDefHazard() const {
-    return getGeneration() >= VOLCANIC_ISLANDS;
-  }
-
-  bool hasRFEHazards() const {
-    return getGeneration() >= VOLCANIC_ISLANDS;
-  }
-
-  /// Number of hazard wait states for s_setreg_b32/s_setreg_imm32_b32.
-  unsigned getSetRegWaitStates() const {
-    return getGeneration() <= SEA_ISLANDS ? 1 : 2;
-  }
-
-  bool dumpCode() const {
-    return DumpCode;
-  }
-
-  /// Return the amount of LDS that can be used that will not restrict the
-  /// occupancy lower than WaveCount.
-  unsigned getMaxLocalMemSizeWithWaveCount(unsigned WaveCount,
-                                           const Function &) const;
-
-  bool supportsMinMaxDenormModes() const {
-    return getGeneration() >= AMDGPUSubtarget::GFX9;
-  }
-
-  /// \returns If target supports S_DENORM_MODE.
-  bool hasDenormModeInst() const {
-    return getGeneration() >= AMDGPUSubtarget::GFX10;
-  }
-
-  bool useFlatForGlobal() const {
-    return FlatForGlobal;
-  }
-
-  /// \returns If target supports ds_read/write_b128 and user enables generation
-  /// of ds_read/write_b128.
-  bool useDS128() const {
-    return CIInsts && EnableDS128;
-  }
-
-  /// \return If target supports ds_read/write_b96/128.
-  bool hasDS96AndDS128() const {
-    return CIInsts;
-  }
-
-  /// Have v_trunc_f64, v_ceil_f64, v_rndne_f64
-  bool haveRoundOpsF64() const {
-    return CIInsts;
-  }
-
-  /// \returns If MUBUF instructions always perform range checking, even for
-  /// buffer resources used for private memory access.
-  bool privateMemoryResourceIsRangeChecked() const {
-    return getGeneration() < AMDGPUSubtarget::GFX9;
-  }
-
-  /// \returns If target requires PRT Struct NULL support (zero result registers
-  /// for sparse texture support).
-  bool usePRTStrictNull() const {
-    return EnablePRTStrictNull;
-  }
-
-  bool hasAutoWaitcntBeforeBarrier() const {
-    return AutoWaitcntBeforeBarrier;
-  }
-
-  bool hasUnalignedBufferAccess() const {
-    return UnalignedBufferAccess;
-  }
-
-  bool hasUnalignedBufferAccessEnabled() const {
-    return UnalignedBufferAccess && UnalignedAccessMode;
-  }
-
-  bool hasUnalignedDSAccess() const {
-    return UnalignedDSAccess;
-  }
-
-  bool hasUnalignedDSAccessEnabled() const {
-    return UnalignedDSAccess && UnalignedAccessMode;
-  }
-
-  bool hasUnalignedScratchAccess() const {
-    return UnalignedScratchAccess;
-  }
-
-  bool hasUnalignedAccessMode() const {
-    return UnalignedAccessMode;
-  }
-
-  bool hasApertureRegs() const {
-    return HasApertureRegs;
-  }
-
-  bool isTrapHandlerEnabled() const {
-    return TrapHandler;
-  }
-
-  bool isXNACKEnabled() const {
-    return getTargetID().isXnackOnOrAny();
-  }
-
-  bool isCuModeEnabled() const {
-    return EnableCuMode;
-  }
-
-  bool hasFlatAddressSpace() const {
-    return FlatAddressSpace;
-  }
-
-  bool hasFlatScrRegister() const {
-    return hasFlatAddressSpace();
-  }
-
-  bool hasFlatInstOffsets() const {
-    return FlatInstOffsets;
-  }
-
-  bool hasFlatGlobalInsts() const {
-    return FlatGlobalInsts;
-  }
-
-  bool hasFlatScratchInsts() const {
-    return FlatScratchInsts;
-  }
-
-  // Check if target supports ST addressing mode with FLAT scratch instructions.
-  // The ST addressing mode means no registers are used, either VGPR or SGPR,
-  // but only immediate offset is swizzled and added to the FLAT scratch base.
-  bool hasFlatScratchSTMode() const {
-    return hasFlatScratchInsts() && hasGFX10_3Insts();
-  }
-
-  bool hasScalarFlatScratchInsts() const {
-    return ScalarFlatScratchInsts;
-  }
-
-  bool hasGlobalAddTidInsts() const {
-    return GFX10_BEncoding;
-  }
-
-  bool hasAtomicCSub() const {
-    return GFX10_BEncoding;
-  }
-
-  bool hasMultiDwordFlatScratchAddressing() const {
-    return getGeneration() >= GFX9;
-  }
-
-  bool hasFlatSegmentOffsetBug() const {
-    return HasFlatSegmentOffsetBug;
-  }
-
-  bool hasFlatLgkmVMemCountInOrder() const {
-    return getGeneration() > GFX9;
-  }
-
-  bool hasD16LoadStore() const {
-    return getGeneration() >= GFX9;
-  }
-
-  bool d16PreservesUnusedBits() const {
-    return hasD16LoadStore() && !getTargetID().isSramEccOnOrAny();
-  }
-
-  bool hasD16Images() const {
-    return getGeneration() >= VOLCANIC_ISLANDS;
-  }
-
-  /// Return if most LDS instructions have an m0 use that require m0 to be
-  /// iniitalized.
-  bool ldsRequiresM0Init() const {
-    return getGeneration() < GFX9;
-  }
-
-  // True if the hardware rewinds and replays GWS operations if a wave is
-  // preempted.
-  //
-  // If this is false, a GWS operation requires testing if a nack set the
-  // MEM_VIOL bit, and repeating if so.
-  bool hasGWSAutoReplay() const {
-    return getGeneration() >= GFX9;
-  }
-
-  /// \returns if target has ds_gws_sema_release_all instruction.
-  bool hasGWSSemaReleaseAll() const {
-    return CIInsts;
-  }
-
-  /// \returns true if the target has integer add/sub instructions that do not
-  /// produce a carry-out. This includes v_add_[iu]32, v_sub_[iu]32,
-  /// v_add_[iu]16, and v_sub_[iu]16, all of which support the clamp modifier
-  /// for saturation.
-  bool hasAddNoCarry() const {
-    return AddNoCarryInsts;
-  }
-
-  bool hasUnpackedD16VMem() const {
-    return HasUnpackedD16VMem;
-  }
-
-  // Covers VS/PS/CS graphics shaders
-  bool isMesaGfxShader(const Function &F) const {
-    return isMesa3DOS() && AMDGPU::isShader(F.getCallingConv());
-  }
-
-  bool hasMad64_32() const {
-    return getGeneration() >= SEA_ISLANDS;
-  }
-
-  bool hasSDWAOmod() const {
-    return HasSDWAOmod;
-  }
-
-  bool hasSDWAScalar() const {
-    return HasSDWAScalar;
-  }
-
-  bool hasSDWASdst() const {
-    return HasSDWASdst;
-  }
-
-  bool hasSDWAMac() const {
-    return HasSDWAMac;
-  }
-
-  bool hasSDWAOutModsVOPC() const {
-    return HasSDWAOutModsVOPC;
-  }
-
-  bool hasDLInsts() const {
-    return HasDLInsts;
-  }
-
-  bool hasDot1Insts() const {
-    return HasDot1Insts;
-  }
-
-  bool hasDot2Insts() const {
-    return HasDot2Insts;
-  }
-
-  bool hasDot3Insts() const {
-    return HasDot3Insts;
-  }
-
-  bool hasDot4Insts() const {
-    return HasDot4Insts;
-  }
-
-  bool hasDot5Insts() const {
-    return HasDot5Insts;
-  }
-
-  bool hasDot6Insts() const {
-    return HasDot6Insts;
-  }
-
-  bool hasMAIInsts() const {
-    return HasMAIInsts;
-  }
-
-  bool hasPkFmacF16Inst() const {
-    return HasPkFmacF16Inst;
-  }
-
-  bool hasAtomicFaddInsts() const {
-    return HasAtomicFaddInsts;
-  }
-
-  bool hasNoSdstCMPX() const {
-    return HasNoSdstCMPX;
-  }
-
-  bool hasVscnt() const {
-    return HasVscnt;
-  }
-
-  bool hasGetWaveIdInst() const {
-    return HasGetWaveIdInst;
-  }
-
-  bool hasSMemTimeInst() const {
-    return HasSMemTimeInst;
-  }
-
-  bool hasRegisterBanking() const {
-    return HasRegisterBanking;
-  }
-
-  bool hasVOP3Literal() const {
-    return HasVOP3Literal;
-  }
-
-  bool hasNoDataDepHazard() const {
-    return HasNoDataDepHazard;
-  }
-
-  bool vmemWriteNeedsExpWaitcnt() const {
-    return getGeneration() < SEA_ISLANDS;
-  }
-
-  // Scratch is allocated in 256 dword per wave blocks for the entire
-  // wavefront. When viewed from the perspecive of an arbitrary workitem, this
-  // is 4-byte aligned.
-  //
-  // Only 4-byte alignment is really needed to access anything. Transformations
-  // on the pointer value itself may rely on the alignment / known low bits of
-  // the pointer. Set this to something above the minimum to avoid needing
-  // dynamic realignment in common cases.
-  Align getStackAlignment() const { return Align(16); }
-
-  bool enableMachineScheduler() const override {
-    return true;
-  }
-
-  bool useAA() const override;
-
-  bool enableSubRegLiveness() const override {
-    return true;
-  }
-
-  void setScalarizeGlobalBehavior(bool b) { ScalarizeGlobal = b; }
-  bool getScalarizeGlobalBehavior() const { return ScalarizeGlobal; }
-
-  // static wrappers
-  static bool hasHalfRate64Ops(const TargetSubtargetInfo &STI);
-
-  // XXX - Why is this here if it isn't in the default pass set?
-  bool enableEarlyIfConversion() const override {
-    return true;
-  }
-
-  bool enableFlatScratch() const;
-
-  void overrideSchedPolicy(MachineSchedPolicy &Policy,
-                           unsigned NumRegionInstrs) const override;
-
-  unsigned getMaxNumUserSGPRs() const {
-    return 16;
-  }
-
-  bool hasSMemRealTime() const {
-    return HasSMemRealTime;
-  }
-
-  bool hasMovrel() const {
-    return HasMovrel;
-  }
-
-  bool hasVGPRIndexMode() const {
-    return HasVGPRIndexMode;
-  }
-
-  bool useVGPRIndexMode() const;
-
-  bool hasScalarCompareEq64() const {
-    return getGeneration() >= VOLCANIC_ISLANDS;
-  }
-
-  bool hasScalarStores() const {
-    return HasScalarStores;
-  }
-
-  bool hasScalarAtomics() const {
-    return HasScalarAtomics;
-  }
-
-  bool hasLDSFPAtomics() const {
-    return GFX8Insts;
-  }
-
-  bool hasDPP() const {
-    return HasDPP;
-  }
-
-  bool hasDPPBroadcasts() const {
-    return HasDPP && getGeneration() < GFX10;
-  }
-
-  bool hasDPPWavefrontShifts() const {
-    return HasDPP && getGeneration() < GFX10;
-  }
-
-  bool hasDPP8() const {
-    return HasDPP8;
-  }
-
-  bool hasR128A16() const {
-    return HasR128A16;
-  }
-
-  bool hasGFX10A16() const {
-    return HasGFX10A16;
-  }
-
-  bool hasA16() const { return hasR128A16() || hasGFX10A16(); }
-
-  bool hasG16() const { return HasG16; }
-
-  bool hasOffset3fBug() const {
-    return HasOffset3fBug;
-  }
-
-  bool hasImageStoreD16Bug() const { return HasImageStoreD16Bug; }
-
-  bool hasImageGather4D16Bug() const { return HasImageGather4D16Bug; }
-
-  bool hasNSAEncoding() const { return HasNSAEncoding; }
-
-  bool hasGFX10_BEncoding() const {
-    return GFX10_BEncoding;
-  }
-
-  bool hasGFX10_3Insts() const {
-    return GFX10_3Insts;
-  }
-
-  bool hasMadF16() const;
-
-  bool enableSIScheduler() const {
-    return EnableSIScheduler;
-  }
-
-  bool loadStoreOptEnabled() const {
-    return EnableLoadStoreOpt;
-  }
-
-  bool hasSGPRInitBug() const {
-    return SGPRInitBug;
-  }
-
-  bool hasMFMAInlineLiteralBug() const {
-    return HasMFMAInlineLiteralBug;
-  }
-
-  bool has12DWordStoreHazard() const {
-    return getGeneration() != AMDGPUSubtarget::SOUTHERN_ISLANDS;
-  }
-
-  // \returns true if the subtarget supports DWORDX3 load/store instructions.
-  bool hasDwordx3LoadStores() const {
-    return CIInsts;
-  }
-
-  bool hasReadM0MovRelInterpHazard() const {
-    return getGeneration() == AMDGPUSubtarget::GFX9;
-  }
-
-  bool hasReadM0SendMsgHazard() const {
-    return getGeneration() >= AMDGPUSubtarget::VOLCANIC_ISLANDS &&
-           getGeneration() <= AMDGPUSubtarget::GFX9;
-  }
-
-  bool hasVcmpxPermlaneHazard() const {
-    return HasVcmpxPermlaneHazard;
-  }
-
-  bool hasVMEMtoScalarWriteHazard() const {
-    return HasVMEMtoScalarWriteHazard;
-  }
-
-  bool hasSMEMtoVectorWriteHazard() const {
-    return HasSMEMtoVectorWriteHazard;
-  }
-
-  bool hasLDSMisalignedBug() const {
-    return LDSMisalignedBug && !EnableCuMode;
-  }
-
-  bool hasInstFwdPrefetchBug() const {
-    return HasInstFwdPrefetchBug;
-  }
-
-  bool hasVcmpxExecWARHazard() const {
-    return HasVcmpxExecWARHazard;
-  }
-
-  bool hasLdsBranchVmemWARHazard() const {
-    return HasLdsBranchVmemWARHazard;
-  }
-
-  bool hasNSAtoVMEMBug() const {
-    return HasNSAtoVMEMBug;
-  }
-
-  bool hasHardClauses() const { return getGeneration() >= GFX10; }
-
-  /// Return the maximum number of waves per SIMD for kernels using \p SGPRs
-  /// SGPRs
-  unsigned getOccupancyWithNumSGPRs(unsigned SGPRs) const;
-
-  /// Return the maximum number of waves per SIMD for kernels using \p VGPRs
-  /// VGPRs
-  unsigned getOccupancyWithNumVGPRs(unsigned VGPRs) const;
-
-  /// Return occupancy for the given function. Used LDS and a number of
-  /// registers if provided.
-  /// Note, occupancy can be affected by the scratch allocation as well, but
-  /// we do not have enough information to compute it.
-  unsigned computeOccupancy(const Function &F, unsigned LDSSize = 0,
-                            unsigned NumSGPRs = 0, unsigned NumVGPRs = 0) const;
-
-  /// \returns true if the flat_scratch register should be initialized with the
-  /// pointer to the wave's scratch memory rather than a size and offset.
-  bool flatScratchIsPointer() const {
-    return getGeneration() >= AMDGPUSubtarget::GFX9;
-  }
-
-  /// \returns true if the machine has merged shaders in which s0-s7 are
-  /// reserved by the hardware and user SGPRs start at s8
-  bool hasMergedShaders() const {
-    return getGeneration() >= GFX9;
-  }
-
-  /// \returns SGPR allocation granularity supported by the subtarget.
-  unsigned getSGPRAllocGranule() const {
-    return AMDGPU::IsaInfo::getSGPRAllocGranule(this);
-  }
-
-  /// \returns SGPR encoding granularity supported by the subtarget.
-  unsigned getSGPREncodingGranule() const {
-    return AMDGPU::IsaInfo::getSGPREncodingGranule(this);
-  }
-
-  /// \returns Total number of SGPRs supported by the subtarget.
-  unsigned getTotalNumSGPRs() const {
-    return AMDGPU::IsaInfo::getTotalNumSGPRs(this);
-  }
-
-  /// \returns Addressable number of SGPRs supported by the subtarget.
-  unsigned getAddressableNumSGPRs() const {
-    return AMDGPU::IsaInfo::getAddressableNumSGPRs(this);
-  }
-
-  /// \returns Minimum number of SGPRs that meets the given number of waves per
-  /// execution unit requirement supported by the subtarget.
-  unsigned getMinNumSGPRs(unsigned WavesPerEU) const {
-    return AMDGPU::IsaInfo::getMinNumSGPRs(this, WavesPerEU);
-  }
-
-  /// \returns Maximum number of SGPRs that meets the given number of waves per
-  /// execution unit requirement supported by the subtarget.
-  unsigned getMaxNumSGPRs(unsigned WavesPerEU, bool Addressable) const {
-    return AMDGPU::IsaInfo::getMaxNumSGPRs(this, WavesPerEU, Addressable);
-  }
-
-  /// \returns Reserved number of SGPRs for given function \p MF.
-  unsigned getReservedNumSGPRs(const MachineFunction &MF) const;
-
-  /// \returns Maximum number of SGPRs that meets number of waves per execution
-  /// unit requirement for function \p MF, or number of SGPRs explicitly
-  /// requested using "amdgpu-num-sgpr" attribute attached to function \p MF.
-  ///
-  /// \returns Value that meets number of waves per execution unit requirement
-  /// if explicitly requested value cannot be converted to integer, violates
-  /// subtarget's specifications, or does not meet number of waves per execution
-  /// unit requirement.
-  unsigned getMaxNumSGPRs(const MachineFunction &MF) const;
-
-  /// \returns VGPR allocation granularity supported by the subtarget.
-  unsigned getVGPRAllocGranule() const {
-    return AMDGPU::IsaInfo::getVGPRAllocGranule(this);
-  }
-
-  /// \returns VGPR encoding granularity supported by the subtarget.
-  unsigned getVGPREncodingGranule() const {
-    return AMDGPU::IsaInfo::getVGPREncodingGranule(this);
-  }
-
-  /// \returns Total number of VGPRs supported by the subtarget.
-  unsigned getTotalNumVGPRs() const {
-    return AMDGPU::IsaInfo::getTotalNumVGPRs(this);
-  }
-
-  /// \returns Addressable number of VGPRs supported by the subtarget.
-  unsigned getAddressableNumVGPRs() const {
-    return AMDGPU::IsaInfo::getAddressableNumVGPRs(this);
-  }
-
-  /// \returns Minimum number of VGPRs that meets given number of waves per
-  /// execution unit requirement supported by the subtarget.
-  unsigned getMinNumVGPRs(unsigned WavesPerEU) const {
-    return AMDGPU::IsaInfo::getMinNumVGPRs(this, WavesPerEU);
-  }
-
-  /// \returns Maximum number of VGPRs that meets given number of waves per
-  /// execution unit requirement supported by the subtarget.
-  unsigned getMaxNumVGPRs(unsigned WavesPerEU) const {
-    return AMDGPU::IsaInfo::getMaxNumVGPRs(this, WavesPerEU);
-  }
-
-  /// \returns Maximum number of VGPRs that meets number of waves per execution
-  /// unit requirement for function \p MF, or number of VGPRs explicitly
-  /// requested using "amdgpu-num-vgpr" attribute attached to function \p MF.
-  ///
-  /// \returns Value that meets number of waves per execution unit requirement
-  /// if explicitly requested value cannot be converted to integer, violates
-  /// subtarget's specifications, or does not meet number of waves per execution
-  /// unit requirement.
-  unsigned getMaxNumVGPRs(const MachineFunction &MF) const;
-
-  void getPostRAMutations(
-      std::vector<std::unique_ptr<ScheduleDAGMutation>> &Mutations)
-      const override;
-
-  bool isWave32() const {
-    return getWavefrontSize() == 32;
-  }
-
-  bool isWave64() const {
-    return getWavefrontSize() == 64;
-  }
-
-  const TargetRegisterClass *getBoolRC() const {
-    return getRegisterInfo()->getBoolRC();
-  }
-
-  /// \returns Maximum number of work groups per compute unit supported by the
-  /// subtarget and limited by given \p FlatWorkGroupSize.
-  unsigned getMaxWorkGroupsPerCU(unsigned FlatWorkGroupSize) const override {
-    return AMDGPU::IsaInfo::getMaxWorkGroupsPerCU(this, FlatWorkGroupSize);
-  }
-
-  /// \returns Minimum flat work group size supported by the subtarget.
-  unsigned getMinFlatWorkGroupSize() const override {
-    return AMDGPU::IsaInfo::getMinFlatWorkGroupSize(this);
-  }
-
-  /// \returns Maximum flat work group size supported by the subtarget.
-  unsigned getMaxFlatWorkGroupSize() const override {
-    return AMDGPU::IsaInfo::getMaxFlatWorkGroupSize(this);
-  }
-
-  /// \returns Number of waves per execution unit required to support the given
-  /// \p FlatWorkGroupSize.
-  unsigned
-  getWavesPerEUForWorkGroup(unsigned FlatWorkGroupSize) const override {
-    return AMDGPU::IsaInfo::getWavesPerEUForWorkGroup(this, FlatWorkGroupSize);
-  }
-
-  /// \returns Minimum number of waves per execution unit supported by the
-  /// subtarget.
-  unsigned getMinWavesPerEU() const override {
-    return AMDGPU::IsaInfo::getMinWavesPerEU(this);
-  }
-
-  void adjustSchedDependency(SUnit *Def, int DefOpIdx, SUnit *Use, int UseOpIdx,
-                             SDep &Dep) const override;
-};
-
-class R600Subtarget final : public R600GenSubtargetInfo,
-                            public AMDGPUSubtarget {
-private:
-  R600InstrInfo InstrInfo;
-  R600FrameLowering FrameLowering;
-  bool FMA;
-  bool CaymanISA;
-  bool CFALUBug;
-  bool HasVertexCache;
-  bool R600ALUInst;
-  bool FP64;
-  short TexVTXClauseSize;
-  Generation Gen;
-  R600TargetLowering TLInfo;
-  InstrItineraryData InstrItins;
-  SelectionDAGTargetInfo TSInfo;
-
-public:
-  R600Subtarget(const Triple &TT, StringRef CPU, StringRef FS,
-                const TargetMachine &TM);
-
-  const R600InstrInfo *getInstrInfo() const override { return &InstrInfo; }
-
-  const R600FrameLowering *getFrameLowering() const override {
-    return &FrameLowering;
-  }
-
-  const R600TargetLowering *getTargetLowering() const override {
-    return &TLInfo;
-  }
-
-  const R600RegisterInfo *getRegisterInfo() const override {
-    return &InstrInfo.getRegisterInfo();
-  }
-
-  const InstrItineraryData *getInstrItineraryData() const override {
-    return &InstrItins;
-  }
-
-  // Nothing implemented, just prevent crashes on use.
-  const SelectionDAGTargetInfo *getSelectionDAGInfo() const override {
-    return &TSInfo;
-  }
-
-  void ParseSubtargetFeatures(StringRef CPU, StringRef TuneCPU, StringRef FS);
-
-  Generation getGeneration() const {
-    return Gen;
-  }
-
-  Align getStackAlignment() const { return Align(4); }
-
-  R600Subtarget &initializeSubtargetDependencies(const Triple &TT,
-                                                 StringRef GPU, StringRef FS);
-
-  bool hasBFE() const {
-    return (getGeneration() >= EVERGREEN);
-  }
-
-  bool hasBFI() const {
-    return (getGeneration() >= EVERGREEN);
-  }
-
-  bool hasBCNT(unsigned Size) const {
-    if (Size == 32)
-      return (getGeneration() >= EVERGREEN);
-
-    return false;
-  }
-
-  bool hasBORROW() const {
-    return (getGeneration() >= EVERGREEN);
-  }
-
-  bool hasCARRY() const {
-    return (getGeneration() >= EVERGREEN);
-  }
-
-  bool hasCaymanISA() const {
-    return CaymanISA;
-  }
-
-  bool hasFFBL() const {
-    return (getGeneration() >= EVERGREEN);
-  }
-
-  bool hasFFBH() const {
-    return (getGeneration() >= EVERGREEN);
-  }
-
-  bool hasFMA() const { return FMA; }
-
-  bool hasCFAluBug() const { return CFALUBug; }
-
-  bool hasVertexCache() const { return HasVertexCache; }
-
-  short getTexVTXClauseSize() const { return TexVTXClauseSize; }
-
-  bool enableMachineScheduler() const override {
-    return true;
-  }
-
-  bool enableSubRegLiveness() const override {
-    return true;
-  }
-
-  /// \returns Maximum number of work groups per compute unit supported by the
-  /// subtarget and limited by given \p FlatWorkGroupSize.
-  unsigned getMaxWorkGroupsPerCU(unsigned FlatWorkGroupSize) const override {
-    return AMDGPU::IsaInfo::getMaxWorkGroupsPerCU(this, FlatWorkGroupSize);
-  }
-
-  /// \returns Minimum flat work group size supported by the subtarget.
-  unsigned getMinFlatWorkGroupSize() const override {
-    return AMDGPU::IsaInfo::getMinFlatWorkGroupSize(this);
-  }
-
-  /// \returns Maximum flat work group size supported by the subtarget.
-  unsigned getMaxFlatWorkGroupSize() const override {
-    return AMDGPU::IsaInfo::getMaxFlatWorkGroupSize(this);
-  }
-
-  /// \returns Number of waves per execution unit required to support the given
-  /// \p FlatWorkGroupSize.
-  unsigned
-  getWavesPerEUForWorkGroup(unsigned FlatWorkGroupSize) const override {
-    return AMDGPU::IsaInfo::getWavesPerEUForWorkGroup(this, FlatWorkGroupSize);
-  }
-
-  /// \returns Minimum number of waves per execution unit supported by the
-  /// subtarget.
-  unsigned getMinWavesPerEU() const override {
-    return AMDGPU::IsaInfo::getMinWavesPerEU(this);
-  }
-};
-
-=======
->>>>>>> 9e708ac6
 } // end namespace llvm
 
 #endif // LLVM_LIB_TARGET_AMDGPU_AMDGPUSUBTARGET_H