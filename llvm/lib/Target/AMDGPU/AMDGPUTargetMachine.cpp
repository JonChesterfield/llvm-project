//===-- AMDGPUTargetMachine.cpp - TargetMachine for hw codegen targets-----===//
//
// Part of the LLVM Project, under the Apache License v2.0 with LLVM Exceptions.
// See https://llvm.org/LICENSE.txt for license information.
// SPDX-License-Identifier: Apache-2.0 WITH LLVM-exception
//
//===----------------------------------------------------------------------===//
//
/// \file
/// The AMDGPU target machine contains all of the hardware specific
/// information  needed to emit code for SI+ GPUs.
//
//===----------------------------------------------------------------------===//

#include "AMDGPUTargetMachine.h"
#include "AMDGPU.h"
#include "AMDGPUAliasAnalysis.h"
#include "AMDGPUCtorDtorLowering.h"
#include "AMDGPUExportClustering.h"
#include "AMDGPUIGroupLP.h"
#include "AMDGPUMacroFusion.h"
#include "AMDGPURegBankSelect.h"
#include "AMDGPUTargetObjectFile.h"
#include "AMDGPUTargetTransformInfo.h"
#include "AMDGPUUnifyDivergentExitNodes.h"
#include "GCNIterativeScheduler.h"
#include "GCNSchedStrategy.h"
#include "GCNVOPDUtils.h"
#include "R600.h"
#include "R600MachineFunctionInfo.h"
#include "R600TargetMachine.h"
#include "SIMachineFunctionInfo.h"
#include "SIMachineScheduler.h"
#include "TargetInfo/AMDGPUTargetInfo.h"
#include "Utils/AMDGPUBaseInfo.h"
#include "llvm/Analysis/CGSCCPassManager.h"
#include "llvm/CodeGen/GlobalISel/CSEInfo.h"
#include "llvm/CodeGen/GlobalISel/IRTranslator.h"
#include "llvm/CodeGen/GlobalISel/InstructionSelect.h"
#include "llvm/CodeGen/GlobalISel/Legalizer.h"
#include "llvm/CodeGen/GlobalISel/Localizer.h"
#include "llvm/CodeGen/GlobalISel/RegBankSelect.h"
#include "llvm/CodeGen/MIRParser/MIParser.h"
#include "llvm/CodeGen/Passes.h"
#include "llvm/CodeGen/RegAllocRegistry.h"
#include "llvm/CodeGen/TargetPassConfig.h"
#include "llvm/IR/IntrinsicsAMDGPU.h"
#include "llvm/IR/PassManager.h"
#include "llvm/IR/PatternMatch.h"
#include "llvm/InitializePasses.h"
#include "llvm/MC/TargetRegistry.h"
#include "llvm/Passes/PassBuilder.h"
#include "llvm/Transforms/IPO.h"
#include "llvm/Transforms/IPO/AlwaysInliner.h"
#include "llvm/Transforms/IPO/GlobalDCE.h"
#include "llvm/Transforms/IPO/Internalize.h"
#include "llvm/Transforms/Scalar.h"
#include "llvm/Transforms/Scalar/GVN.h"
#include "llvm/Transforms/Scalar/InferAddressSpaces.h"
#include "llvm/Transforms/Utils.h"
#include "llvm/Transforms/Utils/SimplifyLibCalls.h"
#include "llvm/Transforms/Vectorize/LoadStoreVectorizer.h"
#include <optional>

using namespace llvm;
using namespace llvm::PatternMatch;

namespace {
class SGPRRegisterRegAlloc : public RegisterRegAllocBase<SGPRRegisterRegAlloc> {
public:
  SGPRRegisterRegAlloc(const char *N, const char *D, FunctionPassCtor C)
    : RegisterRegAllocBase(N, D, C) {}
};

class VGPRRegisterRegAlloc : public RegisterRegAllocBase<VGPRRegisterRegAlloc> {
public:
  VGPRRegisterRegAlloc(const char *N, const char *D, FunctionPassCtor C)
    : RegisterRegAllocBase(N, D, C) {}
};

static bool onlyAllocateSGPRs(const TargetRegisterInfo &TRI,
                              const TargetRegisterClass &RC) {
  return static_cast<const SIRegisterInfo &>(TRI).isSGPRClass(&RC);
}

static bool onlyAllocateVGPRs(const TargetRegisterInfo &TRI,
                              const TargetRegisterClass &RC) {
  return !static_cast<const SIRegisterInfo &>(TRI).isSGPRClass(&RC);
}


/// -{sgpr|vgpr}-regalloc=... command line option.
static FunctionPass *useDefaultRegisterAllocator() { return nullptr; }

/// A dummy default pass factory indicates whether the register allocator is
/// overridden on the command line.
static llvm::once_flag InitializeDefaultSGPRRegisterAllocatorFlag;
static llvm::once_flag InitializeDefaultVGPRRegisterAllocatorFlag;

static SGPRRegisterRegAlloc
defaultSGPRRegAlloc("default",
                    "pick SGPR register allocator based on -O option",
                    useDefaultRegisterAllocator);

static cl::opt<SGPRRegisterRegAlloc::FunctionPassCtor, false,
               RegisterPassParser<SGPRRegisterRegAlloc>>
SGPRRegAlloc("sgpr-regalloc", cl::Hidden, cl::init(&useDefaultRegisterAllocator),
             cl::desc("Register allocator to use for SGPRs"));

static cl::opt<VGPRRegisterRegAlloc::FunctionPassCtor, false,
               RegisterPassParser<VGPRRegisterRegAlloc>>
VGPRRegAlloc("vgpr-regalloc", cl::Hidden, cl::init(&useDefaultRegisterAllocator),
             cl::desc("Register allocator to use for VGPRs"));


static void initializeDefaultSGPRRegisterAllocatorOnce() {
  RegisterRegAlloc::FunctionPassCtor Ctor = SGPRRegisterRegAlloc::getDefault();

  if (!Ctor) {
    Ctor = SGPRRegAlloc;
    SGPRRegisterRegAlloc::setDefault(SGPRRegAlloc);
  }
}

static void initializeDefaultVGPRRegisterAllocatorOnce() {
  RegisterRegAlloc::FunctionPassCtor Ctor = VGPRRegisterRegAlloc::getDefault();

  if (!Ctor) {
    Ctor = VGPRRegAlloc;
    VGPRRegisterRegAlloc::setDefault(VGPRRegAlloc);
  }
}

static FunctionPass *createBasicSGPRRegisterAllocator() {
  return createBasicRegisterAllocator(onlyAllocateSGPRs);
}

static FunctionPass *createGreedySGPRRegisterAllocator() {
  return createGreedyRegisterAllocator(onlyAllocateSGPRs);
}

static FunctionPass *createFastSGPRRegisterAllocator() {
  return createFastRegisterAllocator(onlyAllocateSGPRs, false);
}

static FunctionPass *createBasicVGPRRegisterAllocator() {
  return createBasicRegisterAllocator(onlyAllocateVGPRs);
}

static FunctionPass *createGreedyVGPRRegisterAllocator() {
  return createGreedyRegisterAllocator(onlyAllocateVGPRs);
}

static FunctionPass *createFastVGPRRegisterAllocator() {
  return createFastRegisterAllocator(onlyAllocateVGPRs, true);
}

static SGPRRegisterRegAlloc basicRegAllocSGPR(
  "basic", "basic register allocator", createBasicSGPRRegisterAllocator);
static SGPRRegisterRegAlloc greedyRegAllocSGPR(
  "greedy", "greedy register allocator", createGreedySGPRRegisterAllocator);

static SGPRRegisterRegAlloc fastRegAllocSGPR(
  "fast", "fast register allocator", createFastSGPRRegisterAllocator);


static VGPRRegisterRegAlloc basicRegAllocVGPR(
  "basic", "basic register allocator", createBasicVGPRRegisterAllocator);
static VGPRRegisterRegAlloc greedyRegAllocVGPR(
  "greedy", "greedy register allocator", createGreedyVGPRRegisterAllocator);

static VGPRRegisterRegAlloc fastRegAllocVGPR(
  "fast", "fast register allocator", createFastVGPRRegisterAllocator);
}

static cl::opt<bool> EnableSROA(
  "amdgpu-sroa",
  cl::desc("Run SROA after promote alloca pass"),
  cl::ReallyHidden,
  cl::init(true));

static cl::opt<bool>
EnableEarlyIfConversion("amdgpu-early-ifcvt", cl::Hidden,
                        cl::desc("Run early if-conversion"),
                        cl::init(false));

static cl::opt<bool>
OptExecMaskPreRA("amdgpu-opt-exec-mask-pre-ra", cl::Hidden,
            cl::desc("Run pre-RA exec mask optimizations"),
            cl::init(true));

static cl::opt<bool>
    LowerCtorDtor("amdgpu-lower-global-ctor-dtor",
                  cl::desc("Lower GPU ctor / dtors to globals on the device."),
                  cl::init(true), cl::Hidden);

// Option to disable vectorizer for tests.
static cl::opt<bool> EnableLoadStoreVectorizer(
  "amdgpu-load-store-vectorizer",
  cl::desc("Enable load store vectorizer"),
  cl::init(true),
  cl::Hidden);

// Option to control global loads scalarization
static cl::opt<bool> ScalarizeGlobal(
  "amdgpu-scalarize-global-loads",
  cl::desc("Enable global load scalarization"),
  cl::init(true),
  cl::Hidden);

// Option to run internalize pass.
static cl::opt<bool> InternalizeSymbols(
  "amdgpu-internalize-symbols",
  cl::desc("Enable elimination of non-kernel functions and unused globals"),
  cl::init(false),
  cl::Hidden);

// Option to inline all early.
static cl::opt<bool> EarlyInlineAll(
  "amdgpu-early-inline-all",
  cl::desc("Inline all functions early"),
  cl::init(false),
  cl::Hidden);

static cl::opt<bool> RemoveIncompatibleFunctions(
    "amdgpu-enable-remove-incompatible-functions", cl::Hidden,
    cl::desc("Enable removal of functions when they"
             "use features not supported by the target GPU"),
    cl::init(true));

static cl::opt<bool> EnableSDWAPeephole(
  "amdgpu-sdwa-peephole",
  cl::desc("Enable SDWA peepholer"),
  cl::init(true));

static cl::opt<bool> EnableDPPCombine(
  "amdgpu-dpp-combine",
  cl::desc("Enable DPP combiner"),
  cl::init(true));

// Enable address space based alias analysis
static cl::opt<bool> EnableAMDGPUAliasAnalysis("enable-amdgpu-aa", cl::Hidden,
  cl::desc("Enable AMDGPU Alias Analysis"),
  cl::init(true));

// Option to run late CFG structurizer
static cl::opt<bool, true> LateCFGStructurize(
  "amdgpu-late-structurize",
  cl::desc("Enable late CFG structurization"),
  cl::location(AMDGPUTargetMachine::EnableLateStructurizeCFG),
  cl::Hidden);

// Enable lib calls simplifications
static cl::opt<bool> EnableLibCallSimplify(
  "amdgpu-simplify-libcall",
  cl::desc("Enable amdgpu library simplifications"),
  cl::init(true),
  cl::Hidden);

static cl::opt<bool> EnableLowerKernelArguments(
  "amdgpu-ir-lower-kernel-arguments",
  cl::desc("Lower kernel argument loads in IR pass"),
  cl::init(true),
  cl::Hidden);

static cl::opt<bool> EnableRegReassign(
  "amdgpu-reassign-regs",
  cl::desc("Enable register reassign optimizations on gfx10+"),
  cl::init(true),
  cl::Hidden);

static cl::opt<bool> OptVGPRLiveRange(
    "amdgpu-opt-vgpr-liverange",
    cl::desc("Enable VGPR liverange optimizations for if-else structure"),
    cl::init(true), cl::Hidden);

// Enable atomic optimization
static cl::opt<bool>
    EnableAtomicOptimizations("amdgpu-atomic-optimizations",
                              cl::desc("Enable atomic optimizations"),
                              cl::init(true), cl::Hidden);

static cl::opt<ScanOptions> AMDGPUAtomicOptimizerStrategy(
    "amdgpu-atomic-optimizer-strategy",
    cl::desc("Select DPP or Iterative strategy for scan"),
    cl::init(ScanOptions::Iterative),
    cl::values(clEnumValN(ScanOptions::DPP, "DPP",
                          "Use DPP operations for scan"),
               clEnumValN(ScanOptions::Iterative, "Iterative",
                          "Use Iterative approach for scan")));

// Enable Mode register optimization
static cl::opt<bool> EnableSIModeRegisterPass(
  "amdgpu-mode-register",
  cl::desc("Enable mode register pass"),
  cl::init(true),
  cl::Hidden);

// Enable GFX11+ s_delay_alu insertion
static cl::opt<bool>
    EnableInsertDelayAlu("amdgpu-enable-delay-alu",
                         cl::desc("Enable s_delay_alu insertion"),
                         cl::init(true), cl::Hidden);

// Enable GFX11+ VOPD
static cl::opt<bool>
    EnableVOPD("amdgpu-enable-vopd",
               cl::desc("Enable VOPD, dual issue of VALU in wave32"),
               cl::init(true), cl::Hidden);

// Option is used in lit tests to prevent deadcoding of patterns inspected.
static cl::opt<bool>
EnableDCEInRA("amdgpu-dce-in-ra",
    cl::init(true), cl::Hidden,
    cl::desc("Enable machine DCE inside regalloc"));

static cl::opt<bool> EnableSetWavePriority("amdgpu-set-wave-priority",
                                           cl::desc("Adjust wave priority"),
                                           cl::init(false), cl::Hidden);

static cl::opt<bool> EnableScalarIRPasses(
  "amdgpu-scalar-ir-passes",
  cl::desc("Enable scalar IR passes"),
  cl::init(true),
  cl::Hidden);

static cl::opt<bool> EnableStructurizerWorkarounds(
    "amdgpu-enable-structurizer-workarounds",
    cl::desc("Enable workarounds for the StructurizeCFG pass"), cl::init(true),
    cl::Hidden);

static cl::opt<bool, true> EnableLowerModuleLDS(
    "amdgpu-enable-lower-module-lds", cl::desc("Enable lower module lds pass"),
    cl::location(AMDGPUTargetMachine::EnableLowerModuleLDS), cl::init(true),
    cl::Hidden);

static cl::opt<bool> EnablePreRAOptimizations(
    "amdgpu-enable-pre-ra-optimizations",
    cl::desc("Enable Pre-RA optimizations pass"), cl::init(true),
    cl::Hidden);

static cl::opt<bool> EnablePromoteKernelArguments(
    "amdgpu-enable-promote-kernel-arguments",
    cl::desc("Enable promotion of flat kernel pointer arguments to global"),
    cl::Hidden, cl::init(true));

static cl::opt<bool> EnableMaxIlpSchedStrategy(
    "amdgpu-enable-max-ilp-scheduling-strategy",
    cl::desc("Enable scheduling strategy to maximize ILP for a single wave."),
    cl::Hidden, cl::init(false));

static cl::opt<bool> EnableRewritePartialRegUses(
    "amdgpu-enable-rewrite-partial-reg-uses",
    cl::desc("Enable rewrite partial reg uses pass"), cl::init(false),
    cl::Hidden);

extern "C" LLVM_EXTERNAL_VISIBILITY void LLVMInitializeAMDGPUTarget() {
  // Register the target
  RegisterTargetMachine<R600TargetMachine> X(getTheAMDGPUTarget());
  RegisterTargetMachine<GCNTargetMachine> Y(getTheGCNTarget());

  PassRegistry *PR = PassRegistry::getPassRegistry();
  initializeR600ClauseMergePassPass(*PR);
  initializeR600ControlFlowFinalizerPass(*PR);
  initializeR600PacketizerPass(*PR);
  initializeR600ExpandSpecialInstrsPassPass(*PR);
  initializeR600VectorRegMergerPass(*PR);
  initializeGlobalISel(*PR);
  initializeAMDGPUDAGToDAGISelPass(*PR);
  initializeGCNDPPCombinePass(*PR);
  initializeSILowerI1CopiesPass(*PR);
  initializeSILowerSGPRSpillsPass(*PR);
  initializeSIFixSGPRCopiesPass(*PR);
  initializeSIFoldOperandsPass(*PR);
  initializeSIPeepholeSDWAPass(*PR);
  initializeSIShrinkInstructionsPass(*PR);
  initializeSISimplifyPredicatedCopiesPass(*PR);
  initializeSIOptimizeExecMaskingPreRAPass(*PR);
  initializeSIOptimizeVGPRLiveRangePass(*PR);
  initializeSILoadStoreOptimizerPass(*PR);
  initializeAMDGPUCtorDtorLoweringLegacyPass(*PR);
  initializeAMDGPUAlwaysInlinePass(*PR);
  initializeAMDGPUAttributorPass(*PR);
  initializeAMDGPUAnnotateKernelFeaturesPass(*PR);
  initializeAMDGPUAnnotateUniformValuesPass(*PR);
  initializeAMDGPUArgumentUsageInfoPass(*PR);
  initializeAMDGPUAtomicOptimizerPass(*PR);
  initializeAMDGPULowerKernelArgumentsPass(*PR);
  initializeAMDGPUPromoteKernelArgumentsPass(*PR);
  initializeAMDGPULowerKernelAttributesPass(*PR);
  initializeAMDGPUOpenCLEnqueuedBlockLoweringPass(*PR);
  initializeAMDGPUPostLegalizerCombinerPass(*PR);
  initializeAMDGPUPreLegalizerCombinerPass(*PR);
  initializeAMDGPURegBankCombinerPass(*PR);
  initializeAMDGPURegBankSelectPass(*PR);
  initializeAMDGPUPromoteAllocaPass(*PR);
  initializeAMDGPUPromoteAllocaToVectorPass(*PR);
  initializeAMDGPUCodeGenPreparePass(*PR);
  initializeAMDGPULateCodeGenPreparePass(*PR);
  initializeAMDGPURemoveIncompatibleFunctionsPass(*PR);
  initializeAMDGPULowerModuleLDSPass(*PR);
  initializeAMDGPURewriteOutArgumentsPass(*PR);
  initializeAMDGPURewriteUndefForPHIPass(*PR);
  initializeAMDGPUUnifyMetadataPass(*PR);
  initializeSIAnnotateControlFlowPass(*PR);
  initializeAMDGPUInsertDelayAluPass(*PR);
  initializeSIInsertHardClausesPass(*PR);
  initializeSIInsertWaitcntsPass(*PR);
  initializeSIModeRegisterPass(*PR);
  initializeSIWholeQuadModePass(*PR);
  initializeSILowerControlFlowPass(*PR);
  initializeSIPreEmitPeepholePass(*PR);
  initializeSILateBranchLoweringPass(*PR);
  initializeSIMemoryLegalizerPass(*PR);
  initializeSIOptimizeExecMaskingPass(*PR);
  initializeSIPreAllocateWWMRegsPass(*PR);
  initializeSIFormMemoryClausesPass(*PR);
  initializeSIPostRABundlerPass(*PR);
  initializeGCNCreateVOPDPass(*PR);
  initializeAMDGPUUnifyDivergentExitNodesPass(*PR);
  initializeAMDGPUAAWrapperPassPass(*PR);
  initializeAMDGPUExternalAAWrapperPass(*PR);
  initializeAMDGPUUseNativeCallsPass(*PR);
  initializeAMDGPUSimplifyLibCallsPass(*PR);
  initializeAMDGPUPrintfRuntimeBindingPass(*PR);
  initializeAMDGPULowerKernelCallsPass(*PR);
  initializeAMDGPUResourceUsageAnalysisPass(*PR);
  initializeGCNNSAReassignPass(*PR);
  initializeGCNPreRAOptimizationsPass(*PR);
  initializeGCNRewritePartialRegUsesPass(*PR);
}

static std::unique_ptr<TargetLoweringObjectFile> createTLOF(const Triple &TT) {
  return std::make_unique<AMDGPUTargetObjectFile>();
}

static ScheduleDAGInstrs *createSIMachineScheduler(MachineSchedContext *C) {
  return new SIScheduleDAGMI(C);
}

static ScheduleDAGInstrs *
createGCNMaxOccupancyMachineScheduler(MachineSchedContext *C) {
  const GCNSubtarget &ST = C->MF->getSubtarget<GCNSubtarget>();
  ScheduleDAGMILive *DAG =
    new GCNScheduleDAGMILive(C, std::make_unique<GCNMaxOccupancySchedStrategy>(C));
  DAG->addMutation(createLoadClusterDAGMutation(DAG->TII, DAG->TRI));
  if (ST.shouldClusterStores())
    DAG->addMutation(createStoreClusterDAGMutation(DAG->TII, DAG->TRI));
  DAG->addMutation(createIGroupLPDAGMutation());
  DAG->addMutation(createAMDGPUMacroFusionDAGMutation());
  DAG->addMutation(createAMDGPUExportClusteringDAGMutation());
  return DAG;
}

static ScheduleDAGInstrs *
createGCNMaxILPMachineScheduler(MachineSchedContext *C) {
  ScheduleDAGMILive *DAG =
      new GCNScheduleDAGMILive(C, std::make_unique<GCNMaxILPSchedStrategy>(C));
  DAG->addMutation(createIGroupLPDAGMutation());
  return DAG;
}

static ScheduleDAGInstrs *
createIterativeGCNMaxOccupancyMachineScheduler(MachineSchedContext *C) {
  const GCNSubtarget &ST = C->MF->getSubtarget<GCNSubtarget>();
  auto DAG = new GCNIterativeScheduler(C,
    GCNIterativeScheduler::SCHEDULE_LEGACYMAXOCCUPANCY);
  DAG->addMutation(createLoadClusterDAGMutation(DAG->TII, DAG->TRI));
  if (ST.shouldClusterStores())
    DAG->addMutation(createStoreClusterDAGMutation(DAG->TII, DAG->TRI));
  return DAG;
}

static ScheduleDAGInstrs *createMinRegScheduler(MachineSchedContext *C) {
  return new GCNIterativeScheduler(C,
    GCNIterativeScheduler::SCHEDULE_MINREGFORCED);
}

static ScheduleDAGInstrs *
createIterativeILPMachineScheduler(MachineSchedContext *C) {
  const GCNSubtarget &ST = C->MF->getSubtarget<GCNSubtarget>();
  auto DAG = new GCNIterativeScheduler(C,
    GCNIterativeScheduler::SCHEDULE_ILP);
  DAG->addMutation(createLoadClusterDAGMutation(DAG->TII, DAG->TRI));
  if (ST.shouldClusterStores())
    DAG->addMutation(createStoreClusterDAGMutation(DAG->TII, DAG->TRI));
  DAG->addMutation(createAMDGPUMacroFusionDAGMutation());
  return DAG;
}

static MachineSchedRegistry
SISchedRegistry("si", "Run SI's custom scheduler",
                createSIMachineScheduler);

static MachineSchedRegistry
GCNMaxOccupancySchedRegistry("gcn-max-occupancy",
                             "Run GCN scheduler to maximize occupancy",
                             createGCNMaxOccupancyMachineScheduler);

static MachineSchedRegistry
    GCNMaxILPSchedRegistry("gcn-max-ilp", "Run GCN scheduler to maximize ilp",
                           createGCNMaxILPMachineScheduler);

static MachineSchedRegistry IterativeGCNMaxOccupancySchedRegistry(
    "gcn-iterative-max-occupancy-experimental",
    "Run GCN scheduler to maximize occupancy (experimental)",
    createIterativeGCNMaxOccupancyMachineScheduler);

static MachineSchedRegistry GCNMinRegSchedRegistry(
    "gcn-iterative-minreg",
    "Run GCN iterative scheduler for minimal register usage (experimental)",
    createMinRegScheduler);

static MachineSchedRegistry GCNILPSchedRegistry(
    "gcn-iterative-ilp",
    "Run GCN iterative scheduler for ILP scheduling (experimental)",
    createIterativeILPMachineScheduler);

static StringRef computeDataLayout(const Triple &TT) {
  if (TT.getArch() == Triple::r600) {
    // 32-bit pointers.
    return "e-p:32:32-i64:64-v16:16-v24:32-v32:32-v48:64-v96:128"
           "-v192:256-v256:256-v512:512-v1024:1024-v2048:2048-n32:64-S32-A5-G1";
  }

  // 32-bit private, local, and region pointers. 64-bit global, constant and
  // flat. 160-bit non-integral fat buffer pointers that include a 128-bit
  // buffer descriptor and a 32-bit offset, which are indexed by 32-bit values
  // (address space 7), and 128-bit non-integral buffer resourcees (address
  // space 8) which cannot be non-trivilally accessed by LLVM memory operations
  // like getelementptr.
  return "e-p:64:64-p1:64:64-p2:32:32-p3:32:32-p4:64:64-p5:32:32-p6:32:32"
         "-p7:160:256:256:32-p8:128:128-i64:64-v16:16-v24:32-v32:32-v48:64-v96:"
         "128-v192:256-v256:256-v512:512-v1024:1024-v2048:2048-n32:64-S32-A5-"
         "G1-ni:7:8";
}

LLVM_READNONE
static StringRef getGPUOrDefault(const Triple &TT, StringRef GPU) {
  if (!GPU.empty())
    return GPU;

  // Need to default to a target with flat support for HSA.
  if (TT.getArch() == Triple::amdgcn)
    return TT.getOS() == Triple::AMDHSA ? "generic-hsa" : "generic";

  return "r600";
}

static Reloc::Model getEffectiveRelocModel(std::optional<Reloc::Model> RM) {
  // The AMDGPU toolchain only supports generating shared objects, so we
  // must always use PIC.
  return Reloc::PIC_;
}

AMDGPUTargetMachine::AMDGPUTargetMachine(const Target &T, const Triple &TT,
                                         StringRef CPU, StringRef FS,
                                         TargetOptions Options,
                                         std::optional<Reloc::Model> RM,
                                         std::optional<CodeModel::Model> CM,
                                         CodeGenOpt::Level OptLevel)
    : LLVMTargetMachine(T, computeDataLayout(TT), TT, getGPUOrDefault(TT, CPU),
                        FS, Options, getEffectiveRelocModel(RM),
                        getEffectiveCodeModel(CM, CodeModel::Small), OptLevel),
      TLOF(createTLOF(getTargetTriple())) {
  initAsmInfo();
  if (TT.getArch() == Triple::amdgcn) {
    if (getMCSubtargetInfo()->checkFeatures("+wavefrontsize64"))
      MRI.reset(llvm::createGCNMCRegisterInfo(AMDGPUDwarfFlavour::Wave64));
    else if (getMCSubtargetInfo()->checkFeatures("+wavefrontsize32"))
      MRI.reset(llvm::createGCNMCRegisterInfo(AMDGPUDwarfFlavour::Wave32));
  }
}

bool AMDGPUTargetMachine::EnableLateStructurizeCFG = false;
bool AMDGPUTargetMachine::EnableFunctionCalls = false;
bool AMDGPUTargetMachine::EnableLowerModuleLDS = true;

AMDGPUTargetMachine::~AMDGPUTargetMachine() = default;

StringRef AMDGPUTargetMachine::getGPUName(const Function &F) const {
  Attribute GPUAttr = F.getFnAttribute("target-cpu");
  return GPUAttr.isValid() ? GPUAttr.getValueAsString() : getTargetCPU();
}

StringRef AMDGPUTargetMachine::getFeatureString(const Function &F) const {
  Attribute FSAttr = F.getFnAttribute("target-features");

  return FSAttr.isValid() ? FSAttr.getValueAsString()
                          : getTargetFeatureString();
}

/// Predicate for Internalize pass.
static bool mustPreserveGV(const GlobalValue &GV) {
  if (const Function *F = dyn_cast<Function>(&GV))
    return F->isDeclaration() || F->getName().startswith("__asan_") ||
           F->getName().startswith("__sanitizer_") ||
           AMDGPU::isEntryFunctionCC(F->getCallingConv());

  GV.removeDeadConstantUsers();
  return !GV.use_empty();
}

void AMDGPUTargetMachine::registerDefaultAliasAnalyses(AAManager &AAM) {
  AAM.registerFunctionAnalysis<AMDGPUAA>();
}

void AMDGPUTargetMachine::registerPassBuilderCallbacks(PassBuilder &PB) {
  PB.registerPipelineParsingCallback(
      [](StringRef PassName, ModulePassManager &PM,
         ArrayRef<PassBuilder::PipelineElement>) {
        if (PassName == "amdgpu-unify-metadata") {
          PM.addPass(AMDGPUUnifyMetadataPass());
          return true;
        }
        if (PassName == "amdgpu-printf-runtime-binding") {
          PM.addPass(AMDGPUPrintfRuntimeBindingPass());
          return true;
        }
        if (PassName == "amdgpu-always-inline") {
          PM.addPass(AMDGPUAlwaysInlinePass());
          return true;
        }
        if (PassName == "amdgpu-lower-module-lds") {
          PM.addPass(AMDGPULowerModuleLDSPass());
          return true;
        }
        if (PassName == "amdgpu-lower-ctor-dtor") {
          PM.addPass(AMDGPUCtorDtorLoweringPass());
          return true;
        }
        return false;
      });
  PB.registerPipelineParsingCallback(
      [this](StringRef PassName, FunctionPassManager &PM,
             ArrayRef<PassBuilder::PipelineElement>) {
        if (PassName == "amdgpu-simplifylib") {
          PM.addPass(AMDGPUSimplifyLibCallsPass(*this));
          return true;
        }
        if (PassName == "amdgpu-usenative") {
          PM.addPass(AMDGPUUseNativeCallsPass());
          return true;
        }
        if (PassName == "amdgpu-promote-alloca") {
          PM.addPass(AMDGPUPromoteAllocaPass(*this));
          return true;
        }
        if (PassName == "amdgpu-promote-alloca-to-vector") {
          PM.addPass(AMDGPUPromoteAllocaToVectorPass(*this));
          return true;
        }
        if (PassName == "amdgpu-lower-kernel-attributes") {
          PM.addPass(AMDGPULowerKernelAttributesPass());
          return true;
        }
        if (PassName == "amdgpu-promote-kernel-arguments") {
          PM.addPass(AMDGPUPromoteKernelArgumentsPass());
          return true;
        }
        if (PassName == "amdgpu-unify-divergent-exit-nodes") {
          PM.addPass(AMDGPUUnifyDivergentExitNodesPass());
          return true;
        }
        if (PassName == "amdgpu-atomic-optimizer") {
          PM.addPass(
              AMDGPUAtomicOptimizerPass(*this, AMDGPUAtomicOptimizerStrategy));
          return true;
        }
        if (PassName == "amdgpu-codegenprepare") {
          PM.addPass(AMDGPUCodeGenPreparePass(*this));
          return true;
        }
        return false;
      });

  PB.registerAnalysisRegistrationCallback([](FunctionAnalysisManager &FAM) {
    FAM.registerPass([&] { return AMDGPUAA(); });
  });

  PB.registerParseAACallback([](StringRef AAName, AAManager &AAM) {
    if (AAName == "amdgpu-aa") {
      AAM.registerFunctionAnalysis<AMDGPUAA>();
      return true;
    }
    return false;
  });

  PB.registerPipelineStartEPCallback(
      [this](ModulePassManager &PM, OptimizationLevel Level) {
        FunctionPassManager FPM;
        FPM.addPass(AMDGPUUseNativeCallsPass());
        if (EnableLibCallSimplify && Level != OptimizationLevel::O0)
          FPM.addPass(AMDGPUSimplifyLibCallsPass(*this));
        PM.addPass(createModuleToFunctionPassAdaptor(std::move(FPM)));
      });

  PB.registerPipelineEarlySimplificationEPCallback(
      [](ModulePassManager &PM, OptimizationLevel Level) {
        PM.addPass(AMDGPUPrintfRuntimeBindingPass());

        if (Level == OptimizationLevel::O0)
          return;

        PM.addPass(AMDGPUUnifyMetadataPass());

        if (InternalizeSymbols) {
          PM.addPass(InternalizePass(mustPreserveGV));
          PM.addPass(GlobalDCEPass());
        }

        if (EarlyInlineAll && !EnableFunctionCalls)
          PM.addPass(AMDGPUAlwaysInlinePass());
      });

  PB.registerCGSCCOptimizerLateEPCallback(
      [this](CGSCCPassManager &PM, OptimizationLevel Level) {
        if (Level == OptimizationLevel::O0)
          return;

        FunctionPassManager FPM;

        // Add promote kernel arguments pass to the opt pipeline right before
        // infer address spaces which is needed to do actual address space
        // rewriting.
        if (Level.getSpeedupLevel() > OptimizationLevel::O1.getSpeedupLevel() &&
            EnablePromoteKernelArguments)
          FPM.addPass(AMDGPUPromoteKernelArgumentsPass());

        // Add infer address spaces pass to the opt pipeline after inlining
        // but before SROA to increase SROA opportunities.
        FPM.addPass(InferAddressSpacesPass());

        // This should run after inlining to have any chance of doing
        // anything, and before other cleanup optimizations.
        FPM.addPass(AMDGPULowerKernelAttributesPass());

        if (Level != OptimizationLevel::O0) {
          // Promote alloca to vector before SROA and loop unroll. If we
          // manage to eliminate allocas before unroll we may choose to unroll
          // less.
          FPM.addPass(AMDGPUPromoteAllocaToVectorPass(*this));
        }

        PM.addPass(createCGSCCToFunctionPassAdaptor(std::move(FPM)));
      });
}

int64_t AMDGPUTargetMachine::getNullPointerValue(unsigned AddrSpace) {
  return (AddrSpace == AMDGPUAS::LOCAL_ADDRESS ||
          AddrSpace == AMDGPUAS::PRIVATE_ADDRESS ||
          AddrSpace == AMDGPUAS::REGION_ADDRESS)
             ? -1
             : 0;
}

bool AMDGPUTargetMachine::isNoopAddrSpaceCast(unsigned SrcAS,
                                              unsigned DestAS) const {
  return AMDGPU::isFlatGlobalAddrSpace(SrcAS) &&
         AMDGPU::isFlatGlobalAddrSpace(DestAS);
}

std::optional<dwarf::AddressSpace>
AMDGPUTargetMachine::mapToDWARFAddrSpace(unsigned LLVMAddrSpace) const {
  using AS = dwarf::AddressSpace;

  static_assert(
      AMDGPUAS::FLAT_ADDRESS == 0 && AMDGPUAS::GLOBAL_ADDRESS == 1 &&
          AMDGPUAS::REGION_ADDRESS == 2 && AMDGPUAS::LOCAL_ADDRESS == 3 &&
          AMDGPUAS::CONSTANT_ADDRESS == 4 && AMDGPUAS::PRIVATE_ADDRESS == 5,
      "LLVMToDwarfAddrSpaceMapping entries must be in the same order as the "
      "associated DWARF address-space values.");

  // FIXME: This mapping should likely be driven from tablegen or an ".inc"
  // header.
  static const dwarf::AddressSpace LLVMToDWARFAddrSpaceMapping[] = {
      AS::DW_ASPACE_LLVM_AMDGPU_generic,
      AS::DW_ASPACE_LLVM_none,
      AS::DW_ASPACE_LLVM_AMDGPU_region,
      AS::DW_ASPACE_LLVM_AMDGPU_local,
      AS::DW_ASPACE_LLVM_none,
      AS::DW_ASPACE_LLVM_AMDGPU_private_lane};

  if (LLVMAddrSpace < std::size(LLVMToDWARFAddrSpaceMapping))
    return LLVMToDWARFAddrSpaceMapping[LLVMAddrSpace];
  return std::nullopt;
}

unsigned AMDGPUTargetMachine::getAssumedAddrSpace(const Value *V) const {
  const auto *LD = dyn_cast<LoadInst>(V);
  if (!LD)
    return AMDGPUAS::UNKNOWN_ADDRESS_SPACE;

  // It must be a generic pointer loaded.
  assert(V->getType()->isPointerTy() &&
         V->getType()->getPointerAddressSpace() == AMDGPUAS::FLAT_ADDRESS);

  const auto *Ptr = LD->getPointerOperand();
  if (Ptr->getType()->getPointerAddressSpace() != AMDGPUAS::CONSTANT_ADDRESS)
    return AMDGPUAS::UNKNOWN_ADDRESS_SPACE;
  // For a generic pointer loaded from the constant memory, it could be assumed
  // as a global pointer since the constant memory is only populated on the
  // host side. As implied by the offload programming model, only global
  // pointers could be referenced on the host side.
  return AMDGPUAS::GLOBAL_ADDRESS;
}

std::pair<const Value *, unsigned>
AMDGPUTargetMachine::getPredicatedAddrSpace(const Value *V) const {
  if (auto *II = dyn_cast<IntrinsicInst>(V)) {
    switch (II->getIntrinsicID()) {
    case Intrinsic::amdgcn_is_shared:
      return std::pair(II->getArgOperand(0), AMDGPUAS::LOCAL_ADDRESS);
    case Intrinsic::amdgcn_is_private:
      return std::pair(II->getArgOperand(0), AMDGPUAS::PRIVATE_ADDRESS);
    default:
      break;
    }
    return std::pair(nullptr, -1);
  }
  // Check the global pointer predication based on
  // (!is_share(p) && !is_private(p)). Note that logic 'and' is commutative and
  // the order of 'is_shared' and 'is_private' is not significant.
  Value *Ptr;
  if (match(
          const_cast<Value *>(V),
          m_c_And(m_Not(m_Intrinsic<Intrinsic::amdgcn_is_shared>(m_Value(Ptr))),
                  m_Not(m_Intrinsic<Intrinsic::amdgcn_is_private>(
                      m_Deferred(Ptr))))))
    return std::pair(Ptr, AMDGPUAS::GLOBAL_ADDRESS);

  return std::pair(nullptr, -1);
}

unsigned
AMDGPUTargetMachine::getAddressSpaceForPseudoSourceKind(unsigned Kind) const {
  switch (Kind) {
  case PseudoSourceValue::Stack:
  case PseudoSourceValue::FixedStack:
    return AMDGPUAS::PRIVATE_ADDRESS;
  case PseudoSourceValue::ConstantPool:
  case PseudoSourceValue::GOT:
  case PseudoSourceValue::JumpTable:
  case PseudoSourceValue::GlobalValueCallEntry:
  case PseudoSourceValue::ExternalSymbolCallEntry:
    return AMDGPUAS::CONSTANT_ADDRESS;
  }
  return AMDGPUAS::FLAT_ADDRESS;
}

//===----------------------------------------------------------------------===//
// GCN Target Machine (SI+)
//===----------------------------------------------------------------------===//

GCNTargetMachine::GCNTargetMachine(const Target &T, const Triple &TT,
                                   StringRef CPU, StringRef FS,
                                   TargetOptions Options,
                                   std::optional<Reloc::Model> RM,
                                   std::optional<CodeModel::Model> CM,
                                   CodeGenOpt::Level OL, bool JIT)
    : AMDGPUTargetMachine(T, TT, CPU, FS, Options, RM, CM, OL) {}

const TargetSubtargetInfo *
GCNTargetMachine::getSubtargetImpl(const Function &F) const {
  StringRef GPU = getGPUName(F);
  StringRef FS = getFeatureString(F);

  SmallString<128> SubtargetKey(GPU);
  SubtargetKey.append(FS);

  auto &I = SubtargetMap[SubtargetKey];
  if (!I) {
    // This needs to be done before we create a new subtarget since any
    // creation will depend on the TM and the code generation flags on the
    // function that reside in TargetOptions.
    resetTargetOptions(F);
    I = std::make_unique<GCNSubtarget>(TargetTriple, GPU, FS, *this);
  }

  I->setScalarizeGlobalBehavior(ScalarizeGlobal);

  return I.get();
}

TargetTransformInfo
GCNTargetMachine::getTargetTransformInfo(const Function &F) const {
  return TargetTransformInfo(GCNTTIImpl(this, F));
}

//===----------------------------------------------------------------------===//
// AMDGPU Pass Setup
//===----------------------------------------------------------------------===//

std::unique_ptr<CSEConfigBase> llvm::AMDGPUPassConfig::getCSEConfig() const {
  return getStandardCSEConfigForOpt(TM->getOptLevel());
}

namespace {

class GCNPassConfig final : public AMDGPUPassConfig {
public:
  GCNPassConfig(LLVMTargetMachine &TM, PassManagerBase &PM)
    : AMDGPUPassConfig(TM, PM) {
    // It is necessary to know the register usage of the entire call graph.  We
    // allow calls without EnableAMDGPUFunctionCalls if they are marked
    // noinline, so this is always required.
    setRequiresCodeGenSCCOrder(true);
    substitutePass(&PostRASchedulerID, &PostMachineSchedulerID);
  }

  GCNTargetMachine &getGCNTargetMachine() const {
    return getTM<GCNTargetMachine>();
  }

  ScheduleDAGInstrs *
  createMachineScheduler(MachineSchedContext *C) const override;

  ScheduleDAGInstrs *
  createPostMachineScheduler(MachineSchedContext *C) const override {
    ScheduleDAGMI *DAG = new GCNPostScheduleDAGMILive(
        C, std::make_unique<PostGenericScheduler>(C),
        /*RemoveKillFlags=*/true);
    const GCNSubtarget &ST = C->MF->getSubtarget<GCNSubtarget>();
    DAG->addMutation(createLoadClusterDAGMutation(DAG->TII, DAG->TRI));
    if (ST.shouldClusterStores())
      DAG->addMutation(createStoreClusterDAGMutation(DAG->TII, DAG->TRI));
    DAG->addMutation(ST.createFillMFMAShadowMutation(DAG->TII));
    DAG->addMutation(createIGroupLPDAGMutation());
    if (isPassEnabled(EnableVOPD, CodeGenOpt::Less))
      DAG->addMutation(createVOPDPairingMutation());
    return DAG;
  }

  bool addPreISel() override;
  void addMachineSSAOptimization() override;
  bool addILPOpts() override;
  bool addInstSelector() override;
  bool addIRTranslator() override;
  void addPreLegalizeMachineIR() override;
  bool addLegalizeMachineIR() override;
  void addPreRegBankSelect() override;
  bool addRegBankSelect() override;
  void addPreGlobalInstructionSelect() override;
  bool addGlobalInstructionSelect() override;
  void addFastRegAlloc() override;
  void addOptimizedRegAlloc() override;

  FunctionPass *createSGPRAllocPass(bool Optimized);
  FunctionPass *createVGPRAllocPass(bool Optimized);
  FunctionPass *createRegAllocPass(bool Optimized) override;

  bool addRegAssignAndRewriteFast() override;
  bool addRegAssignAndRewriteOptimized() override;

  void addPreRegAlloc() override;
  bool addPreRewrite() override;
  void addPostRegAlloc() override;
  void addPreSched2() override;
  void addPreEmitPass() override;
};

} // end anonymous namespace

AMDGPUPassConfig::AMDGPUPassConfig(LLVMTargetMachine &TM, PassManagerBase &PM)
    : TargetPassConfig(TM, PM) {
  // Exceptions and StackMaps are not supported, so these passes will never do
  // anything.
  disablePass(&StackMapLivenessID);
  disablePass(&FuncletLayoutID);
  // Garbage collection is not supported.
  disablePass(&GCLoweringID);
  disablePass(&ShadowStackGCLoweringID);
}

void AMDGPUPassConfig::addEarlyCSEOrGVNPass() {
  if (getOptLevel() == CodeGenOpt::Aggressive)
    addPass(createGVNPass());
  else
    addPass(createEarlyCSEPass());
}

void AMDGPUPassConfig::addStraightLineScalarOptimizationPasses() {
  addPass(createSeparateConstOffsetFromGEPPass());
  // ReassociateGEPs exposes more opportunities for SLSR. See
  // the example in reassociate-geps-and-slsr.ll.
  addPass(createStraightLineStrengthReducePass());
  // SeparateConstOffsetFromGEP and SLSR creates common expressions which GVN or
  // EarlyCSE can reuse.
  addEarlyCSEOrGVNPass();
  // Run NaryReassociate after EarlyCSE/GVN to be more effective.
  addPass(createNaryReassociatePass());
  // NaryReassociate on GEPs creates redundant common expressions, so run
  // EarlyCSE after it.
  addPass(createEarlyCSEPass());
}

void AMDGPUPassConfig::addIRPasses() {
  const AMDGPUTargetMachine &TM = getAMDGPUTargetMachine();

  // There is no reason to run these.
  disablePass(&StackMapLivenessID);
  disablePass(&FuncletLayoutID);
  disablePass(&PatchableFunctionID);

  addPass(createAMDGPUPrintfRuntimeBinding());
  if (LowerCtorDtor)
    addPass(createAMDGPUCtorDtorLoweringLegacyPass());

<<<<<<< HEAD
  // this pass should be performed on linked module
  addPass(createAMDGPULowerKernelCallsPass());

  // A call to propagate attributes pass in the backend in case opt was not run.
  addPass(createAMDGPUPropagateAttributesEarlyPass(&TM));

=======
>>>>>>> c01054cc
  // Function calls are not supported, so make sure we inline everything.
  addPass(createAMDGPUAlwaysInlinePass());
  addPass(createAlwaysInlinerLegacyPass());

  // Handle uses of OpenCL image2d_t, image3d_t and sampler_t arguments.
  if (TM.getTargetTriple().getArch() == Triple::r600)
    addPass(createR600OpenCLImageTypeLoweringPass());

  // Replace OpenCL enqueued block function pointers with global variables.
  addPass(createAMDGPUOpenCLEnqueuedBlockLoweringPass());

  // Runs before PromoteAlloca so the latter can account for function uses
  if (EnableLowerModuleLDS) {
    addPass(createAMDGPULowerModuleLDSPass());
  }

  if (TM.getOptLevel() > CodeGenOpt::None)
    addPass(createInferAddressSpacesPass());

  addPass(createAtomicExpandPass());

  if (TM.getOptLevel() > CodeGenOpt::None) {
    addPass(createAMDGPUPromoteAlloca());

    if (EnableSROA)
      addPass(createSROAPass());
    if (isPassEnabled(EnableScalarIRPasses))
      addStraightLineScalarOptimizationPasses();

    if (EnableAMDGPUAliasAnalysis) {
      addPass(createAMDGPUAAWrapperPass());
      addPass(createExternalAAWrapperPass([](Pass &P, Function &,
                                             AAResults &AAR) {
        if (auto *WrapperPass = P.getAnalysisIfAvailable<AMDGPUAAWrapperPass>())
          AAR.addAAResult(WrapperPass->getResult());
        }));
    }

    if (TM.getTargetTriple().getArch() == Triple::amdgcn) {
      // TODO: May want to move later or split into an early and late one.
      addPass(createAMDGPUCodeGenPreparePass());
    }

    // Try to hoist loop invariant parts of divisions AMDGPUCodeGenPrepare may
    // have expanded.
    if (TM.getOptLevel() > CodeGenOpt::Less)
      addPass(createLICMPass());
  }

  TargetPassConfig::addIRPasses();

  // EarlyCSE is not always strong enough to clean up what LSR produces. For
  // example, GVN can combine
  //
  //   %0 = add %a, %b
  //   %1 = add %b, %a
  //
  // and
  //
  //   %0 = shl nsw %a, 2
  //   %1 = shl %a, 2
  //
  // but EarlyCSE can do neither of them.
  if (isPassEnabled(EnableScalarIRPasses))
    addEarlyCSEOrGVNPass();
}

void AMDGPUPassConfig::addCodeGenPrepare() {
  if (TM->getTargetTriple().getArch() == Triple::amdgcn) {
    if (RemoveIncompatibleFunctions)
      addPass(createAMDGPURemoveIncompatibleFunctionsPass(TM));

    if (TM->getOptLevel() > CodeGenOpt::None)
      addPass(createAMDGPUAttributorPass());

    // FIXME: This pass adds 2 hacky attributes that can be replaced with an
    // analysis, and should be removed.
    addPass(createAMDGPUAnnotateKernelFeaturesPass());
  }

  if (TM->getTargetTriple().getArch() == Triple::amdgcn &&
      EnableLowerKernelArguments)
    addPass(createAMDGPULowerKernelArgumentsPass());

  TargetPassConfig::addCodeGenPrepare();

  if (isPassEnabled(EnableLoadStoreVectorizer))
    addPass(createLoadStoreVectorizerPass());

  // LowerSwitch pass may introduce unreachable blocks that can
  // cause unexpected behavior for subsequent passes. Placing it
  // here seems better that these blocks would get cleaned up by
  // UnreachableBlockElim inserted next in the pass flow.
  addPass(createLowerSwitchPass());
}

bool AMDGPUPassConfig::addPreISel() {
  if (TM->getOptLevel() > CodeGenOpt::None)
    addPass(createFlattenCFGPass());
  return false;
}

bool AMDGPUPassConfig::addInstSelector() {
  addPass(createAMDGPUISelDag(getAMDGPUTargetMachine(), getOptLevel()));
  return false;
}

bool AMDGPUPassConfig::addGCPasses() {
  // Do nothing. GC is not supported.
  return false;
}

llvm::ScheduleDAGInstrs *
AMDGPUPassConfig::createMachineScheduler(MachineSchedContext *C) const {
  const GCNSubtarget &ST = C->MF->getSubtarget<GCNSubtarget>();
  ScheduleDAGMILive *DAG = createGenericSchedLive(C);
  DAG->addMutation(createLoadClusterDAGMutation(DAG->TII, DAG->TRI));
  if (ST.shouldClusterStores())
    DAG->addMutation(createStoreClusterDAGMutation(DAG->TII, DAG->TRI));
  return DAG;
}

MachineFunctionInfo *R600TargetMachine::createMachineFunctionInfo(
    BumpPtrAllocator &Allocator, const Function &F,
    const TargetSubtargetInfo *STI) const {
  return R600MachineFunctionInfo::create<R600MachineFunctionInfo>(
      Allocator, F, static_cast<const R600Subtarget *>(STI));
}

//===----------------------------------------------------------------------===//
// GCN Pass Setup
//===----------------------------------------------------------------------===//

ScheduleDAGInstrs *GCNPassConfig::createMachineScheduler(
  MachineSchedContext *C) const {
  const GCNSubtarget &ST = C->MF->getSubtarget<GCNSubtarget>();
  if (ST.enableSIScheduler())
    return createSIMachineScheduler(C);

  if (EnableMaxIlpSchedStrategy)
    return createGCNMaxILPMachineScheduler(C);

  return createGCNMaxOccupancyMachineScheduler(C);
}

bool GCNPassConfig::addPreISel() {
  AMDGPUPassConfig::addPreISel();

  if (TM->getOptLevel() > CodeGenOpt::None)
    addPass(createAMDGPULateCodeGenPreparePass());

  if (isPassEnabled(EnableAtomicOptimizations, CodeGenOpt::Less)) {
    addPass(createAMDGPUAtomicOptimizerPass(AMDGPUAtomicOptimizerStrategy));
  }

  if (TM->getOptLevel() > CodeGenOpt::None)
    addPass(createSinkingPass());

  // Merge divergent exit nodes. StructurizeCFG won't recognize the multi-exit
  // regions formed by them.
  addPass(&AMDGPUUnifyDivergentExitNodesID);
  if (!LateCFGStructurize) {
    if (EnableStructurizerWorkarounds) {
      addPass(createFixIrreduciblePass());
      addPass(createUnifyLoopExitsPass());
    }
    addPass(createStructurizeCFGPass(false)); // true -> SkipUniformRegions
  }
  addPass(createAMDGPUAnnotateUniformValues());
  if (!LateCFGStructurize) {
    addPass(createSIAnnotateControlFlowPass());
    // TODO: Move this right after structurizeCFG to avoid extra divergence
    // analysis. This depends on stopping SIAnnotateControlFlow from making
    // control flow modifications.
    addPass(createAMDGPURewriteUndefForPHIPass());
  }
  addPass(createLCSSAPass());

  if (TM->getOptLevel() > CodeGenOpt::Less)
    addPass(&AMDGPUPerfHintAnalysisID);

  return false;
}

void GCNPassConfig::addMachineSSAOptimization() {
  TargetPassConfig::addMachineSSAOptimization();

  // We want to fold operands after PeepholeOptimizer has run (or as part of
  // it), because it will eliminate extra copies making it easier to fold the
  // real source operand. We want to eliminate dead instructions after, so that
  // we see fewer uses of the copies. We then need to clean up the dead
  // instructions leftover after the operands are folded as well.
  //
  // XXX - Can we get away without running DeadMachineInstructionElim again?
  addPass(&SIFoldOperandsID);
  if (EnableDPPCombine)
    addPass(&GCNDPPCombineID);
  addPass(&SILoadStoreOptimizerID);
  if (isPassEnabled(EnableSDWAPeephole)) {
    addPass(&SIPeepholeSDWAID);
    addPass(&EarlyMachineLICMID);
    addPass(&MachineCSEID);
    addPass(&SIFoldOperandsID);
  }
  addPass(&DeadMachineInstructionElimID);
  addPass(createSIShrinkInstructionsPass());
}

bool GCNPassConfig::addILPOpts() {
  if (EnableEarlyIfConversion)
    addPass(&EarlyIfConverterID);

  TargetPassConfig::addILPOpts();
  return false;
}

bool GCNPassConfig::addInstSelector() {
  AMDGPUPassConfig::addInstSelector();
  addPass(&SIFixSGPRCopiesID);
  addPass(createSILowerI1CopiesPass());
  return false;
}

bool GCNPassConfig::addIRTranslator() {
  addPass(new IRTranslator(getOptLevel()));
  return false;
}

void GCNPassConfig::addPreLegalizeMachineIR() {
  bool IsOptNone = getOptLevel() == CodeGenOpt::None;
  addPass(createAMDGPUPreLegalizeCombiner(IsOptNone));
  addPass(new Localizer());
}

bool GCNPassConfig::addLegalizeMachineIR() {
  addPass(new Legalizer());
  return false;
}

void GCNPassConfig::addPreRegBankSelect() {
  bool IsOptNone = getOptLevel() == CodeGenOpt::None;
  addPass(createAMDGPUPostLegalizeCombiner(IsOptNone));
}

bool GCNPassConfig::addRegBankSelect() {
  addPass(new AMDGPURegBankSelect());
  return false;
}

void GCNPassConfig::addPreGlobalInstructionSelect() {
  bool IsOptNone = getOptLevel() == CodeGenOpt::None;
  addPass(createAMDGPURegBankCombiner(IsOptNone));
}

bool GCNPassConfig::addGlobalInstructionSelect() {
  addPass(new InstructionSelect(getOptLevel()));
  return false;
}

void GCNPassConfig::addPreRegAlloc() {
  if (LateCFGStructurize) {
    addPass(createAMDGPUMachineCFGStructurizerPass());
  }
}

void GCNPassConfig::addFastRegAlloc() {
  // FIXME: We have to disable the verifier here because of PHIElimination +
  // TwoAddressInstructions disabling it.

  // This must be run immediately after phi elimination and before
  // TwoAddressInstructions, otherwise the processing of the tied operand of
  // SI_ELSE will introduce a copy of the tied operand source after the else.
  insertPass(&PHIEliminationID, &SILowerControlFlowID);

  insertPass(&TwoAddressInstructionPassID, &SIWholeQuadModeID);
  insertPass(&TwoAddressInstructionPassID, &SIPreAllocateWWMRegsID);

  TargetPassConfig::addFastRegAlloc();
}

void GCNPassConfig::addOptimizedRegAlloc() {
  // Allow the scheduler to run before SIWholeQuadMode inserts exec manipulation
  // instructions that cause scheduling barriers.
  insertPass(&MachineSchedulerID, &SIWholeQuadModeID);
  insertPass(&MachineSchedulerID, &SIPreAllocateWWMRegsID);

  if (OptExecMaskPreRA)
    insertPass(&MachineSchedulerID, &SIOptimizeExecMaskingPreRAID);

  if (EnableRewritePartialRegUses)
    insertPass(&RenameIndependentSubregsID, &GCNRewritePartialRegUsesID);

  if (isPassEnabled(EnablePreRAOptimizations))
    insertPass(&RenameIndependentSubregsID, &GCNPreRAOptimizationsID);

  // This is not an essential optimization and it has a noticeable impact on
  // compilation time, so we only enable it from O2.
  if (TM->getOptLevel() > CodeGenOpt::Less)
    insertPass(&MachineSchedulerID, &SIFormMemoryClausesID);

  // FIXME: when an instruction has a Killed operand, and the instruction is
  // inside a bundle, seems only the BUNDLE instruction appears as the Kills of
  // the register in LiveVariables, this would trigger a failure in verifier,
  // we should fix it and enable the verifier.
  if (OptVGPRLiveRange)
    insertPass(&LiveVariablesID, &SIOptimizeVGPRLiveRangeID);
  // This must be run immediately after phi elimination and before
  // TwoAddressInstructions, otherwise the processing of the tied operand of
  // SI_ELSE will introduce a copy of the tied operand source after the else.
  insertPass(&PHIEliminationID, &SILowerControlFlowID);

  if (EnableDCEInRA)
    insertPass(&DetectDeadLanesID, &DeadMachineInstructionElimID);

  TargetPassConfig::addOptimizedRegAlloc();
}

bool GCNPassConfig::addPreRewrite() {
  if (EnableRegReassign)
    addPass(&GCNNSAReassignID);

  addPass(&SISimplifyPredicatedCopiesID);
  return true;
}

FunctionPass *GCNPassConfig::createSGPRAllocPass(bool Optimized) {
  // Initialize the global default.
  llvm::call_once(InitializeDefaultSGPRRegisterAllocatorFlag,
                  initializeDefaultSGPRRegisterAllocatorOnce);

  RegisterRegAlloc::FunctionPassCtor Ctor = SGPRRegisterRegAlloc::getDefault();
  if (Ctor != useDefaultRegisterAllocator)
    return Ctor();

  if (Optimized)
    return createGreedyRegisterAllocator(onlyAllocateSGPRs);

  return createFastRegisterAllocator(onlyAllocateSGPRs, false);
}

FunctionPass *GCNPassConfig::createVGPRAllocPass(bool Optimized) {
  // Initialize the global default.
  llvm::call_once(InitializeDefaultVGPRRegisterAllocatorFlag,
                  initializeDefaultVGPRRegisterAllocatorOnce);

  RegisterRegAlloc::FunctionPassCtor Ctor = VGPRRegisterRegAlloc::getDefault();
  if (Ctor != useDefaultRegisterAllocator)
    return Ctor();

  if (Optimized)
    return createGreedyVGPRRegisterAllocator();

  return createFastVGPRRegisterAllocator();
}

FunctionPass *GCNPassConfig::createRegAllocPass(bool Optimized) {
  llvm_unreachable("should not be used");
}

static const char RegAllocOptNotSupportedMessage[] =
  "-regalloc not supported with amdgcn. Use -sgpr-regalloc and -vgpr-regalloc";

bool GCNPassConfig::addRegAssignAndRewriteFast() {
  if (!usingDefaultRegAlloc())
    report_fatal_error(RegAllocOptNotSupportedMessage);

  addPass(createSGPRAllocPass(false));

  // Equivalent of PEI for SGPRs.
  addPass(&SILowerSGPRSpillsID);

  addPass(createVGPRAllocPass(false));
  addPass(&SISimplifyPredicatedCopiesID);
  return true;
}

bool GCNPassConfig::addRegAssignAndRewriteOptimized() {
  if (!usingDefaultRegAlloc())
    report_fatal_error(RegAllocOptNotSupportedMessage);

  addPass(createSGPRAllocPass(true));

  // Commit allocated register changes. This is mostly necessary because too
  // many things rely on the use lists of the physical registers, such as the
  // verifier. This is only necessary with allocators which use LiveIntervals,
  // since FastRegAlloc does the replacements itself.
  addPass(createVirtRegRewriter(false));

  // Equivalent of PEI for SGPRs.
  addPass(&SILowerSGPRSpillsID);

  addPass(createVGPRAllocPass(true));

  addPreRewrite();
  addPass(&VirtRegRewriterID);

  return true;
}

void GCNPassConfig::addPostRegAlloc() {
  if (getOptLevel() > CodeGenOpt::None)
    addPass(&SIOptimizeExecMaskingID);
  TargetPassConfig::addPostRegAlloc();
}

void GCNPassConfig::addPreSched2() {
  if (TM->getOptLevel() > CodeGenOpt::None)
    addPass(createSIShrinkInstructionsPass());
  addPass(&SIPostRABundlerID);
}

void GCNPassConfig::addPreEmitPass() {
  if (isPassEnabled(EnableVOPD, CodeGenOpt::Less))
    addPass(&GCNCreateVOPDID);
  addPass(createSIMemoryLegalizerPass());
  addPass(createSIInsertWaitcntsPass());

  addPass(createSIModeRegisterPass());

  if (getOptLevel() > CodeGenOpt::None)
    addPass(&SIInsertHardClausesID);

  addPass(&SILateBranchLoweringPassID);
  if (isPassEnabled(EnableSetWavePriority, CodeGenOpt::Less))
    addPass(createAMDGPUSetWavePriorityPass());
  if (getOptLevel() > CodeGenOpt::None)
    addPass(&SIPreEmitPeepholeID);
  // The hazard recognizer that runs as part of the post-ra scheduler does not
  // guarantee to be able handle all hazards correctly. This is because if there
  // are multiple scheduling regions in a basic block, the regions are scheduled
  // bottom up, so when we begin to schedule a region we don't know what
  // instructions were emitted directly before it.
  //
  // Here we add a stand-alone hazard recognizer pass which can handle all
  // cases.
  addPass(&PostRAHazardRecognizerID);

  if (isPassEnabled(EnableInsertDelayAlu, CodeGenOpt::Less))
    addPass(&AMDGPUInsertDelayAluID);

  addPass(&BranchRelaxationPassID);
}

TargetPassConfig *GCNTargetMachine::createPassConfig(PassManagerBase &PM) {
  return new GCNPassConfig(*this, PM);
}

void GCNTargetMachine::registerMachineRegisterInfoCallback(
    MachineFunction &MF) const {
  SIMachineFunctionInfo *MFI = MF.getInfo<SIMachineFunctionInfo>();
  MF.getRegInfo().addDelegate(MFI);
}

MachineFunctionInfo *GCNTargetMachine::createMachineFunctionInfo(
    BumpPtrAllocator &Allocator, const Function &F,
    const TargetSubtargetInfo *STI) const {
  return SIMachineFunctionInfo::create<SIMachineFunctionInfo>(
      Allocator, F, static_cast<const GCNSubtarget *>(STI));
}

yaml::MachineFunctionInfo *GCNTargetMachine::createDefaultFuncInfoYAML() const {
  return new yaml::SIMachineFunctionInfo();
}

yaml::MachineFunctionInfo *
GCNTargetMachine::convertFuncInfoToYAML(const MachineFunction &MF) const {
  const SIMachineFunctionInfo *MFI = MF.getInfo<SIMachineFunctionInfo>();
  return new yaml::SIMachineFunctionInfo(
      *MFI, *MF.getSubtarget<GCNSubtarget>().getRegisterInfo(), MF);
}

bool GCNTargetMachine::parseMachineFunctionInfo(
    const yaml::MachineFunctionInfo &MFI_, PerFunctionMIParsingState &PFS,
    SMDiagnostic &Error, SMRange &SourceRange) const {
  const yaml::SIMachineFunctionInfo &YamlMFI =
      static_cast<const yaml::SIMachineFunctionInfo &>(MFI_);
  MachineFunction &MF = PFS.MF;
  SIMachineFunctionInfo *MFI = MF.getInfo<SIMachineFunctionInfo>();

  if (MFI->initializeBaseYamlFields(YamlMFI, MF, PFS, Error, SourceRange))
    return true;

  if (MFI->Occupancy == 0) {
    // Fixup the subtarget dependent default value.
    const GCNSubtarget &ST = MF.getSubtarget<GCNSubtarget>();
    MFI->Occupancy = ST.computeOccupancy(MF.getFunction(), MFI->getLDSSize());
  }

  auto parseRegister = [&](const yaml::StringValue &RegName, Register &RegVal) {
    Register TempReg;
    if (parseNamedRegisterReference(PFS, TempReg, RegName.Value, Error)) {
      SourceRange = RegName.SourceRange;
      return true;
    }
    RegVal = TempReg;

    return false;
  };

  auto parseOptionalRegister = [&](const yaml::StringValue &RegName,
                                   Register &RegVal) {
    return !RegName.Value.empty() && parseRegister(RegName, RegVal);
  };

  if (parseOptionalRegister(YamlMFI.VGPRForAGPRCopy, MFI->VGPRForAGPRCopy))
    return true;

  if (parseOptionalRegister(YamlMFI.SGPRForEXECCopy, MFI->SGPRForEXECCopy))
    return true;

  auto diagnoseRegisterClass = [&](const yaml::StringValue &RegName) {
    // Create a diagnostic for a the register string literal.
    const MemoryBuffer &Buffer =
        *PFS.SM->getMemoryBuffer(PFS.SM->getMainFileID());
    Error = SMDiagnostic(*PFS.SM, SMLoc(), Buffer.getBufferIdentifier(), 1,
                         RegName.Value.size(), SourceMgr::DK_Error,
                         "incorrect register class for field", RegName.Value,
                         std::nullopt, std::nullopt);
    SourceRange = RegName.SourceRange;
    return true;
  };

  if (parseRegister(YamlMFI.ScratchRSrcReg, MFI->ScratchRSrcReg) ||
      parseRegister(YamlMFI.FrameOffsetReg, MFI->FrameOffsetReg) ||
      parseRegister(YamlMFI.StackPtrOffsetReg, MFI->StackPtrOffsetReg))
    return true;

  if (MFI->ScratchRSrcReg != AMDGPU::PRIVATE_RSRC_REG &&
      !AMDGPU::SGPR_128RegClass.contains(MFI->ScratchRSrcReg)) {
    return diagnoseRegisterClass(YamlMFI.ScratchRSrcReg);
  }

  if (MFI->FrameOffsetReg != AMDGPU::FP_REG &&
      !AMDGPU::SGPR_32RegClass.contains(MFI->FrameOffsetReg)) {
    return diagnoseRegisterClass(YamlMFI.FrameOffsetReg);
  }

  if (MFI->StackPtrOffsetReg != AMDGPU::SP_REG &&
      !AMDGPU::SGPR_32RegClass.contains(MFI->StackPtrOffsetReg)) {
    return diagnoseRegisterClass(YamlMFI.StackPtrOffsetReg);
  }

  for (const auto &YamlReg : YamlMFI.WWMReservedRegs) {
    Register ParsedReg;
    if (parseRegister(YamlReg, ParsedReg))
      return true;

    MFI->reserveWWMRegister(ParsedReg);
  }

  auto parseAndCheckArgument = [&](const std::optional<yaml::SIArgument> &A,
                                   const TargetRegisterClass &RC,
                                   ArgDescriptor &Arg, unsigned UserSGPRs,
                                   unsigned SystemSGPRs) {
    // Skip parsing if it's not present.
    if (!A)
      return false;

    if (A->IsRegister) {
      Register Reg;
      if (parseNamedRegisterReference(PFS, Reg, A->RegisterName.Value, Error)) {
        SourceRange = A->RegisterName.SourceRange;
        return true;
      }
      if (!RC.contains(Reg))
        return diagnoseRegisterClass(A->RegisterName);
      Arg = ArgDescriptor::createRegister(Reg);
    } else
      Arg = ArgDescriptor::createStack(A->StackOffset);
    // Check and apply the optional mask.
    if (A->Mask)
      Arg = ArgDescriptor::createArg(Arg, *A->Mask);

    MFI->NumUserSGPRs += UserSGPRs;
    MFI->NumSystemSGPRs += SystemSGPRs;
    return false;
  };

  if (YamlMFI.ArgInfo &&
      (parseAndCheckArgument(YamlMFI.ArgInfo->PrivateSegmentBuffer,
                             AMDGPU::SGPR_128RegClass,
                             MFI->ArgInfo.PrivateSegmentBuffer, 4, 0) ||
       parseAndCheckArgument(YamlMFI.ArgInfo->DispatchPtr,
                             AMDGPU::SReg_64RegClass, MFI->ArgInfo.DispatchPtr,
                             2, 0) ||
       parseAndCheckArgument(YamlMFI.ArgInfo->QueuePtr, AMDGPU::SReg_64RegClass,
                             MFI->ArgInfo.QueuePtr, 2, 0) ||
       parseAndCheckArgument(YamlMFI.ArgInfo->KernargSegmentPtr,
                             AMDGPU::SReg_64RegClass,
                             MFI->ArgInfo.KernargSegmentPtr, 2, 0) ||
       parseAndCheckArgument(YamlMFI.ArgInfo->DispatchID,
                             AMDGPU::SReg_64RegClass, MFI->ArgInfo.DispatchID,
                             2, 0) ||
       parseAndCheckArgument(YamlMFI.ArgInfo->FlatScratchInit,
                             AMDGPU::SReg_64RegClass,
                             MFI->ArgInfo.FlatScratchInit, 2, 0) ||
       parseAndCheckArgument(YamlMFI.ArgInfo->PrivateSegmentSize,
                             AMDGPU::SGPR_32RegClass,
                             MFI->ArgInfo.PrivateSegmentSize, 0, 0) ||
       parseAndCheckArgument(YamlMFI.ArgInfo->LDSKernelId,
                             AMDGPU::SGPR_32RegClass,
                             MFI->ArgInfo.LDSKernelId, 0, 1) ||
       parseAndCheckArgument(YamlMFI.ArgInfo->WorkGroupIDX,
                             AMDGPU::SGPR_32RegClass, MFI->ArgInfo.WorkGroupIDX,
                             0, 1) ||
       parseAndCheckArgument(YamlMFI.ArgInfo->WorkGroupIDY,
                             AMDGPU::SGPR_32RegClass, MFI->ArgInfo.WorkGroupIDY,
                             0, 1) ||
       parseAndCheckArgument(YamlMFI.ArgInfo->WorkGroupIDZ,
                             AMDGPU::SGPR_32RegClass, MFI->ArgInfo.WorkGroupIDZ,
                             0, 1) ||
       parseAndCheckArgument(YamlMFI.ArgInfo->WorkGroupInfo,
                             AMDGPU::SGPR_32RegClass,
                             MFI->ArgInfo.WorkGroupInfo, 0, 1) ||
       parseAndCheckArgument(YamlMFI.ArgInfo->PrivateSegmentWaveByteOffset,
                             AMDGPU::SGPR_32RegClass,
                             MFI->ArgInfo.PrivateSegmentWaveByteOffset, 0, 1) ||
       parseAndCheckArgument(YamlMFI.ArgInfo->ImplicitArgPtr,
                             AMDGPU::SReg_64RegClass,
                             MFI->ArgInfo.ImplicitArgPtr, 0, 0) ||
       parseAndCheckArgument(YamlMFI.ArgInfo->ImplicitBufferPtr,
                             AMDGPU::SReg_64RegClass,
                             MFI->ArgInfo.ImplicitBufferPtr, 2, 0) ||
       parseAndCheckArgument(YamlMFI.ArgInfo->WorkItemIDX,
                             AMDGPU::VGPR_32RegClass,
                             MFI->ArgInfo.WorkItemIDX, 0, 0) ||
       parseAndCheckArgument(YamlMFI.ArgInfo->WorkItemIDY,
                             AMDGPU::VGPR_32RegClass,
                             MFI->ArgInfo.WorkItemIDY, 0, 0) ||
       parseAndCheckArgument(YamlMFI.ArgInfo->WorkItemIDZ,
                             AMDGPU::VGPR_32RegClass,
                             MFI->ArgInfo.WorkItemIDZ, 0, 0)))
    return true;

  MFI->Mode.IEEE = YamlMFI.Mode.IEEE;
  MFI->Mode.DX10Clamp = YamlMFI.Mode.DX10Clamp;

  // FIXME: Move proper support for denormal-fp-math into base MachineFunction
  MFI->Mode.FP32Denormals.Input = YamlMFI.Mode.FP32InputDenormals
                                      ? DenormalMode::IEEE
                                      : DenormalMode::PreserveSign;
  MFI->Mode.FP32Denormals.Output = YamlMFI.Mode.FP32OutputDenormals
                                       ? DenormalMode::IEEE
                                       : DenormalMode::PreserveSign;

  MFI->Mode.FP64FP16Denormals.Input = YamlMFI.Mode.FP64FP16InputDenormals
                                          ? DenormalMode::IEEE
                                          : DenormalMode::PreserveSign;
  MFI->Mode.FP64FP16Denormals.Output = YamlMFI.Mode.FP64FP16OutputDenormals
                                           ? DenormalMode::IEEE
                                           : DenormalMode::PreserveSign;

  return false;
}<|MERGE_RESOLUTION|>--- conflicted
+++ resolved
@@ -1006,15 +1006,9 @@
   if (LowerCtorDtor)
     addPass(createAMDGPUCtorDtorLoweringLegacyPass());
 
-<<<<<<< HEAD
   // this pass should be performed on linked module
   addPass(createAMDGPULowerKernelCallsPass());
 
-  // A call to propagate attributes pass in the backend in case opt was not run.
-  addPass(createAMDGPUPropagateAttributesEarlyPass(&TM));
-
-=======
->>>>>>> c01054cc
   // Function calls are not supported, so make sure we inline everything.
   addPass(createAMDGPUAlwaysInlinePass());
   addPass(createAlwaysInlinerLegacyPass());
