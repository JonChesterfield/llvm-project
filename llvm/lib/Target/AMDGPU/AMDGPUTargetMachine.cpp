--- conflicted
+++ resolved
@@ -583,13 +583,9 @@
   disablePass(&FuncletLayoutID);
   disablePass(&PatchableFunctionID);
 
-<<<<<<< HEAD
   // this pass should be performed on linked module
   addPass(createAMDGPULowerKernelCallsPass());
-  addPass(createAMDGPULowerIntrinsicsPass(&TM));
-=======
   addPass(createAMDGPULowerIntrinsicsPass());
->>>>>>> 795de8a7
 
   // Function calls are not supported, so make sure we inline everything.
   addPass(createAMDGPUAlwaysInlinePass());
