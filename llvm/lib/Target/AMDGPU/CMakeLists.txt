--- conflicted
+++ resolved
@@ -59,14 +59,11 @@
   AMDGPUInstrInfo.cpp
   AMDGPUPromoteAlloca.cpp
   AMDGPURegisterInfo.cpp
-<<<<<<< HEAD
+  AMDGPUUnifyDivergentExitNodes.cpp
   AMDGPUConvertAtomicLibCalls.cpp
   AMDGPUOCL12Adapter.cpp
   AMDGPUPrintfRuntimeBinding.cpp
   AMDGPUclpVectorExpansion.cpp
-=======
-  AMDGPUUnifyDivergentExitNodes.cpp
->>>>>>> 92925ea7
   GCNHazardRecognizer.cpp
   GCNSchedStrategy.cpp
   R600ClauseMergePass.cpp
