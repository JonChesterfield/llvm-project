//===-- GCNSchedStrategy.cpp - GCN Scheduler Strategy ---------------------===//
//
// Part of the LLVM Project, under the Apache License v2.0 with LLVM Exceptions.
// See https://llvm.org/LICENSE.txt for license information.
// SPDX-License-Identifier: Apache-2.0 WITH LLVM-exception
//
//===----------------------------------------------------------------------===//
//
/// \file
/// This contains a MachineSchedStrategy implementation for maximizing wave
/// occupancy on GCN hardware.
///
/// This pass will apply multiple scheduling stages to the same function.
/// Regions are first recorded in GCNScheduleDAGMILive::schedule. The actual
/// entry point for the scheduling of those regions is
/// GCNScheduleDAGMILive::runSchedStages.

/// Generally, the reason for having multiple scheduling stages is to account
/// for the kernel-wide effect of register usage on occupancy.  Usually, only a
/// few scheduling regions will have register pressure high enough to limit
/// occupancy for the kernel, so constraints can be relaxed to improve ILP in
/// other regions.
///
//===----------------------------------------------------------------------===//

#include "GCNSchedStrategy.h"
#include "AMDGPUIGroupLP.h"
#include "SIMachineFunctionInfo.h"
#include "llvm/CodeGen/RegisterClassInfo.h"

#define DEBUG_TYPE "machine-scheduler"

using namespace llvm;

static cl::opt<bool> DisableUnclusterHighRP(
    "amdgpu-disable-unclustered-high-rp-reschedule", cl::Hidden,
    cl::desc("Disable unclustered high register pressure "
             "reduction scheduling stage."),
    cl::init(false));

static cl::opt<bool> DisableClusteredLowOccupancy(
    "amdgpu-disable-clustered-low-occupancy-reschedule", cl::Hidden,
    cl::desc("Disable clustered low occupancy "
             "rescheduling for ILP scheduling stage."),
    cl::init(false));

static cl::opt<unsigned> ScheduleMetricBias(
    "amdgpu-schedule-metric-bias", cl::Hidden,
    cl::desc(
        "Sets the bias which adds weight to occupancy vs latency. Set it to "
        "100 to chase the occupancy only."),
    cl::init(10));

static cl::opt<bool>
    RelaxedOcc("amdgpu-schedule-relaxed-occupancy", cl::Hidden,
               cl::desc("Relax occupancy targets for kernels which are memory "
                        "bound (amdgpu-membound-threshold), or "
                        "Wave Limited (amdgpu-limit-wave-threshold)."),
               cl::init(false));

const unsigned ScheduleMetrics::ScaleFactor = 100;

GCNSchedStrategy::GCNSchedStrategy(const MachineSchedContext *C)
    : GenericScheduler(C), TargetOccupancy(0), MF(nullptr),
      HasHighPressure(false) {}

void GCNSchedStrategy::initialize(ScheduleDAGMI *DAG) {
  GenericScheduler::initialize(DAG);

  MF = &DAG->MF;

  const GCNSubtarget &ST = MF->getSubtarget<GCNSubtarget>();

  SGPRExcessLimit =
      Context->RegClassInfo->getNumAllocatableRegs(&AMDGPU::SGPR_32RegClass);
  VGPRExcessLimit =
      Context->RegClassInfo->getNumAllocatableRegs(&AMDGPU::VGPR_32RegClass);

  SIMachineFunctionInfo &MFI = *MF->getInfo<SIMachineFunctionInfo>();
  // Set the initial TargetOccupnacy to the maximum occupancy that we can
  // achieve for this function. This effectively sets a lower bound on the
  // 'Critical' register limits in the scheduler.
  // Allow for lower occupancy targets if kernel is wave limited or memory
  // bound, and using the relaxed occupancy feature.
  TargetOccupancy =
      RelaxedOcc ? MFI.getMinAllowedOccupancy() : MFI.getOccupancy();
  SGPRCriticalLimit =
      std::min(ST.getMaxNumSGPRs(TargetOccupancy, true), SGPRExcessLimit);

  if (!KnownExcessRP) {
    VGPRCriticalLimit =
        std::min(ST.getMaxNumVGPRs(TargetOccupancy), VGPRExcessLimit);
  } else {
    // This is similar to ST.getMaxNumVGPRs(TargetOccupancy) result except
    // returns a reasonably small number for targets with lots of VGPRs, such
    // as GFX10 and GFX11.
    LLVM_DEBUG(dbgs() << "Region is known to spill, use alternative "
                         "VGPRCriticalLimit calculation method.\n");

    unsigned Granule = AMDGPU::IsaInfo::getVGPRAllocGranule(&ST);
    unsigned Addressable = AMDGPU::IsaInfo::getAddressableNumVGPRs(&ST);
    unsigned VGPRBudget = alignDown(Addressable / TargetOccupancy, Granule);
    VGPRBudget = std::max(VGPRBudget, Granule);
    VGPRCriticalLimit = std::min(VGPRBudget, VGPRExcessLimit);
  }

  // Subtract error margin and bias from register limits and avoid overflow.
  SGPRCriticalLimit -= std::min(SGPRLimitBias + ErrorMargin, SGPRCriticalLimit);
  VGPRCriticalLimit -= std::min(VGPRLimitBias + ErrorMargin, VGPRCriticalLimit);
  SGPRExcessLimit -= std::min(SGPRLimitBias + ErrorMargin, SGPRExcessLimit);
  VGPRExcessLimit -= std::min(VGPRLimitBias + ErrorMargin, VGPRExcessLimit);

  LLVM_DEBUG(dbgs() << "VGPRCriticalLimit = " << VGPRCriticalLimit
                    << ", VGPRExcessLimit = " << VGPRExcessLimit
                    << ", SGPRCriticalLimit = " << SGPRCriticalLimit
                    << ", SGPRExcessLimit = " << SGPRExcessLimit << "\n\n");
}

void GCNSchedStrategy::initCandidate(SchedCandidate &Cand, SUnit *SU,
                                     bool AtTop,
                                     const RegPressureTracker &RPTracker,
                                     const SIRegisterInfo *SRI,
                                     unsigned SGPRPressure,
                                     unsigned VGPRPressure) {
  Cand.SU = SU;
  Cand.AtTop = AtTop;

  if (!DAG->isTrackingPressure())
    return;

  // getDownwardPressure() and getUpwardPressure() make temporary changes to
  // the tracker, so we need to pass those function a non-const copy.
  RegPressureTracker &TempTracker = const_cast<RegPressureTracker&>(RPTracker);

  Pressure.clear();
  MaxPressure.clear();

  if (AtTop)
    TempTracker.getDownwardPressure(SU->getInstr(), Pressure, MaxPressure);
  else {
    // FIXME: I think for bottom up scheduling, the register pressure is cached
    // and can be retrieved by DAG->getPressureDif(SU).
    TempTracker.getUpwardPressure(SU->getInstr(), Pressure, MaxPressure);
  }

  unsigned NewSGPRPressure = Pressure[AMDGPU::RegisterPressureSets::SReg_32];
  unsigned NewVGPRPressure = Pressure[AMDGPU::RegisterPressureSets::VGPR_32];

  // If two instructions increase the pressure of different register sets
  // by the same amount, the generic scheduler will prefer to schedule the
  // instruction that increases the set with the least amount of registers,
  // which in our case would be SGPRs.  This is rarely what we want, so
  // when we report excess/critical register pressure, we do it either
  // only for VGPRs or only for SGPRs.

  // FIXME: Better heuristics to determine whether to prefer SGPRs or VGPRs.
  const unsigned MaxVGPRPressureInc = 16;
  bool ShouldTrackVGPRs = VGPRPressure + MaxVGPRPressureInc >= VGPRExcessLimit;
  bool ShouldTrackSGPRs = !ShouldTrackVGPRs && SGPRPressure >= SGPRExcessLimit;


  // FIXME: We have to enter REG-EXCESS before we reach the actual threshold
  // to increase the likelihood we don't go over the limits.  We should improve
  // the analysis to look through dependencies to find the path with the least
  // register pressure.

  // We only need to update the RPDelta for instructions that increase register
  // pressure. Instructions that decrease or keep reg pressure the same will be
  // marked as RegExcess in tryCandidate() when they are compared with
  // instructions that increase the register pressure.
  if (ShouldTrackVGPRs && NewVGPRPressure >= VGPRExcessLimit) {
    HasHighPressure = true;
    Cand.RPDelta.Excess = PressureChange(AMDGPU::RegisterPressureSets::VGPR_32);
    Cand.RPDelta.Excess.setUnitInc(NewVGPRPressure - VGPRExcessLimit);
  }

  if (ShouldTrackSGPRs && NewSGPRPressure >= SGPRExcessLimit) {
    HasHighPressure = true;
    Cand.RPDelta.Excess = PressureChange(AMDGPU::RegisterPressureSets::SReg_32);
    Cand.RPDelta.Excess.setUnitInc(NewSGPRPressure - SGPRExcessLimit);
  }

  // Register pressure is considered 'CRITICAL' if it is approaching a value
  // that would reduce the wave occupancy for the execution unit.  When
  // register pressure is 'CRITICAL', increasing SGPR and VGPR pressure both
  // has the same cost, so we don't need to prefer one over the other.

  int SGPRDelta = NewSGPRPressure - SGPRCriticalLimit;
  int VGPRDelta = NewVGPRPressure - VGPRCriticalLimit;

  if (SGPRDelta >= 0 || VGPRDelta >= 0) {
    HasHighPressure = true;
    if (SGPRDelta > VGPRDelta) {
      Cand.RPDelta.CriticalMax =
        PressureChange(AMDGPU::RegisterPressureSets::SReg_32);
      Cand.RPDelta.CriticalMax.setUnitInc(SGPRDelta);
    } else {
      Cand.RPDelta.CriticalMax =
        PressureChange(AMDGPU::RegisterPressureSets::VGPR_32);
      Cand.RPDelta.CriticalMax.setUnitInc(VGPRDelta);
    }
  }
}

// This function is mostly cut and pasted from
// GenericScheduler::pickNodeFromQueue()
void GCNSchedStrategy::pickNodeFromQueue(SchedBoundary &Zone,
                                         const CandPolicy &ZonePolicy,
                                         const RegPressureTracker &RPTracker,
                                         SchedCandidate &Cand) {
  const SIRegisterInfo *SRI = static_cast<const SIRegisterInfo*>(TRI);
  ArrayRef<unsigned> Pressure = RPTracker.getRegSetPressureAtPos();
  unsigned SGPRPressure = 0;
  unsigned VGPRPressure = 0;
  if (DAG->isTrackingPressure()) {
    SGPRPressure = Pressure[AMDGPU::RegisterPressureSets::SReg_32];
    VGPRPressure = Pressure[AMDGPU::RegisterPressureSets::VGPR_32];
  }
  ReadyQueue &Q = Zone.Available;
  for (SUnit *SU : Q) {

    SchedCandidate TryCand(ZonePolicy);
    initCandidate(TryCand, SU, Zone.isTop(), RPTracker, SRI,
                  SGPRPressure, VGPRPressure);
    // Pass SchedBoundary only when comparing nodes from the same boundary.
    SchedBoundary *ZoneArg = Cand.AtTop == TryCand.AtTop ? &Zone : nullptr;
    tryCandidate(Cand, TryCand, ZoneArg);
    if (TryCand.Reason != NoCand) {
      // Initialize resource delta if needed in case future heuristics query it.
      if (TryCand.ResDelta == SchedResourceDelta())
        TryCand.initResourceDelta(Zone.DAG, SchedModel);
      Cand.setBest(TryCand);
      LLVM_DEBUG(traceCandidate(Cand));
    }
  }
}

// This function is mostly cut and pasted from
// GenericScheduler::pickNodeBidirectional()
SUnit *GCNSchedStrategy::pickNodeBidirectional(bool &IsTopNode) {
  // Schedule as far as possible in the direction of no choice. This is most
  // efficient, but also provides the best heuristics for CriticalPSets.
  if (SUnit *SU = Bot.pickOnlyChoice()) {
    IsTopNode = false;
    return SU;
  }
  if (SUnit *SU = Top.pickOnlyChoice()) {
    IsTopNode = true;
    return SU;
  }
  // Set the bottom-up policy based on the state of the current bottom zone and
  // the instructions outside the zone, including the top zone.
  CandPolicy BotPolicy;
  setPolicy(BotPolicy, /*IsPostRA=*/false, Bot, &Top);
  // Set the top-down policy based on the state of the current top zone and
  // the instructions outside the zone, including the bottom zone.
  CandPolicy TopPolicy;
  setPolicy(TopPolicy, /*IsPostRA=*/false, Top, &Bot);

  // See if BotCand is still valid (because we previously scheduled from Top).
  LLVM_DEBUG(dbgs() << "Picking from Bot:\n");
  if (!BotCand.isValid() || BotCand.SU->isScheduled ||
      BotCand.Policy != BotPolicy) {
    BotCand.reset(CandPolicy());
    pickNodeFromQueue(Bot, BotPolicy, DAG->getBotRPTracker(), BotCand);
    assert(BotCand.Reason != NoCand && "failed to find the first candidate");
  } else {
    LLVM_DEBUG(traceCandidate(BotCand));
#ifndef NDEBUG
    if (VerifyScheduling) {
      SchedCandidate TCand;
      TCand.reset(CandPolicy());
      pickNodeFromQueue(Bot, BotPolicy, DAG->getBotRPTracker(), TCand);
      assert(TCand.SU == BotCand.SU &&
             "Last pick result should correspond to re-picking right now");
    }
#endif
  }

  // Check if the top Q has a better candidate.
  LLVM_DEBUG(dbgs() << "Picking from Top:\n");
  if (!TopCand.isValid() || TopCand.SU->isScheduled ||
      TopCand.Policy != TopPolicy) {
    TopCand.reset(CandPolicy());
    pickNodeFromQueue(Top, TopPolicy, DAG->getTopRPTracker(), TopCand);
    assert(TopCand.Reason != NoCand && "failed to find the first candidate");
  } else {
    LLVM_DEBUG(traceCandidate(TopCand));
#ifndef NDEBUG
    if (VerifyScheduling) {
      SchedCandidate TCand;
      TCand.reset(CandPolicy());
      pickNodeFromQueue(Top, TopPolicy, DAG->getTopRPTracker(), TCand);
      assert(TCand.SU == TopCand.SU &&
           "Last pick result should correspond to re-picking right now");
    }
#endif
  }

  // Pick best from BotCand and TopCand.
  LLVM_DEBUG(dbgs() << "Top Cand: "; traceCandidate(TopCand);
             dbgs() << "Bot Cand: "; traceCandidate(BotCand););
  SchedCandidate Cand = BotCand;
  TopCand.Reason = NoCand;
  tryCandidate(Cand, TopCand, nullptr);
  if (TopCand.Reason != NoCand) {
    Cand.setBest(TopCand);
  }
  LLVM_DEBUG(dbgs() << "Picking: "; traceCandidate(Cand););

  IsTopNode = Cand.AtTop;
  return Cand.SU;
}

// This function is mostly cut and pasted from
// GenericScheduler::pickNode()
SUnit *GCNSchedStrategy::pickNode(bool &IsTopNode) {
  if (DAG->top() == DAG->bottom()) {
    assert(Top.Available.empty() && Top.Pending.empty() &&
           Bot.Available.empty() && Bot.Pending.empty() && "ReadyQ garbage");
    return nullptr;
  }
  SUnit *SU;
  do {
    if (RegionPolicy.OnlyTopDown) {
      SU = Top.pickOnlyChoice();
      if (!SU) {
        CandPolicy NoPolicy;
        TopCand.reset(NoPolicy);
        pickNodeFromQueue(Top, NoPolicy, DAG->getTopRPTracker(), TopCand);
        assert(TopCand.Reason != NoCand && "failed to find a candidate");
        SU = TopCand.SU;
      }
      IsTopNode = true;
    } else if (RegionPolicy.OnlyBottomUp) {
      SU = Bot.pickOnlyChoice();
      if (!SU) {
        CandPolicy NoPolicy;
        BotCand.reset(NoPolicy);
        pickNodeFromQueue(Bot, NoPolicy, DAG->getBotRPTracker(), BotCand);
        assert(BotCand.Reason != NoCand && "failed to find a candidate");
        SU = BotCand.SU;
      }
      IsTopNode = false;
    } else {
      SU = pickNodeBidirectional(IsTopNode);
    }
  } while (SU->isScheduled);

  if (SU->isTopReady())
    Top.removeReady(SU);
  if (SU->isBottomReady())
    Bot.removeReady(SU);

  LLVM_DEBUG(dbgs() << "Scheduling SU(" << SU->NodeNum << ") "
                    << *SU->getInstr());
  return SU;
}

GCNSchedStageID GCNSchedStrategy::getCurrentStage() {
  assert(CurrentStage && CurrentStage != SchedStages.end());
  return *CurrentStage;
}

bool GCNSchedStrategy::advanceStage() {
  assert(CurrentStage != SchedStages.end());
  if (!CurrentStage)
    CurrentStage = SchedStages.begin();
  else
    CurrentStage++;

  return CurrentStage != SchedStages.end();
}

bool GCNSchedStrategy::hasNextStage() const {
  assert(CurrentStage);
  return std::next(CurrentStage) != SchedStages.end();
}

GCNSchedStageID GCNSchedStrategy::getNextStage() const {
  assert(CurrentStage && std::next(CurrentStage) != SchedStages.end());
  return *std::next(CurrentStage);
}

GCNMaxOccupancySchedStrategy::GCNMaxOccupancySchedStrategy(
    const MachineSchedContext *C)
    : GCNSchedStrategy(C) {
  SchedStages.push_back(GCNSchedStageID::OccInitialSchedule);
  SchedStages.push_back(GCNSchedStageID::UnclusteredHighRPReschedule);
  SchedStages.push_back(GCNSchedStageID::ClusteredLowOccupancyReschedule);
  SchedStages.push_back(GCNSchedStageID::PreRARematerialize);
}

GCNMaxILPSchedStrategy::GCNMaxILPSchedStrategy(const MachineSchedContext *C)
    : GCNSchedStrategy(C) {
  SchedStages.push_back(GCNSchedStageID::ILPInitialSchedule);
}

bool GCNMaxILPSchedStrategy::tryCandidate(SchedCandidate &Cand,
                                          SchedCandidate &TryCand,
                                          SchedBoundary *Zone) const {
  // Initialize the candidate if needed.
  if (!Cand.isValid()) {
    TryCand.Reason = NodeOrder;
    return true;
  }

  // Avoid spilling by exceeding the register limit.
  if (DAG->isTrackingPressure() &&
      tryPressure(TryCand.RPDelta.Excess, Cand.RPDelta.Excess, TryCand, Cand,
                  RegExcess, TRI, DAG->MF))
    return TryCand.Reason != NoCand;

  // Bias PhysReg Defs and copies to their uses and defined respectively.
  if (tryGreater(biasPhysReg(TryCand.SU, TryCand.AtTop),
                 biasPhysReg(Cand.SU, Cand.AtTop), TryCand, Cand, PhysReg))
    return TryCand.Reason != NoCand;

  bool SameBoundary = Zone != nullptr;
  if (SameBoundary) {
    // Prioritize instructions that read unbuffered resources by stall cycles.
    if (tryLess(Zone->getLatencyStallCycles(TryCand.SU),
                Zone->getLatencyStallCycles(Cand.SU), TryCand, Cand, Stall))
      return TryCand.Reason != NoCand;

    // Avoid critical resource consumption and balance the schedule.
    TryCand.initResourceDelta(DAG, SchedModel);
    if (tryLess(TryCand.ResDelta.CritResources, Cand.ResDelta.CritResources,
                TryCand, Cand, ResourceReduce))
      return TryCand.Reason != NoCand;
    if (tryGreater(TryCand.ResDelta.DemandedResources,
                   Cand.ResDelta.DemandedResources, TryCand, Cand,
                   ResourceDemand))
      return TryCand.Reason != NoCand;

    // Unconditionally try to reduce latency.
    if (tryLatency(TryCand, Cand, *Zone))
      return TryCand.Reason != NoCand;

    // Weak edges are for clustering and other constraints.
    if (tryLess(getWeakLeft(TryCand.SU, TryCand.AtTop),
                getWeakLeft(Cand.SU, Cand.AtTop), TryCand, Cand, Weak))
      return TryCand.Reason != NoCand;
  }

  // Keep clustered nodes together to encourage downstream peephole
  // optimizations which may reduce resource requirements.
  //
  // This is a best effort to set things up for a post-RA pass. Optimizations
  // like generating loads of multiple registers should ideally be done within
  // the scheduler pass by combining the loads during DAG postprocessing.
  const SUnit *CandNextClusterSU =
      Cand.AtTop ? DAG->getNextClusterSucc() : DAG->getNextClusterPred();
  const SUnit *TryCandNextClusterSU =
      TryCand.AtTop ? DAG->getNextClusterSucc() : DAG->getNextClusterPred();
  if (tryGreater(TryCand.SU == TryCandNextClusterSU,
                 Cand.SU == CandNextClusterSU, TryCand, Cand, Cluster))
    return TryCand.Reason != NoCand;

  // Avoid increasing the max critical pressure in the scheduled region.
  if (DAG->isTrackingPressure() &&
      tryPressure(TryCand.RPDelta.CriticalMax, Cand.RPDelta.CriticalMax,
                  TryCand, Cand, RegCritical, TRI, DAG->MF))
    return TryCand.Reason != NoCand;

  // Avoid increasing the max pressure of the entire region.
  if (DAG->isTrackingPressure() &&
      tryPressure(TryCand.RPDelta.CurrentMax, Cand.RPDelta.CurrentMax, TryCand,
                  Cand, RegMax, TRI, DAG->MF))
    return TryCand.Reason != NoCand;

  if (SameBoundary) {
    // Fall through to original instruction order.
    if ((Zone->isTop() && TryCand.SU->NodeNum < Cand.SU->NodeNum) ||
        (!Zone->isTop() && TryCand.SU->NodeNum > Cand.SU->NodeNum)) {
      TryCand.Reason = NodeOrder;
      return true;
    }
  }
  return false;
}

GCNScheduleDAGMILive::GCNScheduleDAGMILive(
    MachineSchedContext *C, std::unique_ptr<MachineSchedStrategy> S)
    : ScheduleDAGMILive(C, std::move(S)), ST(MF.getSubtarget<GCNSubtarget>()),
      MFI(*MF.getInfo<SIMachineFunctionInfo>()),
      StartingOccupancy(MFI.getOccupancy()), MinOccupancy(StartingOccupancy) {

  LLVM_DEBUG(dbgs() << "Starting occupancy is " << StartingOccupancy << ".\n");
  if (RelaxedOcc) {
    MinOccupancy = std::min(MFI.getMinAllowedOccupancy(), StartingOccupancy);
    if (MinOccupancy != StartingOccupancy)
      LLVM_DEBUG(dbgs() << "Allowing Occupancy drops to " << MinOccupancy
                        << ".\n");
  }
}

std::unique_ptr<GCNSchedStage>
GCNScheduleDAGMILive::createSchedStage(GCNSchedStageID SchedStageID) {
  switch (SchedStageID) {
  case GCNSchedStageID::OccInitialSchedule:
    return std::make_unique<OccInitialScheduleStage>(SchedStageID, *this);
  case GCNSchedStageID::UnclusteredHighRPReschedule:
    return std::make_unique<UnclusteredHighRPStage>(SchedStageID, *this);
  case GCNSchedStageID::ClusteredLowOccupancyReschedule:
    return std::make_unique<ClusteredLowOccStage>(SchedStageID, *this);
  case GCNSchedStageID::PreRARematerialize:
    return std::make_unique<PreRARematStage>(SchedStageID, *this);
  case GCNSchedStageID::ILPInitialSchedule:
    return std::make_unique<ILPInitialScheduleStage>(SchedStageID, *this);
  }

  llvm_unreachable("Unknown SchedStageID.");
}

void GCNScheduleDAGMILive::schedule() {
  // Collect all scheduling regions. The actual scheduling is performed in
  // GCNScheduleDAGMILive::finalizeSchedule.
  Regions.push_back(std::pair(RegionBegin, RegionEnd));
}

GCNRegPressure
GCNScheduleDAGMILive::getRealRegPressure(unsigned RegionIdx) const {
  GCNDownwardRPTracker RPTracker(*LIS);
  RPTracker.advance(begin(), end(), &LiveIns[RegionIdx]);
  return RPTracker.moveMaxPressure();
}

void GCNScheduleDAGMILive::computeBlockPressure(unsigned RegionIdx,
                                                const MachineBasicBlock *MBB) {
  GCNDownwardRPTracker RPTracker(*LIS);

  // If the block has the only successor then live-ins of that successor are
  // live-outs of the current block. We can reuse calculated live set if the
  // successor will be sent to scheduling past current block.

  // However, due to the bug in LiveInterval analysis it may happen that two
  // predecessors of the same successor block have different lane bitmasks for
  // a live-out register. Workaround that by sticking to one-to-one relationship
  // i.e. one predecessor with one successor block.
  const MachineBasicBlock *OnlySucc = nullptr;
  if (MBB->succ_size() == 1) {
    auto *Candidate = *MBB->succ_begin();
    if (!Candidate->empty() && Candidate->pred_size() == 1) {
      SlotIndexes *Ind = LIS->getSlotIndexes();
      if (Ind->getMBBStartIdx(MBB) < Ind->getMBBStartIdx(Candidate))
        OnlySucc = Candidate;
    }
  }

  // Scheduler sends regions from the end of the block upwards.
  size_t CurRegion = RegionIdx;
  for (size_t E = Regions.size(); CurRegion != E; ++CurRegion)
    if (Regions[CurRegion].first->getParent() != MBB)
      break;
  --CurRegion;

  auto I = MBB->begin();
  auto LiveInIt = MBBLiveIns.find(MBB);
  auto &Rgn = Regions[CurRegion];
  auto *NonDbgMI = &*skipDebugInstructionsForward(Rgn.first, Rgn.second);
  if (LiveInIt != MBBLiveIns.end()) {
    auto LiveIn = std::move(LiveInIt->second);
    RPTracker.reset(*MBB->begin(), &LiveIn);
    MBBLiveIns.erase(LiveInIt);
  } else {
    I = Rgn.first;
    auto LRS = BBLiveInMap.lookup(NonDbgMI);
#ifdef EXPENSIVE_CHECKS
    assert(isEqual(getLiveRegsBefore(*NonDbgMI, *LIS), LRS));
#endif
    RPTracker.reset(*I, &LRS);
  }

  for (;;) {
    I = RPTracker.getNext();

    if (Regions[CurRegion].first == I || NonDbgMI == I) {
      LiveIns[CurRegion] = RPTracker.getLiveRegs();
      RPTracker.clearMaxPressure();
    }

    if (Regions[CurRegion].second == I) {
      Pressure[CurRegion] = RPTracker.moveMaxPressure();
      if (CurRegion-- == RegionIdx)
        break;
    }
    RPTracker.advanceToNext();
    RPTracker.advanceBeforeNext();
  }

  if (OnlySucc) {
    if (I != MBB->end()) {
      RPTracker.advanceToNext();
      RPTracker.advance(MBB->end());
    }
    RPTracker.advanceBeforeNext();
    MBBLiveIns[OnlySucc] = RPTracker.moveLiveRegs();
  }
}

DenseMap<MachineInstr *, GCNRPTracker::LiveRegSet>
GCNScheduleDAGMILive::getBBLiveInMap() const {
  assert(!Regions.empty());
  std::vector<MachineInstr *> BBStarters;
  BBStarters.reserve(Regions.size());
  auto I = Regions.rbegin(), E = Regions.rend();
  auto *BB = I->first->getParent();
  do {
    auto *MI = &*skipDebugInstructionsForward(I->first, I->second);
    BBStarters.push_back(MI);
    do {
      ++I;
    } while (I != E && I->first->getParent() == BB);
  } while (I != E);
  return getLiveRegMap(BBStarters, false /*After*/, *LIS);
}

void GCNScheduleDAGMILive::finalizeSchedule() {
  // Start actual scheduling here. This function is called by the base
  // MachineScheduler after all regions have been recorded by
  // GCNScheduleDAGMILive::schedule().
  LiveIns.resize(Regions.size());
  Pressure.resize(Regions.size());
  RescheduleRegions.resize(Regions.size());
  RegionsWithHighRP.resize(Regions.size());
  RegionsWithExcessRP.resize(Regions.size());
  RegionsWithMinOcc.resize(Regions.size());
  RegionsWithIGLPInstrs.resize(Regions.size());
  RescheduleRegions.set();
  RegionsWithHighRP.reset();
  RegionsWithExcessRP.reset();
  RegionsWithMinOcc.reset();
  RegionsWithIGLPInstrs.reset();

  runSchedStages();
}

void GCNScheduleDAGMILive::runSchedStages() {
  LLVM_DEBUG(dbgs() << "All regions recorded, starting actual scheduling.\n");

  if (!Regions.empty())
    BBLiveInMap = getBBLiveInMap();

  GCNSchedStrategy &S = static_cast<GCNSchedStrategy &>(*SchedImpl);
  while (S.advanceStage()) {
    auto Stage = createSchedStage(S.getCurrentStage());
    if (!Stage->initGCNSchedStage())
      continue;

    for (auto Region : Regions) {
      RegionBegin = Region.first;
      RegionEnd = Region.second;
      // Setup for scheduling the region and check whether it should be skipped.
      if (!Stage->initGCNRegion()) {
        Stage->advanceRegion();
        exitRegion();
        continue;
      }

      ScheduleDAGMILive::schedule();
      Stage->finalizeGCNRegion();
    }

    Stage->finalizeGCNSchedStage();
  }
}

#ifndef NDEBUG
raw_ostream &llvm::operator<<(raw_ostream &OS, const GCNSchedStageID &StageID) {
  switch (StageID) {
  case GCNSchedStageID::OccInitialSchedule:
    OS << "Max Occupancy Initial Schedule";
    break;
  case GCNSchedStageID::UnclusteredHighRPReschedule:
    OS << "Unclustered High Register Pressure Reschedule";
    break;
  case GCNSchedStageID::ClusteredLowOccupancyReschedule:
    OS << "Clustered Low Occupancy Reschedule";
    break;
  case GCNSchedStageID::PreRARematerialize:
    OS << "Pre-RA Rematerialize";
    break;
  case GCNSchedStageID::ILPInitialSchedule:
    OS << "Max ILP Initial Schedule";
    break;
  }

  return OS;
}
#endif

GCNSchedStage::GCNSchedStage(GCNSchedStageID StageID, GCNScheduleDAGMILive &DAG)
    : DAG(DAG), S(static_cast<GCNSchedStrategy &>(*DAG.SchedImpl)), MF(DAG.MF),
      MFI(DAG.MFI), ST(DAG.ST), StageID(StageID) {}

bool GCNSchedStage::initGCNSchedStage() {
  if (!DAG.LIS)
    return false;

  LLVM_DEBUG(dbgs() << "Starting scheduling stage: " << StageID << "\n");
  return true;
}

bool UnclusteredHighRPStage::initGCNSchedStage() {
  if (DisableUnclusterHighRP)
    return false;

  if (!GCNSchedStage::initGCNSchedStage())
    return false;

  if (DAG.RegionsWithHighRP.none() && DAG.RegionsWithExcessRP.none())
    return false;

  SavedMutations.swap(DAG.Mutations);
  DAG.addMutation(
      createIGroupLPDAGMutation(AMDGPU::SchedulingPhase::PreRAReentry));

  InitialOccupancy = DAG.MinOccupancy;
  // Aggressivly try to reduce register pressure in the unclustered high RP
  // stage. Temporarily increase occupancy target in the region.
  S.SGPRLimitBias = S.HighRPSGPRBias;
  S.VGPRLimitBias = S.HighRPVGPRBias;
  if (MFI.getMaxWavesPerEU() > DAG.MinOccupancy)
    MFI.increaseOccupancy(MF, ++DAG.MinOccupancy);

  LLVM_DEBUG(
      dbgs()
      << "Retrying function scheduling without clustering. "
         "Aggressivly try to reduce register pressure to achieve occupancy "
      << DAG.MinOccupancy << ".\n");

  return true;
}

bool ClusteredLowOccStage::initGCNSchedStage() {
  if (DisableClusteredLowOccupancy)
    return false;

  if (!GCNSchedStage::initGCNSchedStage())
    return false;

  // Don't bother trying to improve ILP in lower RP regions if occupancy has not
  // been dropped. All regions will have already been scheduled with the ideal
  // occupancy targets.
  if (DAG.StartingOccupancy <= DAG.MinOccupancy)
    return false;

  LLVM_DEBUG(
      dbgs() << "Retrying function scheduling with lowest recorded occupancy "
             << DAG.MinOccupancy << ".\n");
  return true;
}

bool PreRARematStage::initGCNSchedStage() {
  if (!GCNSchedStage::initGCNSchedStage())
    return false;

  if (DAG.RegionsWithMinOcc.none() || DAG.Regions.size() == 1)
    return false;

  const TargetInstrInfo *TII = MF.getSubtarget().getInstrInfo();
  // Check maximum occupancy
  if (ST.computeOccupancy(MF.getFunction(), MFI.getLDSSize()) ==
      DAG.MinOccupancy)
    return false;

  // FIXME: This pass will invalidate cached MBBLiveIns for regions
  // inbetween the defs and region we sinked the def to. Cached pressure
  // for regions where a def is sinked from will also be invalidated. Will
  // need to be fixed if there is another pass after this pass.
  assert(!S.hasNextStage());

  collectRematerializableInstructions();
  if (RematerializableInsts.empty() || !sinkTriviallyRematInsts(ST, TII))
    return false;

  LLVM_DEBUG(
      dbgs() << "Retrying function scheduling with improved occupancy of "
             << DAG.MinOccupancy << " from rematerializing\n");
  return true;
}

void GCNSchedStage::finalizeGCNSchedStage() {
  DAG.finishBlock();
  LLVM_DEBUG(dbgs() << "Ending scheduling stage: " << StageID << "\n");
}

void UnclusteredHighRPStage::finalizeGCNSchedStage() {
  SavedMutations.swap(DAG.Mutations);
  S.SGPRLimitBias = S.VGPRLimitBias = 0;
  if (DAG.MinOccupancy > InitialOccupancy) {
    for (unsigned IDX = 0; IDX < DAG.Pressure.size(); ++IDX)
      DAG.RegionsWithMinOcc[IDX] =
          DAG.Pressure[IDX].getOccupancy(DAG.ST) == DAG.MinOccupancy;

    LLVM_DEBUG(dbgs() << StageID
                      << " stage successfully increased occupancy to "
                      << DAG.MinOccupancy << '\n');
  }

  GCNSchedStage::finalizeGCNSchedStage();
}

bool GCNSchedStage::initGCNRegion() {
  // Check whether this new region is also a new block.
  if (DAG.RegionBegin->getParent() != CurrentMBB)
    setupNewBlock();

  unsigned NumRegionInstrs = std::distance(DAG.begin(), DAG.end());
  DAG.enterRegion(CurrentMBB, DAG.begin(), DAG.end(), NumRegionInstrs);

  // Skip empty scheduling regions (0 or 1 schedulable instructions).
  if (DAG.begin() == DAG.end() || DAG.begin() == std::prev(DAG.end()))
    return false;

  LLVM_DEBUG(dbgs() << "********** MI Scheduling **********\n");
  LLVM_DEBUG(dbgs() << MF.getName() << ":" << printMBBReference(*CurrentMBB)
                    << " " << CurrentMBB->getName()
                    << "\n  From: " << *DAG.begin() << "    To: ";
             if (DAG.RegionEnd != CurrentMBB->end()) dbgs() << *DAG.RegionEnd;
             else dbgs() << "End";
             dbgs() << " RegionInstrs: " << NumRegionInstrs << '\n');

  // Save original instruction order before scheduling for possible revert.
  Unsched.clear();
  Unsched.reserve(DAG.NumRegionInstrs);
  if (StageID == GCNSchedStageID::OccInitialSchedule ||
      StageID == GCNSchedStageID::ILPInitialSchedule) {
    for (auto &I : DAG) {
      Unsched.push_back(&I);
      if (I.getOpcode() == AMDGPU::SCHED_GROUP_BARRIER ||
          I.getOpcode() == AMDGPU::IGLP_OPT)
        DAG.RegionsWithIGLPInstrs[RegionIdx] = true;
    }
  } else {
    for (auto &I : DAG)
      Unsched.push_back(&I);
  }

  PressureBefore = DAG.Pressure[RegionIdx];

  LLVM_DEBUG(
      dbgs() << "Pressure before scheduling:\nRegion live-ins:"
             << print(DAG.LiveIns[RegionIdx], DAG.MRI)
             << "Region live-in pressure:  "
             << print(llvm::getRegPressure(DAG.MRI, DAG.LiveIns[RegionIdx]))
             << "Region register pressure: " << print(PressureBefore));

  S.HasHighPressure = false;
  S.KnownExcessRP = isRegionWithExcessRP();

  if (DAG.RegionsWithIGLPInstrs[RegionIdx] &&
      StageID != GCNSchedStageID::UnclusteredHighRPReschedule) {
    SavedMutations.clear();
    SavedMutations.swap(DAG.Mutations);
    bool IsInitialStage = StageID == GCNSchedStageID::OccInitialSchedule ||
                          StageID == GCNSchedStageID::ILPInitialSchedule;
<<<<<<< HEAD
    DAG.addMutation(createIGroupLPDAGMutation(
        IsInitialStage ? AMDGPU::SchedulingPhase::Initial
                       : AMDGPU::SchedulingPhase::PreRAReentry));
=======
    DAG.addMutation(createIGroupLPDAGMutation(/*IsReentry=*/!IsInitialStage));
>>>>>>> 7d53f417
  }

  return true;
}

bool UnclusteredHighRPStage::initGCNRegion() {
  // Only reschedule regions with the minimum occupancy or regions that may have
  // spilling (excess register pressure).
  if ((!DAG.RegionsWithMinOcc[RegionIdx] ||
       DAG.MinOccupancy <= InitialOccupancy) &&
      !DAG.RegionsWithExcessRP[RegionIdx])
    return false;

  return GCNSchedStage::initGCNRegion();
}

bool ClusteredLowOccStage::initGCNRegion() {
  // We may need to reschedule this region if it wasn't rescheduled in the last
  // stage, or if we found it was testing critical register pressure limits in
  // the unclustered reschedule stage. The later is because we may not have been
  // able to raise the min occupancy in the previous stage so the region may be
  // overly constrained even if it was already rescheduled.
  if (!DAG.RegionsWithHighRP[RegionIdx])
    return false;

  return GCNSchedStage::initGCNRegion();
}

bool PreRARematStage::initGCNRegion() {
  if (!DAG.RescheduleRegions[RegionIdx])
    return false;

  return GCNSchedStage::initGCNRegion();
}

void GCNSchedStage::setupNewBlock() {
  if (CurrentMBB)
    DAG.finishBlock();

  CurrentMBB = DAG.RegionBegin->getParent();
  DAG.startBlock(CurrentMBB);
  // Get real RP for the region if it hasn't be calculated before. After the
  // initial schedule stage real RP will be collected after scheduling.
  if (StageID == GCNSchedStageID::OccInitialSchedule ||
      StageID == GCNSchedStageID::ILPInitialSchedule)
    DAG.computeBlockPressure(RegionIdx, CurrentMBB);
}

void GCNSchedStage::finalizeGCNRegion() {
  DAG.Regions[RegionIdx] = std::pair(DAG.RegionBegin, DAG.RegionEnd);
  DAG.RescheduleRegions[RegionIdx] = false;
  if (S.HasHighPressure)
    DAG.RegionsWithHighRP[RegionIdx] = true;

  // Revert scheduling if we have dropped occupancy or there is some other
  // reason that the original schedule is better.
  checkScheduling();

  if (DAG.RegionsWithIGLPInstrs[RegionIdx] &&
      StageID != GCNSchedStageID::UnclusteredHighRPReschedule)
    SavedMutations.swap(DAG.Mutations);

  DAG.exitRegion();
  RegionIdx++;
}

void GCNSchedStage::checkScheduling() {
  // Check the results of scheduling.
  PressureAfter = DAG.getRealRegPressure(RegionIdx);
  LLVM_DEBUG(dbgs() << "Pressure after scheduling: " << print(PressureAfter));
  LLVM_DEBUG(dbgs() << "Region: " << RegionIdx << ".\n");

  if (PressureAfter.getSGPRNum() <= S.SGPRCriticalLimit &&
      PressureAfter.getVGPRNum(ST.hasGFX90AInsts()) <= S.VGPRCriticalLimit) {
    DAG.Pressure[RegionIdx] = PressureAfter;
    DAG.RegionsWithMinOcc[RegionIdx] =
        PressureAfter.getOccupancy(ST) == DAG.MinOccupancy;

    // Early out if we have achieve the occupancy target.
    LLVM_DEBUG(dbgs() << "Pressure in desired limits, done.\n");
    return;
  }

  unsigned TargetOccupancy =
      std::min(S.getTargetOccupancy(), ST.getOccupancyWithLocalMemSize(MF));
  unsigned WavesAfter =
      std::min(TargetOccupancy, PressureAfter.getOccupancy(ST));
  unsigned WavesBefore =
      std::min(TargetOccupancy, PressureBefore.getOccupancy(ST));
  LLVM_DEBUG(dbgs() << "Occupancy before scheduling: " << WavesBefore
                    << ", after " << WavesAfter << ".\n");

  // We may not be able to keep the current target occupancy because of the just
  // scheduled region. We might still be able to revert scheduling if the
  // occupancy before was higher, or if the current schedule has register
  // pressure higher than the excess limits which could lead to more spilling.
  unsigned NewOccupancy = std::max(WavesAfter, WavesBefore);

  // Allow memory bound functions to drop to 4 waves if not limited by an
  // attribute.
  if (WavesAfter < WavesBefore && WavesAfter < DAG.MinOccupancy &&
      WavesAfter >= MFI.getMinAllowedOccupancy()) {
    LLVM_DEBUG(dbgs() << "Function is memory bound, allow occupancy drop up to "
                      << MFI.getMinAllowedOccupancy() << " waves\n");
    NewOccupancy = WavesAfter;
  }

  if (NewOccupancy < DAG.MinOccupancy) {
    DAG.MinOccupancy = NewOccupancy;
    MFI.limitOccupancy(DAG.MinOccupancy);
    DAG.RegionsWithMinOcc.reset();
    LLVM_DEBUG(dbgs() << "Occupancy lowered for the function to "
                      << DAG.MinOccupancy << ".\n");
  }

  unsigned MaxVGPRs = ST.getMaxNumVGPRs(MF);
  unsigned MaxSGPRs = ST.getMaxNumSGPRs(MF);
  if (PressureAfter.getVGPRNum(false) > MaxVGPRs ||
      PressureAfter.getAGPRNum() > MaxVGPRs ||
      PressureAfter.getSGPRNum() > MaxSGPRs) {
    DAG.RescheduleRegions[RegionIdx] = true;
    DAG.RegionsWithHighRP[RegionIdx] = true;
    DAG.RegionsWithExcessRP[RegionIdx] = true;
  }

  // Revert if this region's schedule would cause a drop in occupancy or
  // spilling.
  if (shouldRevertScheduling(WavesAfter)) {
    revertScheduling();
  } else {
    DAG.Pressure[RegionIdx] = PressureAfter;
    DAG.RegionsWithMinOcc[RegionIdx] =
        PressureAfter.getOccupancy(ST) == DAG.MinOccupancy;
  }
}

unsigned
GCNSchedStage::computeSUnitReadyCycle(const SUnit &SU, unsigned CurrCycle,
                                      DenseMap<unsigned, unsigned> &ReadyCycles,
                                      const TargetSchedModel &SM) {
  unsigned ReadyCycle = CurrCycle;
  for (auto &D : SU.Preds) {
    if (D.isAssignedRegDep()) {
      MachineInstr *DefMI = D.getSUnit()->getInstr();
      unsigned Latency = SM.computeInstrLatency(DefMI);
      unsigned DefReady = ReadyCycles[DAG.getSUnit(DefMI)->NodeNum];
      ReadyCycle = std::max(ReadyCycle, DefReady + Latency);
    }
  }
  ReadyCycles[SU.NodeNum] = ReadyCycle;
  return ReadyCycle;
}

#ifndef NDEBUG
struct EarlierIssuingCycle {
  bool operator()(std::pair<MachineInstr *, unsigned> A,
                  std::pair<MachineInstr *, unsigned> B) const {
    return A.second < B.second;
  }
};

static void printScheduleModel(std::set<std::pair<MachineInstr *, unsigned>,
                                        EarlierIssuingCycle> &ReadyCycles) {
  if (ReadyCycles.empty())
    return;
  unsigned BBNum = ReadyCycles.begin()->first->getParent()->getNumber();
  dbgs() << "\n################## Schedule time ReadyCycles for MBB : " << BBNum
         << " ##################\n# Cycle #\t\t\tInstruction          "
            "             "
            "                            \n";
  unsigned IPrev = 1;
  for (auto &I : ReadyCycles) {
    if (I.second > IPrev + 1)
      dbgs() << "****************************** BUBBLE OF " << I.second - IPrev
             << " CYCLES DETECTED ******************************\n\n";
    dbgs() << "[ " << I.second << " ]  :  " << *I.first << "\n";
    IPrev = I.second;
  }
}
#endif

ScheduleMetrics
GCNSchedStage::getScheduleMetrics(const std::vector<SUnit> &InputSchedule) {
#ifndef NDEBUG
  std::set<std::pair<MachineInstr *, unsigned>, EarlierIssuingCycle>
      ReadyCyclesSorted;
#endif
  const TargetSchedModel &SM = ST.getInstrInfo()->getSchedModel();
  unsigned SumBubbles = 0;
  DenseMap<unsigned, unsigned> ReadyCycles;
  unsigned CurrCycle = 0;
  for (auto &SU : InputSchedule) {
    unsigned ReadyCycle =
        computeSUnitReadyCycle(SU, CurrCycle, ReadyCycles, SM);
    SumBubbles += ReadyCycle - CurrCycle;
#ifndef NDEBUG
    ReadyCyclesSorted.insert(std::make_pair(SU.getInstr(), ReadyCycle));
#endif
    CurrCycle = ++ReadyCycle;
  }
#ifndef NDEBUG
  LLVM_DEBUG(
      printScheduleModel(ReadyCyclesSorted);
      dbgs() << "\n\t"
             << "Metric: "
             << (SumBubbles
                     ? (SumBubbles * ScheduleMetrics::ScaleFactor) / CurrCycle
                     : 1)
             << "\n\n");
#endif

  return ScheduleMetrics(CurrCycle, SumBubbles);
}

ScheduleMetrics
GCNSchedStage::getScheduleMetrics(const GCNScheduleDAGMILive &DAG) {
#ifndef NDEBUG
  std::set<std::pair<MachineInstr *, unsigned>, EarlierIssuingCycle>
      ReadyCyclesSorted;
#endif
  const TargetSchedModel &SM = ST.getInstrInfo()->getSchedModel();
  unsigned SumBubbles = 0;
  DenseMap<unsigned, unsigned> ReadyCycles;
  unsigned CurrCycle = 0;
  for (auto &MI : DAG) {
    SUnit *SU = DAG.getSUnit(&MI);
    if (!SU)
      continue;
    unsigned ReadyCycle =
        computeSUnitReadyCycle(*SU, CurrCycle, ReadyCycles, SM);
    SumBubbles += ReadyCycle - CurrCycle;
#ifndef NDEBUG
    ReadyCyclesSorted.insert(std::make_pair(SU->getInstr(), ReadyCycle));
#endif
    CurrCycle = ++ReadyCycle;
  }
#ifndef NDEBUG
  LLVM_DEBUG(
      printScheduleModel(ReadyCyclesSorted);
      dbgs() << "\n\t"
             << "Metric: "
             << (SumBubbles
                     ? (SumBubbles * ScheduleMetrics::ScaleFactor) / CurrCycle
                     : 1)
             << "\n\n");
#endif

  return ScheduleMetrics(CurrCycle, SumBubbles);
}

bool GCNSchedStage::shouldRevertScheduling(unsigned WavesAfter) {
  if (WavesAfter < DAG.MinOccupancy)
    return true;

  return false;
}

bool OccInitialScheduleStage::shouldRevertScheduling(unsigned WavesAfter) {
  if (PressureAfter == PressureBefore)
    return false;

  if (GCNSchedStage::shouldRevertScheduling(WavesAfter))
    return true;

  if (mayCauseSpilling(WavesAfter))
    return true;

  return false;
}

bool UnclusteredHighRPStage::shouldRevertScheduling(unsigned WavesAfter) {
  // If RP is not reduced in the unclustered reschedule stage, revert to the
  // old schedule.
  if ((WavesAfter <= PressureBefore.getOccupancy(ST) &&
       mayCauseSpilling(WavesAfter)) ||
      GCNSchedStage::shouldRevertScheduling(WavesAfter)) {
    LLVM_DEBUG(dbgs() << "Unclustered reschedule did not help.\n");
    return true;
  }

  // Do not attempt to relax schedule even more if we are already spilling.
  if (isRegionWithExcessRP())
    return false;

  LLVM_DEBUG(
      dbgs()
      << "\n\t      *** In shouldRevertScheduling ***\n"
      << "      *********** BEFORE UnclusteredHighRPStage ***********\n");
  ScheduleMetrics MBefore =
      getScheduleMetrics(DAG.SUnits);
  LLVM_DEBUG(
      dbgs()
      << "\n      *********** AFTER UnclusteredHighRPStage ***********\n");
  ScheduleMetrics MAfter = getScheduleMetrics(DAG);
  unsigned OldMetric = MBefore.getMetric();
  unsigned NewMetric = MAfter.getMetric();
  unsigned WavesBefore =
      std::min(S.getTargetOccupancy(), PressureBefore.getOccupancy(ST));
  unsigned Profit =
      ((WavesAfter * ScheduleMetrics::ScaleFactor) / WavesBefore *
       ((OldMetric + ScheduleMetricBias) * ScheduleMetrics::ScaleFactor) /
       NewMetric) /
      ScheduleMetrics::ScaleFactor;
  LLVM_DEBUG(dbgs() << "\tMetric before " << MBefore << "\tMetric after "
                    << MAfter << "Profit: " << Profit << "\n");
  return Profit < ScheduleMetrics::ScaleFactor;
}

bool ClusteredLowOccStage::shouldRevertScheduling(unsigned WavesAfter) {
  if (PressureAfter == PressureBefore)
    return false;

  if (GCNSchedStage::shouldRevertScheduling(WavesAfter))
    return true;

  if (mayCauseSpilling(WavesAfter))
    return true;

  return false;
}

bool PreRARematStage::shouldRevertScheduling(unsigned WavesAfter) {
  if (GCNSchedStage::shouldRevertScheduling(WavesAfter))
    return true;

  if (mayCauseSpilling(WavesAfter))
    return true;

  return false;
}

bool ILPInitialScheduleStage::shouldRevertScheduling(unsigned WavesAfter) {
  if (mayCauseSpilling(WavesAfter))
    return true;

  return false;
}

bool GCNSchedStage::mayCauseSpilling(unsigned WavesAfter) {
  if (WavesAfter <= MFI.getMinWavesPerEU() &&
      !PressureAfter.less(ST, PressureBefore) &&
      isRegionWithExcessRP()) {
    LLVM_DEBUG(dbgs() << "New pressure will result in more spilling.\n");
    return true;
  }

  return false;
}

void GCNSchedStage::revertScheduling() {
  DAG.RegionsWithMinOcc[RegionIdx] =
      PressureBefore.getOccupancy(ST) == DAG.MinOccupancy;
  LLVM_DEBUG(dbgs() << "Attempting to revert scheduling.\n");
  DAG.RescheduleRegions[RegionIdx] =
      S.hasNextStage() &&
      S.getNextStage() != GCNSchedStageID::UnclusteredHighRPReschedule;
  DAG.RegionEnd = DAG.RegionBegin;
  int SkippedDebugInstr = 0;
  for (MachineInstr *MI : Unsched) {
    if (MI->isDebugInstr()) {
      ++SkippedDebugInstr;
      continue;
    }

    if (MI->getIterator() != DAG.RegionEnd) {
      DAG.BB->remove(MI);
      DAG.BB->insert(DAG.RegionEnd, MI);
      if (!MI->isDebugInstr())
        DAG.LIS->handleMove(*MI, true);
    }

    // Reset read-undef flags and update them later.
    for (auto &Op : MI->all_defs())
      Op.setIsUndef(false);
    RegisterOperands RegOpers;
    RegOpers.collect(*MI, *DAG.TRI, DAG.MRI, DAG.ShouldTrackLaneMasks, false);
    if (!MI->isDebugInstr()) {
      if (DAG.ShouldTrackLaneMasks) {
        // Adjust liveness and add missing dead+read-undef flags.
        SlotIndex SlotIdx = DAG.LIS->getInstructionIndex(*MI).getRegSlot();
        RegOpers.adjustLaneLiveness(*DAG.LIS, DAG.MRI, SlotIdx, MI);
      } else {
        // Adjust for missing dead-def flags.
        RegOpers.detectDeadDefs(*MI, *DAG.LIS);
      }
    }
    DAG.RegionEnd = MI->getIterator();
    ++DAG.RegionEnd;
    LLVM_DEBUG(dbgs() << "Scheduling " << *MI);
  }

  // After reverting schedule, debug instrs will now be at the end of the block
  // and RegionEnd will point to the first debug instr. Increment RegionEnd
  // pass debug instrs to the actual end of the scheduling region.
  while (SkippedDebugInstr-- > 0)
    ++DAG.RegionEnd;

  // If Unsched.front() instruction is a debug instruction, this will actually
  // shrink the region since we moved all debug instructions to the end of the
  // block. Find the first instruction that is not a debug instruction.
  DAG.RegionBegin = Unsched.front()->getIterator();
  if (DAG.RegionBegin->isDebugInstr()) {
    for (MachineInstr *MI : Unsched) {
      if (MI->isDebugInstr())
        continue;
      DAG.RegionBegin = MI->getIterator();
      break;
    }
  }

  // Then move the debug instructions back into their correct place and set
  // RegionBegin and RegionEnd if needed.
  DAG.placeDebugValues();

  DAG.Regions[RegionIdx] = std::pair(DAG.RegionBegin, DAG.RegionEnd);
}

void PreRARematStage::collectRematerializableInstructions() {
  const SIRegisterInfo *SRI = static_cast<const SIRegisterInfo *>(DAG.TRI);
  for (unsigned I = 0, E = DAG.MRI.getNumVirtRegs(); I != E; ++I) {
    Register Reg = Register::index2VirtReg(I);
    if (!DAG.LIS->hasInterval(Reg))
      continue;

    // TODO: Handle AGPR and SGPR rematerialization
    if (!SRI->isVGPRClass(DAG.MRI.getRegClass(Reg)) ||
        !DAG.MRI.hasOneDef(Reg) || !DAG.MRI.hasOneNonDBGUse(Reg))
      continue;

    MachineOperand *Op = DAG.MRI.getOneDef(Reg);
    MachineInstr *Def = Op->getParent();
    if (Op->getSubReg() != 0 || !isTriviallyReMaterializable(*Def))
      continue;

    MachineInstr *UseI = &*DAG.MRI.use_instr_nodbg_begin(Reg);
    if (Def->getParent() == UseI->getParent())
      continue;

    // We are only collecting defs that are defined in another block and are
    // live-through or used inside regions at MinOccupancy. This means that the
    // register must be in the live-in set for the region.
    bool AddedToRematList = false;
    for (unsigned I = 0, E = DAG.Regions.size(); I != E; ++I) {
      auto It = DAG.LiveIns[I].find(Reg);
      if (It != DAG.LiveIns[I].end() && !It->second.none()) {
        if (DAG.RegionsWithMinOcc[I]) {
          RematerializableInsts[I][Def] = UseI;
          AddedToRematList = true;
        }

        // Collect regions with rematerializable reg as live-in to avoid
        // searching later when updating RP.
        RematDefToLiveInRegions[Def].push_back(I);
      }
    }
    if (!AddedToRematList)
      RematDefToLiveInRegions.erase(Def);
  }
}

bool PreRARematStage::sinkTriviallyRematInsts(const GCNSubtarget &ST,
                                              const TargetInstrInfo *TII) {
  // Temporary copies of cached variables we will be modifying and replacing if
  // sinking succeeds.
  SmallVector<
      std::pair<MachineBasicBlock::iterator, MachineBasicBlock::iterator>, 32>
      NewRegions;
  DenseMap<unsigned, GCNRPTracker::LiveRegSet> NewLiveIns;
  DenseMap<unsigned, GCNRegPressure> NewPressure;
  BitVector NewRescheduleRegions;
  LiveIntervals *LIS = DAG.LIS;

  NewRegions.resize(DAG.Regions.size());
  NewRescheduleRegions.resize(DAG.Regions.size());

  // Collect only regions that has a rematerializable def as a live-in.
  SmallSet<unsigned, 16> ImpactedRegions;
  for (const auto &It : RematDefToLiveInRegions)
    ImpactedRegions.insert(It.second.begin(), It.second.end());

  // Make copies of register pressure and live-ins cache that will be updated
  // as we rematerialize.
  for (auto Idx : ImpactedRegions) {
    NewPressure[Idx] = DAG.Pressure[Idx];
    NewLiveIns[Idx] = DAG.LiveIns[Idx];
  }
  NewRegions = DAG.Regions;
  NewRescheduleRegions.reset();

  DenseMap<MachineInstr *, MachineInstr *> InsertedMIToOldDef;
  bool Improved = false;
  for (auto I : ImpactedRegions) {
    if (!DAG.RegionsWithMinOcc[I])
      continue;

    Improved = false;
    int VGPRUsage = NewPressure[I].getVGPRNum(ST.hasGFX90AInsts());
    int SGPRUsage = NewPressure[I].getSGPRNum();

    // TODO: Handle occupancy drop due to AGPR and SGPR.
    // Check if cause of occupancy drop is due to VGPR usage and not SGPR.
    if (ST.getOccupancyWithNumSGPRs(SGPRUsage) == DAG.MinOccupancy)
      break;

    // The occupancy of this region could have been improved by a previous
    // iteration's sinking of defs.
    if (NewPressure[I].getOccupancy(ST) > DAG.MinOccupancy) {
      NewRescheduleRegions[I] = true;
      Improved = true;
      continue;
    }

    // First check if we have enough trivially rematerializable instructions to
    // improve occupancy. Optimistically assume all instructions we are able to
    // sink decreased RP.
    int TotalSinkableRegs = 0;
    for (const auto &It : RematerializableInsts[I]) {
      MachineInstr *Def = It.first;
      Register DefReg = Def->getOperand(0).getReg();
      TotalSinkableRegs +=
          SIRegisterInfo::getNumCoveredRegs(NewLiveIns[I][DefReg]);
    }
    int VGPRsAfterSink = VGPRUsage - TotalSinkableRegs;
    unsigned OptimisticOccupancy = ST.getOccupancyWithNumVGPRs(VGPRsAfterSink);
    // If in the most optimistic scenario, we cannot improve occupancy, then do
    // not attempt to sink any instructions.
    if (OptimisticOccupancy <= DAG.MinOccupancy)
      break;

    unsigned ImproveOccupancy = 0;
    SmallVector<MachineInstr *, 4> SinkedDefs;
    for (auto &It : RematerializableInsts[I]) {
      MachineInstr *Def = It.first;
      MachineBasicBlock::iterator InsertPos =
          MachineBasicBlock::iterator(It.second);
      Register Reg = Def->getOperand(0).getReg();
      // Rematerialize MI to its use block. Since we are only rematerializing
      // instructions that do not have any virtual reg uses, we do not need to
      // call LiveRangeEdit::allUsesAvailableAt() and
      // LiveRangeEdit::canRematerializeAt().
      TII->reMaterialize(*InsertPos->getParent(), InsertPos, Reg,
                         Def->getOperand(0).getSubReg(), *Def, *DAG.TRI);
      MachineInstr *NewMI = &*std::prev(InsertPos);
      LIS->InsertMachineInstrInMaps(*NewMI);
      LIS->removeInterval(Reg);
      LIS->createAndComputeVirtRegInterval(Reg);
      InsertedMIToOldDef[NewMI] = Def;

      // Update region boundaries in scheduling region we sinked from since we
      // may sink an instruction that was at the beginning or end of its region
      DAG.updateRegionBoundaries(NewRegions, Def, /*NewMI =*/nullptr,
                                 /*Removing =*/true);

      // Update region boundaries in region we sinked to.
      DAG.updateRegionBoundaries(NewRegions, InsertPos, NewMI);

      LaneBitmask PrevMask = NewLiveIns[I][Reg];
      // FIXME: Also update cached pressure for where the def was sinked from.
      // Update RP for all regions that has this reg as a live-in and remove
      // the reg from all regions as a live-in.
      for (auto Idx : RematDefToLiveInRegions[Def]) {
        NewLiveIns[Idx].erase(Reg);
        if (InsertPos->getParent() != DAG.Regions[Idx].first->getParent()) {
          // Def is live-through and not used in this block.
          NewPressure[Idx].inc(Reg, PrevMask, LaneBitmask::getNone(), DAG.MRI);
        } else {
          // Def is used and rematerialized into this block.
          GCNDownwardRPTracker RPT(*LIS);
          auto *NonDbgMI = &*skipDebugInstructionsForward(
              NewRegions[Idx].first, NewRegions[Idx].second);
          RPT.reset(*NonDbgMI, &NewLiveIns[Idx]);
          RPT.advance(NewRegions[Idx].second);
          NewPressure[Idx] = RPT.moveMaxPressure();
        }
      }

      SinkedDefs.push_back(Def);
      ImproveOccupancy = NewPressure[I].getOccupancy(ST);
      if (ImproveOccupancy > DAG.MinOccupancy)
        break;
    }

    // Remove defs we just sinked from all regions' list of sinkable defs
    for (auto &Def : SinkedDefs)
      for (auto TrackedIdx : RematDefToLiveInRegions[Def])
        RematerializableInsts[TrackedIdx].erase(Def);

    if (ImproveOccupancy <= DAG.MinOccupancy)
      break;

    NewRescheduleRegions[I] = true;
    Improved = true;
  }

  if (!Improved) {
    // Occupancy was not improved for all regions that were at MinOccupancy.
    // Undo sinking and remove newly rematerialized instructions.
    for (auto &Entry : InsertedMIToOldDef) {
      MachineInstr *MI = Entry.first;
      MachineInstr *OldMI = Entry.second;
      Register Reg = MI->getOperand(0).getReg();
      LIS->RemoveMachineInstrFromMaps(*MI);
      MI->eraseFromParent();
      OldMI->clearRegisterDeads(Reg);
      LIS->removeInterval(Reg);
      LIS->createAndComputeVirtRegInterval(Reg);
    }
    return false;
  }

  // Occupancy was improved for all regions.
  for (auto &Entry : InsertedMIToOldDef) {
    MachineInstr *MI = Entry.first;
    MachineInstr *OldMI = Entry.second;

    // Remove OldMI from BBLiveInMap since we are sinking it from its MBB.
    DAG.BBLiveInMap.erase(OldMI);

    // Remove OldMI and update LIS
    Register Reg = MI->getOperand(0).getReg();
    LIS->RemoveMachineInstrFromMaps(*OldMI);
    OldMI->eraseFromParent();
    LIS->removeInterval(Reg);
    LIS->createAndComputeVirtRegInterval(Reg);
  }

  // Update live-ins, register pressure, and regions caches.
  for (auto Idx : ImpactedRegions) {
    DAG.LiveIns[Idx] = NewLiveIns[Idx];
    DAG.Pressure[Idx] = NewPressure[Idx];
    DAG.MBBLiveIns.erase(DAG.Regions[Idx].first->getParent());
  }
  DAG.Regions = NewRegions;
  DAG.RescheduleRegions = NewRescheduleRegions;

  SIMachineFunctionInfo &MFI = *MF.getInfo<SIMachineFunctionInfo>();
  MFI.increaseOccupancy(MF, ++DAG.MinOccupancy);

  return true;
}

// Copied from MachineLICM
bool PreRARematStage::isTriviallyReMaterializable(const MachineInstr &MI) {
  if (!DAG.TII->isTriviallyReMaterializable(MI))
    return false;

  for (const MachineOperand &MO : MI.all_uses())
    if (MO.getReg().isVirtual())
      return false;

  return true;
}

// When removing, we will have to check both beginning and ending of the region.
// When inserting, we will only have to check if we are inserting NewMI in front
// of a scheduling region and do not need to check the ending since we will only
// ever be inserting before an already existing MI.
void GCNScheduleDAGMILive::updateRegionBoundaries(
    SmallVectorImpl<std::pair<MachineBasicBlock::iterator,
                              MachineBasicBlock::iterator>> &RegionBoundaries,
    MachineBasicBlock::iterator MI, MachineInstr *NewMI, bool Removing) {
  unsigned I = 0, E = RegionBoundaries.size();
  // Search for first region of the block where MI is located
  while (I != E && MI->getParent() != RegionBoundaries[I].first->getParent())
    ++I;

  for (; I != E; ++I) {
    if (MI->getParent() != RegionBoundaries[I].first->getParent())
      return;

    if (Removing && MI == RegionBoundaries[I].first &&
        MI == RegionBoundaries[I].second) {
      // MI is in a region with size 1, after removing, the region will be
      // size 0, set RegionBegin and RegionEnd to pass end of block iterator.
      RegionBoundaries[I] =
          std::pair(MI->getParent()->end(), MI->getParent()->end());
      return;
    }
    if (MI == RegionBoundaries[I].first) {
      if (Removing)
        RegionBoundaries[I] =
            std::pair(std::next(MI), RegionBoundaries[I].second);
      else
        // Inserted NewMI in front of region, set new RegionBegin to NewMI
        RegionBoundaries[I] = std::pair(MachineBasicBlock::iterator(NewMI),
                                        RegionBoundaries[I].second);
      return;
    }
    if (Removing && MI == RegionBoundaries[I].second) {
      RegionBoundaries[I] = std::pair(RegionBoundaries[I].first, std::prev(MI));
      return;
    }
  }
}

static bool hasIGLPInstrs(ScheduleDAGInstrs *DAG) {
  return std::any_of(
      DAG->begin(), DAG->end(), [](MachineBasicBlock::iterator MI) {
        unsigned Opc = MI->getOpcode();
        return Opc == AMDGPU::SCHED_GROUP_BARRIER || Opc == AMDGPU::IGLP_OPT;
      });
}

GCNPostScheduleDAGMILive::GCNPostScheduleDAGMILive(
    MachineSchedContext *C, std::unique_ptr<MachineSchedStrategy> S,
    bool RemoveKillFlags)
    : ScheduleDAGMI(C, std::move(S), RemoveKillFlags) {}

void GCNPostScheduleDAGMILive::schedule() {
  HasIGLPInstrs = hasIGLPInstrs(this);
  if (HasIGLPInstrs) {
    SavedMutations.clear();
    SavedMutations.swap(Mutations);
<<<<<<< HEAD
    addMutation(createIGroupLPDAGMutation(AMDGPU::SchedulingPhase::PostRA));
=======
    addMutation(createIGroupLPDAGMutation(/*IsReentry=*/true));
>>>>>>> 7d53f417
  }

  ScheduleDAGMI::schedule();
}

void GCNPostScheduleDAGMILive::finalizeSchedule() {
  if (HasIGLPInstrs)
    SavedMutations.swap(Mutations);

  ScheduleDAGMI::finalizeSchedule();
}<|MERGE_RESOLUTION|>--- conflicted
+++ resolved
@@ -856,13 +856,9 @@
     SavedMutations.swap(DAG.Mutations);
     bool IsInitialStage = StageID == GCNSchedStageID::OccInitialSchedule ||
                           StageID == GCNSchedStageID::ILPInitialSchedule;
-<<<<<<< HEAD
     DAG.addMutation(createIGroupLPDAGMutation(
         IsInitialStage ? AMDGPU::SchedulingPhase::Initial
                        : AMDGPU::SchedulingPhase::PreRAReentry));
-=======
-    DAG.addMutation(createIGroupLPDAGMutation(/*IsReentry=*/!IsInitialStage));
->>>>>>> 7d53f417
   }
 
   return true;
@@ -1576,11 +1572,7 @@
   if (HasIGLPInstrs) {
     SavedMutations.clear();
     SavedMutations.swap(Mutations);
-<<<<<<< HEAD
     addMutation(createIGroupLPDAGMutation(AMDGPU::SchedulingPhase::PostRA));
-=======
-    addMutation(createIGroupLPDAGMutation(/*IsReentry=*/true));
->>>>>>> 7d53f417
   }
 
   ScheduleDAGMI::schedule();
