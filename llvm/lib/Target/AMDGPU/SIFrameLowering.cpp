//===----------------------- SIFrameLowering.cpp --------------------------===//
//
// Part of the LLVM Project, under the Apache License v2.0 with LLVM Exceptions.
// See https://llvm.org/LICENSE.txt for license information.
// SPDX-License-Identifier: Apache-2.0 WITH LLVM-exception
//
//==-----------------------------------------------------------------------===//

#include "SIFrameLowering.h"
#include "AMDGPU.h"
#include "GCNSubtarget.h"
#include "MCTargetDesc/AMDGPUMCTargetDesc.h"
#include "SIMachineFunctionInfo.h"
#include "llvm/CodeGen/LivePhysRegs.h"
#include "llvm/CodeGen/MachineFrameInfo.h"
#include "llvm/CodeGen/MachineModuleInfo.h"
#include "llvm/CodeGen/RegisterScavenging.h"
#include "llvm/Support/LEB128.h"
#include "llvm/Target/TargetMachine.h"

using namespace llvm;

#define DEBUG_TYPE "frame-info"

static cl::opt<bool> EnableSpillVGPRToAGPR(
  "amdgpu-spill-vgpr-to-agpr",
  cl::desc("Enable spilling VGPRs to AGPRs"),
  cl::ReallyHidden,
  cl::init(true));

// Find a scratch register that we can use in the prologue. We avoid using
// callee-save registers since they may appear to be free when this is called
// from canUseAsPrologue (during shrink wrapping), but then no longer be free
// when this is called from emitPrologue.
static MCRegister findScratchNonCalleeSaveRegister(MachineRegisterInfo &MRI,
                                                   LivePhysRegs &LiveRegs,
                                                   const TargetRegisterClass &RC,
                                                   bool Unused = false) {
  // Mark callee saved registers as used so we will not choose them.
  const MCPhysReg *CSRegs = MRI.getCalleeSavedRegs();
  for (unsigned i = 0; CSRegs[i]; ++i)
    LiveRegs.addReg(CSRegs[i]);

  if (Unused) {
    // We are looking for a register that can be used throughout the entire
    // function, so any use is unacceptable.
    for (MCRegister Reg : RC) {
      if (!MRI.isPhysRegUsed(Reg) && LiveRegs.available(MRI, Reg))
        return Reg;
    }
  } else {
    for (MCRegister Reg : RC) {
      if (LiveRegs.available(MRI, Reg))
        return Reg;
    }
  }

  return MCRegister();
}

static void getVGPRSpillLaneOrTempRegister(MachineFunction &MF,
                                           LivePhysRegs &LiveRegs,
                                           Register &TempSGPR,
                                           Optional<int> &FrameIndex,
                                           bool IsFP) {
  SIMachineFunctionInfo *MFI = MF.getInfo<SIMachineFunctionInfo>();
  MachineFrameInfo &FrameInfo = MF.getFrameInfo();

  const GCNSubtarget &ST = MF.getSubtarget<GCNSubtarget>();
  const SIRegisterInfo *TRI = ST.getRegisterInfo();

  // We need to save and restore the current FP/BP.

  // 1: If there is already a VGPR with free lanes, use it. We
  // may already have to pay the penalty for spilling a CSR VGPR.
  if (MFI->haveFreeLanesForSGPRSpill(MF, 1)) {
    int NewFI = FrameInfo.CreateStackObject(4, Align(4), true, nullptr,
                                            TargetStackID::SGPRSpill);

    if (!MFI->allocateSGPRSpillToVGPR(MF, NewFI))
      llvm_unreachable("allocate SGPR spill should have worked");

    FrameIndex = NewFI;

    LLVM_DEBUG(auto Spill = MFI->getSGPRToVGPRSpills(NewFI).front();
               dbgs() << "Spilling " << (IsFP ? "FP" : "BP") << " to  "
                      << printReg(Spill.VGPR, TRI) << ':' << Spill.Lane
                      << '\n');
    return;
  }

  // 2: Next, try to save the FP/BP in an unused SGPR.
  TempSGPR = findScratchNonCalleeSaveRegister(
      MF.getRegInfo(), LiveRegs, AMDGPU::SReg_32_XM0_XEXECRegClass, true);

  if (!TempSGPR) {
    int NewFI = FrameInfo.CreateStackObject(4, Align(4), true, nullptr,
                                            TargetStackID::SGPRSpill);

    if (TRI->spillSGPRToVGPR() && MFI->allocateSGPRSpillToVGPR(MF, NewFI)) {
      // 3: There's no free lane to spill, and no free register to save FP/BP,
      // so we're forced to spill another VGPR to use for the spill.
      FrameIndex = NewFI;

      LLVM_DEBUG(
          auto Spill = MFI->getSGPRToVGPRSpills(NewFI).front();
          dbgs() << (IsFP ? "FP" : "BP") << " requires fallback spill to "
                 << printReg(Spill.VGPR, TRI) << ':' << Spill.Lane << '\n';);
    } else {
      // Remove dead <NewFI> index
      MF.getFrameInfo().RemoveStackObject(NewFI);
      // 4: If all else fails, spill the FP/BP to memory.
      FrameIndex = FrameInfo.CreateSpillStackObject(4, Align(4));
      LLVM_DEBUG(dbgs() << "Reserved FI " << FrameIndex << " for spilling "
                        << (IsFP ? "FP" : "BP") << '\n');
    }
  } else {
    LLVM_DEBUG(dbgs() << "Saving " << (IsFP ? "FP" : "BP") << " with copy to "
                      << printReg(TempSGPR, TRI) << '\n');
  }
}

// We need to specially emit stack operations here because a different frame
// register is used than in the rest of the function, as getFrameRegister would
// use.
static void buildPrologSpill(const GCNSubtarget &ST, const SIRegisterInfo &TRI,
                             const SIMachineFunctionInfo &FuncInfo,
                             LivePhysRegs &LiveRegs, MachineFunction &MF,
                             MachineBasicBlock &MBB,
                             MachineBasicBlock::iterator I, const DebugLoc &DL,
                             Register SpillReg, int FI, int64_t DwordOff = 0) {
  unsigned Opc = ST.enableFlatScratch() ? AMDGPU::SCRATCH_STORE_DWORD_SADDR
                                        : AMDGPU::BUFFER_STORE_DWORD_OFFSET;

  MachineFrameInfo &FrameInfo = MF.getFrameInfo();
  MachinePointerInfo PtrInfo = MachinePointerInfo::getFixedStack(MF, FI);
  MachineMemOperand *MMO = MF.getMachineMemOperand(
      PtrInfo, MachineMemOperand::MOStore, FrameInfo.getObjectSize(FI),
      FrameInfo.getObjectAlign(FI));
  LiveRegs.addReg(SpillReg);
  TRI.buildSpillLoadStore(MBB, I, DL, Opc, FI, SpillReg, true,
                          FuncInfo.getStackPtrOffsetReg(), DwordOff, MMO,
                          nullptr, &LiveRegs);
  LiveRegs.removeReg(SpillReg);
}

static void buildEpilogRestore(const GCNSubtarget &ST,
                               const SIRegisterInfo &TRI,
                               const SIMachineFunctionInfo &FuncInfo,
                               LivePhysRegs &LiveRegs, MachineFunction &MF,
                               MachineBasicBlock &MBB,
                               MachineBasicBlock::iterator I,
                               const DebugLoc &DL, Register SpillReg, int FI) {
  unsigned Opc = ST.enableFlatScratch() ? AMDGPU::SCRATCH_LOAD_DWORD_SADDR
                                        : AMDGPU::BUFFER_LOAD_DWORD_OFFSET;

  MachineFrameInfo &FrameInfo = MF.getFrameInfo();
  MachinePointerInfo PtrInfo = MachinePointerInfo::getFixedStack(MF, FI);
  MachineMemOperand *MMO = MF.getMachineMemOperand(
      PtrInfo, MachineMemOperand::MOLoad, FrameInfo.getObjectSize(FI),
      FrameInfo.getObjectAlign(FI));
  TRI.buildSpillLoadStore(MBB, I, DL, Opc, FI, SpillReg, false,
                          FuncInfo.getStackPtrOffsetReg(), 0, MMO, nullptr,
                          &LiveRegs);
}

static void buildGitPtr(MachineBasicBlock &MBB, MachineBasicBlock::iterator I,
                        const DebugLoc &DL, const SIInstrInfo *TII,
                        Register TargetReg) {
  MachineFunction *MF = MBB.getParent();
  const SIMachineFunctionInfo *MFI = MF->getInfo<SIMachineFunctionInfo>();
  const SIRegisterInfo *TRI = &TII->getRegisterInfo();
  const MCInstrDesc &SMovB32 = TII->get(AMDGPU::S_MOV_B32);
  Register TargetLo = TRI->getSubReg(TargetReg, AMDGPU::sub0);
  Register TargetHi = TRI->getSubReg(TargetReg, AMDGPU::sub1);

  if (MFI->getGITPtrHigh() != 0xffffffff) {
    BuildMI(MBB, I, DL, SMovB32, TargetHi)
        .addImm(MFI->getGITPtrHigh())
        .addReg(TargetReg, RegState::ImplicitDefine);
  } else {
    const MCInstrDesc &GetPC64 = TII->get(AMDGPU::S_GETPC_B64);
    BuildMI(MBB, I, DL, GetPC64, TargetReg);
  }
  Register GitPtrLo = MFI->getGITPtrLoReg(*MF);
  MF->getRegInfo().addLiveIn(GitPtrLo);
  MBB.addLiveIn(GitPtrLo);
  BuildMI(MBB, I, DL, SMovB32, TargetLo)
    .addReg(GitPtrLo);
}

// Emit flat scratch setup code, assuming `MFI->hasFlatScratchInit()`
void SIFrameLowering::emitEntryFunctionFlatScratchInit(
    MachineFunction &MF, MachineBasicBlock &MBB, MachineBasicBlock::iterator I,
    const DebugLoc &DL, Register ScratchWaveOffsetReg) const {
  const GCNSubtarget &ST = MF.getSubtarget<GCNSubtarget>();
  const SIInstrInfo *TII = ST.getInstrInfo();
  const SIRegisterInfo *TRI = &TII->getRegisterInfo();
  const SIMachineFunctionInfo *MFI = MF.getInfo<SIMachineFunctionInfo>();

  // We don't need this if we only have spills since there is no user facing
  // scratch.

  // TODO: If we know we don't have flat instructions earlier, we can omit
  // this from the input registers.
  //
  // TODO: We only need to know if we access scratch space through a flat
  // pointer. Because we only detect if flat instructions are used at all,
  // this will be used more often than necessary on VI.

  Register FlatScrInitLo;
  Register FlatScrInitHi;

  if (ST.isAmdPalOS()) {
    // Extract the scratch offset from the descriptor in the GIT
    LivePhysRegs LiveRegs;
    LiveRegs.init(*TRI);
    LiveRegs.addLiveIns(MBB);

    // Find unused reg to load flat scratch init into
    MachineRegisterInfo &MRI = MF.getRegInfo();
    Register FlatScrInit = AMDGPU::NoRegister;
    ArrayRef<MCPhysReg> AllSGPR64s = TRI->getAllSGPR64(MF);
    unsigned NumPreloaded = (MFI->getNumPreloadedSGPRs() + 1) / 2;
    AllSGPR64s = AllSGPR64s.slice(
        std::min(static_cast<unsigned>(AllSGPR64s.size()), NumPreloaded));
    Register GITPtrLoReg = MFI->getGITPtrLoReg(MF);
    for (MCPhysReg Reg : AllSGPR64s) {
      if (LiveRegs.available(MRI, Reg) && MRI.isAllocatable(Reg) &&
          !TRI->isSubRegisterEq(Reg, GITPtrLoReg)) {
        FlatScrInit = Reg;
        break;
      }
    }
    assert(FlatScrInit && "Failed to find free register for scratch init");

    FlatScrInitLo = TRI->getSubReg(FlatScrInit, AMDGPU::sub0);
    FlatScrInitHi = TRI->getSubReg(FlatScrInit, AMDGPU::sub1);

    buildGitPtr(MBB, I, DL, TII, FlatScrInit);

    // We now have the GIT ptr - now get the scratch descriptor from the entry
    // at offset 0 (or offset 16 for a compute shader).
    MachinePointerInfo PtrInfo(AMDGPUAS::CONSTANT_ADDRESS);
    const MCInstrDesc &LoadDwordX2 = TII->get(AMDGPU::S_LOAD_DWORDX2_IMM);
    auto *MMO = MF.getMachineMemOperand(
        PtrInfo,
        MachineMemOperand::MOLoad | MachineMemOperand::MOInvariant |
            MachineMemOperand::MODereferenceable,
        8, Align(4));
    unsigned Offset =
        MF.getFunction().getCallingConv() == CallingConv::AMDGPU_CS ? 16 : 0;
    const GCNSubtarget &Subtarget = MF.getSubtarget<GCNSubtarget>();
    unsigned EncodedOffset = AMDGPU::convertSMRDOffsetUnits(Subtarget, Offset);
    BuildMI(MBB, I, DL, LoadDwordX2, FlatScrInit)
        .addReg(FlatScrInit)
        .addImm(EncodedOffset) // offset
        .addImm(0)             // cpol
        .addMemOperand(MMO);

    // Mask the offset in [47:0] of the descriptor
    const MCInstrDesc &SAndB32 = TII->get(AMDGPU::S_AND_B32);
    BuildMI(MBB, I, DL, SAndB32, FlatScrInitHi)
        .addReg(FlatScrInitHi)
        .addImm(0xffff);
  } else {
    Register FlatScratchInitReg =
        MFI->getPreloadedReg(AMDGPUFunctionArgInfo::FLAT_SCRATCH_INIT);
    assert(FlatScratchInitReg);

    MachineRegisterInfo &MRI = MF.getRegInfo();
    MRI.addLiveIn(FlatScratchInitReg);
    MBB.addLiveIn(FlatScratchInitReg);

    FlatScrInitLo = TRI->getSubReg(FlatScratchInitReg, AMDGPU::sub0);
    FlatScrInitHi = TRI->getSubReg(FlatScratchInitReg, AMDGPU::sub1);
  }

  // Do a 64-bit pointer add.
  if (ST.flatScratchIsPointer()) {
    if (ST.getGeneration() >= AMDGPUSubtarget::GFX10) {
      BuildMI(MBB, I, DL, TII->get(AMDGPU::S_ADD_U32), FlatScrInitLo)
        .addReg(FlatScrInitLo)
        .addReg(ScratchWaveOffsetReg);
      BuildMI(MBB, I, DL, TII->get(AMDGPU::S_ADDC_U32), FlatScrInitHi)
        .addReg(FlatScrInitHi)
        .addImm(0);
      BuildMI(MBB, I, DL, TII->get(AMDGPU::S_SETREG_B32)).
        addReg(FlatScrInitLo).
        addImm(int16_t(AMDGPU::Hwreg::ID_FLAT_SCR_LO |
                       (31 << AMDGPU::Hwreg::WIDTH_M1_SHIFT_)));
      BuildMI(MBB, I, DL, TII->get(AMDGPU::S_SETREG_B32)).
        addReg(FlatScrInitHi).
        addImm(int16_t(AMDGPU::Hwreg::ID_FLAT_SCR_HI |
                       (31 << AMDGPU::Hwreg::WIDTH_M1_SHIFT_)));
      return;
    }

    // For GFX9.
    BuildMI(MBB, I, DL, TII->get(AMDGPU::S_ADD_U32), AMDGPU::FLAT_SCR_LO)
      .addReg(FlatScrInitLo)
      .addReg(ScratchWaveOffsetReg);
    BuildMI(MBB, I, DL, TII->get(AMDGPU::S_ADDC_U32), AMDGPU::FLAT_SCR_HI)
      .addReg(FlatScrInitHi)
      .addImm(0);

    return;
  }

  assert(ST.getGeneration() < AMDGPUSubtarget::GFX9);

  // Copy the size in bytes.
  BuildMI(MBB, I, DL, TII->get(AMDGPU::COPY), AMDGPU::FLAT_SCR_LO)
    .addReg(FlatScrInitHi, RegState::Kill);

  // Add wave offset in bytes to private base offset.
  // See comment in AMDKernelCodeT.h for enable_sgpr_flat_scratch_init.
  BuildMI(MBB, I, DL, TII->get(AMDGPU::S_ADD_I32), FlatScrInitLo)
      .addReg(FlatScrInitLo)
      .addReg(ScratchWaveOffsetReg);

  // Convert offset to 256-byte units.
  BuildMI(MBB, I, DL, TII->get(AMDGPU::S_LSHR_B32), AMDGPU::FLAT_SCR_HI)
    .addReg(FlatScrInitLo, RegState::Kill)
    .addImm(8);
}

// Note SGPRSpill stack IDs should only be used for SGPR spilling to VGPRs, not
// memory. They should have been removed by now, except CFI Saved Reg spills.
static bool allStackObjectsAreDead(const MachineFunction &MF) {
  const MachineFrameInfo &MFI = MF.getFrameInfo();
  const GCNSubtarget &ST = MF.getSubtarget<GCNSubtarget>();
  const SIRegisterInfo *TRI = ST.getRegisterInfo();
  const SIMachineFunctionInfo *FuncInfo = MF.getInfo<SIMachineFunctionInfo>();
  for (int I = MFI.getObjectIndexBegin(), E = MFI.getObjectIndexEnd();
       I != E; ++I) {
    if (!MFI.isDeadObjectIndex(I)) {
      // determineCalleeSaves() might have added the SGPRSpill stack IDs for
      // CFI saves into scratch VGPR, ignore them
      if (MFI.getStackID(I) == TargetStackID::SGPRSpill &&
          TRI->isCFISavedRegsSpillEnabled() &&
          (I == FuncInfo->ReturnAddressSaveIndex ||
           I == FuncInfo->EXECSaveIndex)) {
        continue;
      }
      return false;
    }
  }

  return true;
}

// Shift down registers reserved for the scratch RSRC.
Register SIFrameLowering::getEntryFunctionReservedScratchRsrcReg(
    MachineFunction &MF) const {

  const GCNSubtarget &ST = MF.getSubtarget<GCNSubtarget>();
  const SIInstrInfo *TII = ST.getInstrInfo();
  const SIRegisterInfo *TRI = &TII->getRegisterInfo();
  MachineRegisterInfo &MRI = MF.getRegInfo();
  SIMachineFunctionInfo *MFI = MF.getInfo<SIMachineFunctionInfo>();

  assert(MFI->isEntryFunction());

  Register ScratchRsrcReg = MFI->getScratchRSrcReg();

  if (!ScratchRsrcReg ||
      (!MRI.isPhysRegUsed(ScratchRsrcReg) && allStackObjectsAreDead(MF)))
    return Register();

  if (ST.hasSGPRInitBug() ||
      ScratchRsrcReg != TRI->reservedPrivateSegmentBufferReg(MF))
    return ScratchRsrcReg;

  // We reserved the last registers for this. Shift it down to the end of those
  // which were actually used.
  //
  // FIXME: It might be safer to use a pseudoregister before replacement.

  // FIXME: We should be able to eliminate unused input registers. We only
  // cannot do this for the resources required for scratch access. For now we
  // skip over user SGPRs and may leave unused holes.

  unsigned NumPreloaded = (MFI->getNumPreloadedSGPRs() + 3) / 4;
  ArrayRef<MCPhysReg> AllSGPR128s = TRI->getAllSGPR128(MF);
  AllSGPR128s = AllSGPR128s.slice(std::min(static_cast<unsigned>(AllSGPR128s.size()), NumPreloaded));

  // Skip the last N reserved elements because they should have already been
  // reserved for VCC etc.
  Register GITPtrLoReg = MFI->getGITPtrLoReg(MF);
  for (MCPhysReg Reg : AllSGPR128s) {
    // Pick the first unallocated one. Make sure we don't clobber the other
    // reserved input we needed. Also for PAL, make sure we don't clobber
    // the GIT pointer passed in SGPR0 or SGPR8.
    if (!MRI.isPhysRegUsed(Reg) && MRI.isAllocatable(Reg) &&
        !TRI->isSubRegisterEq(Reg, GITPtrLoReg)) {
      MRI.replaceRegWith(ScratchRsrcReg, Reg);
      MFI->setScratchRSrcReg(Reg);
      return Reg;
    }
  }

  return ScratchRsrcReg;
}

static unsigned getScratchScaleFactor(const GCNSubtarget &ST) {
  return ST.enableFlatScratch() ? 1 : ST.getWavefrontSize();
}

void SIFrameLowering::emitEntryFunctionPrologue(MachineFunction &MF,
                                                MachineBasicBlock &MBB) const {
  assert(&MF.front() == &MBB && "Shrink-wrapping not yet supported");

  // FIXME: If we only have SGPR spills, we won't actually be using scratch
  // memory since these spill to VGPRs. We should be cleaning up these unused
  // SGPR spill frame indices somewhere.

  // FIXME: We still have implicit uses on SGPR spill instructions in case they
  // need to spill to vector memory. It's likely that will not happen, but at
  // this point it appears we need the setup. This part of the prolog should be
  // emitted after frame indices are eliminated.

  // FIXME: Remove all of the isPhysRegUsed checks

  SIMachineFunctionInfo *MFI = MF.getInfo<SIMachineFunctionInfo>();
  const GCNSubtarget &ST = MF.getSubtarget<GCNSubtarget>();
  const SIInstrInfo *TII = ST.getInstrInfo();
  const SIRegisterInfo *TRI = &TII->getRegisterInfo();
  MachineRegisterInfo &MRI = MF.getRegInfo();
  const Function &F = MF.getFunction();
  const MCRegisterInfo *MCRI = MF.getMMI().getContext().getRegisterInfo();
  MachineFrameInfo &FrameInfo = MF.getFrameInfo();

  assert(MFI->isEntryFunction());

  // Debug location must be unknown since the first debug location is used to
  // determine the end of the prologue.
  DebugLoc DL;
  MachineBasicBlock::iterator I = MBB.begin();

  // FIXME: Switch to using MF.needsFrameMoves() later
  const bool needsFrameMoves = true;

  if (needsFrameMoves) {
    // On entry the SP/FP are not set up, so we need to define the CFA in terms
    // of a literal location expression.
    static const char CFAEncodedInst[] = {
        dwarf::DW_CFA_def_cfa_expression,
        3, // length
        static_cast<char>(dwarf::DW_OP_lit0),
        static_cast<char>(
            dwarf::DW_OP_lit6), // DW_ASPACE_AMDGPU_private_wave FIXME:
                                // should be defined elsewhere
        static_cast<char>(dwarf::DW_OP_LLVM_form_aspace_address)};
    buildCFI(MBB, I, DL,
             MCCFIInstruction::createEscape(
                 nullptr, StringRef(CFAEncodedInst, sizeof(CFAEncodedInst))));
    // Unwinding halts when the return address (PC) is undefined.
    buildCFI(MBB, I, DL,
             MCCFIInstruction::createUndefined(
                 nullptr, MCRI->getDwarfRegNum(AMDGPU::PC_REG, false)));
  }

  Register PreloadedScratchWaveOffsetReg = MFI->getPreloadedReg(
      AMDGPUFunctionArgInfo::PRIVATE_SEGMENT_WAVE_BYTE_OFFSET);
  // FIXME: Hack to not crash in situations which emitted an error.
  if (!PreloadedScratchWaveOffsetReg)
    return;

  // We need to do the replacement of the private segment buffer register even
  // if there are no stack objects. There could be stores to undef or a
  // constant without an associated object.
  //
  // This will return `Register()` in cases where there are no actual
  // uses of the SRSRC.
  Register ScratchRsrcReg;
  if (!ST.enableFlatScratch())
    ScratchRsrcReg = getEntryFunctionReservedScratchRsrcReg(MF);

  // Make the selected register live throughout the function.
  if (ScratchRsrcReg) {
    for (MachineBasicBlock &OtherBB : MF) {
      if (&OtherBB != &MBB) {
        OtherBB.addLiveIn(ScratchRsrcReg);
      }
    }
  }

  // Now that we have fixed the reserved SRSRC we need to locate the
  // (potentially) preloaded SRSRC.
  Register PreloadedScratchRsrcReg;
  if (ST.isAmdHsaOrMesa(F)) {
    PreloadedScratchRsrcReg =
        MFI->getPreloadedReg(AMDGPUFunctionArgInfo::PRIVATE_SEGMENT_BUFFER);
    if (ScratchRsrcReg && PreloadedScratchRsrcReg) {
      // We added live-ins during argument lowering, but since they were not
      // used they were deleted. We're adding the uses now, so add them back.
      MRI.addLiveIn(PreloadedScratchRsrcReg);
      MBB.addLiveIn(PreloadedScratchRsrcReg);
    }
  }

  // We found the SRSRC first because it needs four registers and has an
  // alignment requirement. If the SRSRC that we found is clobbering with
  // the scratch wave offset, which may be in a fixed SGPR or a free SGPR
  // chosen by SITargetLowering::allocateSystemSGPRs, COPY the scratch
  // wave offset to a free SGPR.
  Register ScratchWaveOffsetReg;
  if (TRI->isSubRegisterEq(ScratchRsrcReg, PreloadedScratchWaveOffsetReg)) {
    ArrayRef<MCPhysReg> AllSGPRs = TRI->getAllSGPR32(MF);
    unsigned NumPreloaded = MFI->getNumPreloadedSGPRs();
    AllSGPRs = AllSGPRs.slice(
        std::min(static_cast<unsigned>(AllSGPRs.size()), NumPreloaded));
    Register GITPtrLoReg = MFI->getGITPtrLoReg(MF);
    for (MCPhysReg Reg : AllSGPRs) {
      if (!MRI.isPhysRegUsed(Reg) && MRI.isAllocatable(Reg) &&
          !TRI->isSubRegisterEq(ScratchRsrcReg, Reg) && GITPtrLoReg != Reg) {
        ScratchWaveOffsetReg = Reg;
        BuildMI(MBB, I, DL, TII->get(AMDGPU::COPY), ScratchWaveOffsetReg)
            .addReg(PreloadedScratchWaveOffsetReg, RegState::Kill);
        break;
      }
    }
  } else {
    ScratchWaveOffsetReg = PreloadedScratchWaveOffsetReg;
  }
  assert(ScratchWaveOffsetReg);

  if (requiresStackPointerReference(MF)) {
    Register SPReg = MFI->getStackPtrOffsetReg();
    assert(SPReg != AMDGPU::SP_REG);
    BuildMI(MBB, I, DL, TII->get(AMDGPU::S_MOV_B32), SPReg)
        .addImm(FrameInfo.getStackSize() * getScratchScaleFactor(ST));
  }

  if (hasFP(MF)) {
    Register FPReg = MFI->getFrameOffsetReg();
    assert(FPReg != AMDGPU::FP_REG);
    BuildMI(MBB, I, DL, TII->get(AMDGPU::S_MOV_B32), FPReg).addImm(0);
  }

  bool NeedsFlatScratchInit =
      MFI->hasFlatScratchInit() &&
      (MRI.isPhysRegUsed(AMDGPU::FLAT_SCR) || FrameInfo.hasCalls() ||
       (!allStackObjectsAreDead(MF) && ST.enableFlatScratch()));

  if ((NeedsFlatScratchInit || ScratchRsrcReg) &&
      !ST.flatScratchIsArchitected()) {
    MRI.addLiveIn(PreloadedScratchWaveOffsetReg);
    MBB.addLiveIn(PreloadedScratchWaveOffsetReg);
  }

  if (NeedsFlatScratchInit) {
    emitEntryFunctionFlatScratchInit(MF, MBB, I, DL, ScratchWaveOffsetReg);
  }

  if (ScratchRsrcReg) {
    emitEntryFunctionScratchRsrcRegSetup(MF, MBB, I, DL,
                                         PreloadedScratchRsrcReg,
                                         ScratchRsrcReg, ScratchWaveOffsetReg);
  }
}

// Emit scratch RSRC setup code, assuming `ScratchRsrcReg != AMDGPU::NoReg`
void SIFrameLowering::emitEntryFunctionScratchRsrcRegSetup(
    MachineFunction &MF, MachineBasicBlock &MBB, MachineBasicBlock::iterator I,
    const DebugLoc &DL, Register PreloadedScratchRsrcReg,
    Register ScratchRsrcReg, Register ScratchWaveOffsetReg) const {

  const GCNSubtarget &ST = MF.getSubtarget<GCNSubtarget>();
  const SIInstrInfo *TII = ST.getInstrInfo();
  const SIRegisterInfo *TRI = &TII->getRegisterInfo();
  const SIMachineFunctionInfo *MFI = MF.getInfo<SIMachineFunctionInfo>();
  const Function &Fn = MF.getFunction();

  if (ST.isAmdPalOS()) {
    // The pointer to the GIT is formed from the offset passed in and either
    // the amdgpu-git-ptr-high function attribute or the top part of the PC
    Register Rsrc01 = TRI->getSubReg(ScratchRsrcReg, AMDGPU::sub0_sub1);
    Register Rsrc03 = TRI->getSubReg(ScratchRsrcReg, AMDGPU::sub3);

    buildGitPtr(MBB, I, DL, TII, Rsrc01);

    // We now have the GIT ptr - now get the scratch descriptor from the entry
    // at offset 0 (or offset 16 for a compute shader).
    MachinePointerInfo PtrInfo(AMDGPUAS::CONSTANT_ADDRESS);
    const MCInstrDesc &LoadDwordX4 = TII->get(AMDGPU::S_LOAD_DWORDX4_IMM);
    auto MMO = MF.getMachineMemOperand(PtrInfo,
                                       MachineMemOperand::MOLoad |
                                           MachineMemOperand::MOInvariant |
                                           MachineMemOperand::MODereferenceable,
                                       16, Align(4));
    unsigned Offset = Fn.getCallingConv() == CallingConv::AMDGPU_CS ? 16 : 0;
    const GCNSubtarget &Subtarget = MF.getSubtarget<GCNSubtarget>();
    unsigned EncodedOffset = AMDGPU::convertSMRDOffsetUnits(Subtarget, Offset);
    BuildMI(MBB, I, DL, LoadDwordX4, ScratchRsrcReg)
      .addReg(Rsrc01)
      .addImm(EncodedOffset) // offset
      .addImm(0) // cpol
      .addReg(ScratchRsrcReg, RegState::ImplicitDefine)
      .addMemOperand(MMO);

    // The driver will always set the SRD for wave 64 (bits 118:117 of
    // descriptor / bits 22:21 of third sub-reg will be 0b11)
    // If the shader is actually wave32 we have to modify the const_index_stride
    // field of the descriptor 3rd sub-reg (bits 22:21) to 0b10 (stride=32). The
    // reason the driver does this is that there can be cases where it presents
    // 2 shaders with different wave size (e.g. VsFs).
    // TODO: convert to using SCRATCH instructions or multiple SRD buffers
    if (ST.isWave32()) {
      const MCInstrDesc &SBitsetB32 = TII->get(AMDGPU::S_BITSET0_B32);
      BuildMI(MBB, I, DL, SBitsetB32, Rsrc03)
          .addImm(21)
          .addReg(Rsrc03);
    }
  } else if (ST.isMesaGfxShader(Fn) || !PreloadedScratchRsrcReg) {
    assert(!ST.isAmdHsaOrMesa(Fn));
    const MCInstrDesc &SMovB32 = TII->get(AMDGPU::S_MOV_B32);

    Register Rsrc2 = TRI->getSubReg(ScratchRsrcReg, AMDGPU::sub2);
    Register Rsrc3 = TRI->getSubReg(ScratchRsrcReg, AMDGPU::sub3);

    // Use relocations to get the pointer, and setup the other bits manually.
    uint64_t Rsrc23 = TII->getScratchRsrcWords23();

    if (MFI->hasImplicitBufferPtr()) {
      Register Rsrc01 = TRI->getSubReg(ScratchRsrcReg, AMDGPU::sub0_sub1);

      if (AMDGPU::isCompute(MF.getFunction().getCallingConv())) {
        const MCInstrDesc &Mov64 = TII->get(AMDGPU::S_MOV_B64);

        BuildMI(MBB, I, DL, Mov64, Rsrc01)
          .addReg(MFI->getImplicitBufferPtrUserSGPR())
          .addReg(ScratchRsrcReg, RegState::ImplicitDefine);
      } else {
        const MCInstrDesc &LoadDwordX2 = TII->get(AMDGPU::S_LOAD_DWORDX2_IMM);

        MachinePointerInfo PtrInfo(AMDGPUAS::CONSTANT_ADDRESS);
        auto MMO = MF.getMachineMemOperand(
            PtrInfo,
            MachineMemOperand::MOLoad | MachineMemOperand::MOInvariant |
                MachineMemOperand::MODereferenceable,
            8, Align(4));
        BuildMI(MBB, I, DL, LoadDwordX2, Rsrc01)
          .addReg(MFI->getImplicitBufferPtrUserSGPR())
          .addImm(0) // offset
          .addImm(0) // cpol
          .addMemOperand(MMO)
          .addReg(ScratchRsrcReg, RegState::ImplicitDefine);

        MF.getRegInfo().addLiveIn(MFI->getImplicitBufferPtrUserSGPR());
        MBB.addLiveIn(MFI->getImplicitBufferPtrUserSGPR());
      }
    } else {
      Register Rsrc0 = TRI->getSubReg(ScratchRsrcReg, AMDGPU::sub0);
      Register Rsrc1 = TRI->getSubReg(ScratchRsrcReg, AMDGPU::sub1);

      BuildMI(MBB, I, DL, SMovB32, Rsrc0)
        .addExternalSymbol("SCRATCH_RSRC_DWORD0")
        .addReg(ScratchRsrcReg, RegState::ImplicitDefine);

      BuildMI(MBB, I, DL, SMovB32, Rsrc1)
        .addExternalSymbol("SCRATCH_RSRC_DWORD1")
        .addReg(ScratchRsrcReg, RegState::ImplicitDefine);

    }

    BuildMI(MBB, I, DL, SMovB32, Rsrc2)
      .addImm(Rsrc23 & 0xffffffff)
      .addReg(ScratchRsrcReg, RegState::ImplicitDefine);

    BuildMI(MBB, I, DL, SMovB32, Rsrc3)
      .addImm(Rsrc23 >> 32)
      .addReg(ScratchRsrcReg, RegState::ImplicitDefine);
  } else if (ST.isAmdHsaOrMesa(Fn)) {
    assert(PreloadedScratchRsrcReg);

    if (ScratchRsrcReg != PreloadedScratchRsrcReg) {
      BuildMI(MBB, I, DL, TII->get(AMDGPU::COPY), ScratchRsrcReg)
          .addReg(PreloadedScratchRsrcReg, RegState::Kill);
    }
  }

  // Add the scratch wave offset into the scratch RSRC.
  //
  // We only want to update the first 48 bits, which is the base address
  // pointer, without touching the adjacent 16 bits of flags. We know this add
  // cannot carry-out from bit 47, otherwise the scratch allocation would be
  // impossible to fit in the 48-bit global address space.
  //
  // TODO: Evaluate if it is better to just construct an SRD using the flat
  // scratch init and some constants rather than update the one we are passed.
  Register ScratchRsrcSub0 = TRI->getSubReg(ScratchRsrcReg, AMDGPU::sub0);
  Register ScratchRsrcSub1 = TRI->getSubReg(ScratchRsrcReg, AMDGPU::sub1);

  // We cannot Kill ScratchWaveOffsetReg here because we allow it to be used in
  // the kernel body via inreg arguments.
  BuildMI(MBB, I, DL, TII->get(AMDGPU::S_ADD_U32), ScratchRsrcSub0)
      .addReg(ScratchRsrcSub0)
      .addReg(ScratchWaveOffsetReg)
      .addReg(ScratchRsrcReg, RegState::ImplicitDefine);
  BuildMI(MBB, I, DL, TII->get(AMDGPU::S_ADDC_U32), ScratchRsrcSub1)
      .addReg(ScratchRsrcSub1)
      .addImm(0)
      .addReg(ScratchRsrcReg, RegState::ImplicitDefine);
}

bool SIFrameLowering::isSupportedStackID(TargetStackID::Value ID) const {
  switch (ID) {
  case TargetStackID::Default:
  case TargetStackID::NoAlloc:
  case TargetStackID::SGPRSpill:
    return true;
  case TargetStackID::ScalableVector:
  case TargetStackID::WasmLocal:
    return false;
  }
  llvm_unreachable("Invalid TargetStackID::Value");
}

static void initLiveRegs(LivePhysRegs &LiveRegs, const SIRegisterInfo &TRI,
                         const SIMachineFunctionInfo *FuncInfo,
                         MachineFunction &MF, MachineBasicBlock &MBB,
                         MachineBasicBlock::iterator MBBI, bool IsProlog) {
  if (LiveRegs.empty()) {
    LiveRegs.init(TRI);
    if (IsProlog) {
      LiveRegs.addLiveIns(MBB);
    } else {
      // In epilog.
      LiveRegs.addLiveOuts(MBB);
      LiveRegs.stepBackward(*MBBI);
    }
  }
}

void SIFrameLowering::emitPrologueEntryCFI(MachineBasicBlock &MBB,
                                           MachineBasicBlock::iterator MBBI,
                                           const DebugLoc &DL) const {
  const MachineFunction &MF = *MBB.getParent();
  const MachineRegisterInfo &MRI = MF.getRegInfo();
  const MCRegisterInfo *MCRI = MF.getMMI().getContext().getRegisterInfo();
  const GCNSubtarget &ST = MF.getSubtarget<GCNSubtarget>();
  const SIRegisterInfo &TRI = ST.getInstrInfo()->getRegisterInfo();
  Register StackPtrReg =
      MF.getInfo<SIMachineFunctionInfo>()->getStackPtrOffsetReg();

  // DW_ASPACE_AMDGPU_private_wave FIXME: should be defined elsewhere
  buildCFI(MBB, MBBI, DL,
           MCCFIInstruction::createLLVMDefAspaceCfa(
               nullptr, MCRI->getDwarfRegNum(StackPtrReg, false), 0, 6));

  static const char PCEncodedInst[] = {
      dwarf::DW_CFA_expression,
      16, // PC 64
      8,  // length
      static_cast<char>(dwarf::DW_OP_regx),
      62, // SGPR30
      static_cast<char>(dwarf::DW_OP_piece),
      4, // 32 bits
      static_cast<char>(dwarf::DW_OP_regx),
      63, // SGPR31
      static_cast<char>(dwarf::DW_OP_piece),
      4 // 32 bits
  };
  buildCFI(MBB, MBBI, DL,
           MCCFIInstruction::createEscape(
               nullptr, StringRef(PCEncodedInst, sizeof(PCEncodedInst))));

  BitVector IsCalleeSaved(TRI.getNumRegs());
  const MCPhysReg *CSRegs = MRI.getCalleeSavedRegs();
  for (unsigned I = 0; CSRegs[I]; ++I) {
    IsCalleeSaved.set(CSRegs[I]);
  }
  auto ProcessReg = [&](MCPhysReg Reg) {
    if (IsCalleeSaved.test(Reg) || !MRI.isPhysRegModified(Reg))
      return;
    MCRegister DwarfReg = MCRI->getDwarfRegNum(Reg, false);
    buildCFI(MBB, MBBI, DL,
             MCCFIInstruction::createUndefined(nullptr, DwarfReg));
  };

  // Emit CFI rules for caller saved Arch VGPRs which are clobbered
  for_each(AMDGPU::VGPR_32RegClass.getRegisters(), ProcessReg);

  // Emit CFI rules for caller saved Accum VGPRs which are clobbered
  if (ST.hasMAIInsts()) {
    for_each(AMDGPU::AGPR_32RegClass.getRegisters(), ProcessReg);
  }

  // Emit CFI rules for caller saved SGPRs which are clobbered
  for_each(AMDGPU::SGPR_32RegClass.getRegisters(), ProcessReg);
}

// Activate all lanes, returns saved exec.
static Register buildScratchExecCopy(LivePhysRegs &LiveRegs,
                                     MachineFunction &MF,
                                     MachineBasicBlock &MBB,
                                     MachineBasicBlock::iterator MBBI,
                                     bool IsProlog) {
  Register ScratchExecCopy;
  MachineRegisterInfo &MRI = MF.getRegInfo();
  const GCNSubtarget &ST = MF.getSubtarget<GCNSubtarget>();
  const SIInstrInfo *TII = ST.getInstrInfo();
  const SIRegisterInfo &TRI = TII->getRegisterInfo();
  SIMachineFunctionInfo *FuncInfo = MF.getInfo<SIMachineFunctionInfo>();
  DebugLoc DL;

  initLiveRegs(LiveRegs, TRI, FuncInfo, MF, MBB, MBBI, IsProlog);

  ScratchExecCopy = findScratchNonCalleeSaveRegister(
      MRI, LiveRegs, *TRI.getWaveMaskRegClass());
  if (!ScratchExecCopy)
    report_fatal_error("failed to find free scratch register");

  LiveRegs.addReg(ScratchExecCopy);

  const unsigned OrSaveExec =
      ST.isWave32() ? AMDGPU::S_OR_SAVEEXEC_B32 : AMDGPU::S_OR_SAVEEXEC_B64;
  BuildMI(MBB, MBBI, DL, TII->get(OrSaveExec), ScratchExecCopy).addImm(-1);

  return ScratchExecCopy;
}

// A StackID of SGPRSpill implies that this is a spill from SGPR to VGPR.
// Otherwise we are spilling to memory.
static bool spilledToMemory(const MachineFunction &MF, int SaveIndex) {
  const MachineFrameInfo &MFI = MF.getFrameInfo();
  return MFI.getStackID(SaveIndex) != TargetStackID::SGPRSpill;
}

void SIFrameLowering::emitCFISavedRegSpills(MachineFunction &MF,
                                            MachineBasicBlock &MBB,
                                            MachineBasicBlock::iterator MBBI,
                                            LivePhysRegs &LiveRegs,
                                            bool emitSpillsToMem) const {
  const GCNSubtarget &ST = MF.getSubtarget<GCNSubtarget>();
  const SIInstrInfo *TII = ST.getInstrInfo();
  const SIRegisterInfo &TRI = TII->getRegisterInfo();
  const MCRegisterInfo *MCRI = MF.getMMI().getContext().getRegisterInfo();

  SIMachineFunctionInfo *FuncInfo = MF.getInfo<SIMachineFunctionInfo>();
  const MachineFrameInfo &MFI = MF.getFrameInfo();
  MachineRegisterInfo &MRI = MF.getRegInfo();

  Optional<int> RASaveIndex = FuncInfo->ReturnAddressSaveIndex;
  Optional<int> EXECSaveIndex = FuncInfo->EXECSaveIndex;
  Register RetAddrReg = TRI.getReturnAddressReg(MF);
  DebugLoc DL;

  if (emitSpillsToMem) {
    // Return address is being spilled into memory at the frame
    // index <RASaveIndex> and consumes two double words. And
    // build the corresponding CFI rule.
    if (RASaveIndex && spilledToMemory(MF, *RASaveIndex)) {
      const int FI = *RASaveIndex;
      assert(!MFI.isDeadObjectIndex(FI));

      initLiveRegs(LiveRegs, TRI, FuncInfo, MF, MBB, MBBI, /*IsProlog*/ true);

      MCPhysReg TmpVGPR = findScratchNonCalleeSaveRegister(
          MRI, LiveRegs, AMDGPU::VGPR_32RegClass);

      BuildMI(MBB, MBBI, DL, TII->get(AMDGPU::V_MOV_B32_e32), TmpVGPR)
          .addReg(TRI.getSubReg(RetAddrReg, AMDGPU::sub0));

      int DwordOff = 0;
      buildPrologSpill(ST, TRI, *FuncInfo, LiveRegs, MF, MBB, MBBI, DL, TmpVGPR,
                       FI, DwordOff);

      BuildMI(MBB, MBBI, DL, TII->get(AMDGPU::V_MOV_B32_e32), TmpVGPR)
          .addReg(TRI.getSubReg(RetAddrReg, AMDGPU::sub1));

      DwordOff = 4;
      buildPrologSpill(ST, TRI, *FuncInfo, LiveRegs, MF, MBB, MBBI, DL, TmpVGPR,
                       FI, DwordOff);

      buildCFI(MBB, MBBI, DL,
               MCCFIInstruction::createOffset(
                   nullptr, MCRI->getDwarfRegNum(AMDGPU::PC_REG, false),
                   MFI.getObjectOffset(FI) * ST.getWavefrontSize()));
    }

    // EXEC mask is being spilled into memory at the frame
    // index <EXECSaveIndex> and consumes two double words in
    // wave64 mode and one doble word in wave32 mode. And
    // build the corresponding CFI rule.
    if (EXECSaveIndex && spilledToMemory(MF, *EXECSaveIndex)) {
      const int FI = *EXECSaveIndex;
      assert(!MFI.isDeadObjectIndex(FI));

      initLiveRegs(LiveRegs, TRI, FuncInfo, MF, MBB, MBBI, /*IsProlog*/ true);

      MCPhysReg TmpVGPR = findScratchNonCalleeSaveRegister(
          MRI, LiveRegs, AMDGPU::VGPR_32RegClass);

      BuildMI(MBB, MBBI, DL, TII->get(AMDGPU::V_MOV_B32_e32), TmpVGPR)
          .addReg(TRI.getSubReg(AMDGPU::EXEC, AMDGPU::sub0));

      int DwordOff = 0;
      buildPrologSpill(ST, TRI, *FuncInfo, LiveRegs, MF, MBB, MBBI, DL, TmpVGPR,
                       FI, DwordOff);

      if (!ST.isWave32()) {
        BuildMI(MBB, MBBI, DL, TII->get(AMDGPU::V_MOV_B32_e32), TmpVGPR)
            .addReg(TRI.getSubReg(AMDGPU::EXEC, AMDGPU::sub1));

        DwordOff = 4;
        buildPrologSpill(ST, TRI, *FuncInfo, LiveRegs, MF, MBB, MBBI, DL,
                         TmpVGPR, FI, DwordOff);
      }

      buildCFI(MBB, MBBI, DL,
               MCCFIInstruction::createOffset(
                   nullptr, MCRI->getDwarfRegNum(AMDGPU::EXEC, false),
                   MFI.getObjectOffset(FI) * ST.getWavefrontSize()));
    }
  }

  if (!emitSpillsToMem) {
    // Return address is being spilled into free VGPR lanes
    // and consumes two lanes, build the corresponding CFI rule.
    if (RASaveIndex && !spilledToMemory(MF, *RASaveIndex)) {
      MCRegister RetAddrReg = TRI.getReturnAddressReg(MF);
      if (!MBB.isLiveIn(RetAddrReg))
        MBB.addLiveIn(RetAddrReg);

      ArrayRef<SIMachineFunctionInfo::SpilledReg> ReturnAddressSpill =
          FuncInfo->getSGPRToVGPRSpills(*RASaveIndex);
      assert(ReturnAddressSpill.size() == 2);
      BuildMI(MBB, MBBI, DL,
              TII->get(AMDGPU::V_WRITELANE_B32),
              ReturnAddressSpill[0].VGPR)
          .addReg(TRI.getSubReg(RetAddrReg, AMDGPU::sub0))
          .addImm(ReturnAddressSpill[0].Lane)
          .addReg(ReturnAddressSpill[0].VGPR, RegState::Undef);
      BuildMI(MBB, MBBI, DL,
              TII->get(AMDGPU::V_WRITELANE_B32),
              ReturnAddressSpill[1].VGPR)
          .addReg(TRI.getSubReg(RetAddrReg, AMDGPU::sub1))
          .addImm(ReturnAddressSpill[1].Lane)
          .addReg(ReturnAddressSpill[1].VGPR, RegState::Undef);
      buildCFIForSGPRToVGPRSpill(MBB, MBBI, DL, AMDGPU::PC_REG,
                                 ReturnAddressSpill);
    }

    // EXEC mask is being spilled into free VGPR lanes and consumes
    // two lanes in wave64 mode and one lane in wave32 mode, build
    // the corresponding CFI rule.
    if (EXECSaveIndex && !spilledToMemory(MF, *EXECSaveIndex)) {
      ArrayRef<SIMachineFunctionInfo::SpilledReg> EXECSpill =
          FuncInfo->getSGPRToVGPRSpills(*EXECSaveIndex);
      assert(EXECSpill.size());
      BuildMI(MBB, MBBI, DL,
              TII->get(AMDGPU::V_WRITELANE_B32),
              EXECSpill[0].VGPR)
          .addReg(AMDGPU::EXEC_LO)
          .addImm(EXECSpill[0].Lane)
          .addReg(EXECSpill[0].VGPR, RegState::Undef);
      if (!ST.isWave32()) {
        assert(EXECSpill.size() == 2);
        BuildMI(MBB, MBBI, DL,
                TII->get(AMDGPU::V_WRITELANE_B32),
                EXECSpill[1].VGPR)
            .addReg(AMDGPU::EXEC_HI)
            .addImm(EXECSpill[1].Lane)
            .addReg(EXECSpill[1].VGPR, RegState::Undef);
      }
      buildCFIForSGPRToVGPRSpill(MBB, MBBI, DL, AMDGPU::EXEC, EXECSpill);
    }
  }
}

void SIFrameLowering::emitPrologue(MachineFunction &MF,
                                   MachineBasicBlock &MBB) const {
  SIMachineFunctionInfo *FuncInfo = MF.getInfo<SIMachineFunctionInfo>();
  if (FuncInfo->isEntryFunction()) {
    emitEntryFunctionPrologue(MF, MBB);
    return;
  }

  const MachineFrameInfo &MFI = MF.getFrameInfo();
  MachineRegisterInfo &MRI = MF.getRegInfo();
  const GCNSubtarget &ST = MF.getSubtarget<GCNSubtarget>();
  const SIInstrInfo *TII = ST.getInstrInfo();
  const SIRegisterInfo &TRI = TII->getRegisterInfo();
  const MCRegisterInfo *MCRI = MF.getMMI().getContext().getRegisterInfo();

  Register StackPtrReg = FuncInfo->getStackPtrOffsetReg();
  Register FramePtrReg = FuncInfo->getFrameOffsetReg();
  Register BasePtrReg =
      TRI.hasBasePointer(MF) ? TRI.getBaseRegister() : Register();
  LivePhysRegs LiveRegs;

  MachineBasicBlock::iterator MBBI = MBB.begin();
  DebugLoc DL;

  bool HasFP = false;
  bool HasBP = false;
  uint32_t NumBytes = MFI.getStackSize();
  uint32_t RoundedSize = NumBytes;
  // To avoid clobbering VGPRs in lanes that weren't active on function entry,
  // turn on all lanes before doing the spill to memory.
  Register ScratchExecCopy;

  // FIXME: Switch to using MF.needsFrameMoves() later
  const bool needsFrameMoves = true;

  if (needsFrameMoves)
    emitPrologueEntryCFI(MBB, MBBI, DL);

  Optional<int> FPSaveIndex = FuncInfo->FramePointerSaveIndex;
  Optional<int> BPSaveIndex = FuncInfo->BasePointerSaveIndex;

  // VGPRs used for SGPR->VGPR spills
  for (const SIMachineFunctionInfo::SGPRSpillVGPR &Reg :
       FuncInfo->getSGPRSpillVGPRs()) {
    if (!Reg.FI)
      continue;

    if (!ScratchExecCopy)
      ScratchExecCopy = buildScratchExecCopy(LiveRegs, MF, MBB, MBBI,
                                             /*IsProlog*/ true);

    buildPrologSpill(ST, TRI, *FuncInfo, LiveRegs, MF, MBB, MBBI, DL, Reg.VGPR,
                     *Reg.FI);

    if (needsFrameMoves)
      // We spill the entire VGPR, so we can get away with just cfi_offset
      buildCFI(MBB, MBBI, DL,
               MCCFIInstruction::createOffset(
                   nullptr, MCRI->getDwarfRegNum(Reg.VGPR, false),
                   MFI.getObjectOffset(*Reg.FI) * ST.getWavefrontSize()));
  }

  // VGPRs used for Whole Wave Mode
  for (const auto &Reg : FuncInfo->WWMReservedRegs) {
    auto VGPR = Reg.first;
    auto FI = Reg.second;
    if (!FI)
      continue;

    if (!ScratchExecCopy)
      ScratchExecCopy =
          buildScratchExecCopy(LiveRegs, MF, MBB, MBBI, /*IsProlog*/ true);

    buildPrologSpill(ST, TRI, *FuncInfo, LiveRegs, MF, MBB, MBBI, DL, VGPR,
                     *FI);
  }

  if (ScratchExecCopy) {
    // FIXME: Split block and make terminator.
    unsigned ExecMov = ST.isWave32() ? AMDGPU::S_MOV_B32 : AMDGPU::S_MOV_B64;
    MCRegister Exec = ST.isWave32() ? AMDGPU::EXEC_LO : AMDGPU::EXEC;
    BuildMI(MBB, MBBI, DL, TII->get(ExecMov), Exec)
        .addReg(ScratchExecCopy, RegState::Kill);
    LiveRegs.addReg(ScratchExecCopy);
  }

  if (TRI.isCFISavedRegsSpillEnabled()) {
<<<<<<< HEAD
     bool emitSpillsToMem = true;
     emitCFISavedRegSpills(MF, MBB, MBBI, LiveRegs, emitSpillsToMem);
=======
    bool emitSpillsToMem = true;
    emitCFISavedRegSpills(MF, MBB, MBBI, LiveRegs, emitSpillsToMem);
>>>>>>> 0e64e13c
  }

  if (FPSaveIndex && spilledToMemory(MF, *FPSaveIndex)) {
    const int FramePtrFI = *FPSaveIndex;
    assert(!MFI.isDeadObjectIndex(FramePtrFI));

    initLiveRegs(LiveRegs, TRI, FuncInfo, MF, MBB, MBBI, /*IsProlog*/ true);

    MCPhysReg TmpVGPR = findScratchNonCalleeSaveRegister(
        MRI, LiveRegs, AMDGPU::VGPR_32RegClass);
    if (!TmpVGPR)
      report_fatal_error("failed to find free scratch register");

    BuildMI(MBB, MBBI, DL, TII->get(AMDGPU::V_MOV_B32_e32), TmpVGPR)
        .addReg(FramePtrReg);

    buildPrologSpill(ST, TRI, *FuncInfo, LiveRegs, MF, MBB, MBBI, DL, TmpVGPR,
                     FramePtrFI);
    if (needsFrameMoves)
      buildCFI(MBB, MBBI, DL,
               MCCFIInstruction::createOffset(
                   nullptr, MCRI->getDwarfRegNum(FramePtrReg, false),
                   MFI.getObjectOffset(FramePtrFI) * ST.getWavefrontSize()));
  }

  if (BPSaveIndex && spilledToMemory(MF, *BPSaveIndex)) {
    const int BasePtrFI = *BPSaveIndex;
    assert(!MFI.isDeadObjectIndex(BasePtrFI));

    initLiveRegs(LiveRegs, TRI, FuncInfo, MF, MBB, MBBI, /*IsProlog*/ true);

    MCPhysReg TmpVGPR = findScratchNonCalleeSaveRegister(
        MRI, LiveRegs, AMDGPU::VGPR_32RegClass);
    if (!TmpVGPR)
      report_fatal_error("failed to find free scratch register");

    BuildMI(MBB, MBBI, DL, TII->get(AMDGPU::V_MOV_B32_e32), TmpVGPR)
        .addReg(BasePtrReg);

    buildPrologSpill(ST, TRI, *FuncInfo, LiveRegs, MF, MBB, MBBI, DL, TmpVGPR,
                     BasePtrFI);
    if (needsFrameMoves)
      buildCFI(MBB, MBBI, DL,
               MCCFIInstruction::createOffset(
                   nullptr, MCRI->getDwarfRegNum(BasePtrReg, false),
                   MFI.getObjectOffset(BasePtrFI) * ST.getWavefrontSize()));
  }

  if (TRI.isCFISavedRegsSpillEnabled()) {
    bool emitSpillsToMem = false;
    emitCFISavedRegSpills(MF, MBB, MBBI, LiveRegs, emitSpillsToMem);
  }

  // In this case, spill the FP to a reserved VGPR.
  if (FPSaveIndex && !spilledToMemory(MF, *FPSaveIndex)) {
    const int FramePtrFI = *FPSaveIndex;
    assert(!MFI.isDeadObjectIndex(FramePtrFI));

    assert(MFI.getStackID(FramePtrFI) == TargetStackID::SGPRSpill);
    ArrayRef<SIMachineFunctionInfo::SpilledReg> Spill =
        FuncInfo->getSGPRToVGPRSpills(FramePtrFI);
    assert(Spill.size() == 1);

    // Save FP before setting it up.
    BuildMI(MBB, MBBI, DL, TII->get(AMDGPU::V_WRITELANE_B32), Spill[0].VGPR)
        .addReg(FramePtrReg)
        .addImm(Spill[0].Lane)
        .addReg(Spill[0].VGPR, RegState::Undef);

    if (needsFrameMoves)
      buildCFIForSGPRToVGPRSpill(MBB, MBBI, DL, FramePtrReg, Spill[0].VGPR,
                                 Spill[0].Lane);
  }

  // In this case, spill the BP to a reserved VGPR.
  if (BPSaveIndex && !spilledToMemory(MF, *BPSaveIndex)) {
    const int BasePtrFI = *BPSaveIndex;
    assert(!MFI.isDeadObjectIndex(BasePtrFI));

    assert(MFI.getStackID(BasePtrFI) == TargetStackID::SGPRSpill);
    ArrayRef<SIMachineFunctionInfo::SpilledReg> Spill =
        FuncInfo->getSGPRToVGPRSpills(BasePtrFI);
    assert(Spill.size() == 1);

    // Save BP before setting it up.
    BuildMI(MBB, MBBI, DL, TII->get(AMDGPU::V_WRITELANE_B32), Spill[0].VGPR)
        .addReg(BasePtrReg)
        .addImm(Spill[0].Lane)
        .addReg(Spill[0].VGPR, RegState::Undef);
    if (needsFrameMoves)
      buildCFIForSGPRToVGPRSpill(MBB, MBBI, DL, BasePtrReg, Spill[0].VGPR,
                                 Spill[0].Lane);
  }

  // Emit the copy if we need an FP, and are using a free SGPR to save it.
  if (FuncInfo->SGPRForFPSaveRestoreCopy) {
    BuildMI(MBB, MBBI, DL, TII->get(AMDGPU::COPY),
            FuncInfo->SGPRForFPSaveRestoreCopy)
        .addReg(FramePtrReg)
        .setMIFlag(MachineInstr::FrameSetup);
    if (needsFrameMoves)
      buildCFI(
          MBB, MBBI, DL,
          MCCFIInstruction::createRegister(
              nullptr, MCRI->getDwarfRegNum(FramePtrReg, false),
              MCRI->getDwarfRegNum(FuncInfo->SGPRForFPSaveRestoreCopy, false)));
  }

  // Emit the copy if we need a BP, and are using a free SGPR to save it.
  if (FuncInfo->SGPRForBPSaveRestoreCopy) {
    BuildMI(MBB, MBBI, DL, TII->get(AMDGPU::COPY),
            FuncInfo->SGPRForBPSaveRestoreCopy)
        .addReg(BasePtrReg)
        .setMIFlag(MachineInstr::FrameSetup);
    if (needsFrameMoves)
      buildCFI(
          MBB, MBBI, DL,
          MCCFIInstruction::createRegister(
              nullptr, MCRI->getDwarfRegNum(BasePtrReg, false),
              MCRI->getDwarfRegNum(FuncInfo->SGPRForBPSaveRestoreCopy, false)));
  }

  // If a copy has been emitted for FP and/or BP, Make the SGPRs
  // used in the copy instructions live throughout the function.
  SmallVector<MCPhysReg, 2> TempSGPRs;
  if (FuncInfo->SGPRForFPSaveRestoreCopy)
    TempSGPRs.push_back(FuncInfo->SGPRForFPSaveRestoreCopy);

  if (FuncInfo->SGPRForBPSaveRestoreCopy)
    TempSGPRs.push_back(FuncInfo->SGPRForBPSaveRestoreCopy);

  if (!TempSGPRs.empty()) {
    for (MachineBasicBlock &MBB : MF) {
      for (MCPhysReg Reg : TempSGPRs)
        MBB.addLiveIn(Reg);

      MBB.sortUniqueLiveIns();
    }
    if (!LiveRegs.empty()) {
      LiveRegs.addReg(FuncInfo->SGPRForFPSaveRestoreCopy);
      LiveRegs.addReg(FuncInfo->SGPRForBPSaveRestoreCopy);
    }
  }

  if (TRI.hasStackRealignment(MF)) {
    HasFP = true;
    const unsigned Alignment = MFI.getMaxAlign().value();

    RoundedSize += Alignment;
    if (LiveRegs.empty()) {
      LiveRegs.init(TRI);
      LiveRegs.addLiveIns(MBB);
    }

    // s_add_i32 s33, s32, NumBytes
    // s_and_b32 s33, s33, 0b111...0000
    BuildMI(MBB, MBBI, DL, TII->get(AMDGPU::S_ADD_I32), FramePtrReg)
        .addReg(StackPtrReg)
        .addImm((Alignment - 1) * getScratchScaleFactor(ST))
        .setMIFlag(MachineInstr::FrameSetup);
    BuildMI(MBB, MBBI, DL, TII->get(AMDGPU::S_AND_B32), FramePtrReg)
        .addReg(FramePtrReg, RegState::Kill)
        .addImm(-Alignment * getScratchScaleFactor(ST))
        .setMIFlag(MachineInstr::FrameSetup);
    FuncInfo->setIsStackRealigned(true);
  } else if ((HasFP = hasFP(MF))) {
    BuildMI(MBB, MBBI, DL, TII->get(AMDGPU::COPY), FramePtrReg)
        .addReg(StackPtrReg)
        .setMIFlag(MachineInstr::FrameSetup);
  }

  // If we need a base pointer, set it up here. It's whatever the value of
  // the stack pointer is at this point. Any variable size objects will be
  // allocated after this, so we can still use the base pointer to reference
  // the incoming arguments.
  if ((HasBP = TRI.hasBasePointer(MF))) {
    BuildMI(MBB, MBBI, DL, TII->get(AMDGPU::COPY), BasePtrReg)
        .addReg(StackPtrReg)
        .setMIFlag(MachineInstr::FrameSetup);
  }

  if (HasFP) {
    if (needsFrameMoves)
      buildCFI(MBB, MBBI, DL,
               MCCFIInstruction::createDefCfaRegister(
                   nullptr, MCRI->getDwarfRegNum(FramePtrReg, false)));
  }

  if (HasFP && RoundedSize != 0) {
    BuildMI(MBB, MBBI, DL, TII->get(AMDGPU::S_ADD_I32), StackPtrReg)
        .addReg(StackPtrReg)
        .addImm(RoundedSize * getScratchScaleFactor(ST))
        .setMIFlag(MachineInstr::FrameSetup);
  }

  assert((!HasFP || (FuncInfo->SGPRForFPSaveRestoreCopy ||
                     FuncInfo->FramePointerSaveIndex)) &&
         "Needed to save FP but didn't save it anywhere");

  // If we allow spilling to AGPRs we may have saved FP but then spill
  // everything into AGPRs instead of the stack.
  assert((HasFP || (!FuncInfo->SGPRForFPSaveRestoreCopy &&
                    !FuncInfo->FramePointerSaveIndex) ||
                   EnableSpillVGPRToAGPR) &&
         "Saved FP but didn't need it");

  assert((!HasBP || (FuncInfo->SGPRForBPSaveRestoreCopy ||
                     FuncInfo->BasePointerSaveIndex)) &&
         "Needed to save BP but didn't save it anywhere");

  assert((HasBP || (!FuncInfo->SGPRForBPSaveRestoreCopy &&
                    !FuncInfo->BasePointerSaveIndex)) &&
         "Saved BP but didn't need it");
}

void SIFrameLowering::emitEpilogue(MachineFunction &MF,
                                   MachineBasicBlock &MBB) const {
  const SIMachineFunctionInfo *FuncInfo = MF.getInfo<SIMachineFunctionInfo>();
  if (FuncInfo->isEntryFunction())
    return;

  const GCNSubtarget &ST = MF.getSubtarget<GCNSubtarget>();
  const SIInstrInfo *TII = ST.getInstrInfo();
  MachineRegisterInfo &MRI = MF.getRegInfo();
  const MCRegisterInfo *MCRI = MF.getMMI().getContext().getRegisterInfo();
  const SIRegisterInfo &TRI = TII->getRegisterInfo();
  MachineBasicBlock::iterator MBBI = MBB.getFirstTerminator();
  LivePhysRegs LiveRegs;
  DebugLoc DL;

  const MachineFrameInfo &MFI = MF.getFrameInfo();
  uint32_t NumBytes = MFI.getStackSize();
  uint32_t RoundedSize = FuncInfo->isStackRealigned()
                             ? NumBytes + MFI.getMaxAlign().value()
                             : NumBytes;
  const Register StackPtrReg = FuncInfo->getStackPtrOffsetReg();
  const Register FramePtrReg = FuncInfo->getFrameOffsetReg();
  const Register BasePtrReg =
      TRI.hasBasePointer(MF) ? TRI.getBaseRegister() : Register();

  Optional<int> FPSaveIndex = FuncInfo->FramePointerSaveIndex;
  Optional<int> BPSaveIndex = FuncInfo->BasePointerSaveIndex;

  if (RoundedSize != 0 && hasFP(MF)) {
    BuildMI(MBB, MBBI, DL, TII->get(AMDGPU::S_ADD_I32), StackPtrReg)
        .addReg(StackPtrReg)
        .addImm(-static_cast<int64_t>(RoundedSize * getScratchScaleFactor(ST)))
        .setMIFlag(MachineInstr::FrameDestroy);
  }

  if (FuncInfo->SGPRForFPSaveRestoreCopy) {
    BuildMI(MBB, MBBI, DL, TII->get(AMDGPU::COPY), FramePtrReg)
        .addReg(FuncInfo->SGPRForFPSaveRestoreCopy)
        .setMIFlag(MachineInstr::FrameDestroy);
  }

  if (FuncInfo->SGPRForBPSaveRestoreCopy) {
    BuildMI(MBB, MBBI, DL, TII->get(AMDGPU::COPY), BasePtrReg)
        .addReg(FuncInfo->SGPRForBPSaveRestoreCopy)
        .setMIFlag(MachineInstr::FrameDestroy);
  }

  if (FPSaveIndex) {
    const int FramePtrFI = *FPSaveIndex;
    assert(!MFI.isDeadObjectIndex(FramePtrFI));
    if (spilledToMemory(MF, FramePtrFI)) {
      initLiveRegs(LiveRegs, TRI, FuncInfo, MF, MBB, MBBI, /*IsProlog*/ false);

      MCPhysReg TmpVGPR = findScratchNonCalleeSaveRegister(
          MRI, LiveRegs, AMDGPU::VGPR_32RegClass);
      if (!TmpVGPR)
        report_fatal_error("failed to find free scratch register");
      buildEpilogRestore(ST, TRI, *FuncInfo, LiveRegs, MF, MBB, MBBI, DL,
                         TmpVGPR, FramePtrFI);
      BuildMI(MBB, MBBI, DL, TII->get(AMDGPU::V_READFIRSTLANE_B32), FramePtrReg)
          .addReg(TmpVGPR, RegState::Kill);
    } else {
      // Reload from VGPR spill.
      assert(MFI.getStackID(FramePtrFI) == TargetStackID::SGPRSpill);
      ArrayRef<SIMachineFunctionInfo::SpilledReg> Spill =
          FuncInfo->getSGPRToVGPRSpills(FramePtrFI);
      assert(Spill.size() == 1);
      BuildMI(MBB, MBBI, DL, TII->get(AMDGPU::V_READLANE_B32), FramePtrReg)
          .addReg(Spill[0].VGPR)
          .addImm(Spill[0].Lane);
    }
  }

  // FIXME: Switch to using MF.needsFrameMoves() later
  const bool needsFrameMoves = true;
  if (hasFP(MF)) {
    if (needsFrameMoves)
      buildCFI(MBB, MBBI, DL,
               MCCFIInstruction::createDefCfaRegister(
                   nullptr, MCRI->getDwarfRegNum(StackPtrReg, false)));
  }

  if (BPSaveIndex) {
    const int BasePtrFI = *BPSaveIndex;
    assert(!MFI.isDeadObjectIndex(BasePtrFI));
    if (spilledToMemory(MF, BasePtrFI)) {
      initLiveRegs(LiveRegs, TRI, FuncInfo, MF, MBB, MBBI, /*IsProlog*/ false);

      MCPhysReg TmpVGPR = findScratchNonCalleeSaveRegister(
          MRI, LiveRegs, AMDGPU::VGPR_32RegClass);
      if (!TmpVGPR)
        report_fatal_error("failed to find free scratch register");
      buildEpilogRestore(ST, TRI, *FuncInfo, LiveRegs, MF, MBB, MBBI, DL,
                         TmpVGPR, BasePtrFI);
      BuildMI(MBB, MBBI, DL, TII->get(AMDGPU::V_READFIRSTLANE_B32), BasePtrReg)
          .addReg(TmpVGPR, RegState::Kill);
    } else {
      // Reload from VGPR spill.
      assert(MFI.getStackID(BasePtrFI) == TargetStackID::SGPRSpill);
      ArrayRef<SIMachineFunctionInfo::SpilledReg> Spill =
          FuncInfo->getSGPRToVGPRSpills(BasePtrFI);
      assert(Spill.size() == 1);
      BuildMI(MBB, MBBI, DL, TII->get(AMDGPU::V_READLANE_B32), BasePtrReg)
          .addReg(Spill[0].VGPR)
          .addImm(Spill[0].Lane);
    }
  }

  Register ScratchExecCopy;
  for (const SIMachineFunctionInfo::SGPRSpillVGPR &Reg :
       FuncInfo->getSGPRSpillVGPRs()) {
    if (!Reg.FI)
      continue;

    if (!ScratchExecCopy)
      ScratchExecCopy =
          buildScratchExecCopy(LiveRegs, MF, MBB, MBBI, /*IsProlog*/ false);

    buildEpilogRestore(ST, TRI, *FuncInfo, LiveRegs, MF, MBB, MBBI, DL,
                       Reg.VGPR, *Reg.FI);
  }

  for (const auto &Reg : FuncInfo->WWMReservedRegs) {
    auto VGPR = Reg.first;
    auto FI = Reg.second;
    if (!FI)
      continue;

    if (!ScratchExecCopy)
      ScratchExecCopy =
          buildScratchExecCopy(LiveRegs, MF, MBB, MBBI, /*IsProlog*/ false);

    buildEpilogRestore(ST, TRI, *FuncInfo, LiveRegs, MF, MBB, MBBI, DL, VGPR,
                       *FI);
  }

  if (ScratchExecCopy) {
    // FIXME: Split block and make terminator.
    unsigned ExecMov = ST.isWave32() ? AMDGPU::S_MOV_B32 : AMDGPU::S_MOV_B64;
    MCRegister Exec = ST.isWave32() ? AMDGPU::EXEC_LO : AMDGPU::EXEC;
    BuildMI(MBB, MBBI, DL, TII->get(ExecMov), Exec)
        .addReg(ScratchExecCopy, RegState::Kill);
  }
}

#ifndef NDEBUG
static bool allSGPRSpillsAreDead(const MachineFunction &MF) {
  const MachineFrameInfo &MFI = MF.getFrameInfo();
  const GCNSubtarget &ST = MF.getSubtarget<GCNSubtarget>();
  const SIRegisterInfo *TRI = ST.getRegisterInfo();
  const SIMachineFunctionInfo *FuncInfo = MF.getInfo<SIMachineFunctionInfo>();
  for (int I = MFI.getObjectIndexBegin(), E = MFI.getObjectIndexEnd();
       I != E; ++I) {
    if (!MFI.isDeadObjectIndex(I) &&
        MFI.getStackID(I) == TargetStackID::SGPRSpill &&
        (I != FuncInfo->FramePointerSaveIndex &&
         I != FuncInfo->BasePointerSaveIndex &&
         (!TRI->isCFISavedRegsSpillEnabled() ||
          (I != FuncInfo->ReturnAddressSaveIndex &&
           I != FuncInfo->EXECSaveIndex)))) {
      return false;
    }
  }

  return true;
}
#endif

StackOffset SIFrameLowering::getFrameIndexReference(const MachineFunction &MF,
                                                    int FI,
                                                    Register &FrameReg) const {
  const SIRegisterInfo *RI = MF.getSubtarget<GCNSubtarget>().getRegisterInfo();

  FrameReg = RI->getFrameRegister(MF);
  return StackOffset::getFixed(MF.getFrameInfo().getObjectOffset(FI));
}

void SIFrameLowering::processFunctionBeforeFrameFinalized(
  MachineFunction &MF,
  RegScavenger *RS) const {
  MachineFrameInfo &MFI = MF.getFrameInfo();

  const GCNSubtarget &ST = MF.getSubtarget<GCNSubtarget>();
  const SIInstrInfo *TII = ST.getInstrInfo();
  const SIRegisterInfo *TRI = ST.getRegisterInfo();
  MachineRegisterInfo &MRI = MF.getRegInfo();
  SIMachineFunctionInfo *FuncInfo = MF.getInfo<SIMachineFunctionInfo>();

  const bool SpillVGPRToAGPR = ST.hasMAIInsts() && FuncInfo->hasSpilledVGPRs()
                               && EnableSpillVGPRToAGPR;

  if (SpillVGPRToAGPR) {
    // To track the spill frame indices handled in this pass.
    BitVector SpillFIs(MFI.getObjectIndexEnd(), false);

    bool SeenDbgInstr = false;

    for (MachineBasicBlock &MBB : MF) {
      for (MachineInstr &MI : llvm::make_early_inc_range(MBB)) {
        if (MI.isDebugInstr())
          SeenDbgInstr = true;

        if (TII->isVGPRSpill(MI)) {
          // Try to eliminate stack used by VGPR spills before frame
          // finalization.
          unsigned FIOp = AMDGPU::getNamedOperandIdx(MI.getOpcode(),
                                                     AMDGPU::OpName::vaddr);
          int FI = MI.getOperand(FIOp).getIndex();
          Register VReg =
            TII->getNamedOperand(MI, AMDGPU::OpName::vdata)->getReg();
          if (FuncInfo->allocateVGPRSpillToAGPR(MF, FI,
                                                TRI->isAGPR(MRI, VReg))) {
            // FIXME: change to enterBasicBlockEnd()
            RS->enterBasicBlock(MBB);
            TRI->eliminateFrameIndex(MI, 0, FIOp, RS);
            SpillFIs.set(FI);
            continue;
          }
        }
      }
    }

    for (MachineBasicBlock &MBB : MF) {
      for (MCPhysReg Reg : FuncInfo->getVGPRSpillAGPRs())
        MBB.addLiveIn(Reg);

      for (MCPhysReg Reg : FuncInfo->getAGPRSpillVGPRs())
        MBB.addLiveIn(Reg);

      MBB.sortUniqueLiveIns();

      if (!SpillFIs.empty() && SeenDbgInstr) {
        // FIXME: The dead frame indices are replaced with a null register from
        // the debug value instructions. We should instead, update it with the
        // correct register value. But not sure the register value alone is
        for (MachineInstr &MI : MBB) {
          if (MI.isDebugValue() && MI.getOperand(0).isFI() &&
              SpillFIs[MI.getOperand(0).getIndex()]) {
            MI.getOperand(0).ChangeToRegister(Register(), false /*isDef*/);
          }
        }
      }
    }
  }

  FuncInfo->removeDeadFrameIndices(MF);
  assert(allSGPRSpillsAreDead(MF) &&
         "SGPR spill should have been removed in SILowerSGPRSpills");

  // FIXME: The other checks should be redundant with allStackObjectsAreDead,
  // but currently hasNonSpillStackObjects is set only from source
  // allocas. Stack temps produced from legalization are not counted currently.
  if (!allStackObjectsAreDead(MF)) {
    assert(RS && "RegScavenger required if spilling");

    // Add an emergency spill slot
    RS->addScavengingFrameIndex(FuncInfo->getScavengeFI(MFI, *TRI));
  }
}

static void allocateCFISave(MachineFunction &MF, Optional<int> &FI,
                            Register Reg) {
  SIMachineFunctionInfo *MFI = MF.getInfo<SIMachineFunctionInfo>();
  const GCNSubtarget &ST = MF.getSubtarget<GCNSubtarget>();
  const SIRegisterInfo *TRI = ST.getRegisterInfo();
  const TargetRegisterClass *RC = TRI->getMinimalPhysRegClass(Reg);
  if (MFI->haveFreeLanesForSGPRSpill(MF, TRI->getSpillSize(*RC) / 4)) {
    int NewFI = MF.getFrameInfo().CreateStackObject(
        TRI->getSpillSize(*RC), TRI->getSpillAlign(*RC), true, nullptr,
        TargetStackID::SGPRSpill);
    if (MFI->allocateSGPRSpillToVGPR(MF, NewFI)) {
      FI = NewFI;
    }
  } else {
    int NewFI = MF.getFrameInfo().CreateStackObject(
        TRI->getSpillSize(*RC), TRI->getSpillAlign(*RC), true, nullptr,
        TargetStackID::SGPRSpill);
    if (TRI->spillSGPRToVGPR() && MFI->allocateSGPRSpillToVGPR(MF, NewFI)) {
      FI = NewFI;
    } else {
      // Remove dead <NewFI> index
      MF.getFrameInfo().RemoveStackObject(NewFI);
      FI = MF.getFrameInfo().CreateSpillStackObject(
          TRI->getSpillSize(*RC), Align(TRI->getSpillAlign(*RC)));
    }
  }
  return;
}

// Only report VGPRs to generic code.
void SIFrameLowering::determineCalleeSaves(MachineFunction &MF,
                                           BitVector &SavedVGPRs,
                                           RegScavenger *RS) const {
  TargetFrameLowering::determineCalleeSaves(MF, SavedVGPRs, RS);
  SIMachineFunctionInfo *MFI = MF.getInfo<SIMachineFunctionInfo>();
  if (MFI->isEntryFunction())
    return;

  MachineFrameInfo &FrameInfo = MF.getFrameInfo();
  const GCNSubtarget &ST = MF.getSubtarget<GCNSubtarget>();
  const SIRegisterInfo *TRI = ST.getRegisterInfo();

  // Ignore the SGPRs the default implementation found.
  SavedVGPRs.clearBitsNotInMask(TRI->getAllVectorRegMask());

  // Do not save AGPRs prior to GFX90A because there was no easy way to do so.
  // In gfx908 there was do AGPR loads and stores and thus spilling also
  // require a temporary VGPR.
  if (!ST.hasGFX90AInsts())
    SavedVGPRs.clearBitsInMask(TRI->getAllAGPRRegMask());

  if (TRI->isCFISavedRegsSpillEnabled()) {
    allocateCFISave(MF, MFI->ReturnAddressSaveIndex,
                    TRI->getReturnAddressReg(MF));
    allocateCFISave(MF, MFI->EXECSaveIndex,
                    ST.isWave32() ? AMDGPU::EXEC_LO : AMDGPU::EXEC);
  }

  // hasFP only knows about stack objects that already exist. We're now
  // determining the stack slots that will be created, so we have to predict
  // them. Stack objects force FP usage with calls.
  //
  // Note a new VGPR CSR may be introduced if one is used for the spill, but we
  // don't want to report it here.
  //
  // FIXME: Is this really hasReservedCallFrame?
  const bool WillHaveFP =
      FrameInfo.hasCalls() && (SavedVGPRs.any() || !allStackObjectsAreDead(MF));

  // VGPRs used for SGPR spilling need to be specially inserted in the prolog,
  // so don't allow the default insertion to handle them.
  for (auto SSpill : MFI->getSGPRSpillVGPRs())
    SavedVGPRs.reset(SSpill.VGPR);

  LivePhysRegs LiveRegs;
  LiveRegs.init(*TRI);

  if (WillHaveFP || hasFP(MF)) {
    assert(!MFI->SGPRForFPSaveRestoreCopy && !MFI->FramePointerSaveIndex &&
           "Re-reserving spill slot for FP");
    getVGPRSpillLaneOrTempRegister(MF, LiveRegs, MFI->SGPRForFPSaveRestoreCopy,
                                   MFI->FramePointerSaveIndex, true);
  }

  if (TRI->hasBasePointer(MF)) {
    if (MFI->SGPRForFPSaveRestoreCopy)
      LiveRegs.addReg(MFI->SGPRForFPSaveRestoreCopy);

    assert(!MFI->SGPRForBPSaveRestoreCopy &&
           !MFI->BasePointerSaveIndex && "Re-reserving spill slot for BP");
    getVGPRSpillLaneOrTempRegister(MF, LiveRegs, MFI->SGPRForBPSaveRestoreCopy,
                                   MFI->BasePointerSaveIndex, false);
  }
}

void SIFrameLowering::determineCalleeSavesSGPR(MachineFunction &MF,
                                               BitVector &SavedRegs,
                                               RegScavenger *RS) const {
  TargetFrameLowering::determineCalleeSaves(MF, SavedRegs, RS);
  const SIMachineFunctionInfo *MFI = MF.getInfo<SIMachineFunctionInfo>();
  if (MFI->isEntryFunction())
    return;

  const GCNSubtarget &ST = MF.getSubtarget<GCNSubtarget>();
  const SIRegisterInfo *TRI = ST.getRegisterInfo();

  // The SP is specifically managed and we don't want extra spills of it.
  SavedRegs.reset(MFI->getStackPtrOffsetReg());

  const BitVector AllSavedRegs = SavedRegs;
  SavedRegs.clearBitsInMask(TRI->getAllVectorRegMask());

  // If clearing VGPRs changed the mask, we will have some CSR VGPR spills.
  const bool HaveAnyCSRVGPR = SavedRegs != AllSavedRegs;

  // We have to anticipate introducing CSR VGPR spills or spill of caller
  // save VGPR reserved for SGPR spills as we now always create stack entry
  // for it, if we don't have any stack objects already, since we require
  // an FP if there is a call and stack.
  MachineFrameInfo &FrameInfo = MF.getFrameInfo();
  const bool WillHaveFP =
      FrameInfo.hasCalls() && (HaveAnyCSRVGPR || MFI->VGPRReservedForSGPRSpill);

  // FP will be specially managed like SP.
  if (WillHaveFP || hasFP(MF))
    SavedRegs.reset(MFI->getFrameOffsetReg());
}

bool SIFrameLowering::assignCalleeSavedSpillSlots(
    MachineFunction &MF, const TargetRegisterInfo *TRI,
    std::vector<CalleeSavedInfo> &CSI) const {
  if (CSI.empty())
    return true; // Early exit if no callee saved registers are modified!

  const SIMachineFunctionInfo *FuncInfo = MF.getInfo<SIMachineFunctionInfo>();
  if (!FuncInfo->SGPRForFPSaveRestoreCopy &&
      !FuncInfo->SGPRForBPSaveRestoreCopy)
    return false;

  const GCNSubtarget &ST = MF.getSubtarget<GCNSubtarget>();
  const SIRegisterInfo *RI = ST.getRegisterInfo();
  Register FramePtrReg = FuncInfo->getFrameOffsetReg();
  Register BasePtrReg = RI->getBaseRegister();
  unsigned NumModifiedRegs = 0;

  if (FuncInfo->SGPRForFPSaveRestoreCopy)
    NumModifiedRegs++;
  if (FuncInfo->SGPRForBPSaveRestoreCopy)
    NumModifiedRegs++;

  for (auto &CS : CSI) {
    if (CS.getReg() == FramePtrReg && FuncInfo->SGPRForFPSaveRestoreCopy) {
      CS.setDstReg(FuncInfo->SGPRForFPSaveRestoreCopy);
      if (--NumModifiedRegs)
        break;
    } else if (CS.getReg() == BasePtrReg &&
               FuncInfo->SGPRForBPSaveRestoreCopy) {
      CS.setDstReg(FuncInfo->SGPRForBPSaveRestoreCopy);
      if (--NumModifiedRegs)
        break;
    }
  }

  return false;
}

MachineBasicBlock::iterator SIFrameLowering::eliminateCallFramePseudoInstr(
  MachineFunction &MF,
  MachineBasicBlock &MBB,
  MachineBasicBlock::iterator I) const {
  int64_t Amount = I->getOperand(0).getImm();
  if (Amount == 0)
    return MBB.erase(I);

  const GCNSubtarget &ST = MF.getSubtarget<GCNSubtarget>();
  const SIInstrInfo *TII = ST.getInstrInfo();
  const DebugLoc &DL = I->getDebugLoc();
  unsigned Opc = I->getOpcode();
  bool IsDestroy = Opc == TII->getCallFrameDestroyOpcode();
  uint64_t CalleePopAmount = IsDestroy ? I->getOperand(1).getImm() : 0;

  if (!hasReservedCallFrame(MF)) {
    Amount = alignTo(Amount, getStackAlign());
    assert(isUInt<32>(Amount) && "exceeded stack address space size");
    const SIMachineFunctionInfo *MFI = MF.getInfo<SIMachineFunctionInfo>();
    Register SPReg = MFI->getStackPtrOffsetReg();

    Amount *= getScratchScaleFactor(ST);
    if (IsDestroy)
      Amount = -Amount;
    BuildMI(MBB, I, DL, TII->get(AMDGPU::S_ADD_I32), SPReg)
        .addReg(SPReg)
        .addImm(Amount);
  } else if (CalleePopAmount != 0) {
    llvm_unreachable("is this used?");
  }

  return MBB.erase(I);
}

/// Returns true if the frame will require a reference to the stack pointer.
///
/// This is the set of conditions common to setting up the stack pointer in a
/// kernel, and for using a frame pointer in a callable function.
///
/// FIXME: Should also check hasOpaqueSPAdjustment and if any inline asm
/// references SP.
static bool frameTriviallyRequiresSP(const MachineFrameInfo &MFI) {
  return MFI.hasVarSizedObjects() || MFI.hasStackMap() || MFI.hasPatchPoint();
}

// The FP for kernels is always known 0, so we never really need to setup an
// explicit register for it. However, DisableFramePointerElim will force us to
// use a register for it.
bool SIFrameLowering::hasFP(const MachineFunction &MF) const {
  const MachineFrameInfo &MFI = MF.getFrameInfo();

  // For entry functions we can use an immediate offset in most cases, so the
  // presence of calls doesn't imply we need a distinct frame pointer.
  if (MFI.hasCalls() &&
      !MF.getInfo<SIMachineFunctionInfo>()->isEntryFunction()) {
    // All offsets are unsigned, so need to be addressed in the same direction
    // as stack growth.

    // FIXME: This function is pretty broken, since it can be called before the
    // frame layout is determined or CSR spills are inserted.
    return MFI.getStackSize() != 0;
  }

  return frameTriviallyRequiresSP(MFI) || MFI.isFrameAddressTaken() ||
         MF.getSubtarget<GCNSubtarget>().getRegisterInfo()->hasStackRealignment(
             MF) ||
         MF.getTarget().Options.DisableFramePointerElim(MF);
}

// This is essentially a reduced version of hasFP for entry functions. Since the
// stack pointer is known 0 on entry to kernels, we never really need an FP
// register. We may need to initialize the stack pointer depending on the frame
// properties, which logically overlaps many of the cases where an ordinary
// function would require an FP.
bool SIFrameLowering::requiresStackPointerReference(
    const MachineFunction &MF) const {
  // Callable functions always require a stack pointer reference.
  assert(MF.getInfo<SIMachineFunctionInfo>()->isEntryFunction() &&
         "only expected to call this for entry points");

  const MachineFrameInfo &MFI = MF.getFrameInfo();

  // Entry points ordinarily don't need to initialize SP. We have to set it up
  // for callees if there are any. Also note tail calls are impossible/don't
  // make any sense for kernels.
  if (MFI.hasCalls())
    return true;

  // We still need to initialize the SP if we're doing anything weird that
  // references the SP, like variable sized stack objects.
  return frameTriviallyRequiresSP(MFI);
}

bool SIFrameLowering::spillCalleeSavedRegisters(
    MachineBasicBlock &MBB, MachineBasicBlock::iterator MBBI,
    const ArrayRef<CalleeSavedInfo> CSI, const TargetRegisterInfo *TRI) const {
  MachineFunction &MF = *MBB.getParent();
  const SIInstrInfo *TII = MF.getSubtarget<GCNSubtarget>().getInstrInfo();

  for (const CalleeSavedInfo &CS : CSI) {
    // Insert the spill to the stack frame.
    unsigned Reg = CS.getReg();

    if (CS.isSpilledToReg()) {
      BuildMI(MBB, MBBI, DebugLoc(), TII->get(TargetOpcode::COPY),
              CS.getDstReg())
          .addReg(Reg, getKillRegState(true));
    } else {
      const TargetRegisterClass *RC = TRI->getMinimalPhysRegClass(Reg);
      const MachineRegisterInfo &MRI = MF.getRegInfo();
      // If this value was already livein, we probably have a direct use of the
      // incoming register value, so don't kill at the spill point. This happens
      // since we pass some special inputs (workgroup IDs) in the callee saved
      // range.
      const bool IsLiveIn = MRI.isLiveIn(Reg);
      TII->storeRegToStackSlotCFI(MBB, MBBI, Reg, !IsLiveIn, CS.getFrameIdx(),
                                  RC, TRI);
    }
  }

  return true;
}

MachineInstr *SIFrameLowering::buildCFI(MachineBasicBlock &MBB,
                               MachineBasicBlock::iterator MBBI,
                               const DebugLoc &DL,
                               const MCCFIInstruction &CFIInst) const {
  MachineFunction &MF = *MBB.getParent();
  const SIInstrInfo *TII = MF.getSubtarget<GCNSubtarget>().getInstrInfo();
  return BuildMI(MBB, MBBI, DL, TII->get(TargetOpcode::CFI_INSTRUCTION))
      .addCFIIndex(MF.addFrameInst(CFIInst))
      .setMIFlag(MachineInstr::FrameSetup);
}

MachineInstr *SIFrameLowering::buildCFIForRegToRegSpill(
    MachineBasicBlock &MBB, MachineBasicBlock::iterator MBBI,
    const DebugLoc &DL, const Register Reg, const Register RegCopy) const {
  MachineFunction &MF = *MBB.getParent();
  const MCRegisterInfo &MCRI = *MF.getMMI().getContext().getRegisterInfo();
  return buildCFI(
      MBB, MBBI, DL,
      MCCFIInstruction::createRegister(nullptr, MCRI.getDwarfRegNum(Reg, false),
                                       MCRI.getDwarfRegNum(RegCopy, false)));
}

static void encodeDwarfRegisterLocation(int DwarfReg, raw_ostream &OS) {
  if (DwarfReg < 32) {
    OS << uint8_t(dwarf::DW_OP_reg0 + DwarfReg);
  } else {
    OS << uint8_t(dwarf::DW_OP_regx);
    encodeULEB128(DwarfReg, OS);
  }
}

MachineInstr *SIFrameLowering::buildCFIForSGPRToVGPRSpill(
    MachineBasicBlock &MBB, MachineBasicBlock::iterator MBBI,
    const DebugLoc &DL, const Register SGPR, const Register VGPR,
    const int Lane) const {
  MachineFunction &MF = *MBB.getParent();
  const MCRegisterInfo &MCRI = *MF.getMMI().getContext().getRegisterInfo();
  int DwarfSGPR = MCRI.getDwarfRegNum(SGPR, false);
  int DwarfVGPR = MCRI.getDwarfRegNum(VGPR, false);

  // CFI for an SGPR spilled to a single lane of a VGPR is implemented as an
  // expression(E) rule where E is a register location description referencing
  // a VGPR register location storage at a byte offset of the lane index
  // multiplied by the size of an SGPR (4 bytes). In other words we generate
  // the following DWARF:
  //
  // DW_CFA_expression: <SGPR>,
  //    (DW_OP_regx <VGPR>) (DW_OP_LLVM_offset_uconst <Lane>*4)
  //
  // The memory location description for the current CFA is pushed on the
  // stack before E is evaluated, but we choose not to drop it as it would
  // require a longer expression E and DWARF defines the result of the
  // evaulation to be the location description on the top of the stack (i.e. the
  // implictly pushed one is just ignored.)
  SmallString<20> CFIInst;
  raw_svector_ostream OSCFIInst(CFIInst);
  SmallString<20> Block;
  raw_svector_ostream OSBlock(Block);

  OSCFIInst << uint8_t(dwarf::DW_CFA_expression);
  encodeULEB128(DwarfSGPR, OSCFIInst);

  encodeDwarfRegisterLocation(DwarfVGPR, OSBlock);
  OSBlock << uint8_t(dwarf::DW_OP_LLVM_offset_uconst);
  // FIXME:
  const unsigned SGPRByteSize = 4;
  encodeULEB128(Lane * SGPRByteSize, OSBlock);

  encodeULEB128(Block.size(), OSCFIInst);
  OSCFIInst << Block;

  return buildCFI(MBB, MBBI, DL,
           MCCFIInstruction::createEscape(nullptr, OSCFIInst.str()));
}

void SIFrameLowering::buildCFIForSGPRToVGPRSpill(
    MachineBasicBlock &MBB, MachineBasicBlock::iterator MBBI,
    const DebugLoc &DL, Register SGPR,
    ArrayRef<SIMachineFunctionInfo::SpilledReg> VGPRSpills) const {
  MachineFunction &MF = *MBB.getParent();
  const MCRegisterInfo &MCRI = *MF.getMMI().getContext().getRegisterInfo();
  int DwarfSGPR = MCRI.getDwarfRegNum(SGPR, false);

  // CFI for an SGPR spilled to a multiple lanes of VGPRs is implemented as an
  // expression(E) rule where E is a composite location description
  // with multiple parts each referencing
  // VGPR register location storage with a bit offset of the lane index
  // multiplied by the size of an SGPR (32 bits). In other words we generate
  // the following DWARF:
  //
  // DW_CFA_expression: <SGPR>,
  //    (DW_OP_regx <VGPR[0]>) (DW_OP_bit_piece 32, <Lane[0]>*32)
  //    (DW_OP_regx <VGPR[1]>) (DW_OP_bit_piece 32, <Lane[1]>*32)
  //    ...
  //    (DW_OP_regx <VGPR[N]>) (DW_OP_bit_piece 32, <Lane[N]>*32)
  //
  // The memory location description for the current CFA is pushed on the
  // stack before E is evaluated, but we choose not to drop it as it would
  // require a longer expression E and DWARF defines the result of the
  // evaulation to be the location description on the top of the stack (i.e. the
  // implictly pushed one is just ignored.)
  SmallString<20> CFIInst;
  raw_svector_ostream OSCFIInst(CFIInst);
  SmallString<20> Block;
  raw_svector_ostream OSBlock(Block);

  OSCFIInst << uint8_t(dwarf::DW_CFA_expression);
  encodeULEB128(DwarfSGPR, OSCFIInst);

  // TODO: Detect when we can merge multiple adjacent pieces, or even reduce
  // this to a register location description (when all pieces are adjacent).
  for (SIMachineFunctionInfo::SpilledReg Spill : VGPRSpills) {
    encodeDwarfRegisterLocation(MCRI.getDwarfRegNum(Spill.VGPR, false),
                                OSBlock);
    OSBlock << uint8_t(dwarf::DW_OP_bit_piece);
    // FIXME:Can this be a function of the SGPR?
    const unsigned SGPRBitSize = 32;
    encodeULEB128(SGPRBitSize, OSBlock);
    encodeULEB128(SGPRBitSize * Spill.Lane, OSBlock);
  }

  encodeULEB128(Block.size(), OSCFIInst);
  OSCFIInst << Block;

  buildCFI(MBB, MBBI, DL,
           MCCFIInstruction::createEscape(nullptr, OSCFIInst.str()));
}

void SIFrameLowering::buildCFIForVGPRToVMEMSpill(
    MachineBasicBlock &MBB, MachineBasicBlock::iterator MBBI,
    const DebugLoc &DL, unsigned VGPR, int64_t Offset) const {
  MachineFunction &MF = *MBB.getParent();
  const GCNSubtarget &ST = MF.getSubtarget<GCNSubtarget>();
  const MCRegisterInfo &MCRI = *MF.getMMI().getContext().getRegisterInfo();
  int DwarfVGPR = MCRI.getDwarfRegNum(VGPR, false);

  SmallString<20> CFIInst;
  raw_svector_ostream OSCFIInst(CFIInst);
  SmallString<20> Block;
  raw_svector_ostream OSBlock(Block);

  OSCFIInst << uint8_t(dwarf::DW_CFA_expression);
  encodeULEB128(DwarfVGPR, OSCFIInst);

  encodeDwarfRegisterLocation(DwarfVGPR, OSBlock);
  OSBlock << uint8_t(dwarf::DW_OP_swap);
  OSBlock << uint8_t(dwarf::DW_OP_LLVM_offset_uconst);
  encodeULEB128(Offset, OSBlock);
  OSBlock << uint8_t(dwarf::DW_OP_LLVM_call_frame_entry_reg);
  encodeULEB128(MCRI.getDwarfRegNum(
                    ST.isWave32() ? AMDGPU::EXEC_LO : AMDGPU::EXEC, false),
                OSBlock);
  OSBlock << uint8_t(dwarf::DW_OP_deref_size);
  OSBlock << uint8_t(ST.getWavefrontSize() / CHAR_BIT);
  OSBlock << uint8_t(dwarf::DW_OP_LLVM_select_bit_piece);
  // FIXME: Can this be a function of the VGPR?
  const unsigned VGPRLaneBitSize = 32;
  encodeULEB128(VGPRLaneBitSize, OSBlock);
  encodeULEB128(ST.getWavefrontSize(), OSBlock);

  encodeULEB128(Block.size(), OSCFIInst);
  OSCFIInst << Block;

  buildCFI(MBB, MBBI, DL,
           MCCFIInstruction::createEscape(nullptr, OSCFIInst.str()));
}<|MERGE_RESOLUTION|>--- conflicted
+++ resolved
@@ -1058,13 +1058,8 @@
   }
 
   if (TRI.isCFISavedRegsSpillEnabled()) {
-<<<<<<< HEAD
-     bool emitSpillsToMem = true;
-     emitCFISavedRegSpills(MF, MBB, MBBI, LiveRegs, emitSpillsToMem);
-=======
     bool emitSpillsToMem = true;
     emitCFISavedRegSpills(MF, MBB, MBBI, LiveRegs, emitSpillsToMem);
->>>>>>> 0e64e13c
   }
 
   if (FPSaveIndex && spilledToMemory(MF, *FPSaveIndex)) {
