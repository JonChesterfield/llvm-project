//===----------------------- SIFrameLowering.cpp --------------------------===//
//
// Part of the LLVM Project, under the Apache License v2.0 with LLVM Exceptions.
// See https://llvm.org/LICENSE.txt for license information.
// SPDX-License-Identifier: Apache-2.0 WITH LLVM-exception
// Modifications Copyright (c) 2022 Advanced Micro Devices, Inc. All rights reserved.
// Notified per clause 4(b) of the license.
//
//==-----------------------------------------------------------------------===//

#include "SIFrameLowering.h"
#include "AMDGPU.h"
#include "GCNSubtarget.h"
#include "MCTargetDesc/AMDGPUMCTargetDesc.h"
#include "SIMachineFunctionInfo.h"
#include "llvm/CodeGen/LivePhysRegs.h"
#include "llvm/CodeGen/MachineFrameInfo.h"
#include "llvm/CodeGen/MachineModuleInfo.h"
#include "llvm/CodeGen/RegisterScavenging.h"
#include "llvm/Support/LEB128.h"
#include "llvm/Target/TargetMachine.h"

using namespace llvm;

#define DEBUG_TYPE "frame-info"

static cl::opt<bool> EnableSpillVGPRToAGPR(
  "amdgpu-spill-vgpr-to-agpr",
  cl::desc("Enable spilling VGPRs to AGPRs"),
  cl::ReallyHidden,
  cl::init(true));

<<<<<<< HEAD
// Find a scratch register matching \p RC which is unused and available
// throughout the function. On failure, returns a null register.
static MCRegister findUnusedRegister(MachineRegisterInfo &MRI,
                                     LivePhysRegs &LiveRegs,
=======
// Find a register matching \p RC from \p LiveRegs which is unused and available
// throughout the function. On failure, returns AMDGPU::NoRegister.
static MCRegister findUnusedRegister(MachineRegisterInfo &MRI,
                                     const LivePhysRegs &LiveRegs,
>>>>>>> 40ba0942
                                     const TargetRegisterClass &RC) {
  for (MCRegister Reg : RC) {
    if (!MRI.isPhysRegUsed(Reg) && LiveRegs.available(MRI, Reg))
      return Reg;
  }
  return MCRegister();
}

// Find a scratch register that we can use in the prologue. We avoid using
// callee-save registers since they may appear to be free when this is called
// from canUseAsPrologue (during shrink wrapping), but then no longer be free
// when this is called from emitPrologue.
static MCRegister findScratchNonCalleeSaveRegister(MachineRegisterInfo &MRI,
                                                   LivePhysRegs &LiveRegs,
                                                   const TargetRegisterClass &RC,
                                                   bool Unused = false) {
  // Mark callee saved registers as used so we will not choose them.
  const MCPhysReg *CSRegs = MRI.getCalleeSavedRegs();
  for (unsigned i = 0; CSRegs[i]; ++i)
    LiveRegs.addReg(CSRegs[i]);

  // We are looking for a register that can be used throughout the entire
  // function, so any use is unacceptable.
  if (Unused)
    return findUnusedRegister(MRI, LiveRegs, RC);

  for (MCRegister Reg : RC) {
    if (LiveRegs.available(MRI, Reg))
      return Reg;
  }

  return MCRegister();
}

static void getVGPRSpillLaneOrTempRegister(
    MachineFunction &MF, LivePhysRegs &LiveRegs, Register SGPR,
    const TargetRegisterClass &RC = AMDGPU::SReg_32_XM0_XEXECRegClass,
    bool IncludeScratchCopy = true) {
  SIMachineFunctionInfo *MFI = MF.getInfo<SIMachineFunctionInfo>();
  MachineFrameInfo &FrameInfo = MF.getFrameInfo();

  const GCNSubtarget &ST = MF.getSubtarget<GCNSubtarget>();
  const SIRegisterInfo *TRI = ST.getRegisterInfo();
  unsigned Size = TRI->getSpillSize(RC);
  Align Alignment = TRI->getSpillAlign(RC);

  // We need to save and restore the given SGPR.

  Register ScratchSGPR;
  // 1: Try to save the given register into an unused scratch SGPR. The LiveRegs
<<<<<<< HEAD
  // should have all the callee saved registers marked as used. For certain
=======
  // should have all the callee saved registers marked as used.  For certain
>>>>>>> 40ba0942
  // cases we skip copy to scratch SGPR.
  if (IncludeScratchCopy)
    ScratchSGPR = findUnusedRegister(MF.getRegInfo(), LiveRegs, RC);

  if (!ScratchSGPR) {
    int FI = FrameInfo.CreateStackObject(Size, Alignment, true, nullptr,
                                         TargetStackID::SGPRSpill);

    if (TRI->spillSGPRToVGPR() &&
        MFI->allocateSGPRSpillToVGPRLane(MF, FI, /* IsPrologEpilog */ true)) {
      // 2: There's no free lane to spill, and no free register to save the
      // SGPR, so we're forced to take another VGPR to use for the spill.
      MFI->addToPrologEpilogSGPRSpills(
          SGPR, PrologEpilogSGPRSaveRestoreInfo(
                    SGPRSaveKind::SPILL_TO_VGPR_LANE, FI));

      LLVM_DEBUG(
          auto Spill = MFI->getPrologEpilogSGPRSpillToVGPRLanes(FI).front();
          dbgs() << printReg(SGPR, TRI) << " requires fallback spill to "
                 << printReg(Spill.VGPR, TRI) << ':' << Spill.Lane << '\n';);
    } else {
      // Remove dead <FI> index
      MF.getFrameInfo().RemoveStackObject(FI);
      // 3: If all else fails, spill the register to memory.
      FI = FrameInfo.CreateSpillStackObject(Size, Alignment);
      MFI->addToPrologEpilogSGPRSpills(
          SGPR,
          PrologEpilogSGPRSaveRestoreInfo(SGPRSaveKind::SPILL_TO_MEM, FI));
      LLVM_DEBUG(dbgs() << "Reserved FI " << FI << " for spilling "
                        << printReg(SGPR, TRI) << '\n');
    }
  } else {
    MFI->addToPrologEpilogSGPRSpills(
        SGPR, PrologEpilogSGPRSaveRestoreInfo(
                  SGPRSaveKind::COPY_TO_SCRATCH_SGPR, ScratchSGPR));
    LiveRegs.addReg(ScratchSGPR);
    LLVM_DEBUG(dbgs() << "Saving " << printReg(SGPR, TRI) << " with copy to "
                      << printReg(ScratchSGPR, TRI) << '\n');
  }
}

// We need to specially emit stack operations here because a different frame
// register is used than in the rest of the function, as getFrameRegister would
// use.
static void buildPrologSpill(const GCNSubtarget &ST, const SIRegisterInfo &TRI,
                             const SIMachineFunctionInfo &FuncInfo,
                             LivePhysRegs &LiveRegs, MachineFunction &MF,
                             MachineBasicBlock &MBB,
                             MachineBasicBlock::iterator I, const DebugLoc &DL,
                             Register SpillReg, int FI, Register FrameReg,
                             int64_t DwordOff = 0) {
  unsigned Opc = ST.enableFlatScratch() ? AMDGPU::SCRATCH_STORE_DWORD_SADDR
                                        : AMDGPU::BUFFER_STORE_DWORD_OFFSET;

  MachineFrameInfo &FrameInfo = MF.getFrameInfo();
  MachinePointerInfo PtrInfo = MachinePointerInfo::getFixedStack(MF, FI);
  MachineMemOperand *MMO = MF.getMachineMemOperand(
      PtrInfo, MachineMemOperand::MOStore, FrameInfo.getObjectSize(FI),
      FrameInfo.getObjectAlign(FI));
  LiveRegs.addReg(SpillReg);
  bool IsKill = !MBB.isLiveIn(SpillReg);
  TRI.buildSpillLoadStore(MBB, I, DL, Opc, FI, SpillReg, IsKill, FrameReg,
                          DwordOff, MMO, nullptr, &LiveRegs);
  if (IsKill)
    LiveRegs.removeReg(SpillReg);
}

static void buildEpilogRestore(const GCNSubtarget &ST,
                               const SIRegisterInfo &TRI,
                               const SIMachineFunctionInfo &FuncInfo,
                               LivePhysRegs &LiveRegs, MachineFunction &MF,
                               MachineBasicBlock &MBB,
                               MachineBasicBlock::iterator I,
                               const DebugLoc &DL, Register SpillReg, int FI,
                               Register FrameReg, int64_t DwordOff = 0) {
  unsigned Opc = ST.enableFlatScratch() ? AMDGPU::SCRATCH_LOAD_DWORD_SADDR
                                        : AMDGPU::BUFFER_LOAD_DWORD_OFFSET;

  MachineFrameInfo &FrameInfo = MF.getFrameInfo();
  MachinePointerInfo PtrInfo = MachinePointerInfo::getFixedStack(MF, FI);
  MachineMemOperand *MMO = MF.getMachineMemOperand(
      PtrInfo, MachineMemOperand::MOLoad, FrameInfo.getObjectSize(FI),
      FrameInfo.getObjectAlign(FI));
  TRI.buildSpillLoadStore(MBB, I, DL, Opc, FI, SpillReg, false, FrameReg,
                          DwordOff, MMO, nullptr, &LiveRegs);
}

static void buildGitPtr(MachineBasicBlock &MBB, MachineBasicBlock::iterator I,
                        const DebugLoc &DL, const SIInstrInfo *TII,
                        Register TargetReg) {
  MachineFunction *MF = MBB.getParent();
  const SIMachineFunctionInfo *MFI = MF->getInfo<SIMachineFunctionInfo>();
  const SIRegisterInfo *TRI = &TII->getRegisterInfo();
  const MCInstrDesc &SMovB32 = TII->get(AMDGPU::S_MOV_B32);
  Register TargetLo = TRI->getSubReg(TargetReg, AMDGPU::sub0);
  Register TargetHi = TRI->getSubReg(TargetReg, AMDGPU::sub1);

  if (MFI->getGITPtrHigh() != 0xffffffff) {
    BuildMI(MBB, I, DL, SMovB32, TargetHi)
        .addImm(MFI->getGITPtrHigh())
        .addReg(TargetReg, RegState::ImplicitDefine);
  } else {
    const MCInstrDesc &GetPC64 = TII->get(AMDGPU::S_GETPC_B64);
    BuildMI(MBB, I, DL, GetPC64, TargetReg);
  }
  Register GitPtrLo = MFI->getGITPtrLoReg(*MF);
  MF->getRegInfo().addLiveIn(GitPtrLo);
  MBB.addLiveIn(GitPtrLo);
  BuildMI(MBB, I, DL, SMovB32, TargetLo)
    .addReg(GitPtrLo);
}

static void initLiveRegs(LivePhysRegs &LiveRegs, const SIRegisterInfo &TRI,
                         const SIMachineFunctionInfo *FuncInfo,
                         MachineFunction &MF, MachineBasicBlock &MBB,
                         MachineBasicBlock::iterator MBBI, bool IsProlog) {
  if (LiveRegs.empty()) {
    LiveRegs.init(TRI);
    if (IsProlog) {
      LiveRegs.addLiveIns(MBB);
    } else {
      // In epilog.
      LiveRegs.addLiveOuts(MBB);
      LiveRegs.stepBackward(*MBBI);
    }
  }
}

namespace llvm {

// SpillBuilder to save/restore special SGPR spills like the one needed for FP,
// BP, etc. These spills are delayed until the current function's frame is
// finalized. For a given register, the builder uses the
// PrologEpilogSGPRSaveRestoreInfo to decide the spill method.
class PrologEpilogSGPRSpillBuilder {
  MachineBasicBlock::iterator MI;
  MachineBasicBlock &MBB;
  MachineFunction &MF;
  const GCNSubtarget &ST;
  MachineFrameInfo &MFI;
  SIMachineFunctionInfo *FuncInfo;
  const SIInstrInfo *TII;
  const SIRegisterInfo &TRI;
<<<<<<< HEAD
  const MCRegisterInfo *MCRI;
  const SIFrameLowering *TFI;
=======
>>>>>>> 40ba0942
  Register SuperReg;
  const PrologEpilogSGPRSaveRestoreInfo SI;
  LivePhysRegs &LiveRegs;
  const DebugLoc &DL;
  Register FrameReg;
  ArrayRef<int16_t> SplitParts;
  unsigned NumSubRegs;
  unsigned EltSize = 4;
<<<<<<< HEAD
  bool IsFramePtrPrologSpill;
  bool NeedsFrameMoves;

  bool isExec(Register Reg) const {
    return Reg == AMDGPU::EXEC_LO || Reg == AMDGPU::EXEC;
  }

  void saveToMemory(const int FI) const {
    MachineRegisterInfo &MRI = MF.getRegInfo();
    const GCNSubtarget &ST = MF.getSubtarget<GCNSubtarget>();
=======

  void saveToMemory(const int FI) const {
    MachineRegisterInfo &MRI = MF.getRegInfo();
>>>>>>> 40ba0942
    assert(!MFI.isDeadObjectIndex(FI));

    initLiveRegs(LiveRegs, TRI, FuncInfo, MF, MBB, MI, /*IsProlog*/ true);

    MCPhysReg TmpVGPR = findScratchNonCalleeSaveRegister(
        MRI, LiveRegs, AMDGPU::VGPR_32RegClass);
    if (!TmpVGPR)
      report_fatal_error("failed to find free scratch register");

    for (unsigned I = 0, DwordOff = 0; I < NumSubRegs; ++I) {
      Register SubReg = NumSubRegs == 1
                            ? SuperReg
                            : Register(TRI.getSubReg(SuperReg, SplitParts[I]));
      BuildMI(MBB, MI, DL, TII->get(AMDGPU::V_MOV_B32_e32), TmpVGPR)
          .addReg(SubReg);

      buildPrologSpill(ST, TRI, *FuncInfo, LiveRegs, MF, MBB, MI, DL, TmpVGPR,
                       FI, FrameReg, DwordOff);
<<<<<<< HEAD
      if (NeedsFrameMoves) {
        if (isExec(SuperReg) && (I == NumSubRegs - 1))
          SubReg = AMDGPU::EXEC;
        else if (IsFramePtrPrologSpill)
          SubReg = FuncInfo->getFrameOffsetReg();

        // FIXME: CFI for EXEC needs a fix by accurately computing the spill
        // offset for both the low and high components.
        if (SubReg != AMDGPU::EXEC_LO)
          TFI->buildCFI(MBB, MI, DL,
                        MCCFIInstruction::createOffset(
                            nullptr, MCRI->getDwarfRegNum(SubReg, false),
                            MFI.getObjectOffset(FI) * ST.getWavefrontSize()));
      }
=======
>>>>>>> 40ba0942
      DwordOff += 4;
    }
  }

  void saveToVGPRLane(const int FI) const {
    assert(!MFI.isDeadObjectIndex(FI));

    assert(MFI.getStackID(FI) == TargetStackID::SGPRSpill);
    ArrayRef<SIRegisterInfo::SpilledReg> Spill =
        FuncInfo->getPrologEpilogSGPRSpillToVGPRLanes(FI);
    assert(Spill.size() == NumSubRegs);

    for (unsigned I = 0; I < NumSubRegs; ++I) {
      Register SubReg = NumSubRegs == 1
                            ? SuperReg
                            : Register(TRI.getSubReg(SuperReg, SplitParts[I]));
      BuildMI(MBB, MI, DL, TII->get(AMDGPU::V_WRITELANE_B32), Spill[I].VGPR)
          .addReg(SubReg)
          .addImm(Spill[I].Lane)
          .addReg(Spill[I].VGPR, RegState::Undef);
<<<<<<< HEAD
      if (NeedsFrameMoves) {
        if (isExec(SuperReg)) {
          if (I == NumSubRegs - 1)
            TFI->buildCFIForSGPRToVGPRSpill(MBB, MI, DL, AMDGPU::EXEC, Spill);
        } else if (IsFramePtrPrologSpill) {
          TFI->buildCFIForSGPRToVGPRSpill(MBB, MI, DL,
                                          FuncInfo->getFrameOffsetReg(),
                                          Spill[I].VGPR, Spill[I].Lane);
        } else {
          TFI->buildCFIForSGPRToVGPRSpill(MBB, MI, DL, SubReg, Spill[I].VGPR,
                                          Spill[I].Lane);
        }
      }
=======
>>>>>>> 40ba0942
    }
  }

  void copyToScratchSGPR(Register DstReg) const {
    BuildMI(MBB, MI, DL, TII->get(AMDGPU::COPY), DstReg)
        .addReg(SuperReg)
        .setMIFlag(MachineInstr::FrameSetup);
<<<<<<< HEAD
    if (NeedsFrameMoves) {
      const TargetRegisterClass *RC = TRI.getPhysRegClass(DstReg);
      ArrayRef<int16_t> DstSplitParts = TRI.getRegSplitParts(RC, EltSize);
      unsigned DstNumSubRegs = DstSplitParts.empty() ? 1 : DstSplitParts.size();
      assert(NumSubRegs == DstNumSubRegs);
      for (unsigned I = 0; I < NumSubRegs; ++I) {
        Register SrcSubReg =
            NumSubRegs == 1 ? SuperReg
                            : Register(TRI.getSubReg(SuperReg, SplitParts[I]));
        Register DstSubReg =
            NumSubRegs == 1 ? DstReg
                            : Register(TRI.getSubReg(DstReg, DstSplitParts[I]));
        if (isExec(SuperReg)) {
          if (I == NumSubRegs - 1)
            TFI->buildCFIForRegToSGPRPairSpill(MBB, MI, DL, AMDGPU::EXEC,
                                               DstReg);
        } else {
          TFI->buildCFI(MBB, MI, DL,
                        MCCFIInstruction::createRegister(
                            nullptr, MCRI->getDwarfRegNum(SrcSubReg, false),
                            MCRI->getDwarfRegNum(DstSubReg, false)));
        }
      }
    }
=======
>>>>>>> 40ba0942
  }

  void restoreFromMemory(const int FI) {
    MachineRegisterInfo &MRI = MF.getRegInfo();
<<<<<<< HEAD
    const GCNSubtarget &ST = MF.getSubtarget<GCNSubtarget>();
=======
>>>>>>> 40ba0942

    initLiveRegs(LiveRegs, TRI, FuncInfo, MF, MBB, MI, /*IsProlog*/ false);
    MCPhysReg TmpVGPR = findScratchNonCalleeSaveRegister(
        MRI, LiveRegs, AMDGPU::VGPR_32RegClass);
    if (!TmpVGPR)
      report_fatal_error("failed to find free scratch register");

    for (unsigned I = 0, DwordOff = 0; I < NumSubRegs; ++I) {
      Register SubReg = NumSubRegs == 1
                            ? SuperReg
                            : Register(TRI.getSubReg(SuperReg, SplitParts[I]));

      buildEpilogRestore(ST, TRI, *FuncInfo, LiveRegs, MF, MBB, MI, DL, TmpVGPR,
                         FI, FrameReg, DwordOff);
      BuildMI(MBB, MI, DL, TII->get(AMDGPU::V_READFIRSTLANE_B32), SubReg)
          .addReg(TmpVGPR, RegState::Kill);
      DwordOff += 4;
    }
  }

  void restoreFromVGPRLane(const int FI) {
    assert(MFI.getStackID(FI) == TargetStackID::SGPRSpill);
    ArrayRef<SIRegisterInfo::SpilledReg> Spill =
        FuncInfo->getPrologEpilogSGPRSpillToVGPRLanes(FI);
    assert(Spill.size() == NumSubRegs);

    for (unsigned I = 0; I < NumSubRegs; ++I) {
      Register SubReg = NumSubRegs == 1
                            ? SuperReg
                            : Register(TRI.getSubReg(SuperReg, SplitParts[I]));
      BuildMI(MBB, MI, DL, TII->get(AMDGPU::V_READLANE_B32), SubReg)
          .addReg(Spill[I].VGPR)
          .addImm(Spill[I].Lane);
    }
  }

  void copyFromScratchSGPR(Register SrcReg) const {
    BuildMI(MBB, MI, DL, TII->get(AMDGPU::COPY), SuperReg)
        .addReg(SrcReg)
        .setMIFlag(MachineInstr::FrameDestroy);
  }

public:
  PrologEpilogSGPRSpillBuilder(Register Reg,
                               const PrologEpilogSGPRSaveRestoreInfo SI,
                               MachineBasicBlock &MBB,
                               MachineBasicBlock::iterator MI,
                               const DebugLoc &DL, const SIInstrInfo *TII,
                               const SIRegisterInfo &TRI,
<<<<<<< HEAD
                               LivePhysRegs &LiveRegs, Register FrameReg,
                               bool IsFramePtrPrologSpill = false)
      : MI(MI), MBB(MBB), MF(*MBB.getParent()),
        ST(MF.getSubtarget<GCNSubtarget>()), MFI(MF.getFrameInfo()),
        FuncInfo(MF.getInfo<SIMachineFunctionInfo>()), TII(TII), TRI(TRI),
        MCRI(MF.getMMI().getContext().getRegisterInfo()),
        TFI(ST.getFrameLowering()), SuperReg(Reg), SI(SI), LiveRegs(LiveRegs),
        DL(DL), FrameReg(FrameReg),
        IsFramePtrPrologSpill(IsFramePtrPrologSpill) {
=======
                               LivePhysRegs &LiveRegs, Register FrameReg)
      : MI(MI), MBB(MBB), MF(*MBB.getParent()),
        ST(MF.getSubtarget<GCNSubtarget>()), MFI(MF.getFrameInfo()),
        FuncInfo(MF.getInfo<SIMachineFunctionInfo>()), TII(TII), TRI(TRI),
        SuperReg(Reg), SI(SI), LiveRegs(LiveRegs), DL(DL), FrameReg(FrameReg) {
>>>>>>> 40ba0942
    const TargetRegisterClass *RC = TRI.getPhysRegClass(SuperReg);
    SplitParts = TRI.getRegSplitParts(RC, EltSize);
    NumSubRegs = SplitParts.empty() ? 1 : SplitParts.size();

<<<<<<< HEAD
    // FIXME: Switch to using MF.needsFrameMoves() later.
    NeedsFrameMoves = true;

=======
>>>>>>> 40ba0942
    assert(SuperReg != AMDGPU::M0 && "m0 should never spill");
  }

  void save() {
    switch (SI.getKind()) {
    case SGPRSaveKind::SPILL_TO_MEM:
      return saveToMemory(SI.getIndex());
    case SGPRSaveKind::SPILL_TO_VGPR_LANE:
      return saveToVGPRLane(SI.getIndex());
    case SGPRSaveKind::COPY_TO_SCRATCH_SGPR:
      return copyToScratchSGPR(SI.getReg());
    }
  }

  void restore() {
    switch (SI.getKind()) {
    case SGPRSaveKind::SPILL_TO_MEM:
      return restoreFromMemory(SI.getIndex());
    case SGPRSaveKind::SPILL_TO_VGPR_LANE:
      return restoreFromVGPRLane(SI.getIndex());
    case SGPRSaveKind::COPY_TO_SCRATCH_SGPR:
      return copyFromScratchSGPR(SI.getReg());
    }
  }
};

} // namespace llvm

// Emit flat scratch setup code, assuming `MFI->hasFlatScratchInit()`
void SIFrameLowering::emitEntryFunctionFlatScratchInit(
    MachineFunction &MF, MachineBasicBlock &MBB, MachineBasicBlock::iterator I,
    const DebugLoc &DL, Register ScratchWaveOffsetReg) const {
  const GCNSubtarget &ST = MF.getSubtarget<GCNSubtarget>();
  const SIInstrInfo *TII = ST.getInstrInfo();
  const SIRegisterInfo *TRI = &TII->getRegisterInfo();
  const SIMachineFunctionInfo *MFI = MF.getInfo<SIMachineFunctionInfo>();

  // We don't need this if we only have spills since there is no user facing
  // scratch.

  // TODO: If we know we don't have flat instructions earlier, we can omit
  // this from the input registers.
  //
  // TODO: We only need to know if we access scratch space through a flat
  // pointer. Because we only detect if flat instructions are used at all,
  // this will be used more often than necessary on VI.

  Register FlatScrInitLo;
  Register FlatScrInitHi;

  if (ST.isAmdPalOS()) {
    // Extract the scratch offset from the descriptor in the GIT
    LivePhysRegs LiveRegs;
    LiveRegs.init(*TRI);
    LiveRegs.addLiveIns(MBB);

    // Find unused reg to load flat scratch init into
    MachineRegisterInfo &MRI = MF.getRegInfo();
    Register FlatScrInit = AMDGPU::NoRegister;
    ArrayRef<MCPhysReg> AllSGPR64s = TRI->getAllSGPR64(MF);
    unsigned NumPreloaded = (MFI->getNumPreloadedSGPRs() + 1) / 2;
    AllSGPR64s = AllSGPR64s.slice(
        std::min(static_cast<unsigned>(AllSGPR64s.size()), NumPreloaded));
    Register GITPtrLoReg = MFI->getGITPtrLoReg(MF);
    for (MCPhysReg Reg : AllSGPR64s) {
      if (LiveRegs.available(MRI, Reg) && MRI.isAllocatable(Reg) &&
          !TRI->isSubRegisterEq(Reg, GITPtrLoReg)) {
        FlatScrInit = Reg;
        break;
      }
    }
    assert(FlatScrInit && "Failed to find free register for scratch init");

    FlatScrInitLo = TRI->getSubReg(FlatScrInit, AMDGPU::sub0);
    FlatScrInitHi = TRI->getSubReg(FlatScrInit, AMDGPU::sub1);

    buildGitPtr(MBB, I, DL, TII, FlatScrInit);

    // We now have the GIT ptr - now get the scratch descriptor from the entry
    // at offset 0 (or offset 16 for a compute shader).
    MachinePointerInfo PtrInfo(AMDGPUAS::CONSTANT_ADDRESS);
    const MCInstrDesc &LoadDwordX2 = TII->get(AMDGPU::S_LOAD_DWORDX2_IMM);
    auto *MMO = MF.getMachineMemOperand(
        PtrInfo,
        MachineMemOperand::MOLoad | MachineMemOperand::MOInvariant |
            MachineMemOperand::MODereferenceable,
        8, Align(4));
    unsigned Offset =
        MF.getFunction().getCallingConv() == CallingConv::AMDGPU_CS ? 16 : 0;
    const GCNSubtarget &Subtarget = MF.getSubtarget<GCNSubtarget>();
    unsigned EncodedOffset = AMDGPU::convertSMRDOffsetUnits(Subtarget, Offset);
    BuildMI(MBB, I, DL, LoadDwordX2, FlatScrInit)
        .addReg(FlatScrInit)
        .addImm(EncodedOffset) // offset
        .addImm(0)             // cpol
        .addMemOperand(MMO);

    // Mask the offset in [47:0] of the descriptor
    const MCInstrDesc &SAndB32 = TII->get(AMDGPU::S_AND_B32);
    auto And = BuildMI(MBB, I, DL, SAndB32, FlatScrInitHi)
        .addReg(FlatScrInitHi)
        .addImm(0xffff);
    And->getOperand(3).setIsDead(); // Mark SCC as dead.
  } else {
    Register FlatScratchInitReg =
        MFI->getPreloadedReg(AMDGPUFunctionArgInfo::FLAT_SCRATCH_INIT);
    assert(FlatScratchInitReg);

    MachineRegisterInfo &MRI = MF.getRegInfo();
    MRI.addLiveIn(FlatScratchInitReg);
    MBB.addLiveIn(FlatScratchInitReg);

    FlatScrInitLo = TRI->getSubReg(FlatScratchInitReg, AMDGPU::sub0);
    FlatScrInitHi = TRI->getSubReg(FlatScratchInitReg, AMDGPU::sub1);
  }

  // Do a 64-bit pointer add.
  if (ST.flatScratchIsPointer()) {
    if (ST.getGeneration() >= AMDGPUSubtarget::GFX10) {
      BuildMI(MBB, I, DL, TII->get(AMDGPU::S_ADD_U32), FlatScrInitLo)
        .addReg(FlatScrInitLo)
        .addReg(ScratchWaveOffsetReg);
      auto Addc = BuildMI(MBB, I, DL, TII->get(AMDGPU::S_ADDC_U32),
                          FlatScrInitHi)
        .addReg(FlatScrInitHi)
        .addImm(0);
      Addc->getOperand(3).setIsDead(); // Mark SCC as dead.

      BuildMI(MBB, I, DL, TII->get(AMDGPU::S_SETREG_B32)).
        addReg(FlatScrInitLo).
        addImm(int16_t(AMDGPU::Hwreg::ID_FLAT_SCR_LO |
                       (31 << AMDGPU::Hwreg::WIDTH_M1_SHIFT_)));
      BuildMI(MBB, I, DL, TII->get(AMDGPU::S_SETREG_B32)).
        addReg(FlatScrInitHi).
        addImm(int16_t(AMDGPU::Hwreg::ID_FLAT_SCR_HI |
                       (31 << AMDGPU::Hwreg::WIDTH_M1_SHIFT_)));
      return;
    }

    // For GFX9.
    BuildMI(MBB, I, DL, TII->get(AMDGPU::S_ADD_U32), AMDGPU::FLAT_SCR_LO)
      .addReg(FlatScrInitLo)
      .addReg(ScratchWaveOffsetReg);
    auto Addc = BuildMI(MBB, I, DL, TII->get(AMDGPU::S_ADDC_U32),
                        AMDGPU::FLAT_SCR_HI)
      .addReg(FlatScrInitHi)
      .addImm(0);
    Addc->getOperand(3).setIsDead(); // Mark SCC as dead.

    return;
  }

  assert(ST.getGeneration() < AMDGPUSubtarget::GFX9);

  // Copy the size in bytes.
  BuildMI(MBB, I, DL, TII->get(AMDGPU::COPY), AMDGPU::FLAT_SCR_LO)
    .addReg(FlatScrInitHi, RegState::Kill);

  // Add wave offset in bytes to private base offset.
  // See comment in AMDKernelCodeT.h for enable_sgpr_flat_scratch_init.
  BuildMI(MBB, I, DL, TII->get(AMDGPU::S_ADD_I32), FlatScrInitLo)
      .addReg(FlatScrInitLo)
      .addReg(ScratchWaveOffsetReg);

  // Convert offset to 256-byte units.
  auto LShr = BuildMI(MBB, I, DL, TII->get(AMDGPU::S_LSHR_B32),
                      AMDGPU::FLAT_SCR_HI)
    .addReg(FlatScrInitLo, RegState::Kill)
    .addImm(8);
  LShr->getOperand(3).setIsDead(); // Mark SCC as dead.
}

// Note SGPRSpill stack IDs should only be used for SGPR spilling to VGPRs, not
// memory. They should have been removed by now, except CFI Saved Reg spills.
static bool allStackObjectsAreDead(const MachineFunction &MF) {
  const MachineFrameInfo &MFI = MF.getFrameInfo();
  const SIMachineFunctionInfo *FuncInfo = MF.getInfo<SIMachineFunctionInfo>();
  for (int I = MFI.getObjectIndexBegin(), E = MFI.getObjectIndexEnd();
       I != E; ++I) {
    if (!MFI.isDeadObjectIndex(I)) {
      // determineCalleeSaves() might have added the SGPRSpill stack IDs for
      // CFI saves into scratch VGPR, ignore them
      if (MFI.getStackID(I) == TargetStackID::SGPRSpill &&
          FuncInfo->checkIndexInPrologEpilogSGPRSpills(I)) {
        continue;
      }
      return false;
    }
  }

  return true;
}

// Shift down registers reserved for the scratch RSRC.
Register SIFrameLowering::getEntryFunctionReservedScratchRsrcReg(
    MachineFunction &MF) const {

  const GCNSubtarget &ST = MF.getSubtarget<GCNSubtarget>();
  const SIInstrInfo *TII = ST.getInstrInfo();
  const SIRegisterInfo *TRI = &TII->getRegisterInfo();
  MachineRegisterInfo &MRI = MF.getRegInfo();
  SIMachineFunctionInfo *MFI = MF.getInfo<SIMachineFunctionInfo>();

  assert(MFI->isEntryFunction());

  Register ScratchRsrcReg = MFI->getScratchRSrcReg();

  if (!ScratchRsrcReg ||
      (!MRI.isPhysRegUsed(ScratchRsrcReg) && allStackObjectsAreDead(MF)))
    return Register();

  if (ST.hasSGPRInitBug() ||
      ScratchRsrcReg != TRI->reservedPrivateSegmentBufferReg(MF))
    return ScratchRsrcReg;

  // We reserved the last registers for this. Shift it down to the end of those
  // which were actually used.
  //
  // FIXME: It might be safer to use a pseudoregister before replacement.

  // FIXME: We should be able to eliminate unused input registers. We only
  // cannot do this for the resources required for scratch access. For now we
  // skip over user SGPRs and may leave unused holes.

  unsigned NumPreloaded = (MFI->getNumPreloadedSGPRs() + 3) / 4;
  ArrayRef<MCPhysReg> AllSGPR128s = TRI->getAllSGPR128(MF);
  AllSGPR128s = AllSGPR128s.slice(std::min(static_cast<unsigned>(AllSGPR128s.size()), NumPreloaded));

  // Skip the last N reserved elements because they should have already been
  // reserved for VCC etc.
  Register GITPtrLoReg = MFI->getGITPtrLoReg(MF);
  for (MCPhysReg Reg : AllSGPR128s) {
    // Pick the first unallocated one. Make sure we don't clobber the other
    // reserved input we needed. Also for PAL, make sure we don't clobber
    // the GIT pointer passed in SGPR0 or SGPR8.
    if (!MRI.isPhysRegUsed(Reg) && MRI.isAllocatable(Reg) &&
        !TRI->isSubRegisterEq(Reg, GITPtrLoReg)) {
      MRI.replaceRegWith(ScratchRsrcReg, Reg);
      MFI->setScratchRSrcReg(Reg);
      return Reg;
    }
  }

  return ScratchRsrcReg;
}

static unsigned getScratchScaleFactor(const GCNSubtarget &ST) {
  return ST.enableFlatScratch() ? 1 : ST.getWavefrontSize();
}

void SIFrameLowering::emitEntryFunctionPrologue(MachineFunction &MF,
                                                MachineBasicBlock &MBB) const {
  assert(&MF.front() == &MBB && "Shrink-wrapping not yet supported");

  // FIXME: If we only have SGPR spills, we won't actually be using scratch
  // memory since these spill to VGPRs. We should be cleaning up these unused
  // SGPR spill frame indices somewhere.

  // FIXME: We still have implicit uses on SGPR spill instructions in case they
  // need to spill to vector memory. It's likely that will not happen, but at
  // this point it appears we need the setup. This part of the prolog should be
  // emitted after frame indices are eliminated.

  // FIXME: Remove all of the isPhysRegUsed checks

  SIMachineFunctionInfo *MFI = MF.getInfo<SIMachineFunctionInfo>();
  const GCNSubtarget &ST = MF.getSubtarget<GCNSubtarget>();
  const SIInstrInfo *TII = ST.getInstrInfo();
  const SIRegisterInfo *TRI = &TII->getRegisterInfo();
  MachineRegisterInfo &MRI = MF.getRegInfo();
  const Function &F = MF.getFunction();
  const MCRegisterInfo *MCRI = MF.getMMI().getContext().getRegisterInfo();
  MachineFrameInfo &FrameInfo = MF.getFrameInfo();

  assert(MFI->isEntryFunction());

  // Debug location must be unknown since the first debug location is used to
  // determine the end of the prologue.
  DebugLoc DL;
  MachineBasicBlock::iterator I = MBB.begin();

  // FIXME: Switch to using MF.needsFrameMoves() later
  const bool NeedsFrameMoves = true;

  if (NeedsFrameMoves) {
    // On entry the SP/FP are not set up, so we need to define the CFA in terms
    // of a literal location expression.
    static const char CFAEncodedInst[] = {
        dwarf::DW_CFA_def_cfa_expression,
        3, // length
        static_cast<char>(dwarf::DW_OP_lit0),
        static_cast<char>(
            dwarf::DW_OP_lit6), // DW_ASPACE_AMDGPU_private_wave FIXME:
                                // should be defined elsewhere
        static_cast<char>(dwarf::DW_OP_LLVM_form_aspace_address)};
    buildCFI(MBB, I, DL,
             MCCFIInstruction::createEscape(
                 nullptr, StringRef(CFAEncodedInst, sizeof(CFAEncodedInst))));
    // Unwinding halts when the return address (PC) is undefined.
    buildCFI(MBB, I, DL,
             MCCFIInstruction::createUndefined(
                 nullptr, MCRI->getDwarfRegNum(AMDGPU::PC_REG, false)));
  }

  Register PreloadedScratchWaveOffsetReg = MFI->getPreloadedReg(
      AMDGPUFunctionArgInfo::PRIVATE_SEGMENT_WAVE_BYTE_OFFSET);

  // We need to do the replacement of the private segment buffer register even
  // if there are no stack objects. There could be stores to undef or a
  // constant without an associated object.
  //
  // This will return `Register()` in cases where there are no actual
  // uses of the SRSRC.
  Register ScratchRsrcReg;
  if (!ST.enableFlatScratch())
    ScratchRsrcReg = getEntryFunctionReservedScratchRsrcReg(MF);

  // Make the selected register live throughout the function.
  if (ScratchRsrcReg) {
    for (MachineBasicBlock &OtherBB : MF) {
      if (&OtherBB != &MBB) {
        OtherBB.addLiveIn(ScratchRsrcReg);
      }
    }
  }

  // Now that we have fixed the reserved SRSRC we need to locate the
  // (potentially) preloaded SRSRC.
  Register PreloadedScratchRsrcReg;
  if (ST.isAmdHsaOrMesa(F)) {
    PreloadedScratchRsrcReg =
        MFI->getPreloadedReg(AMDGPUFunctionArgInfo::PRIVATE_SEGMENT_BUFFER);
    if (ScratchRsrcReg && PreloadedScratchRsrcReg) {
      // We added live-ins during argument lowering, but since they were not
      // used they were deleted. We're adding the uses now, so add them back.
      MRI.addLiveIn(PreloadedScratchRsrcReg);
      MBB.addLiveIn(PreloadedScratchRsrcReg);
    }
  }

  // We found the SRSRC first because it needs four registers and has an
  // alignment requirement. If the SRSRC that we found is clobbering with
  // the scratch wave offset, which may be in a fixed SGPR or a free SGPR
  // chosen by SITargetLowering::allocateSystemSGPRs, COPY the scratch
  // wave offset to a free SGPR.
  Register ScratchWaveOffsetReg;
  if (PreloadedScratchWaveOffsetReg &&
      TRI->isSubRegisterEq(ScratchRsrcReg, PreloadedScratchWaveOffsetReg)) {
    ArrayRef<MCPhysReg> AllSGPRs = TRI->getAllSGPR32(MF);
    unsigned NumPreloaded = MFI->getNumPreloadedSGPRs();
    AllSGPRs = AllSGPRs.slice(
        std::min(static_cast<unsigned>(AllSGPRs.size()), NumPreloaded));
    Register GITPtrLoReg = MFI->getGITPtrLoReg(MF);
    for (MCPhysReg Reg : AllSGPRs) {
      if (!MRI.isPhysRegUsed(Reg) && MRI.isAllocatable(Reg) &&
          !TRI->isSubRegisterEq(ScratchRsrcReg, Reg) && GITPtrLoReg != Reg) {
        ScratchWaveOffsetReg = Reg;
        BuildMI(MBB, I, DL, TII->get(AMDGPU::COPY), ScratchWaveOffsetReg)
            .addReg(PreloadedScratchWaveOffsetReg, RegState::Kill);
        break;
      }
    }
  } else {
    ScratchWaveOffsetReg = PreloadedScratchWaveOffsetReg;
  }
  assert(ScratchWaveOffsetReg || !PreloadedScratchWaveOffsetReg);

  if (requiresStackPointerReference(MF)) {
    Register SPReg = MFI->getStackPtrOffsetReg();
    assert(SPReg != AMDGPU::SP_REG);
    BuildMI(MBB, I, DL, TII->get(AMDGPU::S_MOV_B32), SPReg)
        .addImm(FrameInfo.getStackSize() * getScratchScaleFactor(ST));
  }

  if (hasFP(MF)) {
    Register FPReg = MFI->getFrameOffsetReg();
    assert(FPReg != AMDGPU::FP_REG);
    BuildMI(MBB, I, DL, TII->get(AMDGPU::S_MOV_B32), FPReg).addImm(0);
  }

  bool NeedsFlatScratchInit =
      MFI->hasFlatScratchInit() &&
      (MRI.isPhysRegUsed(AMDGPU::FLAT_SCR) || FrameInfo.hasCalls() ||
       (!allStackObjectsAreDead(MF) && ST.enableFlatScratch()));

  if ((NeedsFlatScratchInit || ScratchRsrcReg) &&
      PreloadedScratchWaveOffsetReg && !ST.flatScratchIsArchitected()) {
    MRI.addLiveIn(PreloadedScratchWaveOffsetReg);
    MBB.addLiveIn(PreloadedScratchWaveOffsetReg);
  }

  if (NeedsFlatScratchInit) {
    emitEntryFunctionFlatScratchInit(MF, MBB, I, DL, ScratchWaveOffsetReg);
  }

  if (ScratchRsrcReg) {
    emitEntryFunctionScratchRsrcRegSetup(MF, MBB, I, DL,
                                         PreloadedScratchRsrcReg,
                                         ScratchRsrcReg, ScratchWaveOffsetReg);
  }
}

// Emit scratch RSRC setup code, assuming `ScratchRsrcReg != AMDGPU::NoReg`
void SIFrameLowering::emitEntryFunctionScratchRsrcRegSetup(
    MachineFunction &MF, MachineBasicBlock &MBB, MachineBasicBlock::iterator I,
    const DebugLoc &DL, Register PreloadedScratchRsrcReg,
    Register ScratchRsrcReg, Register ScratchWaveOffsetReg) const {

  const GCNSubtarget &ST = MF.getSubtarget<GCNSubtarget>();
  const SIInstrInfo *TII = ST.getInstrInfo();
  const SIRegisterInfo *TRI = &TII->getRegisterInfo();
  const SIMachineFunctionInfo *MFI = MF.getInfo<SIMachineFunctionInfo>();
  const Function &Fn = MF.getFunction();

  if (ST.isAmdPalOS()) {
    // The pointer to the GIT is formed from the offset passed in and either
    // the amdgpu-git-ptr-high function attribute or the top part of the PC
    Register Rsrc01 = TRI->getSubReg(ScratchRsrcReg, AMDGPU::sub0_sub1);
    Register Rsrc03 = TRI->getSubReg(ScratchRsrcReg, AMDGPU::sub3);

    buildGitPtr(MBB, I, DL, TII, Rsrc01);

    // We now have the GIT ptr - now get the scratch descriptor from the entry
    // at offset 0 (or offset 16 for a compute shader).
    MachinePointerInfo PtrInfo(AMDGPUAS::CONSTANT_ADDRESS);
    const MCInstrDesc &LoadDwordX4 = TII->get(AMDGPU::S_LOAD_DWORDX4_IMM);
    auto MMO = MF.getMachineMemOperand(PtrInfo,
                                       MachineMemOperand::MOLoad |
                                           MachineMemOperand::MOInvariant |
                                           MachineMemOperand::MODereferenceable,
                                       16, Align(4));
    unsigned Offset = Fn.getCallingConv() == CallingConv::AMDGPU_CS ? 16 : 0;
    const GCNSubtarget &Subtarget = MF.getSubtarget<GCNSubtarget>();
    unsigned EncodedOffset = AMDGPU::convertSMRDOffsetUnits(Subtarget, Offset);
    BuildMI(MBB, I, DL, LoadDwordX4, ScratchRsrcReg)
      .addReg(Rsrc01)
      .addImm(EncodedOffset) // offset
      .addImm(0) // cpol
      .addReg(ScratchRsrcReg, RegState::ImplicitDefine)
      .addMemOperand(MMO);

    // The driver will always set the SRD for wave 64 (bits 118:117 of
    // descriptor / bits 22:21 of third sub-reg will be 0b11)
    // If the shader is actually wave32 we have to modify the const_index_stride
    // field of the descriptor 3rd sub-reg (bits 22:21) to 0b10 (stride=32). The
    // reason the driver does this is that there can be cases where it presents
    // 2 shaders with different wave size (e.g. VsFs).
    // TODO: convert to using SCRATCH instructions or multiple SRD buffers
    if (ST.isWave32()) {
      const MCInstrDesc &SBitsetB32 = TII->get(AMDGPU::S_BITSET0_B32);
      BuildMI(MBB, I, DL, SBitsetB32, Rsrc03)
          .addImm(21)
          .addReg(Rsrc03);
    }
  } else if (ST.isMesaGfxShader(Fn) || !PreloadedScratchRsrcReg) {
    assert(!ST.isAmdHsaOrMesa(Fn));
    const MCInstrDesc &SMovB32 = TII->get(AMDGPU::S_MOV_B32);

    Register Rsrc2 = TRI->getSubReg(ScratchRsrcReg, AMDGPU::sub2);
    Register Rsrc3 = TRI->getSubReg(ScratchRsrcReg, AMDGPU::sub3);

    // Use relocations to get the pointer, and setup the other bits manually.
    uint64_t Rsrc23 = TII->getScratchRsrcWords23();

    if (MFI->hasImplicitBufferPtr()) {
      Register Rsrc01 = TRI->getSubReg(ScratchRsrcReg, AMDGPU::sub0_sub1);

      if (AMDGPU::isCompute(MF.getFunction().getCallingConv())) {
        const MCInstrDesc &Mov64 = TII->get(AMDGPU::S_MOV_B64);

        BuildMI(MBB, I, DL, Mov64, Rsrc01)
          .addReg(MFI->getImplicitBufferPtrUserSGPR())
          .addReg(ScratchRsrcReg, RegState::ImplicitDefine);
      } else {
        const MCInstrDesc &LoadDwordX2 = TII->get(AMDGPU::S_LOAD_DWORDX2_IMM);

        MachinePointerInfo PtrInfo(AMDGPUAS::CONSTANT_ADDRESS);
        auto MMO = MF.getMachineMemOperand(
            PtrInfo,
            MachineMemOperand::MOLoad | MachineMemOperand::MOInvariant |
                MachineMemOperand::MODereferenceable,
            8, Align(4));
        BuildMI(MBB, I, DL, LoadDwordX2, Rsrc01)
          .addReg(MFI->getImplicitBufferPtrUserSGPR())
          .addImm(0) // offset
          .addImm(0) // cpol
          .addMemOperand(MMO)
          .addReg(ScratchRsrcReg, RegState::ImplicitDefine);

        MF.getRegInfo().addLiveIn(MFI->getImplicitBufferPtrUserSGPR());
        MBB.addLiveIn(MFI->getImplicitBufferPtrUserSGPR());
      }
    } else {
      Register Rsrc0 = TRI->getSubReg(ScratchRsrcReg, AMDGPU::sub0);
      Register Rsrc1 = TRI->getSubReg(ScratchRsrcReg, AMDGPU::sub1);

      BuildMI(MBB, I, DL, SMovB32, Rsrc0)
        .addExternalSymbol("SCRATCH_RSRC_DWORD0")
        .addReg(ScratchRsrcReg, RegState::ImplicitDefine);

      BuildMI(MBB, I, DL, SMovB32, Rsrc1)
        .addExternalSymbol("SCRATCH_RSRC_DWORD1")
        .addReg(ScratchRsrcReg, RegState::ImplicitDefine);

    }

    BuildMI(MBB, I, DL, SMovB32, Rsrc2)
      .addImm(Rsrc23 & 0xffffffff)
      .addReg(ScratchRsrcReg, RegState::ImplicitDefine);

    BuildMI(MBB, I, DL, SMovB32, Rsrc3)
      .addImm(Rsrc23 >> 32)
      .addReg(ScratchRsrcReg, RegState::ImplicitDefine);
  } else if (ST.isAmdHsaOrMesa(Fn)) {
    assert(PreloadedScratchRsrcReg);

    if (ScratchRsrcReg != PreloadedScratchRsrcReg) {
      BuildMI(MBB, I, DL, TII->get(AMDGPU::COPY), ScratchRsrcReg)
          .addReg(PreloadedScratchRsrcReg, RegState::Kill);
    }
  }

  // Add the scratch wave offset into the scratch RSRC.
  //
  // We only want to update the first 48 bits, which is the base address
  // pointer, without touching the adjacent 16 bits of flags. We know this add
  // cannot carry-out from bit 47, otherwise the scratch allocation would be
  // impossible to fit in the 48-bit global address space.
  //
  // TODO: Evaluate if it is better to just construct an SRD using the flat
  // scratch init and some constants rather than update the one we are passed.
  Register ScratchRsrcSub0 = TRI->getSubReg(ScratchRsrcReg, AMDGPU::sub0);
  Register ScratchRsrcSub1 = TRI->getSubReg(ScratchRsrcReg, AMDGPU::sub1);

  // We cannot Kill ScratchWaveOffsetReg here because we allow it to be used in
  // the kernel body via inreg arguments.
  BuildMI(MBB, I, DL, TII->get(AMDGPU::S_ADD_U32), ScratchRsrcSub0)
      .addReg(ScratchRsrcSub0)
      .addReg(ScratchWaveOffsetReg)
      .addReg(ScratchRsrcReg, RegState::ImplicitDefine);
  auto Addc = BuildMI(MBB, I, DL, TII->get(AMDGPU::S_ADDC_U32), ScratchRsrcSub1)
      .addReg(ScratchRsrcSub1)
      .addImm(0)
      .addReg(ScratchRsrcReg, RegState::ImplicitDefine);
  Addc->getOperand(3).setIsDead(); // Mark SCC as dead.
}

bool SIFrameLowering::isSupportedStackID(TargetStackID::Value ID) const {
  switch (ID) {
  case TargetStackID::Default:
  case TargetStackID::NoAlloc:
  case TargetStackID::SGPRSpill:
    return true;
  case TargetStackID::ScalableVector:
  case TargetStackID::WasmLocal:
    return false;
  }
  llvm_unreachable("Invalid TargetStackID::Value");
}

<<<<<<< HEAD
void SIFrameLowering::emitPrologueEntryCFI(MachineBasicBlock &MBB,
                                           MachineBasicBlock::iterator MBBI,
                                           const DebugLoc &DL) const {
  const MachineFunction &MF = *MBB.getParent();
  const MachineRegisterInfo &MRI = MF.getRegInfo();
  const MCRegisterInfo *MCRI = MF.getMMI().getContext().getRegisterInfo();
  const GCNSubtarget &ST = MF.getSubtarget<GCNSubtarget>();
  const SIRegisterInfo &TRI = ST.getInstrInfo()->getRegisterInfo();
  Register StackPtrReg =
      MF.getInfo<SIMachineFunctionInfo>()->getStackPtrOffsetReg();

  // DW_ASPACE_AMDGPU_private_wave FIXME: should be defined elsewhere
  buildCFI(MBB, MBBI, DL,
           MCCFIInstruction::createLLVMDefAspaceCfa(
               nullptr, MCRI->getDwarfRegNum(StackPtrReg, false), 0, 6));

  buildCFIForRegToSGPRPairSpill(MBB, MBBI, DL, AMDGPU::PC_REG,
                                TRI.getReturnAddressReg(MF));

  BitVector IsCalleeSaved(TRI.getNumRegs());
  const MCPhysReg *CSRegs = MRI.getCalleeSavedRegs();
  for (unsigned I = 0; CSRegs[I]; ++I) {
    IsCalleeSaved.set(CSRegs[I]);
  }
  auto ProcessReg = [&](MCPhysReg Reg) {
    if (IsCalleeSaved.test(Reg) || !MRI.isPhysRegModified(Reg))
      return;
    MCRegister DwarfReg = MCRI->getDwarfRegNum(Reg, false);
    buildCFI(MBB, MBBI, DL,
             MCCFIInstruction::createUndefined(nullptr, DwarfReg));
  };

  // Emit CFI rules for caller saved Arch VGPRs which are clobbered
  for_each(AMDGPU::VGPR_32RegClass.getRegisters(), ProcessReg);

  // Emit CFI rules for caller saved Accum VGPRs which are clobbered
  if (ST.hasMAIInsts()) {
    for_each(AMDGPU::AGPR_32RegClass.getRegisters(), ProcessReg);
  }

  // Emit CFI rules for caller saved SGPRs which are clobbered
  for_each(AMDGPU::SGPR_32RegClass.getRegisters(), ProcessReg);
}

=======
>>>>>>> 40ba0942
// Activate only the inactive lanes when \p EnableInactiveLanes is true.
// Otherwise, activate all lanes. It returns the saved exec.
static Register buildScratchExecCopy(LivePhysRegs &LiveRegs,
                                     MachineFunction &MF,
                                     MachineBasicBlock &MBB,
                                     MachineBasicBlock::iterator MBBI,
                                     const DebugLoc &DL, bool IsProlog,
                                     bool EnableInactiveLanes) {
  Register ScratchExecCopy;
  MachineRegisterInfo &MRI = MF.getRegInfo();
  const GCNSubtarget &ST = MF.getSubtarget<GCNSubtarget>();
  const SIInstrInfo *TII = ST.getInstrInfo();
  const SIRegisterInfo &TRI = TII->getRegisterInfo();
  SIMachineFunctionInfo *FuncInfo = MF.getInfo<SIMachineFunctionInfo>();

  initLiveRegs(LiveRegs, TRI, FuncInfo, MF, MBB, MBBI, IsProlog);

  ScratchExecCopy = findScratchNonCalleeSaveRegister(
      MRI, LiveRegs, *TRI.getWaveMaskRegClass());
  if (!ScratchExecCopy)
    report_fatal_error("failed to find free scratch register");

  LiveRegs.addReg(ScratchExecCopy);

  const unsigned SaveExecOpc =
      ST.isWave32() ? (EnableInactiveLanes ? AMDGPU::S_XOR_SAVEEXEC_B32
                                           : AMDGPU::S_OR_SAVEEXEC_B32)
                    : (EnableInactiveLanes ? AMDGPU::S_XOR_SAVEEXEC_B64
                                           : AMDGPU::S_OR_SAVEEXEC_B64);
  auto SaveExec =
      BuildMI(MBB, MBBI, DL, TII->get(SaveExecOpc), ScratchExecCopy).addImm(-1);
  SaveExec->getOperand(3).setIsDead(); // Mark SCC as dead.

  return ScratchExecCopy;
}

<<<<<<< HEAD
void SIFrameLowering::emitCSRSpillStores(MachineFunction &MF,
                                         MachineBasicBlock &MBB,
                                         MachineBasicBlock::iterator MBBI,
                                         DebugLoc &DL, LivePhysRegs &LiveRegs,
                                         Register FrameReg,
                                         Register FramePtrRegScratchCopy,
                                         const bool NeedsFrameMoves) const {
  SIMachineFunctionInfo *FuncInfo = MF.getInfo<SIMachineFunctionInfo>();
  MachineFrameInfo &MFI = MF.getFrameInfo();
=======
void SIFrameLowering::emitCSRSpillStores(
    MachineFunction &MF, MachineBasicBlock &MBB,
    MachineBasicBlock::iterator MBBI, DebugLoc &DL, LivePhysRegs &LiveRegs,
    Register FrameReg, Register FramePtrRegScratchCopy) const {
  SIMachineFunctionInfo *FuncInfo = MF.getInfo<SIMachineFunctionInfo>();
>>>>>>> 40ba0942
  const GCNSubtarget &ST = MF.getSubtarget<GCNSubtarget>();
  const SIInstrInfo *TII = ST.getInstrInfo();
  const SIRegisterInfo &TRI = TII->getRegisterInfo();
  const MCRegisterInfo *MCRI = MF.getMMI().getContext().getRegisterInfo();

  // Spill Whole-Wave Mode VGPRs. Save only the inactive lanes of the scratch
  // registers. However, save all lanes of callee-saved VGPRs. Due to this, we
  // might end up flipping the EXEC bits twice.
  Register ScratchExecCopy;
  SmallVector<std::pair<Register, int>, 2> WWMCalleeSavedRegs, WWMScratchRegs;
  FuncInfo->splitWWMSpillRegisters(MF, WWMCalleeSavedRegs, WWMScratchRegs);
  if (!WWMScratchRegs.empty())
    ScratchExecCopy =
        buildScratchExecCopy(LiveRegs, MF, MBB, MBBI, DL,
                             /*IsProlog*/ true, /*EnableInactiveLanes*/ true);

  auto StoreWWMRegisters =
      [&](SmallVectorImpl<std::pair<Register, int>> &WWMRegs) {
        for (const auto &Reg : WWMRegs) {
          Register VGPR = Reg.first;
          int FI = Reg.second;
          buildPrologSpill(ST, TRI, *FuncInfo, LiveRegs, MF, MBB, MBBI, DL,
                           VGPR, FI, FrameReg);
<<<<<<< HEAD
          if (NeedsFrameMoves)
            // We spill the entire VGPR, so we can get away with just cfi_offset
            buildCFI(MBB, MBBI, DL,
                     MCCFIInstruction::createOffset(
                         nullptr, MCRI->getDwarfRegNum(VGPR, false),
                         MFI.getObjectOffset(FI) * ST.getWavefrontSize()));
=======
>>>>>>> 40ba0942
        }
      };

  StoreWWMRegisters(WWMScratchRegs);
  if (!WWMCalleeSavedRegs.empty()) {
    if (ScratchExecCopy) {
      unsigned MovOpc = ST.isWave32() ? AMDGPU::S_MOV_B32 : AMDGPU::S_MOV_B64;
      MCRegister Exec = ST.isWave32() ? AMDGPU::EXEC_LO : AMDGPU::EXEC;
      BuildMI(MBB, MBBI, DL, TII->get(MovOpc), Exec).addImm(-1);
    } else {
      ScratchExecCopy = buildScratchExecCopy(LiveRegs, MF, MBB, MBBI, DL,
                                             /*IsProlog*/ true,
                                             /*EnableInactiveLanes*/ false);
    }
  }

  StoreWWMRegisters(WWMCalleeSavedRegs);
  if (ScratchExecCopy) {
    // FIXME: Split block and make terminator.
    unsigned ExecMov = ST.isWave32() ? AMDGPU::S_MOV_B32 : AMDGPU::S_MOV_B64;
    MCRegister Exec = ST.isWave32() ? AMDGPU::EXEC_LO : AMDGPU::EXEC;
    BuildMI(MBB, MBBI, DL, TII->get(ExecMov), Exec)
        .addReg(ScratchExecCopy, RegState::Kill);
    LiveRegs.addReg(ScratchExecCopy);
  }

  Register FramePtrReg = FuncInfo->getFrameOffsetReg();

  for (const auto &Spill : FuncInfo->getPrologEpilogSGPRSpills()) {
    // Special handle FP spill:
    // Skip if FP is saved to a scratch SGPR, the save has already been emitted.
    // Otherwise, FP has been moved to a temporary register and spill it
    // instead.
<<<<<<< HEAD
    bool IsFramePtrPrologSpill = Spill.first == FramePtrReg ? true : false;
    Register Reg = IsFramePtrPrologSpill ? FramePtrRegScratchCopy : Spill.first;
=======
    Register Reg =
        Spill.first == FramePtrReg ? FramePtrRegScratchCopy : Spill.first;
>>>>>>> 40ba0942
    if (!Reg)
      continue;

    PrologEpilogSGPRSpillBuilder SB(Reg, Spill.second, MBB, MBBI, DL, TII, TRI,
<<<<<<< HEAD
                                    LiveRegs, FrameReg, IsFramePtrPrologSpill);
=======
                                    LiveRegs, FrameReg);
>>>>>>> 40ba0942
    SB.save();
  }

  // If a copy to scratch SGPR has been chosen for any of the SGPR spills, make
  // such scratch registers live throughout the function.
  SmallVector<Register, 1> ScratchSGPRs;
  FuncInfo->getAllScratchSGPRCopyDstRegs(ScratchSGPRs);
  if (!ScratchSGPRs.empty()) {
    for (MachineBasicBlock &MBB : MF) {
      for (MCPhysReg Reg : ScratchSGPRs)
        MBB.addLiveIn(Reg);

      MBB.sortUniqueLiveIns();
    }
    if (!LiveRegs.empty()) {
      for (MCPhysReg Reg : ScratchSGPRs)
        LiveRegs.addReg(Reg);
    }
  }
<<<<<<< HEAD

  // Remove the spill entry created for EXEC. It is needed only for CFISaves in
  // the prologue.
  if (TRI.isCFISavedRegsSpillEnabled())
    FuncInfo->removePrologEpilogSGPRSpillEntry(TRI.getExec());
}

void SIFrameLowering::emitCSRSpillRestores(
    MachineFunction &MF, MachineBasicBlock &MBB,
    MachineBasicBlock::iterator MBBI, DebugLoc &DL, LivePhysRegs &LiveRegs,
    Register FrameReg, Register FramePtrRegScratchCopy) const {
  const SIMachineFunctionInfo *FuncInfo = MF.getInfo<SIMachineFunctionInfo>();
  const GCNSubtarget &ST = MF.getSubtarget<GCNSubtarget>();
  const SIInstrInfo *TII = ST.getInstrInfo();
  const SIRegisterInfo &TRI = TII->getRegisterInfo();
  Register FramePtrReg = FuncInfo->getFrameOffsetReg();

=======
}

void SIFrameLowering::emitCSRSpillRestores(
    MachineFunction &MF, MachineBasicBlock &MBB,
    MachineBasicBlock::iterator MBBI, DebugLoc &DL, LivePhysRegs &LiveRegs,
    Register FrameReg, Register FramePtrRegScratchCopy) const {
  const SIMachineFunctionInfo *FuncInfo = MF.getInfo<SIMachineFunctionInfo>();
  const GCNSubtarget &ST = MF.getSubtarget<GCNSubtarget>();
  const SIInstrInfo *TII = ST.getInstrInfo();
  const SIRegisterInfo &TRI = TII->getRegisterInfo();
  Register FramePtrReg = FuncInfo->getFrameOffsetReg();

>>>>>>> 40ba0942
  for (const auto &Spill : FuncInfo->getPrologEpilogSGPRSpills()) {
    // Special handle FP restore:
    // Skip if FP needs to be restored from the scratch SGPR. Otherwise, restore
    // the FP value to a temporary register. The frame pointer should be
    // overwritten only at the end when all other spills are restored from
    // current frame.
    Register Reg =
        Spill.first == FramePtrReg ? FramePtrRegScratchCopy : Spill.first;
    if (!Reg)
      continue;

    PrologEpilogSGPRSpillBuilder SB(Reg, Spill.second, MBB, MBBI, DL, TII, TRI,
                                    LiveRegs, FrameReg);
    SB.restore();
  }

  // Restore Whole-Wave Mode VGPRs. Restore only the inactive lanes of the
  // scratch registers. However, restore all lanes of callee-saved VGPRs. Due to
  // this, we might end up flipping the EXEC bits twice.
  Register ScratchExecCopy;
  SmallVector<std::pair<Register, int>, 2> WWMCalleeSavedRegs, WWMScratchRegs;
  FuncInfo->splitWWMSpillRegisters(MF, WWMCalleeSavedRegs, WWMScratchRegs);
  if (!WWMScratchRegs.empty())
    ScratchExecCopy =
        buildScratchExecCopy(LiveRegs, MF, MBB, MBBI, DL,
                             /*IsProlog*/ false, /*EnableInactiveLanes*/ true);

  auto RestoreWWMRegisters =
      [&](SmallVectorImpl<std::pair<Register, int>> &WWMRegs) {
        for (const auto &Reg : WWMRegs) {
          Register VGPR = Reg.first;
          int FI = Reg.second;
          buildEpilogRestore(ST, TRI, *FuncInfo, LiveRegs, MF, MBB, MBBI, DL,
                             VGPR, FI, FrameReg);
        }
      };

  RestoreWWMRegisters(WWMScratchRegs);
  if (!WWMCalleeSavedRegs.empty()) {
    if (ScratchExecCopy) {
      unsigned MovOpc = ST.isWave32() ? AMDGPU::S_MOV_B32 : AMDGPU::S_MOV_B64;
      MCRegister Exec = ST.isWave32() ? AMDGPU::EXEC_LO : AMDGPU::EXEC;
      BuildMI(MBB, MBBI, DL, TII->get(MovOpc), Exec).addImm(-1);
    } else {
      ScratchExecCopy = buildScratchExecCopy(LiveRegs, MF, MBB, MBBI, DL,
                                             /*IsProlog*/ false,
                                             /*EnableInactiveLanes*/ false);
    }
  }

  RestoreWWMRegisters(WWMCalleeSavedRegs);
  if (ScratchExecCopy) {
    // FIXME: Split block and make terminator.
    unsigned ExecMov = ST.isWave32() ? AMDGPU::S_MOV_B32 : AMDGPU::S_MOV_B64;
    MCRegister Exec = ST.isWave32() ? AMDGPU::EXEC_LO : AMDGPU::EXEC;
    BuildMI(MBB, MBBI, DL, TII->get(ExecMov), Exec)
        .addReg(ScratchExecCopy, RegState::Kill);
  }
}

void SIFrameLowering::emitPrologue(MachineFunction &MF,
                                   MachineBasicBlock &MBB) const {
  SIMachineFunctionInfo *FuncInfo = MF.getInfo<SIMachineFunctionInfo>();
  if (FuncInfo->isEntryFunction()) {
    emitEntryFunctionPrologue(MF, MBB);
    return;
  }

  MachineFrameInfo &MFI = MF.getFrameInfo();
  const GCNSubtarget &ST = MF.getSubtarget<GCNSubtarget>();
  const SIInstrInfo *TII = ST.getInstrInfo();
  const SIRegisterInfo &TRI = TII->getRegisterInfo();
<<<<<<< HEAD
  const MCRegisterInfo *MCRI = MF.getMMI().getContext().getRegisterInfo();
  MachineRegisterInfo &MRI = MF.getRegInfo();

  Register StackPtrReg = FuncInfo->getStackPtrOffsetReg();
  Register FramePtrReg = FuncInfo->getFrameOffsetReg();
  Register BasePtrReg =
      TRI.hasBasePointer(MF) ? TRI.getBaseRegister() : Register();
  LivePhysRegs LiveRegs;

  MachineBasicBlock::iterator MBBI = MBB.begin();

  // DebugLoc must be unknown since the first instruction with DebugLoc is used
  // to determine the end of the prologue.
  DebugLoc DL;

  bool HasFP = false;
  bool HasBP = false;
  uint32_t NumBytes = MFI.getStackSize();
  uint32_t RoundedSize = NumBytes;

  // FIXME: Switch to using MF.needsFrameMoves() later
  const bool NeedsFrameMoves = true;

  std::optional<int> FPSaveIndex = FuncInfo->FramePointerSaveIndex;
  std::optional<int> BPSaveIndex = FuncInfo->BasePointerSaveIndex;

  if (NeedsFrameMoves)
    emitPrologueEntryCFI(MBB, MBBI, DL);
=======
  MachineRegisterInfo &MRI = MF.getRegInfo();

  Register StackPtrReg = FuncInfo->getStackPtrOffsetReg();
  Register FramePtrReg = FuncInfo->getFrameOffsetReg();
  Register BasePtrReg =
      TRI.hasBasePointer(MF) ? TRI.getBaseRegister() : Register();
  LivePhysRegs LiveRegs;

  MachineBasicBlock::iterator MBBI = MBB.begin();
  // DebugLoc must be unknown since the first instruction with DebugLoc is used
  // to determine the end of the prologue.
  DebugLoc DL;

  bool HasFP = false;
  bool HasBP = false;
  uint32_t NumBytes = MFI.getStackSize();
  uint32_t RoundedSize = NumBytes;
>>>>>>> 40ba0942

  if (TRI.hasStackRealignment(MF))
    HasFP = true;

  Register FramePtrRegScratchCopy;
  if (!HasFP && !hasFP(MF)) {
    // Emit the CSR spill stores with SP base register.
    emitCSRSpillStores(MF, MBB, MBBI, DL, LiveRegs, StackPtrReg,
<<<<<<< HEAD
                       FramePtrRegScratchCopy, NeedsFrameMoves);
=======
                       FramePtrRegScratchCopy);
>>>>>>> 40ba0942
  } else {
    // CSR spill stores will use FP as base register.
    Register SGPRForFPSaveRestoreCopy =
        FuncInfo->getScratchSGPRCopyDstReg(FramePtrReg);

    initLiveRegs(LiveRegs, TRI, FuncInfo, MF, MBB, MBBI, /*IsProlog*/ true);
    if (SGPRForFPSaveRestoreCopy) {
      // Copy FP to the scratch register now and emit the CFI entry. It avoids
      // the extra FP copy needed in the other two cases when FP is spilled to
      // memory or to a VGPR lane.
      PrologEpilogSGPRSpillBuilder SB(
          FramePtrReg,
          FuncInfo->getPrologEpilogSGPRSaveRestoreInfo(FramePtrReg), MBB, MBBI,
<<<<<<< HEAD
          DL, TII, TRI, LiveRegs, FramePtrReg,
          /*IsFramePtrPrologSpill*/ true);
=======
          DL, TII, TRI, LiveRegs, FramePtrReg);
>>>>>>> 40ba0942
      SB.save();
      LiveRegs.addReg(SGPRForFPSaveRestoreCopy);
    } else {
      // Copy FP into a new scratch register so that its previous value can be
      // spilled after setting up the new frame.
      FramePtrRegScratchCopy = findScratchNonCalleeSaveRegister(
          MRI, LiveRegs, AMDGPU::SReg_32_XM0_XEXECRegClass);
      if (!FramePtrRegScratchCopy)
        report_fatal_error("failed to find free scratch register");

      LiveRegs.addReg(FramePtrRegScratchCopy);
      BuildMI(MBB, MBBI, DL, TII->get(AMDGPU::COPY), FramePtrRegScratchCopy)
          .addReg(FramePtrReg);
    }
  }

<<<<<<< HEAD
  if (HasFP) { // Needs stack realignment.
=======
  if (HasFP) {
>>>>>>> 40ba0942
    const unsigned Alignment = MFI.getMaxAlign().value();

    RoundedSize += Alignment;
    if (LiveRegs.empty()) {
      LiveRegs.init(TRI);
      LiveRegs.addLiveIns(MBB);
    }

    // s_add_i32 s33, s32, NumBytes
    // s_and_b32 s33, s33, 0b111...0000
    BuildMI(MBB, MBBI, DL, TII->get(AMDGPU::S_ADD_I32), FramePtrReg)
        .addReg(StackPtrReg)
        .addImm((Alignment - 1) * getScratchScaleFactor(ST))
        .setMIFlag(MachineInstr::FrameSetup);
    auto And = BuildMI(MBB, MBBI, DL, TII->get(AMDGPU::S_AND_B32), FramePtrReg)
        .addReg(FramePtrReg, RegState::Kill)
        .addImm(-Alignment * getScratchScaleFactor(ST))
        .setMIFlag(MachineInstr::FrameSetup);
    And->getOperand(3).setIsDead(); // Mark SCC as dead.
    FuncInfo->setIsStackRealigned(true);
  } else if ((HasFP = hasFP(MF))) {
    BuildMI(MBB, MBBI, DL, TII->get(AMDGPU::COPY), FramePtrReg)
        .addReg(StackPtrReg)
        .setMIFlag(MachineInstr::FrameSetup);
  }

  // If FP is used, emit the CSR spills with FP base register.
  if (HasFP) {
    emitCSRSpillStores(MF, MBB, MBBI, DL, LiveRegs, FramePtrReg,
<<<<<<< HEAD
                       FramePtrRegScratchCopy, NeedsFrameMoves);
    if (FramePtrRegScratchCopy)
      LiveRegs.removeReg(FramePtrRegScratchCopy);
  }
=======
                       FramePtrRegScratchCopy);
    if (FramePtrRegScratchCopy)
      LiveRegs.removeReg(FramePtrRegScratchCopy);
  }

>>>>>>> 40ba0942
  // If we need a base pointer, set it up here. It's whatever the value of
  // the stack pointer is at this point. Any variable size objects will be
  // allocated after this, so we can still use the base pointer to reference
  // the incoming arguments.
  if ((HasBP = TRI.hasBasePointer(MF))) {
    BuildMI(MBB, MBBI, DL, TII->get(AMDGPU::COPY), BasePtrReg)
        .addReg(StackPtrReg)
        .setMIFlag(MachineInstr::FrameSetup);
  }

  if (HasFP) {
    if (NeedsFrameMoves)
      buildCFI(MBB, MBBI, DL,
               MCCFIInstruction::createDefCfaRegister(
                   nullptr, MCRI->getDwarfRegNum(FramePtrReg, false)));
  }

  if (HasFP && RoundedSize != 0) {
    auto Add = BuildMI(MBB, MBBI, DL, TII->get(AMDGPU::S_ADD_I32), StackPtrReg)
        .addReg(StackPtrReg)
        .addImm(RoundedSize * getScratchScaleFactor(ST))
        .setMIFlag(MachineInstr::FrameSetup);
    Add->getOperand(3).setIsDead(); // Mark SCC as dead.
  }

  bool FPSaved = FuncInfo->hasPrologEpilogSGPRSpillEntry(FramePtrReg);
  assert((!HasFP || FPSaved) &&
         "Needed to save FP but didn't save it anywhere");

  // If we allow spilling to AGPRs we may have saved FP but then spill
  // everything into AGPRs instead of the stack.
  assert((HasFP || !FPSaved || EnableSpillVGPRToAGPR) &&
         "Saved FP but didn't need it");

  bool BPSaved = FuncInfo->hasPrologEpilogSGPRSpillEntry(BasePtrReg);
  assert((!HasBP || BPSaved) &&
         "Needed to save BP but didn't save it anywhere");

  assert((HasBP || !BPSaved) && "Saved BP but didn't need it");
}

void SIFrameLowering::emitEpilogue(MachineFunction &MF,
                                   MachineBasicBlock &MBB) const {
  const SIMachineFunctionInfo *FuncInfo = MF.getInfo<SIMachineFunctionInfo>();
  if (FuncInfo->isEntryFunction())
    return;

  const GCNSubtarget &ST = MF.getSubtarget<GCNSubtarget>();
  const SIInstrInfo *TII = ST.getInstrInfo();
  const SIRegisterInfo &TRI = TII->getRegisterInfo();
  MachineRegisterInfo &MRI = MF.getRegInfo();
  LivePhysRegs LiveRegs;
  // Get the insert location for the epilogue. If there were no terminators in
  // the block, get the last instruction.
  MachineBasicBlock::iterator MBBI = MBB.end();
  DebugLoc DL;
  if (!MBB.empty()) {
    MBBI = MBB.getLastNonDebugInstr();
    if (MBBI != MBB.end())
      DL = MBBI->getDebugLoc();

    MBBI = MBB.getFirstTerminator();
  }

  const MachineFrameInfo &MFI = MF.getFrameInfo();
  uint32_t NumBytes = MFI.getStackSize();
  uint32_t RoundedSize = FuncInfo->isStackRealigned()
                             ? NumBytes + MFI.getMaxAlign().value()
                             : NumBytes;
  const Register StackPtrReg = FuncInfo->getStackPtrOffsetReg();
  Register FramePtrReg = FuncInfo->getFrameOffsetReg();
  bool FPSaved = FuncInfo->hasPrologEpilogSGPRSpillEntry(FramePtrReg);

  Register FramePtrRegScratchCopy;
  Register SGPRForFPSaveRestoreCopy =
      FuncInfo->getScratchSGPRCopyDstReg(FramePtrReg);
  if (FPSaved) {
    // CSR spill restores should use FP as base register. If
    // SGPRForFPSaveRestoreCopy is not true, restore the previous value of FP
    // into a new scratch register and copy to FP later when other registers are
    // restored from the current stack frame.
    initLiveRegs(LiveRegs, TRI, FuncInfo, MF, MBB, MBBI, /*IsProlog*/ false);
    if (SGPRForFPSaveRestoreCopy) {
      LiveRegs.addReg(SGPRForFPSaveRestoreCopy);
    } else {
      FramePtrRegScratchCopy = findScratchNonCalleeSaveRegister(
          MRI, LiveRegs, AMDGPU::SReg_32_XM0_XEXECRegClass);
      if (!FramePtrRegScratchCopy)
        report_fatal_error("failed to find free scratch register");

      LiveRegs.addReg(FramePtrRegScratchCopy);
    }

    emitCSRSpillRestores(MF, MBB, MBBI, DL, LiveRegs, FramePtrReg,
                         FramePtrRegScratchCopy);
  }
<<<<<<< HEAD
  std::optional<int> FPSaveIndex = FuncInfo->FramePointerSaveIndex;
  std::optional<int> BPSaveIndex = FuncInfo->BasePointerSaveIndex;
=======
>>>>>>> 40ba0942

  if (RoundedSize != 0 && hasFP(MF)) {
    auto Add = BuildMI(MBB, MBBI, DL, TII->get(AMDGPU::S_ADD_I32), StackPtrReg)
        .addReg(StackPtrReg)
        .addImm(-static_cast<int64_t>(RoundedSize * getScratchScaleFactor(ST)))
        .setMIFlag(MachineInstr::FrameDestroy);
    Add->getOperand(3).setIsDead(); // Mark SCC as dead.
  }

<<<<<<< HEAD
  const MCRegisterInfo *MCRI = MF.getMMI().getContext().getRegisterInfo();

  // FIXME: Switch to using MF.needsFrameMoves() later
  const bool NeedsFrameMoves = true;
  if (hasFP(MF)) {
    if (NeedsFrameMoves)
      buildCFI(MBB, MBBI, DL,
               MCCFIInstruction::createDefCfaRegister(
                   nullptr, MCRI->getDwarfRegNum(StackPtrReg, false)),
               MachineInstr::FrameDestroy);
  }

=======
>>>>>>> 40ba0942
  if (FPSaved) {
    // Insert the copy to restore FP.
    Register SrcReg = SGPRForFPSaveRestoreCopy ? SGPRForFPSaveRestoreCopy
                                               : FramePtrRegScratchCopy;
    MachineInstrBuilder MIB =
        BuildMI(MBB, MBBI, DL, TII->get(AMDGPU::COPY), FramePtrReg)
            .addReg(SrcReg);
    if (SGPRForFPSaveRestoreCopy)
      MIB.setMIFlag(MachineInstr::FrameDestroy);
  } else {
    // Insert the CSR spill restores with SP as the base register.
    emitCSRSpillRestores(MF, MBB, MBBI, DL, LiveRegs, StackPtrReg,
                         FramePtrRegScratchCopy);
  }
}

#ifndef NDEBUG
static bool allSGPRSpillsAreDead(const MachineFunction &MF) {
  const MachineFrameInfo &MFI = MF.getFrameInfo();
  const SIMachineFunctionInfo *FuncInfo = MF.getInfo<SIMachineFunctionInfo>();
  for (int I = MFI.getObjectIndexBegin(), E = MFI.getObjectIndexEnd();
       I != E; ++I) {
    if (!MFI.isDeadObjectIndex(I) &&
        MFI.getStackID(I) == TargetStackID::SGPRSpill &&
        !FuncInfo->checkIndexInPrologEpilogSGPRSpills(I)) {
      return false;
    }
  }

  return true;
}
#endif

StackOffset SIFrameLowering::getFrameIndexReference(const MachineFunction &MF,
                                                    int FI,
                                                    Register &FrameReg) const {
  const SIRegisterInfo *RI = MF.getSubtarget<GCNSubtarget>().getRegisterInfo();

  FrameReg = RI->getFrameRegister(MF);
  return StackOffset::getFixed(MF.getFrameInfo().getObjectOffset(FI));
}

void SIFrameLowering::processFunctionBeforeFrameFinalized(
  MachineFunction &MF,
  RegScavenger *RS) const {
  MachineFrameInfo &MFI = MF.getFrameInfo();

  const GCNSubtarget &ST = MF.getSubtarget<GCNSubtarget>();
  const SIInstrInfo *TII = ST.getInstrInfo();
  const SIRegisterInfo *TRI = ST.getRegisterInfo();
  MachineRegisterInfo &MRI = MF.getRegInfo();
  SIMachineFunctionInfo *FuncInfo = MF.getInfo<SIMachineFunctionInfo>();

  // Allocate spill slots for WWM reserved VGPRs.
  if (!FuncInfo->isEntryFunction()) {
    for (Register Reg : FuncInfo->getWWMReservedRegs()) {
      const TargetRegisterClass *RC = TRI->getPhysRegClass(Reg);
      FuncInfo->allocateWWMSpill(MF, Reg, TRI->getSpillSize(*RC),
                                 TRI->getSpillAlign(*RC));
    }
  }

  const bool SpillVGPRToAGPR = ST.hasMAIInsts() && FuncInfo->hasSpilledVGPRs()
                               && EnableSpillVGPRToAGPR;

  if (SpillVGPRToAGPR) {
    // To track the spill frame indices handled in this pass.
    BitVector SpillFIs(MFI.getObjectIndexEnd(), false);
    BitVector NonVGPRSpillFIs(MFI.getObjectIndexEnd(), false);

    bool SeenDbgInstr = false;

    for (MachineBasicBlock &MBB : MF) {
      for (MachineInstr &MI : llvm::make_early_inc_range(MBB)) {
        int FrameIndex;
        if (MI.isDebugInstr())
          SeenDbgInstr = true;

        if (TII->isVGPRSpill(MI)) {
          // Try to eliminate stack used by VGPR spills before frame
          // finalization.
          unsigned FIOp = AMDGPU::getNamedOperandIdx(MI.getOpcode(),
                                                     AMDGPU::OpName::vaddr);
          int FI = MI.getOperand(FIOp).getIndex();
          Register VReg =
            TII->getNamedOperand(MI, AMDGPU::OpName::vdata)->getReg();
          if (FuncInfo->allocateVGPRSpillToAGPR(MF, FI,
                                                TRI->isAGPR(MRI, VReg))) {
            RS->enterBasicBlockEnd(MBB);
            RS->backward(MI);
            TRI->eliminateFrameIndex(MI, 0, FIOp, RS);
            SpillFIs.set(FI);
            continue;
          }
        } else if (TII->isStoreToStackSlot(MI, FrameIndex) ||
                   TII->isLoadFromStackSlot(MI, FrameIndex))
          if (!MFI.isFixedObjectIndex(FrameIndex))
            NonVGPRSpillFIs.set(FrameIndex);
      }
    }

    // Stack slot coloring may assign different objects to the same stack slot.
    // If not, then the VGPR to AGPR spill slot is dead.
    for (unsigned FI : SpillFIs.set_bits())
      if (!NonVGPRSpillFIs.test(FI))
        FuncInfo->setVGPRToAGPRSpillDead(FI);

    for (MachineBasicBlock &MBB : MF) {
      for (MCPhysReg Reg : FuncInfo->getVGPRSpillAGPRs())
        MBB.addLiveIn(Reg);

      for (MCPhysReg Reg : FuncInfo->getAGPRSpillVGPRs())
        MBB.addLiveIn(Reg);

      MBB.sortUniqueLiveIns();

      if (!SpillFIs.empty() && SeenDbgInstr) {
        // FIXME: The dead frame indices are replaced with a null register from
        // the debug value instructions. We should instead, update it with the
        // correct register value. But not sure the register value alone is
        for (MachineInstr &MI : MBB) {
          if (MI.isDebugValue() && MI.getOperand(0).isFI() &&
              !MFI.isFixedObjectIndex(MI.getOperand(0).getIndex()) &&
              SpillFIs[MI.getOperand(0).getIndex()]) {
            MI.getOperand(0).ChangeToRegister(Register(), false /*isDef*/);
          }
          // FIXME: Need to update expression to locate lane of VGPR to which
          // the SGPR was spilled.
          if (MI.isDebugDef() && MI.getDebugOperand(0).isFI() &&
              !MFI.isFixedObjectIndex(MI.getDebugOperand(0).getIndex()) &&
              SpillFIs[MI.getDebugOperand(0).getIndex()]) {
            MI.getDebugOperand(0).ChangeToRegister(Register(), false /*isDef*/);
          }
        }
      }
    }
  }

  // At this point we've already allocated all spilled SGPRs to VGPRs if we
  // can. Any remaining SGPR spills will go to memory, so move them back to the
  // default stack.
  bool HaveSGPRToVMemSpill =
      FuncInfo->removeDeadFrameIndices(MF, /*ResetSGPRSpillStackIDs*/ true);
  assert(allSGPRSpillsAreDead(MF) &&
         "SGPR spill should have been removed in SILowerSGPRSpills");

  // FIXME: The other checks should be redundant with allStackObjectsAreDead,
  // but currently hasNonSpillStackObjects is set only from source
  // allocas. Stack temps produced from legalization are not counted currently.
  if (!allStackObjectsAreDead(MF)) {
    assert(RS && "RegScavenger required if spilling");

    // Add an emergency spill slot
    RS->addScavengingFrameIndex(FuncInfo->getScavengeFI(MFI, *TRI));

    // If we are spilling SGPRs to memory with a large frame, we may need a
    // second VGPR emergency frame index.
    if (HaveSGPRToVMemSpill &&
        allocateScavengingFrameIndexesNearIncomingSP(MF)) {
      RS->addScavengingFrameIndex(MFI.CreateStackObject(4, Align(4), false));
    }
  }
}

void SIFrameLowering::processFunctionBeforeFrameIndicesReplaced(
    MachineFunction &MF, RegScavenger *RS) const {
  const GCNSubtarget &ST = MF.getSubtarget<GCNSubtarget>();
  const SIRegisterInfo *TRI = ST.getRegisterInfo();
  MachineRegisterInfo &MRI = MF.getRegInfo();
  SIMachineFunctionInfo *FuncInfo = MF.getInfo<SIMachineFunctionInfo>();

  if (ST.hasMAIInsts() && !ST.hasGFX90AInsts()) {
    // On gfx908, we had initially reserved highest available VGPR for AGPR
    // copy. Now since we are done with RA, check if there exist an unused VGPR
    // which is lower than the eariler reserved VGPR before RA. If one exist,
    // use it for AGPR copy instead of one reserved before RA.
    Register VGPRForAGPRCopy = FuncInfo->getVGPRForAGPRCopy();
    Register UnusedLowVGPR =
        TRI->findUnusedRegister(MRI, &AMDGPU::VGPR_32RegClass, MF);
    if (UnusedLowVGPR && (TRI->getHWRegIndex(UnusedLowVGPR) <
                          TRI->getHWRegIndex(VGPRForAGPRCopy))) {
      // Call to setVGPRForAGPRCopy() should happen first before calling
      // freezeReservedRegs() so that getReservedRegs() can reserve this newly
      // identified VGPR (for AGPR copy).
      FuncInfo->setVGPRForAGPRCopy(UnusedLowVGPR);
      MRI.freezeReservedRegs(MF);
    }
  }
}

// The special SGPR spills like the one needed for FP, BP or any reserved
// registers delayed until frame lowering.
void SIFrameLowering::determinePrologEpilogSGPRSaves(
    MachineFunction &MF, BitVector &SavedVGPRs,
    bool NeedExecCopyReservedReg) const {
  MachineFrameInfo &FrameInfo = MF.getFrameInfo();
  MachineRegisterInfo &MRI = MF.getRegInfo();
  SIMachineFunctionInfo *MFI = MF.getInfo<SIMachineFunctionInfo>();
  const GCNSubtarget &ST = MF.getSubtarget<GCNSubtarget>();
  const SIRegisterInfo *TRI = ST.getRegisterInfo();
  LivePhysRegs LiveRegs;
  LiveRegs.init(*TRI);
  // Initially mark callee saved registers as used so we will not choose them
  // while looking for scratch SGPRs.
  const MCPhysReg *CSRegs = MF.getRegInfo().getCalleeSavedRegs();
  for (unsigned I = 0; CSRegs[I]; ++I)
    LiveRegs.addReg(CSRegs[I]);

<<<<<<< HEAD
  const TargetRegisterClass &RC = ST.isWave32()
                                      ? AMDGPU::SReg_32_XM0_XEXECRegClass
                                      : AMDGPU::SGPR_64RegClass;

  if (NeedExecCopyReservedReg) {
    Register ReservedReg = MFI->getSGPRForEXECCopy();
    assert(ReservedReg && "Should have reserved an SGPR for EXEC copy.");
=======
  if (NeedExecCopyReservedReg) {
    Register ReservedReg = MFI->getSGPRForEXECCopy();
    assert(ReservedReg && "Should have reserved an SGPR for EXEC copy.");
    const TargetRegisterClass &RC = ST.isWave32()
                                        ? AMDGPU::SReg_32_XM0_XEXECRegClass
                                        : AMDGPU::SGPR_64RegClass;
>>>>>>> 40ba0942
    Register UnusedScratchReg = findUnusedRegister(MRI, LiveRegs, RC);
    if (UnusedScratchReg) {
      // If found any unused scratch SGPR, reserve the register itself for Exec
      // copy and there is no need for any spills in that case.
      MFI->setSGPRForEXECCopy(UnusedScratchReg);
      LiveRegs.addReg(UnusedScratchReg);
    } else {
      // Needs spill.
      assert(!MFI->hasPrologEpilogSGPRSpillEntry(ReservedReg) &&
             "Re-reserving spill slot for EXEC copy register");
      getVGPRSpillLaneOrTempRegister(MF, LiveRegs, ReservedReg, RC,
                                     /* IncludeScratchCopy */ false);
    }
  }

<<<<<<< HEAD
  if (TRI->isCFISavedRegsSpillEnabled()) {
    Register Exec = TRI->getExec();
    assert(!MFI->hasPrologEpilogSGPRSpillEntry(Exec) &&
           "Re-reserving spill slot for EXEC");
    // FIXME: Machine Copy Propagation currently optimizes away the EXEC copy to
    // the scratch as we emit it only in the prolog. This optimization should
    // not happen for frame related instructions. Until this is fixed ignore
    // copy to scratch SGPR.
    getVGPRSpillLaneOrTempRegister(MF, LiveRegs, Exec, RC,
                                   /* IncludeScratchCopy */ false);
  }

=======
>>>>>>> 40ba0942
  // hasFP only knows about stack objects that already exist. We're now
  // determining the stack slots that will be created, so we have to predict
  // them. Stack objects force FP usage with calls.
  //
  // Note a new VGPR CSR may be introduced if one is used for the spill, but we
  // don't want to report it here.
  //
  // FIXME: Is this really hasReservedCallFrame?
  const bool WillHaveFP =
<<<<<<< HEAD
      FrameInfo.hasCalls() && (SavedVGPRs.any() || !allStackObjectsAreDead(MF));
=======
      FrameInfo.hasCalls() &&
      (SavedVGPRs.any() || !allStackObjectsAreDead(FrameInfo));
>>>>>>> 40ba0942

  if (WillHaveFP || hasFP(MF)) {
    Register FramePtrReg = MFI->getFrameOffsetReg();
    assert(!MFI->hasPrologEpilogSGPRSpillEntry(FramePtrReg) &&
           "Re-reserving spill slot for FP");
    getVGPRSpillLaneOrTempRegister(MF, LiveRegs, FramePtrReg);
  }

  if (TRI->hasBasePointer(MF)) {
    Register BasePtrReg = TRI->getBaseRegister();
    assert(!MFI->hasPrologEpilogSGPRSpillEntry(BasePtrReg) &&
           "Re-reserving spill slot for BP");
    getVGPRSpillLaneOrTempRegister(MF, LiveRegs, BasePtrReg);
  }
}

// Only report VGPRs to generic code.
void SIFrameLowering::determineCalleeSaves(MachineFunction &MF,
                                           BitVector &SavedVGPRs,
                                           RegScavenger *RS) const {
  TargetFrameLowering::determineCalleeSaves(MF, SavedVGPRs, RS);
  SIMachineFunctionInfo *MFI = MF.getInfo<SIMachineFunctionInfo>();
  if (MFI->isEntryFunction())
    return;

  const GCNSubtarget &ST = MF.getSubtarget<GCNSubtarget>();
  const SIRegisterInfo *TRI = ST.getRegisterInfo();
  const SIInstrInfo *TII = ST.getInstrInfo();
  bool NeedExecCopyReservedReg = false;

  for (MachineBasicBlock &MBB : MF) {
    for (MachineInstr &MI : MBB) {
      // WRITELANE instructions used for SGPR spills can overwrite the inactive
      // lanes of VGPRs and callee must spill and restore them even if they are
      // marked Caller-saved.

      // TODO: Handle this elsewhere at an early point. Walking through all MBBs
      // here would be a bad heuristic. A better way should be by calling
      // allocateWWMSpill during the regalloc pipeline whenever a physical
      // register is allocated for the intended virtual registers. That will
      // also help excluding the general use of WRITELANE/READLANE intrinsics
      // that won't really need any such special handling.
      if (MI.getOpcode() == AMDGPU::V_WRITELANE_B32)
        MFI->allocateWWMSpill(MF, MI.getOperand(0).getReg());
      else if (MI.getOpcode() == AMDGPU::V_READLANE_B32)
        MFI->allocateWWMSpill(MF, MI.getOperand(1).getReg());
      else if (TII->isWWMRegSpillOpcode(MI.getOpcode()))
        NeedExecCopyReservedReg = true;
    }
  }

  // Ignore the SGPRs the default implementation found.
  SavedVGPRs.clearBitsNotInMask(TRI->getAllVectorRegMask());

  // Do not save AGPRs prior to GFX90A because there was no easy way to do so.
  // In gfx908 there was do AGPR loads and stores and thus spilling also
  // require a temporary VGPR.
  if (!ST.hasGFX90AInsts())
    SavedVGPRs.clearBitsInMask(TRI->getAllAGPRRegMask());

  determinePrologEpilogSGPRSaves(MF, SavedVGPRs, NeedExecCopyReservedReg);
<<<<<<< HEAD

  // The Whole-Wave VGPRs need to be specially inserted in the prolog, so don't
  // allow the default insertion to handle them.
  for (auto &Reg : MFI->getWWMSpills())
    SavedVGPRs.reset(Reg.first);

  // Mark all lane VGPRs as BB LiveIns.
  for (MachineBasicBlock &MBB : MF) {
    for (auto &Reg : MFI->getWWMSpills())
      MBB.addLiveIn(Reg.first);

=======

  // The Whole-Wave VGPRs need to be specially inserted in the prolog, so don't
  // allow the default insertion to handle them.
  for (auto &Reg : MFI->getWWMSpills())
    SavedVGPRs.reset(Reg.first);

  // Mark all lane VGPRs as BB LiveIns.
  for (MachineBasicBlock &MBB : MF) {
    for (auto &Reg : MFI->getWWMSpills())
      MBB.addLiveIn(Reg.first);

>>>>>>> 40ba0942
    MBB.sortUniqueLiveIns();
  }
}

void SIFrameLowering::determineCalleeSavesSGPR(MachineFunction &MF,
                                               BitVector &SavedRegs,
                                               RegScavenger *RS) const {
  TargetFrameLowering::determineCalleeSaves(MF, SavedRegs, RS);
  const SIMachineFunctionInfo *MFI = MF.getInfo<SIMachineFunctionInfo>();
  if (MFI->isEntryFunction())
    return;

  const GCNSubtarget &ST = MF.getSubtarget<GCNSubtarget>();
  const SIRegisterInfo *TRI = ST.getRegisterInfo();

  // The SP is specifically managed and we don't want extra spills of it.
  SavedRegs.reset(MFI->getStackPtrOffsetReg());

  const BitVector AllSavedRegs = SavedRegs;
  SavedRegs.clearBitsInMask(TRI->getAllVectorRegMask());

  // We have to anticipate introducing CSR VGPR spills or spill of caller
  // save VGPR reserved for SGPR spills as we now always create stack entry
  // for it, if we don't have any stack objects already, since we require a FP
  // if there is a call and stack. We will allocate a VGPR for SGPR spills if
  // there are any SGPR spills. Whether they are CSR spills or otherwise.
  MachineFrameInfo &FrameInfo = MF.getFrameInfo();
  const bool WillHaveFP =
      FrameInfo.hasCalls() && (AllSavedRegs.any() || MFI->hasSpilledSGPRs());

  // FP will be specially managed like SP.
  if (WillHaveFP || hasFP(MF))
    SavedRegs.reset(MFI->getFrameOffsetReg());

  // Return address use with return instruction is hidden through the SI_RETURN
  // pseudo. Given that and since the IPRA computes actual register usage and
  // does not use CSR list, the clobbering of return address by function calls
  // (D117243) or otherwise (D120922) is ignored/not seen by the IPRA's register
  // usage collection. This will ensure save/restore of return address happens
  // in those scenarios.
  const MachineRegisterInfo &MRI = MF.getRegInfo();
  Register RetAddrReg = TRI->getReturnAddressReg(MF);
  if (!MFI->isEntryFunction() &&
      (FrameInfo.hasCalls() || MRI.isPhysRegModified(RetAddrReg))) {
    SavedRegs.set(TRI->getSubReg(RetAddrReg, AMDGPU::sub0));
    SavedRegs.set(TRI->getSubReg(RetAddrReg, AMDGPU::sub1));
  }
}

bool SIFrameLowering::assignCalleeSavedSpillSlots(
    MachineFunction &MF, const TargetRegisterInfo *TRI,
    std::vector<CalleeSavedInfo> &CSI) const {
  if (CSI.empty())
    return true; // Early exit if no callee saved registers are modified!

  const SIMachineFunctionInfo *FuncInfo = MF.getInfo<SIMachineFunctionInfo>();
  const GCNSubtarget &ST = MF.getSubtarget<GCNSubtarget>();
  const SIRegisterInfo *RI = ST.getRegisterInfo();
  Register FramePtrReg = FuncInfo->getFrameOffsetReg();
  Register BasePtrReg = RI->getBaseRegister();
  Register SGPRForFPSaveRestoreCopy =
      FuncInfo->getScratchSGPRCopyDstReg(FramePtrReg);
  Register SGPRForBPSaveRestoreCopy =
      FuncInfo->getScratchSGPRCopyDstReg(BasePtrReg);
  if (!SGPRForFPSaveRestoreCopy && !SGPRForBPSaveRestoreCopy)
    return false;

  unsigned NumModifiedRegs = 0;

  if (SGPRForFPSaveRestoreCopy)
    NumModifiedRegs++;
  if (SGPRForBPSaveRestoreCopy)
    NumModifiedRegs++;

  for (auto &CS : CSI) {
    if (CS.getReg() == FramePtrReg && SGPRForFPSaveRestoreCopy) {
      CS.setDstReg(SGPRForFPSaveRestoreCopy);
      if (--NumModifiedRegs)
        break;
    } else if (CS.getReg() == BasePtrReg && SGPRForBPSaveRestoreCopy) {
      CS.setDstReg(SGPRForBPSaveRestoreCopy);
      if (--NumModifiedRegs)
        break;
    }
  }

  return false;
}

bool SIFrameLowering::allocateScavengingFrameIndexesNearIncomingSP(
  const MachineFunction &MF) const {

  const GCNSubtarget &ST = MF.getSubtarget<GCNSubtarget>();
  const MachineFrameInfo &MFI = MF.getFrameInfo();
  uint64_t EstStackSize = MFI.estimateStackSize(MF);
  uint64_t MaxOffset = EstStackSize - 1;

  // We need the emergency stack slots to be allocated in range of the
  // MUBUF/flat scratch immediate offset from the base register, so assign these
  // first at the incoming SP position.
  //
  // TODO: We could try sorting the objects to find a hole in the first bytes
  // rather than allocating as close to possible. This could save a lot of space
  // on frames with alignment requirements.
  if (ST.enableFlatScratch()) {
    const SIInstrInfo *TII = ST.getInstrInfo();
    if (TII->isLegalFLATOffset(MaxOffset, AMDGPUAS::PRIVATE_ADDRESS,
                               SIInstrFlags::FlatScratch))
      return false;
  } else {
    if (SIInstrInfo::isLegalMUBUFImmOffset(MaxOffset))
      return false;
  }

  return true;
}

MachineBasicBlock::iterator SIFrameLowering::eliminateCallFramePseudoInstr(
  MachineFunction &MF,
  MachineBasicBlock &MBB,
  MachineBasicBlock::iterator I) const {
  int64_t Amount = I->getOperand(0).getImm();
  if (Amount == 0)
    return MBB.erase(I);

  const GCNSubtarget &ST = MF.getSubtarget<GCNSubtarget>();
  const SIInstrInfo *TII = ST.getInstrInfo();
  const DebugLoc &DL = I->getDebugLoc();
  unsigned Opc = I->getOpcode();
  bool IsDestroy = Opc == TII->getCallFrameDestroyOpcode();
  uint64_t CalleePopAmount = IsDestroy ? I->getOperand(1).getImm() : 0;

  if (!hasReservedCallFrame(MF)) {
    Amount = alignTo(Amount, getStackAlign());
    assert(isUInt<32>(Amount) && "exceeded stack address space size");
    const SIMachineFunctionInfo *MFI = MF.getInfo<SIMachineFunctionInfo>();
    Register SPReg = MFI->getStackPtrOffsetReg();

    Amount *= getScratchScaleFactor(ST);
    if (IsDestroy)
      Amount = -Amount;
    auto Add = BuildMI(MBB, I, DL, TII->get(AMDGPU::S_ADD_I32), SPReg)
        .addReg(SPReg)
        .addImm(Amount);
    Add->getOperand(3).setIsDead(); // Mark SCC as dead.
  } else if (CalleePopAmount != 0) {
    llvm_unreachable("is this used?");
  }

  return MBB.erase(I);
}

/// Returns true if the frame will require a reference to the stack pointer.
///
/// This is the set of conditions common to setting up the stack pointer in a
/// kernel, and for using a frame pointer in a callable function.
///
/// FIXME: Should also check hasOpaqueSPAdjustment and if any inline asm
/// references SP.
static bool frameTriviallyRequiresSP(const MachineFrameInfo &MFI) {
  return MFI.hasVarSizedObjects() || MFI.hasStackMap() || MFI.hasPatchPoint();
}

// The FP for kernels is always known 0, so we never really need to setup an
// explicit register for it. However, DisableFramePointerElim will force us to
// use a register for it.
bool SIFrameLowering::hasFP(const MachineFunction &MF) const {
  const MachineFrameInfo &MFI = MF.getFrameInfo();

  // For entry functions we can use an immediate offset in most cases, so the
  // presence of calls doesn't imply we need a distinct frame pointer.
  if (MFI.hasCalls() &&
      !MF.getInfo<SIMachineFunctionInfo>()->isEntryFunction()) {
    // All offsets are unsigned, so need to be addressed in the same direction
    // as stack growth.

    // FIXME: This function is pretty broken, since it can be called before the
    // frame layout is determined or CSR spills are inserted.
    return MFI.getStackSize() != 0;
  }

  return frameTriviallyRequiresSP(MFI) || MFI.isFrameAddressTaken() ||
         MF.getSubtarget<GCNSubtarget>().getRegisterInfo()->hasStackRealignment(
             MF) ||
         MF.getTarget().Options.DisableFramePointerElim(MF);
}

// This is essentially a reduced version of hasFP for entry functions. Since the
// stack pointer is known 0 on entry to kernels, we never really need an FP
// register. We may need to initialize the stack pointer depending on the frame
// properties, which logically overlaps many of the cases where an ordinary
// function would require an FP.
bool SIFrameLowering::requiresStackPointerReference(
    const MachineFunction &MF) const {
  // Callable functions always require a stack pointer reference.
  assert(MF.getInfo<SIMachineFunctionInfo>()->isEntryFunction() &&
         "only expected to call this for entry points");

  const MachineFrameInfo &MFI = MF.getFrameInfo();

  // Entry points ordinarily don't need to initialize SP. We have to set it up
  // for callees if there are any. Also note tail calls are impossible/don't
  // make any sense for kernels.
  if (MFI.hasCalls())
    return true;

  // We still need to initialize the SP if we're doing anything weird that
  // references the SP, like variable sized stack objects.
  return frameTriviallyRequiresSP(MFI);
}

bool SIFrameLowering::spillCalleeSavedRegisters(
    MachineBasicBlock &MBB, MachineBasicBlock::iterator MBBI,
    const ArrayRef<CalleeSavedInfo> CSI, const TargetRegisterInfo *TRI) const {
  MachineFunction &MF = *MBB.getParent();
  const GCNSubtarget &ST = MF.getSubtarget<GCNSubtarget>();
  const SIRegisterInfo *RI = ST.getRegisterInfo();
  const SIInstrInfo *TII = ST.getInstrInfo();

  for (const CalleeSavedInfo &CS : CSI) {
    // Insert the spill to the stack frame.
    unsigned Reg = CS.getReg();

    if (CS.isSpilledToReg()) {
      BuildMI(MBB, MBBI, DebugLoc(), TII->get(TargetOpcode::COPY),
              CS.getDstReg())
          .addReg(Reg, getKillRegState(true));
    } else {
      const TargetRegisterClass *RC = TRI->getMinimalPhysRegClass(
          Reg, Reg == RI->getReturnAddressReg(MF) ? MVT::i64 : MVT::i32);
      const MachineRegisterInfo &MRI = MF.getRegInfo();
      // If this value was already livein, we probably have a direct use of the
      // incoming register value, so don't kill at the spill point. This happens
      // since we pass some special inputs (workgroup IDs) in the callee saved
      // range.
      const bool IsLiveIn = MRI.isLiveIn(Reg);
      TII->storeRegToStackSlotCFI(MBB, MBBI, Reg, !IsLiveIn, CS.getFrameIdx(),
                                  RC, TRI);
    }
  }

  return true;
}

MachineInstr *SIFrameLowering::buildCFI(MachineBasicBlock &MBB,
                                        MachineBasicBlock::iterator MBBI,
                                        const DebugLoc &DL,
                                        const MCCFIInstruction &CFIInst,
                                        MachineInstr::MIFlag flag) const {
  MachineFunction &MF = *MBB.getParent();
  const SIInstrInfo *TII = MF.getSubtarget<GCNSubtarget>().getInstrInfo();
  return BuildMI(MBB, MBBI, DL, TII->get(TargetOpcode::CFI_INSTRUCTION))
      .addCFIIndex(MF.addFrameInst(CFIInst))
      .setMIFlag(flag);
}

MachineInstr *SIFrameLowering::buildCFIForRegToRegSpill(
    MachineBasicBlock &MBB, MachineBasicBlock::iterator MBBI,
    const DebugLoc &DL, const Register Reg, const Register RegCopy) const {
  MachineFunction &MF = *MBB.getParent();
  const MCRegisterInfo &MCRI = *MF.getMMI().getContext().getRegisterInfo();
  return buildCFI(
      MBB, MBBI, DL,
      MCCFIInstruction::createRegister(nullptr, MCRI.getDwarfRegNum(Reg, false),
                                       MCRI.getDwarfRegNum(RegCopy, false)));
}

static void encodeDwarfRegisterLocation(int DwarfReg, raw_ostream &OS) {
  if (DwarfReg < 32) {
    OS << uint8_t(dwarf::DW_OP_reg0 + DwarfReg);
  } else {
    OS << uint8_t(dwarf::DW_OP_regx);
    encodeULEB128(DwarfReg, OS);
  }
}

static constexpr unsigned SGPRBitSize = 32;
static constexpr unsigned SGPRByteSize = SGPRBitSize / 8;
static constexpr unsigned VGPRLaneBitSize = 32;

MachineInstr *SIFrameLowering::buildCFIForSGPRToVGPRSpill(
    MachineBasicBlock &MBB, MachineBasicBlock::iterator MBBI,
    const DebugLoc &DL, const Register SGPR, const Register VGPR,
    const int Lane) const {
  const MachineFunction &MF = *MBB.getParent();
  const MCRegisterInfo &MCRI = *MF.getMMI().getContext().getRegisterInfo();

  int DwarfSGPR = MCRI.getDwarfRegNum(SGPR, false);
  int DwarfVGPR = MCRI.getDwarfRegNum(VGPR, false);

  // CFI for an SGPR spilled to a single lane of a VGPR is implemented as an
  // expression(E) rule where E is a register location description referencing
  // a VGPR register location storage at a byte offset of the lane index
  // multiplied by the size of an SGPR (4 bytes). In other words we generate
  // the following DWARF:
  //
  // DW_CFA_expression: <SGPR>,
  //    (DW_OP_regx <VGPR>) (DW_OP_LLVM_offset_uconst <Lane>*4)
  //
  // The memory location description for the current CFA is pushed on the
  // stack before E is evaluated, but we choose not to drop it as it would
  // require a longer expression E and DWARF defines the result of the
  // evaulation to be the location description on the top of the stack (i.e. the
  // implictly pushed one is just ignored.)

  SmallString<20> Block;
  raw_svector_ostream OSBlock(Block);
  encodeDwarfRegisterLocation(DwarfVGPR, OSBlock);
  OSBlock << uint8_t(dwarf::DW_OP_LLVM_offset_uconst);
  encodeULEB128(Lane * SGPRByteSize, OSBlock);

  SmallString<20> CFIInst;
  raw_svector_ostream OSCFIInst(CFIInst);
  OSCFIInst << uint8_t(dwarf::DW_CFA_expression);
  encodeULEB128(DwarfSGPR, OSCFIInst);
  encodeULEB128(Block.size(), OSCFIInst);
  OSCFIInst << Block;

  return buildCFI(MBB, MBBI, DL,
           MCCFIInstruction::createEscape(nullptr, OSCFIInst.str()));
}

MachineInstr *SIFrameLowering::buildCFIForSGPRToVGPRSpill(
    MachineBasicBlock &MBB, MachineBasicBlock::iterator MBBI,
    const DebugLoc &DL, Register SGPR,
    ArrayRef<SIRegisterInfo::SpilledReg> VGPRSpills) const {
  const MachineFunction &MF = *MBB.getParent();
  const MCRegisterInfo &MCRI = *MF.getMMI().getContext().getRegisterInfo();

  int DwarfSGPR = MCRI.getDwarfRegNum(SGPR, false);

  // CFI for an SGPR spilled to a multiple lanes of VGPRs is implemented as an
  // expression(E) rule where E is a composite location description
  // with multiple parts each referencing
  // VGPR register location storage with a bit offset of the lane index
  // multiplied by the size of an SGPR (32 bits). In other words we generate
  // the following DWARF:
  //
  // DW_CFA_expression: <SGPR>,
  //    (DW_OP_regx <VGPR[0]>) (DW_OP_bit_piece 32, <Lane[0]>*32)
  //    (DW_OP_regx <VGPR[1]>) (DW_OP_bit_piece 32, <Lane[1]>*32)
  //    ...
  //    (DW_OP_regx <VGPR[N]>) (DW_OP_bit_piece 32, <Lane[N]>*32)
  //
  // The memory location description for the current CFA is pushed on the
  // stack before E is evaluated, but we choose not to drop it as it would
  // require a longer expression E and DWARF defines the result of the
  // evaulation to be the location description on the top of the stack (i.e. the
  // implictly pushed one is just ignored.)

  SmallString<20> Block;
  raw_svector_ostream OSBlock(Block);
  // TODO: Detect when we can merge multiple adjacent pieces, or even reduce
  // this to a register location description (when all pieces are adjacent).
  for (SIRegisterInfo::SpilledReg Spill : VGPRSpills) {
    encodeDwarfRegisterLocation(MCRI.getDwarfRegNum(Spill.VGPR, false),
                                OSBlock);
    OSBlock << uint8_t(dwarf::DW_OP_bit_piece);
    encodeULEB128(SGPRBitSize, OSBlock);
    encodeULEB128(SGPRBitSize * Spill.Lane, OSBlock);
  }

  SmallString<20> CFIInst;
  raw_svector_ostream OSCFIInst(CFIInst);
  OSCFIInst << uint8_t(dwarf::DW_CFA_expression);
  encodeULEB128(DwarfSGPR, OSCFIInst);
  encodeULEB128(Block.size(), OSCFIInst);
  OSCFIInst << Block;

  return buildCFI(MBB, MBBI, DL,
                  MCCFIInstruction::createEscape(nullptr, OSCFIInst.str()));
}

MachineInstr *SIFrameLowering::buildCFIForSGPRToVMEMSpill(
    MachineBasicBlock &MBB, MachineBasicBlock::iterator MBBI,
    const DebugLoc &DL, unsigned SGPR, int64_t Offset) const {
  MachineFunction &MF = *MBB.getParent();
  const MCRegisterInfo &MCRI = *MF.getMMI().getContext().getRegisterInfo();
  return buildCFI(MBB, MBBI, DL,
                  llvm::MCCFIInstruction::createOffset(
                      nullptr, MCRI.getDwarfRegNum(SGPR, false), Offset));
}

MachineInstr *SIFrameLowering::buildCFIForVGPRToVMEMSpill(
    MachineBasicBlock &MBB, MachineBasicBlock::iterator MBBI,
    const DebugLoc &DL, unsigned VGPR, int64_t Offset) const {
  const MachineFunction &MF = *MBB.getParent();
  const MCRegisterInfo &MCRI = *MF.getMMI().getContext().getRegisterInfo();
  const GCNSubtarget &ST = MF.getSubtarget<GCNSubtarget>();

  int DwarfVGPR = MCRI.getDwarfRegNum(VGPR, false);

  SmallString<20> Block;
  raw_svector_ostream OSBlock(Block);
  encodeDwarfRegisterLocation(DwarfVGPR, OSBlock);
  OSBlock << uint8_t(dwarf::DW_OP_swap);
  OSBlock << uint8_t(dwarf::DW_OP_LLVM_offset_uconst);
  encodeULEB128(Offset, OSBlock);
  OSBlock << uint8_t(dwarf::DW_OP_LLVM_call_frame_entry_reg);
  encodeULEB128(MCRI.getDwarfRegNum(
                    ST.isWave32() ? AMDGPU::EXEC_LO : AMDGPU::EXEC, false),
                OSBlock);
  OSBlock << uint8_t(dwarf::DW_OP_deref_size);
  OSBlock << uint8_t(ST.getWavefrontSize() / 8);
  OSBlock << uint8_t(dwarf::DW_OP_LLVM_select_bit_piece);
  encodeULEB128(VGPRLaneBitSize, OSBlock);
  encodeULEB128(ST.getWavefrontSize(), OSBlock);

  SmallString<20> CFIInst;
  raw_svector_ostream OSCFIInst(CFIInst);
  OSCFIInst << uint8_t(dwarf::DW_CFA_expression);
  encodeULEB128(DwarfVGPR, OSCFIInst);
  encodeULEB128(Block.size(), OSCFIInst);
  OSCFIInst << Block;

  return buildCFI(MBB, MBBI, DL,
                  MCCFIInstruction::createEscape(nullptr, OSCFIInst.str()));
}

MachineInstr *SIFrameLowering::buildCFIForRegToSGPRPairSpill(
    MachineBasicBlock &MBB, MachineBasicBlock::iterator MBBI,
    const DebugLoc &DL, const Register Reg, const Register SGPRPair) const {
  const MachineFunction &MF = *MBB.getParent();
  const MCRegisterInfo &MCRI = *MF.getMMI().getContext().getRegisterInfo();
  const GCNSubtarget &ST = MF.getSubtarget<GCNSubtarget>();
  const SIRegisterInfo &TRI = ST.getInstrInfo()->getRegisterInfo();

  int SGPR0 = TRI.getSubReg(SGPRPair, AMDGPU::sub0);
  int SGPR1 = TRI.getSubReg(SGPRPair, AMDGPU::sub1);

  int DwarfReg = MCRI.getDwarfRegNum(Reg, false);
  int DwarfSGPR0 = MCRI.getDwarfRegNum(SGPR0, false);
  int DwarfSGPR1 = MCRI.getDwarfRegNum(SGPR1, false);

  // CFI for a register spilled to a pair of SGPRs is implemented as an
  // expression(E) rule where E is a composite location description with
  // multiple parts each referencing SGPR register location storage with a bit
  // offset of 0. In other words we generate the following DWARF:
  //
  // DW_CFA_expression: <Reg>,
  //    (DW_OP_regx <SGPRPair[0]>) (DW_OP_piece 4)
  //    (DW_OP_regx <SGPRPair[1]>) (DW_OP_piece 4)
  //
  // The memory location description for the current CFA is pushed on the stack
  // before E is evaluated, but we choose not to drop it as it would require a
  // longer expression E and DWARF defines the result of the evaulation to be
  // the location description on the top of the stack (i.e. the implictly
  // pushed one is just ignored.)

  SmallString<10> Block;
  raw_svector_ostream OSBlock(Block);
  encodeDwarfRegisterLocation(DwarfSGPR0, OSBlock);
  OSBlock << uint8_t(dwarf::DW_OP_piece);
  encodeULEB128(SGPRByteSize, OSBlock);
  encodeDwarfRegisterLocation(DwarfSGPR1, OSBlock);
  OSBlock << uint8_t(dwarf::DW_OP_piece);
  encodeULEB128(SGPRByteSize, OSBlock);

  SmallString<20> CFIInst;
  raw_svector_ostream OSCFIInst(CFIInst);
  OSCFIInst << uint8_t(dwarf::DW_CFA_expression);
  encodeULEB128(DwarfReg, OSCFIInst);
  encodeULEB128(Block.size(), OSCFIInst);
  OSCFIInst << Block;

  return buildCFI(MBB, MBBI, DL,
                  MCCFIInstruction::createEscape(nullptr, OSCFIInst.str()));
}<|MERGE_RESOLUTION|>--- conflicted
+++ resolved
@@ -30,17 +30,10 @@
   cl::ReallyHidden,
   cl::init(true));
 
-<<<<<<< HEAD
 // Find a scratch register matching \p RC which is unused and available
 // throughout the function. On failure, returns a null register.
 static MCRegister findUnusedRegister(MachineRegisterInfo &MRI,
                                      LivePhysRegs &LiveRegs,
-=======
-// Find a register matching \p RC from \p LiveRegs which is unused and available
-// throughout the function. On failure, returns AMDGPU::NoRegister.
-static MCRegister findUnusedRegister(MachineRegisterInfo &MRI,
-                                     const LivePhysRegs &LiveRegs,
->>>>>>> 40ba0942
                                      const TargetRegisterClass &RC) {
   for (MCRegister Reg : RC) {
     if (!MRI.isPhysRegUsed(Reg) && LiveRegs.available(MRI, Reg))
@@ -91,11 +84,7 @@
 
   Register ScratchSGPR;
   // 1: Try to save the given register into an unused scratch SGPR. The LiveRegs
-<<<<<<< HEAD
   // should have all the callee saved registers marked as used. For certain
-=======
-  // should have all the callee saved registers marked as used.  For certain
->>>>>>> 40ba0942
   // cases we skip copy to scratch SGPR.
   if (IncludeScratchCopy)
     ScratchSGPR = findUnusedRegister(MF.getRegInfo(), LiveRegs, RC);
@@ -239,11 +228,8 @@
   SIMachineFunctionInfo *FuncInfo;
   const SIInstrInfo *TII;
   const SIRegisterInfo &TRI;
-<<<<<<< HEAD
   const MCRegisterInfo *MCRI;
   const SIFrameLowering *TFI;
-=======
->>>>>>> 40ba0942
   Register SuperReg;
   const PrologEpilogSGPRSaveRestoreInfo SI;
   LivePhysRegs &LiveRegs;
@@ -252,7 +238,6 @@
   ArrayRef<int16_t> SplitParts;
   unsigned NumSubRegs;
   unsigned EltSize = 4;
-<<<<<<< HEAD
   bool IsFramePtrPrologSpill;
   bool NeedsFrameMoves;
 
@@ -263,11 +248,6 @@
   void saveToMemory(const int FI) const {
     MachineRegisterInfo &MRI = MF.getRegInfo();
     const GCNSubtarget &ST = MF.getSubtarget<GCNSubtarget>();
-=======
-
-  void saveToMemory(const int FI) const {
-    MachineRegisterInfo &MRI = MF.getRegInfo();
->>>>>>> 40ba0942
     assert(!MFI.isDeadObjectIndex(FI));
 
     initLiveRegs(LiveRegs, TRI, FuncInfo, MF, MBB, MI, /*IsProlog*/ true);
@@ -286,7 +266,6 @@
 
       buildPrologSpill(ST, TRI, *FuncInfo, LiveRegs, MF, MBB, MI, DL, TmpVGPR,
                        FI, FrameReg, DwordOff);
-<<<<<<< HEAD
       if (NeedsFrameMoves) {
         if (isExec(SuperReg) && (I == NumSubRegs - 1))
           SubReg = AMDGPU::EXEC;
@@ -301,8 +280,6 @@
                             nullptr, MCRI->getDwarfRegNum(SubReg, false),
                             MFI.getObjectOffset(FI) * ST.getWavefrontSize()));
       }
-=======
->>>>>>> 40ba0942
       DwordOff += 4;
     }
   }
@@ -323,7 +300,6 @@
           .addReg(SubReg)
           .addImm(Spill[I].Lane)
           .addReg(Spill[I].VGPR, RegState::Undef);
-<<<<<<< HEAD
       if (NeedsFrameMoves) {
         if (isExec(SuperReg)) {
           if (I == NumSubRegs - 1)
@@ -337,8 +313,6 @@
                                           Spill[I].Lane);
         }
       }
-=======
->>>>>>> 40ba0942
     }
   }
 
@@ -346,7 +320,6 @@
     BuildMI(MBB, MI, DL, TII->get(AMDGPU::COPY), DstReg)
         .addReg(SuperReg)
         .setMIFlag(MachineInstr::FrameSetup);
-<<<<<<< HEAD
     if (NeedsFrameMoves) {
       const TargetRegisterClass *RC = TRI.getPhysRegClass(DstReg);
       ArrayRef<int16_t> DstSplitParts = TRI.getRegSplitParts(RC, EltSize);
@@ -371,16 +344,11 @@
         }
       }
     }
-=======
->>>>>>> 40ba0942
   }
 
   void restoreFromMemory(const int FI) {
     MachineRegisterInfo &MRI = MF.getRegInfo();
-<<<<<<< HEAD
     const GCNSubtarget &ST = MF.getSubtarget<GCNSubtarget>();
-=======
->>>>>>> 40ba0942
 
     initLiveRegs(LiveRegs, TRI, FuncInfo, MF, MBB, MI, /*IsProlog*/ false);
     MCPhysReg TmpVGPR = findScratchNonCalleeSaveRegister(
@@ -430,7 +398,6 @@
                                MachineBasicBlock::iterator MI,
                                const DebugLoc &DL, const SIInstrInfo *TII,
                                const SIRegisterInfo &TRI,
-<<<<<<< HEAD
                                LivePhysRegs &LiveRegs, Register FrameReg,
                                bool IsFramePtrPrologSpill = false)
       : MI(MI), MBB(MBB), MF(*MBB.getParent()),
@@ -440,23 +407,13 @@
         TFI(ST.getFrameLowering()), SuperReg(Reg), SI(SI), LiveRegs(LiveRegs),
         DL(DL), FrameReg(FrameReg),
         IsFramePtrPrologSpill(IsFramePtrPrologSpill) {
-=======
-                               LivePhysRegs &LiveRegs, Register FrameReg)
-      : MI(MI), MBB(MBB), MF(*MBB.getParent()),
-        ST(MF.getSubtarget<GCNSubtarget>()), MFI(MF.getFrameInfo()),
-        FuncInfo(MF.getInfo<SIMachineFunctionInfo>()), TII(TII), TRI(TRI),
-        SuperReg(Reg), SI(SI), LiveRegs(LiveRegs), DL(DL), FrameReg(FrameReg) {
->>>>>>> 40ba0942
     const TargetRegisterClass *RC = TRI.getPhysRegClass(SuperReg);
     SplitParts = TRI.getRegSplitParts(RC, EltSize);
     NumSubRegs = SplitParts.empty() ? 1 : SplitParts.size();
 
-<<<<<<< HEAD
     // FIXME: Switch to using MF.needsFrameMoves() later.
     NeedsFrameMoves = true;
 
-=======
->>>>>>> 40ba0942
     assert(SuperReg != AMDGPU::M0 && "m0 should never spill");
   }
 
@@ -1017,7 +974,6 @@
   llvm_unreachable("Invalid TargetStackID::Value");
 }
 
-<<<<<<< HEAD
 void SIFrameLowering::emitPrologueEntryCFI(MachineBasicBlock &MBB,
                                            MachineBasicBlock::iterator MBBI,
                                            const DebugLoc &DL) const {
@@ -1062,8 +1018,6 @@
   for_each(AMDGPU::SGPR_32RegClass.getRegisters(), ProcessReg);
 }
 
-=======
->>>>>>> 40ba0942
 // Activate only the inactive lanes when \p EnableInactiveLanes is true.
 // Otherwise, activate all lanes. It returns the saved exec.
 static Register buildScratchExecCopy(LivePhysRegs &LiveRegs,
@@ -1100,7 +1054,6 @@
   return ScratchExecCopy;
 }
 
-<<<<<<< HEAD
 void SIFrameLowering::emitCSRSpillStores(MachineFunction &MF,
                                          MachineBasicBlock &MBB,
                                          MachineBasicBlock::iterator MBBI,
@@ -1110,13 +1063,6 @@
                                          const bool NeedsFrameMoves) const {
   SIMachineFunctionInfo *FuncInfo = MF.getInfo<SIMachineFunctionInfo>();
   MachineFrameInfo &MFI = MF.getFrameInfo();
-=======
-void SIFrameLowering::emitCSRSpillStores(
-    MachineFunction &MF, MachineBasicBlock &MBB,
-    MachineBasicBlock::iterator MBBI, DebugLoc &DL, LivePhysRegs &LiveRegs,
-    Register FrameReg, Register FramePtrRegScratchCopy) const {
-  SIMachineFunctionInfo *FuncInfo = MF.getInfo<SIMachineFunctionInfo>();
->>>>>>> 40ba0942
   const GCNSubtarget &ST = MF.getSubtarget<GCNSubtarget>();
   const SIInstrInfo *TII = ST.getInstrInfo();
   const SIRegisterInfo &TRI = TII->getRegisterInfo();
@@ -1140,15 +1086,12 @@
           int FI = Reg.second;
           buildPrologSpill(ST, TRI, *FuncInfo, LiveRegs, MF, MBB, MBBI, DL,
                            VGPR, FI, FrameReg);
-<<<<<<< HEAD
           if (NeedsFrameMoves)
             // We spill the entire VGPR, so we can get away with just cfi_offset
             buildCFI(MBB, MBBI, DL,
                      MCCFIInstruction::createOffset(
                          nullptr, MCRI->getDwarfRegNum(VGPR, false),
                          MFI.getObjectOffset(FI) * ST.getWavefrontSize()));
-=======
->>>>>>> 40ba0942
         }
       };
 
@@ -1182,22 +1125,13 @@
     // Skip if FP is saved to a scratch SGPR, the save has already been emitted.
     // Otherwise, FP has been moved to a temporary register and spill it
     // instead.
-<<<<<<< HEAD
     bool IsFramePtrPrologSpill = Spill.first == FramePtrReg ? true : false;
     Register Reg = IsFramePtrPrologSpill ? FramePtrRegScratchCopy : Spill.first;
-=======
-    Register Reg =
-        Spill.first == FramePtrReg ? FramePtrRegScratchCopy : Spill.first;
->>>>>>> 40ba0942
     if (!Reg)
       continue;
 
     PrologEpilogSGPRSpillBuilder SB(Reg, Spill.second, MBB, MBBI, DL, TII, TRI,
-<<<<<<< HEAD
                                     LiveRegs, FrameReg, IsFramePtrPrologSpill);
-=======
-                                    LiveRegs, FrameReg);
->>>>>>> 40ba0942
     SB.save();
   }
 
@@ -1217,7 +1151,6 @@
         LiveRegs.addReg(Reg);
     }
   }
-<<<<<<< HEAD
 
   // Remove the spill entry created for EXEC. It is needed only for CFISaves in
   // the prologue.
@@ -1235,20 +1168,6 @@
   const SIRegisterInfo &TRI = TII->getRegisterInfo();
   Register FramePtrReg = FuncInfo->getFrameOffsetReg();
 
-=======
-}
-
-void SIFrameLowering::emitCSRSpillRestores(
-    MachineFunction &MF, MachineBasicBlock &MBB,
-    MachineBasicBlock::iterator MBBI, DebugLoc &DL, LivePhysRegs &LiveRegs,
-    Register FrameReg, Register FramePtrRegScratchCopy) const {
-  const SIMachineFunctionInfo *FuncInfo = MF.getInfo<SIMachineFunctionInfo>();
-  const GCNSubtarget &ST = MF.getSubtarget<GCNSubtarget>();
-  const SIInstrInfo *TII = ST.getInstrInfo();
-  const SIRegisterInfo &TRI = TII->getRegisterInfo();
-  Register FramePtrReg = FuncInfo->getFrameOffsetReg();
-
->>>>>>> 40ba0942
   for (const auto &Spill : FuncInfo->getPrologEpilogSGPRSpills()) {
     // Special handle FP restore:
     // Skip if FP needs to be restored from the scratch SGPR. Otherwise, restore
@@ -1321,7 +1240,6 @@
   const GCNSubtarget &ST = MF.getSubtarget<GCNSubtarget>();
   const SIInstrInfo *TII = ST.getInstrInfo();
   const SIRegisterInfo &TRI = TII->getRegisterInfo();
-<<<<<<< HEAD
   const MCRegisterInfo *MCRI = MF.getMMI().getContext().getRegisterInfo();
   MachineRegisterInfo &MRI = MF.getRegInfo();
 
@@ -1345,30 +1263,8 @@
   // FIXME: Switch to using MF.needsFrameMoves() later
   const bool NeedsFrameMoves = true;
 
-  std::optional<int> FPSaveIndex = FuncInfo->FramePointerSaveIndex;
-  std::optional<int> BPSaveIndex = FuncInfo->BasePointerSaveIndex;
-
   if (NeedsFrameMoves)
     emitPrologueEntryCFI(MBB, MBBI, DL);
-=======
-  MachineRegisterInfo &MRI = MF.getRegInfo();
-
-  Register StackPtrReg = FuncInfo->getStackPtrOffsetReg();
-  Register FramePtrReg = FuncInfo->getFrameOffsetReg();
-  Register BasePtrReg =
-      TRI.hasBasePointer(MF) ? TRI.getBaseRegister() : Register();
-  LivePhysRegs LiveRegs;
-
-  MachineBasicBlock::iterator MBBI = MBB.begin();
-  // DebugLoc must be unknown since the first instruction with DebugLoc is used
-  // to determine the end of the prologue.
-  DebugLoc DL;
-
-  bool HasFP = false;
-  bool HasBP = false;
-  uint32_t NumBytes = MFI.getStackSize();
-  uint32_t RoundedSize = NumBytes;
->>>>>>> 40ba0942
 
   if (TRI.hasStackRealignment(MF))
     HasFP = true;
@@ -1377,11 +1273,7 @@
   if (!HasFP && !hasFP(MF)) {
     // Emit the CSR spill stores with SP base register.
     emitCSRSpillStores(MF, MBB, MBBI, DL, LiveRegs, StackPtrReg,
-<<<<<<< HEAD
                        FramePtrRegScratchCopy, NeedsFrameMoves);
-=======
-                       FramePtrRegScratchCopy);
->>>>>>> 40ba0942
   } else {
     // CSR spill stores will use FP as base register.
     Register SGPRForFPSaveRestoreCopy =
@@ -1395,12 +1287,8 @@
       PrologEpilogSGPRSpillBuilder SB(
           FramePtrReg,
           FuncInfo->getPrologEpilogSGPRSaveRestoreInfo(FramePtrReg), MBB, MBBI,
-<<<<<<< HEAD
           DL, TII, TRI, LiveRegs, FramePtrReg,
           /*IsFramePtrPrologSpill*/ true);
-=======
-          DL, TII, TRI, LiveRegs, FramePtrReg);
->>>>>>> 40ba0942
       SB.save();
       LiveRegs.addReg(SGPRForFPSaveRestoreCopy);
     } else {
@@ -1417,11 +1305,7 @@
     }
   }
 
-<<<<<<< HEAD
   if (HasFP) { // Needs stack realignment.
-=======
-  if (HasFP) {
->>>>>>> 40ba0942
     const unsigned Alignment = MFI.getMaxAlign().value();
 
     RoundedSize += Alignment;
@@ -1451,18 +1335,10 @@
   // If FP is used, emit the CSR spills with FP base register.
   if (HasFP) {
     emitCSRSpillStores(MF, MBB, MBBI, DL, LiveRegs, FramePtrReg,
-<<<<<<< HEAD
                        FramePtrRegScratchCopy, NeedsFrameMoves);
     if (FramePtrRegScratchCopy)
       LiveRegs.removeReg(FramePtrRegScratchCopy);
   }
-=======
-                       FramePtrRegScratchCopy);
-    if (FramePtrRegScratchCopy)
-      LiveRegs.removeReg(FramePtrRegScratchCopy);
-  }
-
->>>>>>> 40ba0942
   // If we need a base pointer, set it up here. It's whatever the value of
   // the stack pointer is at this point. Any variable size objects will be
   // allocated after this, so we can still use the base pointer to reference
@@ -1559,11 +1435,6 @@
     emitCSRSpillRestores(MF, MBB, MBBI, DL, LiveRegs, FramePtrReg,
                          FramePtrRegScratchCopy);
   }
-<<<<<<< HEAD
-  std::optional<int> FPSaveIndex = FuncInfo->FramePointerSaveIndex;
-  std::optional<int> BPSaveIndex = FuncInfo->BasePointerSaveIndex;
-=======
->>>>>>> 40ba0942
 
   if (RoundedSize != 0 && hasFP(MF)) {
     auto Add = BuildMI(MBB, MBBI, DL, TII->get(AMDGPU::S_ADD_I32), StackPtrReg)
@@ -1573,7 +1444,6 @@
     Add->getOperand(3).setIsDead(); // Mark SCC as dead.
   }
 
-<<<<<<< HEAD
   const MCRegisterInfo *MCRI = MF.getMMI().getContext().getRegisterInfo();
 
   // FIXME: Switch to using MF.needsFrameMoves() later
@@ -1586,8 +1456,6 @@
                MachineInstr::FrameDestroy);
   }
 
-=======
->>>>>>> 40ba0942
   if (FPSaved) {
     // Insert the copy to restore FP.
     Register SrcReg = SGPRForFPSaveRestoreCopy ? SGPRForFPSaveRestoreCopy
@@ -1796,7 +1664,6 @@
   for (unsigned I = 0; CSRegs[I]; ++I)
     LiveRegs.addReg(CSRegs[I]);
 
-<<<<<<< HEAD
   const TargetRegisterClass &RC = ST.isWave32()
                                       ? AMDGPU::SReg_32_XM0_XEXECRegClass
                                       : AMDGPU::SGPR_64RegClass;
@@ -1804,14 +1671,6 @@
   if (NeedExecCopyReservedReg) {
     Register ReservedReg = MFI->getSGPRForEXECCopy();
     assert(ReservedReg && "Should have reserved an SGPR for EXEC copy.");
-=======
-  if (NeedExecCopyReservedReg) {
-    Register ReservedReg = MFI->getSGPRForEXECCopy();
-    assert(ReservedReg && "Should have reserved an SGPR for EXEC copy.");
-    const TargetRegisterClass &RC = ST.isWave32()
-                                        ? AMDGPU::SReg_32_XM0_XEXECRegClass
-                                        : AMDGPU::SGPR_64RegClass;
->>>>>>> 40ba0942
     Register UnusedScratchReg = findUnusedRegister(MRI, LiveRegs, RC);
     if (UnusedScratchReg) {
       // If found any unused scratch SGPR, reserve the register itself for Exec
@@ -1827,7 +1686,6 @@
     }
   }
 
-<<<<<<< HEAD
   if (TRI->isCFISavedRegsSpillEnabled()) {
     Register Exec = TRI->getExec();
     assert(!MFI->hasPrologEpilogSGPRSpillEntry(Exec) &&
@@ -1840,8 +1698,6 @@
                                    /* IncludeScratchCopy */ false);
   }
 
-=======
->>>>>>> 40ba0942
   // hasFP only knows about stack objects that already exist. We're now
   // determining the stack slots that will be created, so we have to predict
   // them. Stack objects force FP usage with calls.
@@ -1851,12 +1707,7 @@
   //
   // FIXME: Is this really hasReservedCallFrame?
   const bool WillHaveFP =
-<<<<<<< HEAD
       FrameInfo.hasCalls() && (SavedVGPRs.any() || !allStackObjectsAreDead(MF));
-=======
-      FrameInfo.hasCalls() &&
-      (SavedVGPRs.any() || !allStackObjectsAreDead(FrameInfo));
->>>>>>> 40ba0942
 
   if (WillHaveFP || hasFP(MF)) {
     Register FramePtrReg = MFI->getFrameOffsetReg();
@@ -1918,7 +1769,6 @@
     SavedVGPRs.clearBitsInMask(TRI->getAllAGPRRegMask());
 
   determinePrologEpilogSGPRSaves(MF, SavedVGPRs, NeedExecCopyReservedReg);
-<<<<<<< HEAD
 
   // The Whole-Wave VGPRs need to be specially inserted in the prolog, so don't
   // allow the default insertion to handle them.
@@ -1930,19 +1780,6 @@
     for (auto &Reg : MFI->getWWMSpills())
       MBB.addLiveIn(Reg.first);
 
-=======
-
-  // The Whole-Wave VGPRs need to be specially inserted in the prolog, so don't
-  // allow the default insertion to handle them.
-  for (auto &Reg : MFI->getWWMSpills())
-    SavedVGPRs.reset(Reg.first);
-
-  // Mark all lane VGPRs as BB LiveIns.
-  for (MachineBasicBlock &MBB : MF) {
-    for (auto &Reg : MFI->getWWMSpills())
-      MBB.addLiveIn(Reg.first);
-
->>>>>>> 40ba0942
     MBB.sortUniqueLiveIns();
   }
 }
