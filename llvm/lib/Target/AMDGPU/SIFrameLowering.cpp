--- conflicted
+++ resolved
@@ -1602,14 +1602,9 @@
             TII->getNamedOperand(MI, AMDGPU::OpName::vdata)->getReg();
           if (FuncInfo->allocateVGPRSpillToAGPR(MF, FI,
                                                 TRI->isAGPR(MRI, VReg))) {
-<<<<<<< HEAD
+            assert(RS != nullptr);
             RS->enterBasicBlockEnd(MBB);
             RS->backward(MI);
-=======
-            assert(RS != nullptr);
-            // FIXME: change to enterBasicBlockEnd()
-            RS->enterBasicBlock(MBB);
->>>>>>> 35f466eb
             TRI->eliminateFrameIndex(MI, 0, FIOp, RS);
             SpillFIs.set(FI);
             continue;
