//===-- SIISelLowering.cpp - SI DAG Lowering Implementation ---------------===//
//
//                     The LLVM Compiler Infrastructure
//
// This file is distributed under the University of Illinois Open Source
// License. See LICENSE.TXT for details.
//
//===----------------------------------------------------------------------===//
//
/// \file
/// \brief Custom DAG lowering for SI
//
//===----------------------------------------------------------------------===//

#ifdef _MSC_VER
// Provide M_PI.
#define _USE_MATH_DEFINES
#endif

#include "AMDGPU.h"
#include "AMDGPUIntrinsicInfo.h"
#include "AMDGPUTargetMachine.h"
#include "AMDGPUSubtarget.h"
#include "SIDefines.h"
#include "SIISelLowering.h"
#include "SIInstrInfo.h"
#include "SIMachineFunctionInfo.h"
#include "SIRegisterInfo.h"
#include "Utils/AMDGPUBaseInfo.h"
#include "llvm/ADT/APFloat.h"
#include "llvm/ADT/APInt.h"
#include "llvm/ADT/ArrayRef.h"
#include "llvm/ADT/BitVector.h"
#include "llvm/ADT/SmallVector.h"
#include "llvm/ADT/StringRef.h"
#include "llvm/ADT/StringSwitch.h"
#include "llvm/ADT/Twine.h"
#include "llvm/CodeGen/Analysis.h"
#include "llvm/CodeGen/CallingConvLower.h"
#include "llvm/CodeGen/DAGCombine.h"
#include "llvm/CodeGen/ISDOpcodes.h"
#include "llvm/CodeGen/MachineBasicBlock.h"
#include "llvm/CodeGen/MachineFrameInfo.h"
#include "llvm/CodeGen/MachineFunction.h"
#include "llvm/CodeGen/MachineInstr.h"
#include "llvm/CodeGen/MachineInstrBuilder.h"
#include "llvm/CodeGen/MachineMemOperand.h"
#include "llvm/CodeGen/MachineOperand.h"
#include "llvm/CodeGen/MachineRegisterInfo.h"
#include "llvm/CodeGen/MachineValueType.h"
#include "llvm/CodeGen/SelectionDAG.h"
#include "llvm/CodeGen/SelectionDAGNodes.h"
#include "llvm/CodeGen/ValueTypes.h"
#include "llvm/IR/Constants.h"
#include "llvm/IR/DataLayout.h"
#include "llvm/IR/DebugLoc.h"
#include "llvm/IR/DerivedTypes.h"
#include "llvm/IR/DiagnosticInfo.h"
#include "llvm/IR/Function.h"
#include "llvm/IR/GlobalValue.h"
#include "llvm/IR/InstrTypes.h"
#include "llvm/IR/Instruction.h"
#include "llvm/IR/Instructions.h"
#include "llvm/IR/Type.h"
#include "llvm/Support/Debug.h"
#include "llvm/Support/Casting.h"
#include "llvm/Support/CodeGen.h"
#include "llvm/Support/CommandLine.h"
#include "llvm/Support/Compiler.h"
#include "llvm/Support/ErrorHandling.h"
#include "llvm/Support/MathExtras.h"
#include "llvm/Target/TargetCallingConv.h"
#include "llvm/Target/TargetOptions.h"
#include "llvm/Target/TargetRegisterInfo.h"
#include <cassert>
#include <cmath>
#include <cstdint>
#include <iterator>
#include <tuple>
#include <utility>
#include <vector>

#define DEBUG_TYPE "amdgpu-isel"

using namespace llvm;

static cl::opt<bool> EnableVGPRIndexMode(
  "amdgpu-vgpr-index-mode",
  cl::desc("Use GPR indexing mode instead of movrel for vector indexing"),
  cl::init(false));

static unsigned findFirstFreeSGPR(CCState &CCInfo) {
  unsigned NumSGPRs = AMDGPU::SGPR_32RegClass.getNumRegs();
  for (unsigned Reg = 0; Reg < NumSGPRs; ++Reg) {
    if (!CCInfo.isAllocated(AMDGPU::SGPR0 + Reg)) {
      return AMDGPU::SGPR0 + Reg;
    }
  }
  llvm_unreachable("Cannot allocate sgpr");
}

SITargetLowering::SITargetLowering(const TargetMachine &TM,
                                   const SISubtarget &STI)
    : AMDGPUTargetLowering(TM, STI) {
  addRegisterClass(MVT::i1, &AMDGPU::VReg_1RegClass);
  addRegisterClass(MVT::i64, &AMDGPU::SReg_64RegClass);

  addRegisterClass(MVT::i32, &AMDGPU::SReg_32_XM0RegClass);
  addRegisterClass(MVT::f32, &AMDGPU::VGPR_32RegClass);

  addRegisterClass(MVT::f64, &AMDGPU::VReg_64RegClass);
  addRegisterClass(MVT::v2i32, &AMDGPU::SReg_64RegClass);
  addRegisterClass(MVT::v2f32, &AMDGPU::VReg_64RegClass);

  addRegisterClass(MVT::v2i64, &AMDGPU::SReg_128RegClass);
  addRegisterClass(MVT::v2f64, &AMDGPU::SReg_128RegClass);

  addRegisterClass(MVT::v4i32, &AMDGPU::SReg_128RegClass);
  addRegisterClass(MVT::v4f32, &AMDGPU::VReg_128RegClass);

  addRegisterClass(MVT::v8i32, &AMDGPU::SReg_256RegClass);
  addRegisterClass(MVT::v8f32, &AMDGPU::VReg_256RegClass);

  addRegisterClass(MVT::v16i32, &AMDGPU::SReg_512RegClass);
  addRegisterClass(MVT::v16f32, &AMDGPU::VReg_512RegClass);

  if (Subtarget->has16BitInsts()) {
    addRegisterClass(MVT::i16, &AMDGPU::SReg_32_XM0RegClass);
    addRegisterClass(MVT::f16, &AMDGPU::SReg_32_XM0RegClass);
  }

  if (Subtarget->hasVOP3PInsts()) {
    addRegisterClass(MVT::v2i16, &AMDGPU::SReg_32_XM0RegClass);
    addRegisterClass(MVT::v2f16, &AMDGPU::SReg_32_XM0RegClass);
  }

  computeRegisterProperties(STI.getRegisterInfo());

  // We need to custom lower vector stores from local memory
  setOperationAction(ISD::LOAD, MVT::v2i32, Custom);
  setOperationAction(ISD::LOAD, MVT::v4i32, Custom);
  setOperationAction(ISD::LOAD, MVT::v8i32, Custom);
  setOperationAction(ISD::LOAD, MVT::v16i32, Custom);
  setOperationAction(ISD::LOAD, MVT::i1, Custom);

  setOperationAction(ISD::STORE, MVT::v2i32, Custom);
  setOperationAction(ISD::STORE, MVT::v4i32, Custom);
  setOperationAction(ISD::STORE, MVT::v8i32, Custom);
  setOperationAction(ISD::STORE, MVT::v16i32, Custom);
  setOperationAction(ISD::STORE, MVT::i1, Custom);

  setTruncStoreAction(MVT::v2i32, MVT::v2i16, Expand);
  setTruncStoreAction(MVT::v4i32, MVT::v4i16, Expand);
  setTruncStoreAction(MVT::v8i32, MVT::v8i16, Expand);
  setTruncStoreAction(MVT::v16i32, MVT::v16i16, Expand);
  setTruncStoreAction(MVT::v32i32, MVT::v32i16, Expand);
  setTruncStoreAction(MVT::v2i32, MVT::v2i8, Expand);
  setTruncStoreAction(MVT::v4i32, MVT::v4i8, Expand);
  setTruncStoreAction(MVT::v8i32, MVT::v8i8, Expand);
  setTruncStoreAction(MVT::v16i32, MVT::v16i8, Expand);
  setTruncStoreAction(MVT::v32i32, MVT::v32i8, Expand);

  setOperationAction(ISD::GlobalAddress, MVT::i32, Custom);
  setOperationAction(ISD::GlobalAddress, MVT::i64, Custom);
  setOperationAction(ISD::ConstantPool, MVT::v2i64, Expand);

  setOperationAction(ISD::SELECT, MVT::i1, Promote);
  setOperationAction(ISD::SELECT, MVT::i64, Custom);
  setOperationAction(ISD::SELECT, MVT::f64, Promote);
  AddPromotedToType(ISD::SELECT, MVT::f64, MVT::i64);

  setOperationAction(ISD::SELECT_CC, MVT::f32, Expand);
  setOperationAction(ISD::SELECT_CC, MVT::i32, Expand);
  setOperationAction(ISD::SELECT_CC, MVT::i64, Expand);
  setOperationAction(ISD::SELECT_CC, MVT::f64, Expand);
  setOperationAction(ISD::SELECT_CC, MVT::i1, Expand);

  setOperationAction(ISD::SETCC, MVT::i1, Promote);
  setOperationAction(ISD::SETCC, MVT::v2i1, Expand);
  setOperationAction(ISD::SETCC, MVT::v4i1, Expand);
  AddPromotedToType(ISD::SETCC, MVT::i1, MVT::i32);

  setOperationAction(ISD::TRUNCATE, MVT::v2i32, Expand);
  setOperationAction(ISD::FP_ROUND, MVT::v2f32, Expand);

  setOperationAction(ISD::SIGN_EXTEND_INREG, MVT::v2i1, Custom);
  setOperationAction(ISD::SIGN_EXTEND_INREG, MVT::v4i1, Custom);
  setOperationAction(ISD::SIGN_EXTEND_INREG, MVT::v2i8, Custom);
  setOperationAction(ISD::SIGN_EXTEND_INREG, MVT::v4i8, Custom);
  setOperationAction(ISD::SIGN_EXTEND_INREG, MVT::v2i16, Custom);
  setOperationAction(ISD::SIGN_EXTEND_INREG, MVT::v4i16, Custom);
  setOperationAction(ISD::SIGN_EXTEND_INREG, MVT::Other, Custom);

  setOperationAction(ISD::INTRINSIC_WO_CHAIN, MVT::f32, Custom);
  setOperationAction(ISD::INTRINSIC_WO_CHAIN, MVT::v4f32, Custom);
  setOperationAction(ISD::INTRINSIC_W_CHAIN, MVT::Other, Custom);
  setOperationAction(ISD::INTRINSIC_VOID, MVT::v2i16, Custom);
  setOperationAction(ISD::INTRINSIC_VOID, MVT::v2f16, Custom);
  setOperationAction(ISD::INTRINSIC_WO_CHAIN, MVT::v2f16, Custom);

  setOperationAction(ISD::BRCOND, MVT::Other, Custom);
  setOperationAction(ISD::BR_CC, MVT::i1, Expand);
  setOperationAction(ISD::BR_CC, MVT::i32, Expand);
  setOperationAction(ISD::BR_CC, MVT::i64, Expand);
  setOperationAction(ISD::BR_CC, MVT::f32, Expand);
  setOperationAction(ISD::BR_CC, MVT::f64, Expand);

  setOperationAction(ISD::UADDO, MVT::i32, Legal);
  setOperationAction(ISD::USUBO, MVT::i32, Legal);

  // We only support LOAD/STORE and vector manipulation ops for vectors
  // with > 4 elements.
  for (MVT VT : {MVT::v8i32, MVT::v8f32, MVT::v16i32, MVT::v16f32,
        MVT::v2i64, MVT::v2f64}) {
    for (unsigned Op = 0; Op < ISD::BUILTIN_OP_END; ++Op) {
      switch (Op) {
      case ISD::LOAD:
      case ISD::STORE:
      case ISD::BUILD_VECTOR:
      case ISD::BITCAST:
      case ISD::EXTRACT_VECTOR_ELT:
      case ISD::INSERT_VECTOR_ELT:
      case ISD::INSERT_SUBVECTOR:
      case ISD::EXTRACT_SUBVECTOR:
      case ISD::SCALAR_TO_VECTOR:
        break;
      case ISD::CONCAT_VECTORS:
        setOperationAction(Op, VT, Custom);
        break;
      default:
        setOperationAction(Op, VT, Expand);
        break;
      }
    }
  }

  // TODO: For dynamic 64-bit vector inserts/extracts, should emit a pseudo that
  // is expanded to avoid having two separate loops in case the index is a VGPR.

  // Most operations are naturally 32-bit vector operations. We only support
  // load and store of i64 vectors, so promote v2i64 vector operations to v4i32.
  for (MVT Vec64 : { MVT::v2i64, MVT::v2f64 }) {
    setOperationAction(ISD::BUILD_VECTOR, Vec64, Promote);
    AddPromotedToType(ISD::BUILD_VECTOR, Vec64, MVT::v4i32);

    setOperationAction(ISD::EXTRACT_VECTOR_ELT, Vec64, Promote);
    AddPromotedToType(ISD::EXTRACT_VECTOR_ELT, Vec64, MVT::v4i32);

    setOperationAction(ISD::INSERT_VECTOR_ELT, Vec64, Promote);
    AddPromotedToType(ISD::INSERT_VECTOR_ELT, Vec64, MVT::v4i32);

    setOperationAction(ISD::SCALAR_TO_VECTOR, Vec64, Promote);
    AddPromotedToType(ISD::SCALAR_TO_VECTOR, Vec64, MVT::v4i32);
  }

  setOperationAction(ISD::VECTOR_SHUFFLE, MVT::v8i32, Expand);
  setOperationAction(ISD::VECTOR_SHUFFLE, MVT::v8f32, Expand);
  setOperationAction(ISD::VECTOR_SHUFFLE, MVT::v16i32, Expand);
  setOperationAction(ISD::VECTOR_SHUFFLE, MVT::v16f32, Expand);

  // Avoid stack access for these.
  // TODO: Generalize to more vector types.
  setOperationAction(ISD::INSERT_VECTOR_ELT, MVT::v2i16, Custom);
  setOperationAction(ISD::INSERT_VECTOR_ELT, MVT::v2f16, Custom);
  setOperationAction(ISD::EXTRACT_VECTOR_ELT, MVT::v2i16, Custom);
  setOperationAction(ISD::EXTRACT_VECTOR_ELT, MVT::v2f16, Custom);

  // BUFFER/FLAT_ATOMIC_CMP_SWAP on GCN GPUs needs input marshalling,
  // and output demarshalling
  setOperationAction(ISD::ATOMIC_CMP_SWAP, MVT::i32, Custom);
  setOperationAction(ISD::ATOMIC_CMP_SWAP, MVT::i64, Custom);

  // We can't return success/failure, only the old value,
  // let LLVM add the comparison
  setOperationAction(ISD::ATOMIC_CMP_SWAP_WITH_SUCCESS, MVT::i32, Expand);
  setOperationAction(ISD::ATOMIC_CMP_SWAP_WITH_SUCCESS, MVT::i64, Expand);

  if (getSubtarget()->hasFlatAddressSpace()) {
    setOperationAction(ISD::ADDRSPACECAST, MVT::i32, Custom);
    setOperationAction(ISD::ADDRSPACECAST, MVT::i64, Custom);
  }

  setOperationAction(ISD::BSWAP, MVT::i32, Legal);
  setOperationAction(ISD::BITREVERSE, MVT::i32, Legal);

  // On SI this is s_memtime and s_memrealtime on VI.
  setOperationAction(ISD::READCYCLECOUNTER, MVT::i64, Legal);
  setOperationAction(ISD::TRAP, MVT::Other, Legal);
  setOperationAction(ISD::DEBUGTRAP, MVT::Other, Legal);

  setOperationAction(ISD::FMINNUM, MVT::f64, Legal);
  setOperationAction(ISD::FMAXNUM, MVT::f64, Legal);

  if (Subtarget->getGeneration() >= SISubtarget::SEA_ISLANDS) {
    setOperationAction(ISD::FTRUNC, MVT::f64, Legal);
    setOperationAction(ISD::FCEIL, MVT::f64, Legal);
    setOperationAction(ISD::FRINT, MVT::f64, Legal);
  }

  setOperationAction(ISD::FFLOOR, MVT::f64, Legal);

  setOperationAction(ISD::FSIN, MVT::f32, Custom);
  setOperationAction(ISD::FCOS, MVT::f32, Custom);
  setOperationAction(ISD::FDIV, MVT::f32, Custom);
  setOperationAction(ISD::FDIV, MVT::f64, Custom);

  if (Subtarget->has16BitInsts()) {
    setOperationAction(ISD::Constant, MVT::i16, Legal);

    setOperationAction(ISD::SMIN, MVT::i16, Legal);
    setOperationAction(ISD::SMAX, MVT::i16, Legal);

    setOperationAction(ISD::UMIN, MVT::i16, Legal);
    setOperationAction(ISD::UMAX, MVT::i16, Legal);

    setOperationAction(ISD::SIGN_EXTEND, MVT::i16, Promote);
    AddPromotedToType(ISD::SIGN_EXTEND, MVT::i16, MVT::i32);

    setOperationAction(ISD::ROTR, MVT::i16, Promote);
    setOperationAction(ISD::ROTL, MVT::i16, Promote);

    setOperationAction(ISD::SDIV, MVT::i16, Promote);
    setOperationAction(ISD::UDIV, MVT::i16, Promote);
    setOperationAction(ISD::SREM, MVT::i16, Promote);
    setOperationAction(ISD::UREM, MVT::i16, Promote);

    setOperationAction(ISD::BSWAP, MVT::i16, Promote);
    setOperationAction(ISD::BITREVERSE, MVT::i16, Promote);

    setOperationAction(ISD::CTTZ, MVT::i16, Promote);
    setOperationAction(ISD::CTTZ_ZERO_UNDEF, MVT::i16, Promote);
    setOperationAction(ISD::CTLZ, MVT::i16, Promote);
    setOperationAction(ISD::CTLZ_ZERO_UNDEF, MVT::i16, Promote);

    setOperationAction(ISD::SELECT_CC, MVT::i16, Expand);

    setOperationAction(ISD::BR_CC, MVT::i16, Expand);

    setOperationAction(ISD::LOAD, MVT::i16, Custom);

    setTruncStoreAction(MVT::i64, MVT::i16, Expand);

    setOperationAction(ISD::FP16_TO_FP, MVT::i16, Promote);
    AddPromotedToType(ISD::FP16_TO_FP, MVT::i16, MVT::i32);
    setOperationAction(ISD::FP_TO_FP16, MVT::i16, Promote);
    AddPromotedToType(ISD::FP_TO_FP16, MVT::i16, MVT::i32);

    setOperationAction(ISD::FP_TO_SINT, MVT::i16, Promote);
    setOperationAction(ISD::FP_TO_UINT, MVT::i16, Promote);
    setOperationAction(ISD::SINT_TO_FP, MVT::i16, Promote);
    setOperationAction(ISD::UINT_TO_FP, MVT::i16, Promote);

    // F16 - Constant Actions.
    setOperationAction(ISD::ConstantFP, MVT::f16, Legal);

    // F16 - Load/Store Actions.
    setOperationAction(ISD::LOAD, MVT::f16, Promote);
    AddPromotedToType(ISD::LOAD, MVT::f16, MVT::i16);
    setOperationAction(ISD::STORE, MVT::f16, Promote);
    AddPromotedToType(ISD::STORE, MVT::f16, MVT::i16);

    // F16 - VOP1 Actions.
    setOperationAction(ISD::FP_ROUND, MVT::f16, Custom);
    setOperationAction(ISD::FCOS, MVT::f16, Promote);
    setOperationAction(ISD::FSIN, MVT::f16, Promote);
    setOperationAction(ISD::FP_TO_SINT, MVT::f16, Promote);
    setOperationAction(ISD::FP_TO_UINT, MVT::f16, Promote);
    setOperationAction(ISD::SINT_TO_FP, MVT::f16, Promote);
    setOperationAction(ISD::UINT_TO_FP, MVT::f16, Promote);

    // F16 - VOP2 Actions.
    setOperationAction(ISD::BR_CC, MVT::f16, Expand);
    setOperationAction(ISD::SELECT_CC, MVT::f16, Expand);
    setOperationAction(ISD::FMAXNUM, MVT::f16, Legal);
    setOperationAction(ISD::FMINNUM, MVT::f16, Legal);
    setOperationAction(ISD::FDIV, MVT::f16, Custom);

    // F16 - VOP3 Actions.
    setOperationAction(ISD::FMA, MVT::f16, Legal);
    if (!Subtarget->hasFP16Denormals())
      setOperationAction(ISD::FMAD, MVT::f16, Legal);
  }

  if (Subtarget->hasVOP3PInsts()) {
    for (MVT VT : {MVT::v2i16, MVT::v2f16}) {
      for (unsigned Op = 0; Op < ISD::BUILTIN_OP_END; ++Op) {
        switch (Op) {
        case ISD::LOAD:
        case ISD::STORE:
        case ISD::BUILD_VECTOR:
        case ISD::BITCAST:
        case ISD::EXTRACT_VECTOR_ELT:
        case ISD::INSERT_VECTOR_ELT:
        case ISD::INSERT_SUBVECTOR:
        case ISD::EXTRACT_SUBVECTOR:
        case ISD::SCALAR_TO_VECTOR:
          break;
        case ISD::CONCAT_VECTORS:
          setOperationAction(Op, VT, Custom);
          break;
        default:
          setOperationAction(Op, VT, Expand);
          break;
        }
      }
    }

    // XXX - Do these do anything? Vector constants turn into build_vector.
    setOperationAction(ISD::Constant, MVT::v2i16, Legal);
    setOperationAction(ISD::ConstantFP, MVT::v2f16, Legal);

    setOperationAction(ISD::STORE, MVT::v2i16, Promote);
    AddPromotedToType(ISD::STORE, MVT::v2i16, MVT::i32);
    setOperationAction(ISD::STORE, MVT::v2f16, Promote);
    AddPromotedToType(ISD::STORE, MVT::v2f16, MVT::i32);

    setOperationAction(ISD::LOAD, MVT::v2i16, Promote);
    AddPromotedToType(ISD::LOAD, MVT::v2i16, MVT::i32);
    setOperationAction(ISD::LOAD, MVT::v2f16, Promote);
    AddPromotedToType(ISD::LOAD, MVT::v2f16, MVT::i32);

    setOperationAction(ISD::AND, MVT::v2i16, Promote);
    AddPromotedToType(ISD::AND, MVT::v2i16, MVT::i32);
    setOperationAction(ISD::OR, MVT::v2i16, Promote);
    AddPromotedToType(ISD::OR, MVT::v2i16, MVT::i32);
    setOperationAction(ISD::XOR, MVT::v2i16, Promote);
    AddPromotedToType(ISD::XOR, MVT::v2i16, MVT::i32);
    setOperationAction(ISD::SELECT, MVT::v2i16, Promote);
    AddPromotedToType(ISD::SELECT, MVT::v2i16, MVT::i32);
    setOperationAction(ISD::SELECT, MVT::v2f16, Promote);
    AddPromotedToType(ISD::SELECT, MVT::v2f16, MVT::i32);

    setOperationAction(ISD::ADD, MVT::v2i16, Legal);
    setOperationAction(ISD::SUB, MVT::v2i16, Legal);
    setOperationAction(ISD::MUL, MVT::v2i16, Legal);
    setOperationAction(ISD::SHL, MVT::v2i16, Legal);
    setOperationAction(ISD::SRL, MVT::v2i16, Legal);
    setOperationAction(ISD::SRA, MVT::v2i16, Legal);
    setOperationAction(ISD::SMIN, MVT::v2i16, Legal);
    setOperationAction(ISD::UMIN, MVT::v2i16, Legal);
    setOperationAction(ISD::SMAX, MVT::v2i16, Legal);
    setOperationAction(ISD::UMAX, MVT::v2i16, Legal);

    setOperationAction(ISD::FADD, MVT::v2f16, Legal);
    setOperationAction(ISD::FNEG, MVT::v2f16, Legal);
    setOperationAction(ISD::FMUL, MVT::v2f16, Legal);
    setOperationAction(ISD::FMA, MVT::v2f16, Legal);
    setOperationAction(ISD::FMINNUM, MVT::v2f16, Legal);
    setOperationAction(ISD::FMAXNUM, MVT::v2f16, Legal);

    // This isn't really legal, but this avoids the legalizer unrolling it (and
    // allows matching fneg (fabs x) patterns)
    setOperationAction(ISD::FABS, MVT::v2f16, Legal);

    setOperationAction(ISD::EXTRACT_VECTOR_ELT, MVT::v2i16, Custom);
    setOperationAction(ISD::EXTRACT_VECTOR_ELT, MVT::v2f16, Custom);

    setOperationAction(ISD::ZERO_EXTEND, MVT::v2i32, Expand);
    setOperationAction(ISD::SIGN_EXTEND, MVT::v2i32, Expand);
    setOperationAction(ISD::FP_EXTEND, MVT::v2f32, Expand);
  }

  setTargetDAGCombine(ISD::FADD);
  setTargetDAGCombine(ISD::FSUB);
  setTargetDAGCombine(ISD::FMINNUM);
  setTargetDAGCombine(ISD::FMAXNUM);
  setTargetDAGCombine(ISD::SMIN);
  setTargetDAGCombine(ISD::SMAX);
  setTargetDAGCombine(ISD::UMIN);
  setTargetDAGCombine(ISD::UMAX);
  setTargetDAGCombine(ISD::SETCC);
  setTargetDAGCombine(ISD::AND);
  setTargetDAGCombine(ISD::OR);
  setTargetDAGCombine(ISD::XOR);
  setTargetDAGCombine(ISD::SINT_TO_FP);
  setTargetDAGCombine(ISD::UINT_TO_FP);
  setTargetDAGCombine(ISD::FCANONICALIZE);
  setTargetDAGCombine(ISD::SCALAR_TO_VECTOR);

  // All memory operations. Some folding on the pointer operand is done to help
  // matching the constant offsets in the addressing modes.
  setTargetDAGCombine(ISD::LOAD);
  setTargetDAGCombine(ISD::STORE);
  setTargetDAGCombine(ISD::ATOMIC_LOAD);
  setTargetDAGCombine(ISD::ATOMIC_STORE);
  setTargetDAGCombine(ISD::ATOMIC_CMP_SWAP);
  setTargetDAGCombine(ISD::ATOMIC_CMP_SWAP_WITH_SUCCESS);
  setTargetDAGCombine(ISD::ATOMIC_SWAP);
  setTargetDAGCombine(ISD::ATOMIC_LOAD_ADD);
  setTargetDAGCombine(ISD::ATOMIC_LOAD_SUB);
  setTargetDAGCombine(ISD::ATOMIC_LOAD_AND);
  setTargetDAGCombine(ISD::ATOMIC_LOAD_OR);
  setTargetDAGCombine(ISD::ATOMIC_LOAD_XOR);
  setTargetDAGCombine(ISD::ATOMIC_LOAD_NAND);
  setTargetDAGCombine(ISD::ATOMIC_LOAD_MIN);
  setTargetDAGCombine(ISD::ATOMIC_LOAD_MAX);
  setTargetDAGCombine(ISD::ATOMIC_LOAD_UMIN);
  setTargetDAGCombine(ISD::ATOMIC_LOAD_UMAX);

  setSchedulingPreference(Sched::RegPressure);
}

const SISubtarget *SITargetLowering::getSubtarget() const {
  return static_cast<const SISubtarget *>(Subtarget);
}

//===----------------------------------------------------------------------===//
// TargetLowering queries
//===----------------------------------------------------------------------===//

bool SITargetLowering::getTgtMemIntrinsic(IntrinsicInfo &Info,
                                          const CallInst &CI,
                                          unsigned IntrID) const {
  switch (IntrID) {
  case Intrinsic::amdgcn_atomic_inc:
  case Intrinsic::amdgcn_atomic_dec:
    Info.opc = ISD::INTRINSIC_W_CHAIN;
    Info.memVT = MVT::getVT(CI.getType());
    Info.ptrVal = CI.getOperand(0);
    Info.align = 0;
    Info.vol = false;
    Info.readMem = true;
    Info.writeMem = true;
    return true;
  default:
    return false;
  }
}

bool SITargetLowering::isShuffleMaskLegal(const SmallVectorImpl<int> &,
                                          EVT) const {
  // SI has some legal vector types, but no legal vector operations. Say no
  // shuffles are legal in order to prefer scalarizing some vector operations.
  return false;
}

bool SITargetLowering::isLegalFlatAddressingMode(const AddrMode &AM) const {
  // Flat instructions do not have offsets, and only have the register
  // address.
  return AM.BaseOffs == 0 && (AM.Scale == 0 || AM.Scale == 1);
}

bool SITargetLowering::isLegalMUBUFAddressingMode(const AddrMode &AM) const {
  // MUBUF / MTBUF instructions have a 12-bit unsigned byte offset, and
  // additionally can do r + r + i with addr64. 32-bit has more addressing
  // mode options. Depending on the resource constant, it can also do
  // (i64 r0) + (i32 r1) * (i14 i).
  //
  // Private arrays end up using a scratch buffer most of the time, so also
  // assume those use MUBUF instructions. Scratch loads / stores are currently
  // implemented as mubuf instructions with offen bit set, so slightly
  // different than the normal addr64.
  if (!isUInt<12>(AM.BaseOffs))
    return false;

  // FIXME: Since we can split immediate into soffset and immediate offset,
  // would it make sense to allow any immediate?

  switch (AM.Scale) {
  case 0: // r + i or just i, depending on HasBaseReg.
    return true;
  case 1:
    return true; // We have r + r or r + i.
  case 2:
    if (AM.HasBaseReg) {
      // Reject 2 * r + r.
      return false;
    }

    // Allow 2 * r as r + r
    // Or  2 * r + i is allowed as r + r + i.
    return true;
  default: // Don't allow n * r
    return false;
  }
}

bool SITargetLowering::isLegalAddressingMode(const DataLayout &DL,
                                             const AddrMode &AM, Type *Ty,
                                             unsigned AS) const {
  // No global is ever allowed as a base.
  if (AM.BaseGV)
    return false;

  switch (AS) {
  case AMDGPUAS::GLOBAL_ADDRESS:
    if (Subtarget->getGeneration() >= SISubtarget::VOLCANIC_ISLANDS) {
      // Assume the we will use FLAT for all global memory accesses
      // on VI.
      // FIXME: This assumption is currently wrong.  On VI we still use
      // MUBUF instructions for the r + i addressing mode.  As currently
      // implemented, the MUBUF instructions only work on buffer < 4GB.
      // It may be possible to support > 4GB buffers with MUBUF instructions,
      // by setting the stride value in the resource descriptor which would
      // increase the size limit to (stride * 4GB).  However, this is risky,
      // because it has never been validated.
      return isLegalFlatAddressingMode(AM);
    }

    return isLegalMUBUFAddressingMode(AM);

  case AMDGPUAS::CONSTANT_ADDRESS:
    // If the offset isn't a multiple of 4, it probably isn't going to be
    // correctly aligned.
    // FIXME: Can we get the real alignment here?
    if (AM.BaseOffs % 4 != 0)
      return isLegalMUBUFAddressingMode(AM);

    // There are no SMRD extloads, so if we have to do a small type access we
    // will use a MUBUF load.
    // FIXME?: We also need to do this if unaligned, but we don't know the
    // alignment here.
    if (DL.getTypeStoreSize(Ty) < 4)
      return isLegalMUBUFAddressingMode(AM);

    if (Subtarget->getGeneration() == SISubtarget::SOUTHERN_ISLANDS) {
      // SMRD instructions have an 8-bit, dword offset on SI.
      if (!isUInt<8>(AM.BaseOffs / 4))
        return false;
    } else if (Subtarget->getGeneration() == SISubtarget::SEA_ISLANDS) {
      // On CI+, this can also be a 32-bit literal constant offset. If it fits
      // in 8-bits, it can use a smaller encoding.
      if (!isUInt<32>(AM.BaseOffs / 4))
        return false;
    } else if (Subtarget->getGeneration() >= SISubtarget::VOLCANIC_ISLANDS) {
      // On VI, these use the SMEM format and the offset is 20-bit in bytes.
      if (!isUInt<20>(AM.BaseOffs))
        return false;
    } else
      llvm_unreachable("unhandled generation");

    if (AM.Scale == 0) // r + i or just i, depending on HasBaseReg.
      return true;

    if (AM.Scale == 1 && AM.HasBaseReg)
      return true;

    return false;

  case AMDGPUAS::PRIVATE_ADDRESS:
    return isLegalMUBUFAddressingMode(AM);

  case AMDGPUAS::LOCAL_ADDRESS:
  case AMDGPUAS::REGION_ADDRESS:
    // Basic, single offset DS instructions allow a 16-bit unsigned immediate
    // field.
    // XXX - If doing a 4-byte aligned 8-byte type access, we effectively have
    // an 8-bit dword offset but we don't know the alignment here.
    if (!isUInt<16>(AM.BaseOffs))
      return false;

    if (AM.Scale == 0) // r + i or just i, depending on HasBaseReg.
      return true;

    if (AM.Scale == 1 && AM.HasBaseReg)
      return true;

    return false;

  case AMDGPUAS::FLAT_ADDRESS:
  case AMDGPUAS::UNKNOWN_ADDRESS_SPACE:
    // For an unknown address space, this usually means that this is for some
    // reason being used for pure arithmetic, and not based on some addressing
    // computation. We don't have instructions that compute pointers with any
    // addressing modes, so treat them as having no offset like flat
    // instructions.
    return isLegalFlatAddressingMode(AM);

  default:
    llvm_unreachable("unhandled address space");
  }
}

bool SITargetLowering::allowsMisalignedMemoryAccesses(EVT VT,
                                                      unsigned AddrSpace,
                                                      unsigned Align,
                                                      bool *IsFast) const {
  if (IsFast)
    *IsFast = false;

  // TODO: I think v3i32 should allow unaligned accesses on CI with DS_READ_B96,
  // which isn't a simple VT.
  // Until MVT is extended to handle this, simply check for the size and
  // rely on the condition below: allow accesses if the size is a multiple of 4.
  if (VT == MVT::Other || (VT != MVT::Other && VT.getSizeInBits() > 1024 &&
                           VT.getStoreSize() > 16)) {
    return false;
  }

  if (AddrSpace == AMDGPUAS::LOCAL_ADDRESS ||
      AddrSpace == AMDGPUAS::REGION_ADDRESS) {
    // ds_read/write_b64 require 8-byte alignment, but we can do a 4 byte
    // aligned, 8 byte access in a single operation using ds_read2/write2_b32
    // with adjacent offsets.
    bool AlignedBy4 = (Align % 4 == 0);
    if (IsFast)
      *IsFast = AlignedBy4;

    return AlignedBy4;
  }

  // FIXME: We have to be conservative here and assume that flat operations
  // will access scratch.  If we had access to the IR function, then we
  // could determine if any private memory was used in the function.
  if (!Subtarget->hasUnalignedScratchAccess() &&
      (AddrSpace == AMDGPUAS::PRIVATE_ADDRESS ||
       AddrSpace == AMDGPUAS::FLAT_ADDRESS)) {
    return false;
  }

  if (Subtarget->hasUnalignedBufferAccess()) {
    // If we have an uniform constant load, it still requires using a slow
    // buffer instruction if unaligned.
    if (IsFast) {
      *IsFast = (AddrSpace == AMDGPUAS::CONSTANT_ADDRESS) ?
        (Align % 4 == 0) : true;
    }

    return true;
  }

  // Smaller than dword value must be aligned.
  if (VT.bitsLT(MVT::i32))
    return false;

  // 8.1.6 - For Dword or larger reads or writes, the two LSBs of the
  // byte-address are ignored, thus forcing Dword alignment.
  // This applies to private, global, and constant memory.
  if (IsFast)
    *IsFast = true;

  return VT.bitsGT(MVT::i32) && Align % 4 == 0;
}

EVT SITargetLowering::getOptimalMemOpType(uint64_t Size, unsigned DstAlign,
                                          unsigned SrcAlign, bool IsMemset,
                                          bool ZeroMemset,
                                          bool MemcpyStrSrc,
                                          MachineFunction &MF) const {
  // FIXME: Should account for address space here.

  // The default fallback uses the private pointer size as a guess for a type to
  // use. Make sure we switch these to 64-bit accesses.

  if (Size >= 16 && DstAlign >= 4) // XXX: Should only do for global
    return MVT::v4i32;

  if (Size >= 8 && DstAlign >= 4)
    return MVT::v2i32;

  // Use the default.
  return MVT::Other;
}

static bool isFlatGlobalAddrSpace(unsigned AS) {
  return AS == AMDGPUAS::GLOBAL_ADDRESS ||
         AS == AMDGPUAS::FLAT_ADDRESS ||
         AS == AMDGPUAS::CONSTANT_ADDRESS;
}

bool SITargetLowering::isNoopAddrSpaceCast(unsigned SrcAS,
                                           unsigned DestAS) const {
  return isFlatGlobalAddrSpace(SrcAS) && isFlatGlobalAddrSpace(DestAS);
}

bool SITargetLowering::isMemOpHasNoClobberedMemOperand(const SDNode *N) const {
  const MemSDNode *MemNode = cast<MemSDNode>(N);
  const Value *Ptr = MemNode->getMemOperand()->getValue();
  const Instruction *I = dyn_cast<Instruction>(Ptr);
  return I && I->getMetadata("amdgpu.noclobber");
}

bool SITargetLowering::isCheapAddrSpaceCast(unsigned SrcAS,
                                            unsigned DestAS) const {
  // Flat -> private/local is a simple truncate.
  // Flat -> global is no-op
  if (SrcAS == AMDGPUAS::FLAT_ADDRESS)
    return true;

  return isNoopAddrSpaceCast(SrcAS, DestAS);
}

bool SITargetLowering::isMemOpUniform(const SDNode *N) const {
  const MemSDNode *MemNode = cast<MemSDNode>(N);

  return AMDGPU::isUniformMMO(MemNode->getMemOperand());
}

TargetLoweringBase::LegalizeTypeAction
SITargetLowering::getPreferredVectorAction(EVT VT) const {
  if (VT.getVectorNumElements() != 1 && VT.getScalarType().bitsLE(MVT::i16))
    return TypeSplitVector;

  return TargetLoweringBase::getPreferredVectorAction(VT);
}

bool SITargetLowering::shouldConvertConstantLoadToIntImm(const APInt &Imm,
                                                         Type *Ty) const {
  // FIXME: Could be smarter if called for vector constants.
  return true;
}

bool SITargetLowering::isTypeDesirableForOp(unsigned Op, EVT VT) const {
  if (Subtarget->has16BitInsts() && VT == MVT::i16) {
    switch (Op) {
    case ISD::LOAD:
    case ISD::STORE:

    // These operations are done with 32-bit instructions anyway.
    case ISD::AND:
    case ISD::OR:
    case ISD::XOR:
    case ISD::SELECT:
      // TODO: Extensions?
      return true;
    default:
      return false;
    }
  }

  // SimplifySetCC uses this function to determine whether or not it should
  // create setcc with i1 operands.  We don't have instructions for i1 setcc.
  if (VT == MVT::i1 && Op == ISD::SETCC)
    return false;

  return TargetLowering::isTypeDesirableForOp(Op, VT);
}

SDValue SITargetLowering::LowerParameterPtr(SelectionDAG &DAG,
                                            const SDLoc &SL, SDValue Chain,
                                            unsigned Offset) const {
  const DataLayout &DL = DAG.getDataLayout();
  MachineFunction &MF = DAG.getMachineFunction();
  const SIRegisterInfo *TRI = getSubtarget()->getRegisterInfo();
  unsigned InputPtrReg = TRI->getPreloadedValue(MF, SIRegisterInfo::KERNARG_SEGMENT_PTR);

  MachineRegisterInfo &MRI = DAG.getMachineFunction().getRegInfo();
  MVT PtrVT = getPointerTy(DL, AMDGPUAS::CONSTANT_ADDRESS);
  SDValue BasePtr = DAG.getCopyFromReg(Chain, SL,
                                       MRI.getLiveInVirtReg(InputPtrReg), PtrVT);
  return DAG.getNode(ISD::ADD, SL, PtrVT, BasePtr,
                     DAG.getConstant(Offset, SL, PtrVT));
}

SDValue SITargetLowering::LowerParameter(SelectionDAG &DAG, EVT VT, EVT MemVT,
                                         const SDLoc &SL, SDValue Chain,
                                         unsigned Offset, bool Signed,
                                         const ISD::InputArg *Arg) const {
  const DataLayout &DL = DAG.getDataLayout();
  Type *Ty = MemVT.getTypeForEVT(*DAG.getContext());
  PointerType *PtrTy = PointerType::get(Ty, AMDGPUAS::CONSTANT_ADDRESS);
  MachinePointerInfo PtrInfo(UndefValue::get(PtrTy));

  unsigned Align = DL.getABITypeAlignment(Ty);

  SDValue Ptr = LowerParameterPtr(DAG, SL, Chain, Offset);
  SDValue Load = DAG.getLoad(MemVT, SL, Chain, Ptr, PtrInfo, Align,
                             MachineMemOperand::MONonTemporal |
                             MachineMemOperand::MODereferenceable |
                             MachineMemOperand::MOInvariant);

  SDValue Val = Load;
  if (Arg && (Arg->Flags.isSExt() || Arg->Flags.isZExt()) &&
      VT.bitsLT(MemVT)) {
    unsigned Opc = Arg->Flags.isZExt() ? ISD::AssertZext : ISD::AssertSext;
    Val = DAG.getNode(Opc, SL, MemVT, Val, DAG.getValueType(VT));
  }

  if (MemVT.isFloatingPoint())
    Val = getFPExtOrFPTrunc(DAG, Val, SL, VT);
  else if (Signed)
    Val = DAG.getSExtOrTrunc(Val, SL, VT);
  else
    Val = DAG.getZExtOrTrunc(Val, SL, VT);

  return DAG.getMergeValues({ Val, Load.getValue(1) }, SL);
}

SDValue SITargetLowering::LowerFormalArguments(
    SDValue Chain, CallingConv::ID CallConv, bool isVarArg,
    const SmallVectorImpl<ISD::InputArg> &Ins, const SDLoc &DL,
    SelectionDAG &DAG, SmallVectorImpl<SDValue> &InVals) const {
  const SIRegisterInfo *TRI = getSubtarget()->getRegisterInfo();

  MachineFunction &MF = DAG.getMachineFunction();
  FunctionType *FType = MF.getFunction()->getFunctionType();
  SIMachineFunctionInfo *Info = MF.getInfo<SIMachineFunctionInfo>();
  const SISubtarget &ST = MF.getSubtarget<SISubtarget>();

  if (Subtarget->isAmdHsaOS() && AMDGPU::isShader(CallConv)) {
    const Function *Fn = MF.getFunction();
    DiagnosticInfoUnsupported NoGraphicsHSA(
        *Fn, "unsupported non-compute shaders with HSA", DL.getDebugLoc());
    DAG.getContext()->diagnose(NoGraphicsHSA);
    return DAG.getEntryNode();
  }

  // Create stack objects that are used for emitting debugger prologue if
  // "amdgpu-debugger-emit-prologue" attribute was specified.
  if (ST.debuggerEmitPrologue())
    createDebuggerPrologueStackObjects(MF);

  SmallVector<ISD::InputArg, 16> Splits;
  BitVector Skipped(Ins.size());

  for (unsigned i = 0, e = Ins.size(), PSInputNum = 0; i != e; ++i) {
    const ISD::InputArg &Arg = Ins[i];

    // First check if it's a PS input addr
    if (CallConv == CallingConv::AMDGPU_PS && !Arg.Flags.isInReg() &&
        !Arg.Flags.isByVal() && PSInputNum <= 15) {

      if (!Arg.Used && !Info->isPSInputAllocated(PSInputNum)) {
        // We can safely skip PS inputs
        Skipped.set(i);
        ++PSInputNum;
        continue;
      }

      Info->markPSInputAllocated(PSInputNum);
      if (Arg.Used)
        Info->PSInputEna |= 1 << PSInputNum;

      ++PSInputNum;
    }

    if (AMDGPU::isShader(CallConv)) {
      // Second split vertices into their elements
      if (Arg.VT.isVector()) {
        ISD::InputArg NewArg = Arg;
        NewArg.Flags.setSplit();
        NewArg.VT = Arg.VT.getVectorElementType();

        // We REALLY want the ORIGINAL number of vertex elements here, e.g. a
        // three or five element vertex only needs three or five registers,
        // NOT four or eight.
        Type *ParamType = FType->getParamType(Arg.getOrigArgIndex());
        unsigned NumElements = ParamType->getVectorNumElements();

        for (unsigned j = 0; j != NumElements; ++j) {
          Splits.push_back(NewArg);
          NewArg.PartOffset += NewArg.VT.getStoreSize();
        }
      } else {
        Splits.push_back(Arg);
      }
    }
  }

  SmallVector<CCValAssign, 16> ArgLocs;
  CCState CCInfo(CallConv, isVarArg, DAG.getMachineFunction(), ArgLocs,
                 *DAG.getContext());

  // At least one interpolation mode must be enabled or else the GPU will hang.
  //
  // Check PSInputAddr instead of PSInputEna. The idea is that if the user set
  // PSInputAddr, the user wants to enable some bits after the compilation
  // based on run-time states. Since we can't know what the final PSInputEna
  // will look like, so we shouldn't do anything here and the user should take
  // responsibility for the correct programming.
  //
  // Otherwise, the following restrictions apply:
  // - At least one of PERSP_* (0xF) or LINEAR_* (0x70) must be enabled.
  // - If POS_W_FLOAT (11) is enabled, at least one of PERSP_* must be
  //   enabled too.
  if (CallConv == CallingConv::AMDGPU_PS &&
      ((Info->getPSInputAddr() & 0x7F) == 0 ||
       ((Info->getPSInputAddr() & 0xF) == 0 && Info->isPSInputAllocated(11)))) {
    CCInfo.AllocateReg(AMDGPU::VGPR0);
    CCInfo.AllocateReg(AMDGPU::VGPR1);
    Info->markPSInputAllocated(0);
    Info->PSInputEna |= 1;
  }

  if (!AMDGPU::isShader(CallConv)) {
    assert(Info->hasWorkGroupIDX() && Info->hasWorkItemIDX());
  } else {
    assert(!Info->hasDispatchPtr() &&
           !Info->hasKernargSegmentPtr() && !Info->hasFlatScratchInit() &&
           !Info->hasWorkGroupIDX() && !Info->hasWorkGroupIDY() &&
           !Info->hasWorkGroupIDZ() && !Info->hasWorkGroupInfo() &&
           !Info->hasWorkItemIDX() && !Info->hasWorkItemIDY() &&
           !Info->hasWorkItemIDZ());
  }

  if (Info->hasPrivateMemoryInputPtr()) {
    unsigned PrivateMemoryPtrReg = Info->addPrivateMemoryPtr(*TRI);
    MF.addLiveIn(PrivateMemoryPtrReg, &AMDGPU::SReg_64RegClass);
    CCInfo.AllocateReg(PrivateMemoryPtrReg);
  }

  // FIXME: How should these inputs interact with inreg / custom SGPR inputs?
  if (Info->hasPrivateSegmentBuffer()) {
    unsigned PrivateSegmentBufferReg = Info->addPrivateSegmentBuffer(*TRI);
    MF.addLiveIn(PrivateSegmentBufferReg, &AMDGPU::SReg_128RegClass);
    CCInfo.AllocateReg(PrivateSegmentBufferReg);
  }

  if (Info->hasDispatchPtr()) {
    unsigned DispatchPtrReg = Info->addDispatchPtr(*TRI);
    MF.addLiveIn(DispatchPtrReg, &AMDGPU::SGPR_64RegClass);
    CCInfo.AllocateReg(DispatchPtrReg);
  }

  if (Info->hasQueuePtr()) {
    unsigned QueuePtrReg = Info->addQueuePtr(*TRI);
    MF.addLiveIn(QueuePtrReg, &AMDGPU::SGPR_64RegClass);
    CCInfo.AllocateReg(QueuePtrReg);
  }

  if (Info->hasKernargSegmentPtr()) {
    unsigned InputPtrReg = Info->addKernargSegmentPtr(*TRI);
    MF.addLiveIn(InputPtrReg, &AMDGPU::SGPR_64RegClass);
    CCInfo.AllocateReg(InputPtrReg);
  }

  if (Info->hasDispatchID()) {
    unsigned DispatchIDReg = Info->addDispatchID(*TRI);
    MF.addLiveIn(DispatchIDReg, &AMDGPU::SGPR_64RegClass);
    CCInfo.AllocateReg(DispatchIDReg);
  }

  if (Info->hasFlatScratchInit()) {
    unsigned FlatScratchInitReg = Info->addFlatScratchInit(*TRI);
    MF.addLiveIn(FlatScratchInitReg, &AMDGPU::SGPR_64RegClass);
    CCInfo.AllocateReg(FlatScratchInitReg);
  }

  if (!AMDGPU::isShader(CallConv))
    analyzeFormalArgumentsCompute(CCInfo, Ins);
  else
    AnalyzeFormalArguments(CCInfo, Splits);

  SmallVector<SDValue, 16> Chains;

  for (unsigned i = 0, e = Ins.size(), ArgIdx = 0; i != e; ++i) {
    const ISD::InputArg &Arg = Ins[i];
    if (Skipped[i]) {
      InVals.push_back(DAG.getUNDEF(Arg.VT));
      continue;
    }

    CCValAssign &VA = ArgLocs[ArgIdx++];
    MVT VT = VA.getLocVT();

    if (VA.isMemLoc()) {
      VT = Ins[i].VT;
      EVT MemVT = VA.getLocVT();
      const unsigned Offset = Subtarget->getExplicitKernelArgOffset(MF) +
                              VA.getLocMemOffset();
      // The first 36 bytes of the input buffer contains information about
      // thread group and global sizes.
      SDValue Arg = LowerParameter(DAG, VT, MemVT,  DL, Chain,
                                   Offset, Ins[i].Flags.isSExt(),
                                   &Ins[i]);
      Chains.push_back(Arg.getValue(1));

      auto *ParamTy =
        dyn_cast<PointerType>(FType->getParamType(Ins[i].getOrigArgIndex()));
      if (Subtarget->getGeneration() == SISubtarget::SOUTHERN_ISLANDS &&
          ParamTy && ParamTy->getAddressSpace() == AMDGPUAS::LOCAL_ADDRESS) {
        // On SI local pointers are just offsets into LDS, so they are always
        // less than 16-bits.  On CI and newer they could potentially be
        // real pointers, so we can't guarantee their size.
        Arg = DAG.getNode(ISD::AssertZext, DL, Arg.getValueType(), Arg,
                          DAG.getValueType(MVT::i16));
      }

      InVals.push_back(Arg);
      Info->setABIArgOffset(Offset + MemVT.getStoreSize());
      continue;
    }
    assert(VA.isRegLoc() && "Parameter must be in a register!");

    unsigned Reg = VA.getLocReg();

    if (VT == MVT::i64) {
      // For now assume it is a pointer
      Reg = TRI->getMatchingSuperReg(Reg, AMDGPU::sub0,
                                     &AMDGPU::SGPR_64RegClass);
      Reg = MF.addLiveIn(Reg, &AMDGPU::SGPR_64RegClass);
      SDValue Copy = DAG.getCopyFromReg(Chain, DL, Reg, VT);
      InVals.push_back(Copy);
      continue;
    }

    const TargetRegisterClass *RC = TRI->getMinimalPhysRegClass(Reg, VT);

    Reg = MF.addLiveIn(Reg, RC);
    SDValue Val = DAG.getCopyFromReg(Chain, DL, Reg, VT);

    if (Arg.VT.isVector()) {
      // Build a vector from the registers
      Type *ParamType = FType->getParamType(Arg.getOrigArgIndex());
      unsigned NumElements = ParamType->getVectorNumElements();

      SmallVector<SDValue, 4> Regs;
      Regs.push_back(Val);
      for (unsigned j = 1; j != NumElements; ++j) {
        Reg = ArgLocs[ArgIdx++].getLocReg();
        Reg = MF.addLiveIn(Reg, RC);

        SDValue Copy = DAG.getCopyFromReg(Chain, DL, Reg, VT);
        Regs.push_back(Copy);
      }

      // Fill up the missing vector elements
      NumElements = Arg.VT.getVectorNumElements() - NumElements;
      Regs.append(NumElements, DAG.getUNDEF(VT));

      InVals.push_back(DAG.getBuildVector(Arg.VT, DL, Regs));
      continue;
    }

    InVals.push_back(Val);
  }

  // TODO: Add GridWorkGroupCount user SGPRs when used. For now with HSA we read
  // these from the dispatch pointer.

  // Start adding system SGPRs.
  if (Info->hasWorkGroupIDX()) {
    unsigned Reg = Info->addWorkGroupIDX();
    MF.addLiveIn(Reg, &AMDGPU::SReg_32_XM0RegClass);
    CCInfo.AllocateReg(Reg);
  }

  if (Info->hasWorkGroupIDY()) {
    unsigned Reg = Info->addWorkGroupIDY();
    MF.addLiveIn(Reg, &AMDGPU::SReg_32_XM0RegClass);
    CCInfo.AllocateReg(Reg);
  }

  if (Info->hasWorkGroupIDZ()) {
    unsigned Reg = Info->addWorkGroupIDZ();
    MF.addLiveIn(Reg, &AMDGPU::SReg_32_XM0RegClass);
    CCInfo.AllocateReg(Reg);
  }

  if (Info->hasWorkGroupInfo()) {
    unsigned Reg = Info->addWorkGroupInfo();
    MF.addLiveIn(Reg, &AMDGPU::SReg_32_XM0RegClass);
    CCInfo.AllocateReg(Reg);
  }

  if (Info->hasPrivateSegmentWaveByteOffset()) {
    // Scratch wave offset passed in system SGPR.
    unsigned PrivateSegmentWaveByteOffsetReg;

    if (AMDGPU::isShader(CallConv)) {
      PrivateSegmentWaveByteOffsetReg = findFirstFreeSGPR(CCInfo);
      Info->setPrivateSegmentWaveByteOffset(PrivateSegmentWaveByteOffsetReg);
    } else
      PrivateSegmentWaveByteOffsetReg = Info->addPrivateSegmentWaveByteOffset();

    MF.addLiveIn(PrivateSegmentWaveByteOffsetReg, &AMDGPU::SGPR_32RegClass);
    CCInfo.AllocateReg(PrivateSegmentWaveByteOffsetReg);
  }

  // Now that we've figured out where the scratch register inputs are, see if
  // should reserve the arguments and use them directly.
  bool HasStackObjects = MF.getFrameInfo().hasStackObjects();
  // Record that we know we have non-spill stack objects so we don't need to
  // check all stack objects later.
  if (HasStackObjects)
    Info->setHasNonSpillStackObjects(true);

  // Everything live out of a block is spilled with fast regalloc, so it's
  // almost certain that spilling will be required.
  if (getTargetMachine().getOptLevel() == CodeGenOpt::None)
    HasStackObjects = true;

  if (ST.isAmdCodeObjectV2(MF)) {
    if (HasStackObjects) {
      // If we have stack objects, we unquestionably need the private buffer
      // resource. For the Code Object V2 ABI, this will be the first 4 user
      // SGPR inputs. We can reserve those and use them directly.

      unsigned PrivateSegmentBufferReg = TRI->getPreloadedValue(
        MF, SIRegisterInfo::PRIVATE_SEGMENT_BUFFER);
      Info->setScratchRSrcReg(PrivateSegmentBufferReg);

      unsigned PrivateSegmentWaveByteOffsetReg = TRI->getPreloadedValue(
        MF, SIRegisterInfo::PRIVATE_SEGMENT_WAVE_BYTE_OFFSET);
      Info->setScratchWaveOffsetReg(PrivateSegmentWaveByteOffsetReg);
    } else {
      unsigned ReservedBufferReg
        = TRI->reservedPrivateSegmentBufferReg(MF);
      unsigned ReservedOffsetReg
        = TRI->reservedPrivateSegmentWaveByteOffsetReg(MF);

      // We tentatively reserve the last registers (skipping the last two
      // which may contain VCC). After register allocation, we'll replace
      // these with the ones immediately after those which were really
      // allocated. In the prologue copies will be inserted from the argument
      // to these reserved registers.
      Info->setScratchRSrcReg(ReservedBufferReg);
      Info->setScratchWaveOffsetReg(ReservedOffsetReg);
    }
  } else {
    unsigned ReservedBufferReg = TRI->reservedPrivateSegmentBufferReg(MF);

    // Without HSA, relocations are used for the scratch pointer and the
    // buffer resource setup is always inserted in the prologue. Scratch wave
    // offset is still in an input SGPR.
    Info->setScratchRSrcReg(ReservedBufferReg);

    if (HasStackObjects) {
      unsigned ScratchWaveOffsetReg = TRI->getPreloadedValue(
        MF, SIRegisterInfo::PRIVATE_SEGMENT_WAVE_BYTE_OFFSET);
      Info->setScratchWaveOffsetReg(ScratchWaveOffsetReg);
    } else {
      unsigned ReservedOffsetReg
        = TRI->reservedPrivateSegmentWaveByteOffsetReg(MF);
      Info->setScratchWaveOffsetReg(ReservedOffsetReg);
    }
  }

  if (Info->hasWorkItemIDX()) {
    unsigned Reg = TRI->getPreloadedValue(MF, SIRegisterInfo::WORKITEM_ID_X);
    MF.addLiveIn(Reg, &AMDGPU::VGPR_32RegClass);
    CCInfo.AllocateReg(Reg);
  }

  if (Info->hasWorkItemIDY()) {
    unsigned Reg = TRI->getPreloadedValue(MF, SIRegisterInfo::WORKITEM_ID_Y);
    MF.addLiveIn(Reg, &AMDGPU::VGPR_32RegClass);
    CCInfo.AllocateReg(Reg);
  }

  if (Info->hasWorkItemIDZ()) {
    unsigned Reg = TRI->getPreloadedValue(MF, SIRegisterInfo::WORKITEM_ID_Z);
    MF.addLiveIn(Reg, &AMDGPU::VGPR_32RegClass);
    CCInfo.AllocateReg(Reg);
  }

  if (Chains.empty())
    return Chain;

  return DAG.getNode(ISD::TokenFactor, DL, MVT::Other, Chains);
}

SDValue
SITargetLowering::LowerReturn(SDValue Chain, CallingConv::ID CallConv,
                              bool isVarArg,
                              const SmallVectorImpl<ISD::OutputArg> &Outs,
                              const SmallVectorImpl<SDValue> &OutVals,
                              const SDLoc &DL, SelectionDAG &DAG) const {
  MachineFunction &MF = DAG.getMachineFunction();
  SIMachineFunctionInfo *Info = MF.getInfo<SIMachineFunctionInfo>();

  if (!AMDGPU::isShader(CallConv))
    return AMDGPUTargetLowering::LowerReturn(Chain, CallConv, isVarArg, Outs,
                                             OutVals, DL, DAG);

  Info->setIfReturnsVoid(Outs.size() == 0);

  SmallVector<ISD::OutputArg, 48> Splits;
  SmallVector<SDValue, 48> SplitVals;

  // Split vectors into their elements.
  for (unsigned i = 0, e = Outs.size(); i != e; ++i) {
    const ISD::OutputArg &Out = Outs[i];

    if (Out.VT.isVector()) {
      MVT VT = Out.VT.getVectorElementType();
      ISD::OutputArg NewOut = Out;
      NewOut.Flags.setSplit();
      NewOut.VT = VT;

      // We want the original number of vector elements here, e.g.
      // three or five, not four or eight.
      unsigned NumElements = Out.ArgVT.getVectorNumElements();

      for (unsigned j = 0; j != NumElements; ++j) {
        SDValue Elem = DAG.getNode(ISD::EXTRACT_VECTOR_ELT, DL, VT, OutVals[i],
                                   DAG.getConstant(j, DL, MVT::i32));
        SplitVals.push_back(Elem);
        Splits.push_back(NewOut);
        NewOut.PartOffset += NewOut.VT.getStoreSize();
      }
    } else {
      SplitVals.push_back(OutVals[i]);
      Splits.push_back(Out);
    }
  }

  // CCValAssign - represent the assignment of the return value to a location.
  SmallVector<CCValAssign, 48> RVLocs;

  // CCState - Info about the registers and stack slots.
  CCState CCInfo(CallConv, isVarArg, DAG.getMachineFunction(), RVLocs,
                 *DAG.getContext());

  // Analyze outgoing return values.
  AnalyzeReturn(CCInfo, Splits);

  SDValue Flag;
  SmallVector<SDValue, 48> RetOps;
  RetOps.push_back(Chain); // Operand #0 = Chain (updated below)

  // Copy the result values into the output registers.
  for (unsigned i = 0, realRVLocIdx = 0;
       i != RVLocs.size();
       ++i, ++realRVLocIdx) {
    CCValAssign &VA = RVLocs[i];
    assert(VA.isRegLoc() && "Can only return in registers!");

    SDValue Arg = SplitVals[realRVLocIdx];

    // Copied from other backends.
    switch (VA.getLocInfo()) {
    default: llvm_unreachable("Unknown loc info!");
    case CCValAssign::Full:
      break;
    case CCValAssign::BCvt:
      Arg = DAG.getNode(ISD::BITCAST, DL, VA.getLocVT(), Arg);
      break;
    }

    Chain = DAG.getCopyToReg(Chain, DL, VA.getLocReg(), Arg, Flag);
    Flag = Chain.getValue(1);
    RetOps.push_back(DAG.getRegister(VA.getLocReg(), VA.getLocVT()));
  }

  // Update chain and glue.
  RetOps[0] = Chain;
  if (Flag.getNode())
    RetOps.push_back(Flag);

  unsigned Opc = Info->returnsVoid() ? AMDGPUISD::ENDPGM : AMDGPUISD::RETURN;
  return DAG.getNode(Opc, DL, MVT::Other, RetOps);
}

unsigned SITargetLowering::getRegisterByName(const char* RegName, EVT VT,
                                             SelectionDAG &DAG) const {
  unsigned Reg = StringSwitch<unsigned>(RegName)
    .Case("m0", AMDGPU::M0)
    .Case("exec", AMDGPU::EXEC)
    .Case("exec_lo", AMDGPU::EXEC_LO)
    .Case("exec_hi", AMDGPU::EXEC_HI)
    .Case("flat_scratch", AMDGPU::FLAT_SCR)
    .Case("flat_scratch_lo", AMDGPU::FLAT_SCR_LO)
    .Case("flat_scratch_hi", AMDGPU::FLAT_SCR_HI)
    .Default(AMDGPU::NoRegister);

  if (Reg == AMDGPU::NoRegister) {
    report_fatal_error(Twine("invalid register name \""
                             + StringRef(RegName)  + "\"."));

  }

  if (Subtarget->getGeneration() == SISubtarget::SOUTHERN_ISLANDS &&
      Subtarget->getRegisterInfo()->regsOverlap(Reg, AMDGPU::FLAT_SCR)) {
    report_fatal_error(Twine("invalid register \""
                             + StringRef(RegName)  + "\" for subtarget."));
  }

  switch (Reg) {
  case AMDGPU::M0:
  case AMDGPU::EXEC_LO:
  case AMDGPU::EXEC_HI:
  case AMDGPU::FLAT_SCR_LO:
  case AMDGPU::FLAT_SCR_HI:
    if (VT.getSizeInBits() == 32)
      return Reg;
    break;
  case AMDGPU::EXEC:
  case AMDGPU::FLAT_SCR:
    if (VT.getSizeInBits() == 64)
      return Reg;
    break;
  default:
    llvm_unreachable("missing register type checking");
  }

  report_fatal_error(Twine("invalid type for register \""
                           + StringRef(RegName) + "\"."));
}

// If kill is not the last instruction, split the block so kill is always a
// proper terminator.
MachineBasicBlock *SITargetLowering::splitKillBlock(MachineInstr &MI,
                                                    MachineBasicBlock *BB) const {
  const SIInstrInfo *TII = getSubtarget()->getInstrInfo();

  MachineBasicBlock::iterator SplitPoint(&MI);
  ++SplitPoint;

  if (SplitPoint == BB->end()) {
    // Don't bother with a new block.
    MI.setDesc(TII->get(AMDGPU::SI_KILL_TERMINATOR));
    return BB;
  }

  MachineFunction *MF = BB->getParent();
  MachineBasicBlock *SplitBB
    = MF->CreateMachineBasicBlock(BB->getBasicBlock());

  MF->insert(++MachineFunction::iterator(BB), SplitBB);
  SplitBB->splice(SplitBB->begin(), BB, SplitPoint, BB->end());

  SplitBB->transferSuccessorsAndUpdatePHIs(BB);
  BB->addSuccessor(SplitBB);

  MI.setDesc(TII->get(AMDGPU::SI_KILL_TERMINATOR));
  return SplitBB;
}

// Do a v_movrels_b32 or v_movreld_b32 for each unique value of \p IdxReg in the
// wavefront. If the value is uniform and just happens to be in a VGPR, this
// will only do one iteration. In the worst case, this will loop 64 times.
//
// TODO: Just use v_readlane_b32 if we know the VGPR has a uniform value.
static MachineBasicBlock::iterator emitLoadM0FromVGPRLoop(
  const SIInstrInfo *TII,
  MachineRegisterInfo &MRI,
  MachineBasicBlock &OrigBB,
  MachineBasicBlock &LoopBB,
  const DebugLoc &DL,
  const MachineOperand &IdxReg,
  unsigned InitReg,
  unsigned ResultReg,
  unsigned PhiReg,
  unsigned InitSaveExecReg,
  int Offset,
  bool UseGPRIdxMode) {
  MachineBasicBlock::iterator I = LoopBB.begin();

  unsigned PhiExec = MRI.createVirtualRegister(&AMDGPU::SReg_64RegClass);
  unsigned NewExec = MRI.createVirtualRegister(&AMDGPU::SReg_64RegClass);
  unsigned CurrentIdxReg = MRI.createVirtualRegister(&AMDGPU::SGPR_32RegClass);
  unsigned CondReg = MRI.createVirtualRegister(&AMDGPU::SReg_64RegClass);

  BuildMI(LoopBB, I, DL, TII->get(TargetOpcode::PHI), PhiReg)
    .addReg(InitReg)
    .addMBB(&OrigBB)
    .addReg(ResultReg)
    .addMBB(&LoopBB);

  BuildMI(LoopBB, I, DL, TII->get(TargetOpcode::PHI), PhiExec)
    .addReg(InitSaveExecReg)
    .addMBB(&OrigBB)
    .addReg(NewExec)
    .addMBB(&LoopBB);

  // Read the next variant <- also loop target.
  BuildMI(LoopBB, I, DL, TII->get(AMDGPU::V_READFIRSTLANE_B32), CurrentIdxReg)
    .addReg(IdxReg.getReg(), getUndefRegState(IdxReg.isUndef()));

  // Compare the just read M0 value to all possible Idx values.
  BuildMI(LoopBB, I, DL, TII->get(AMDGPU::V_CMP_EQ_U32_e64), CondReg)
    .addReg(CurrentIdxReg)
    .addReg(IdxReg.getReg(), 0, IdxReg.getSubReg());

  if (UseGPRIdxMode) {
    unsigned IdxReg;
    if (Offset == 0) {
      IdxReg = CurrentIdxReg;
    } else {
      IdxReg = MRI.createVirtualRegister(&AMDGPU::SGPR_32RegClass);
      BuildMI(LoopBB, I, DL, TII->get(AMDGPU::S_ADD_I32), IdxReg)
        .addReg(CurrentIdxReg, RegState::Kill)
        .addImm(Offset);
    }

    MachineInstr *SetIdx =
      BuildMI(LoopBB, I, DL, TII->get(AMDGPU::S_SET_GPR_IDX_IDX))
      .addReg(IdxReg, RegState::Kill);
    SetIdx->getOperand(2).setIsUndef();
  } else {
    // Move index from VCC into M0
    if (Offset == 0) {
      BuildMI(LoopBB, I, DL, TII->get(AMDGPU::S_MOV_B32), AMDGPU::M0)
        .addReg(CurrentIdxReg, RegState::Kill);
    } else {
      BuildMI(LoopBB, I, DL, TII->get(AMDGPU::S_ADD_I32), AMDGPU::M0)
        .addReg(CurrentIdxReg, RegState::Kill)
        .addImm(Offset);
    }
  }

  // Update EXEC, save the original EXEC value to VCC.
  BuildMI(LoopBB, I, DL, TII->get(AMDGPU::S_AND_SAVEEXEC_B64), NewExec)
    .addReg(CondReg, RegState::Kill);

  MRI.setSimpleHint(NewExec, CondReg);

  // Update EXEC, switch all done bits to 0 and all todo bits to 1.
  MachineInstr *InsertPt =
    BuildMI(LoopBB, I, DL, TII->get(AMDGPU::S_XOR_B64), AMDGPU::EXEC)
    .addReg(AMDGPU::EXEC)
    .addReg(NewExec);

  // XXX - s_xor_b64 sets scc to 1 if the result is nonzero, so can we use
  // s_cbranch_scc0?

  // Loop back to V_READFIRSTLANE_B32 if there are still variants to cover.
  BuildMI(LoopBB, I, DL, TII->get(AMDGPU::S_CBRANCH_EXECNZ))
    .addMBB(&LoopBB);

  return InsertPt->getIterator();
}

// This has slightly sub-optimal regalloc when the source vector is killed by
// the read. The register allocator does not understand that the kill is
// per-workitem, so is kept alive for the whole loop so we end up not re-using a
// subregister from it, using 1 more VGPR than necessary. This was saved when
// this was expanded after register allocation.
static MachineBasicBlock::iterator loadM0FromVGPR(const SIInstrInfo *TII,
                                                  MachineBasicBlock &MBB,
                                                  MachineInstr &MI,
                                                  unsigned InitResultReg,
                                                  unsigned PhiReg,
                                                  int Offset,
                                                  bool UseGPRIdxMode) {
  MachineFunction *MF = MBB.getParent();
  MachineRegisterInfo &MRI = MF->getRegInfo();
  const DebugLoc &DL = MI.getDebugLoc();
  MachineBasicBlock::iterator I(&MI);

  unsigned DstReg = MI.getOperand(0).getReg();
  unsigned SaveExec = MRI.createVirtualRegister(&AMDGPU::SReg_64RegClass);
  unsigned TmpExec = MRI.createVirtualRegister(&AMDGPU::SReg_64RegClass);

  BuildMI(MBB, I, DL, TII->get(TargetOpcode::IMPLICIT_DEF), TmpExec);

  // Save the EXEC mask
  BuildMI(MBB, I, DL, TII->get(AMDGPU::S_MOV_B64), SaveExec)
    .addReg(AMDGPU::EXEC);

  // To insert the loop we need to split the block. Move everything after this
  // point to a new block, and insert a new empty block between the two.
  MachineBasicBlock *LoopBB = MF->CreateMachineBasicBlock();
  MachineBasicBlock *RemainderBB = MF->CreateMachineBasicBlock();
  MachineFunction::iterator MBBI(MBB);
  ++MBBI;

  MF->insert(MBBI, LoopBB);
  MF->insert(MBBI, RemainderBB);

  LoopBB->addSuccessor(LoopBB);
  LoopBB->addSuccessor(RemainderBB);

  // Move the rest of the block into a new block.
  RemainderBB->transferSuccessorsAndUpdatePHIs(&MBB);
  RemainderBB->splice(RemainderBB->begin(), &MBB, I, MBB.end());

  MBB.addSuccessor(LoopBB);

  const MachineOperand *Idx = TII->getNamedOperand(MI, AMDGPU::OpName::idx);

  auto InsPt = emitLoadM0FromVGPRLoop(TII, MRI, MBB, *LoopBB, DL, *Idx,
                                      InitResultReg, DstReg, PhiReg, TmpExec,
                                      Offset, UseGPRIdxMode);

  MachineBasicBlock::iterator First = RemainderBB->begin();
  BuildMI(*RemainderBB, First, DL, TII->get(AMDGPU::S_MOV_B64), AMDGPU::EXEC)
    .addReg(SaveExec);

  return InsPt;
}

// Returns subreg index, offset
static std::pair<unsigned, int>
computeIndirectRegAndOffset(const SIRegisterInfo &TRI,
                            const TargetRegisterClass *SuperRC,
                            unsigned VecReg,
                            int Offset) {
  int NumElts = SuperRC->getSize() / 4;

  // Skip out of bounds offsets, or else we would end up using an undefined
  // register.
  if (Offset >= NumElts || Offset < 0)
    return std::make_pair(AMDGPU::sub0, Offset);

  return std::make_pair(AMDGPU::sub0 + Offset, 0);
}

// Return true if the index is an SGPR and was set.
static bool setM0ToIndexFromSGPR(const SIInstrInfo *TII,
                                 MachineRegisterInfo &MRI,
                                 MachineInstr &MI,
                                 int Offset,
                                 bool UseGPRIdxMode,
                                 bool IsIndirectSrc) {
  MachineBasicBlock *MBB = MI.getParent();
  const DebugLoc &DL = MI.getDebugLoc();
  MachineBasicBlock::iterator I(&MI);

  const MachineOperand *Idx = TII->getNamedOperand(MI, AMDGPU::OpName::idx);
  const TargetRegisterClass *IdxRC = MRI.getRegClass(Idx->getReg());

  assert(Idx->getReg() != AMDGPU::NoRegister);

  if (!TII->getRegisterInfo().isSGPRClass(IdxRC))
    return false;

  if (UseGPRIdxMode) {
    unsigned IdxMode = IsIndirectSrc ?
      VGPRIndexMode::SRC0_ENABLE : VGPRIndexMode::DST_ENABLE;
    if (Offset == 0) {
      MachineInstr *SetOn =
          BuildMI(*MBB, I, DL, TII->get(AMDGPU::S_SET_GPR_IDX_ON))
              .add(*Idx)
              .addImm(IdxMode);

      SetOn->getOperand(3).setIsUndef();
    } else {
      unsigned Tmp = MRI.createVirtualRegister(&AMDGPU::SReg_32_XM0RegClass);
      BuildMI(*MBB, I, DL, TII->get(AMDGPU::S_ADD_I32), Tmp)
          .add(*Idx)
          .addImm(Offset);
      MachineInstr *SetOn =
        BuildMI(*MBB, I, DL, TII->get(AMDGPU::S_SET_GPR_IDX_ON))
        .addReg(Tmp, RegState::Kill)
        .addImm(IdxMode);

      SetOn->getOperand(3).setIsUndef();
    }

    return true;
  }

  if (Offset == 0) {
    BuildMI(*MBB, I, DL, TII->get(AMDGPU::S_MOV_B32), AMDGPU::M0)
      .add(*Idx);
  } else {
    BuildMI(*MBB, I, DL, TII->get(AMDGPU::S_ADD_I32), AMDGPU::M0)
      .add(*Idx)
      .addImm(Offset);
  }

  return true;
}

// Control flow needs to be inserted if indexing with a VGPR.
static MachineBasicBlock *emitIndirectSrc(MachineInstr &MI,
                                          MachineBasicBlock &MBB,
                                          const SISubtarget &ST) {
  const SIInstrInfo *TII = ST.getInstrInfo();
  const SIRegisterInfo &TRI = TII->getRegisterInfo();
  MachineFunction *MF = MBB.getParent();
  MachineRegisterInfo &MRI = MF->getRegInfo();

  unsigned Dst = MI.getOperand(0).getReg();
  unsigned SrcReg = TII->getNamedOperand(MI, AMDGPU::OpName::src)->getReg();
  int Offset = TII->getNamedOperand(MI, AMDGPU::OpName::offset)->getImm();

  const TargetRegisterClass *VecRC = MRI.getRegClass(SrcReg);

  unsigned SubReg;
  std::tie(SubReg, Offset)
    = computeIndirectRegAndOffset(TRI, VecRC, SrcReg, Offset);

  bool UseGPRIdxMode = ST.hasVGPRIndexMode() && EnableVGPRIndexMode;

  if (setM0ToIndexFromSGPR(TII, MRI, MI, Offset, UseGPRIdxMode, true)) {
    MachineBasicBlock::iterator I(&MI);
    const DebugLoc &DL = MI.getDebugLoc();

    if (UseGPRIdxMode) {
      // TODO: Look at the uses to avoid the copy. This may require rescheduling
      // to avoid interfering with other uses, so probably requires a new
      // optimization pass.
      BuildMI(MBB, I, DL, TII->get(AMDGPU::V_MOV_B32_e32), Dst)
        .addReg(SrcReg, RegState::Undef, SubReg)
        .addReg(SrcReg, RegState::Implicit)
        .addReg(AMDGPU::M0, RegState::Implicit);
      BuildMI(MBB, I, DL, TII->get(AMDGPU::S_SET_GPR_IDX_OFF));
    } else {
      BuildMI(MBB, I, DL, TII->get(AMDGPU::V_MOVRELS_B32_e32), Dst)
        .addReg(SrcReg, RegState::Undef, SubReg)
        .addReg(SrcReg, RegState::Implicit);
    }

    MI.eraseFromParent();

    return &MBB;
  }

  const DebugLoc &DL = MI.getDebugLoc();
  MachineBasicBlock::iterator I(&MI);

  unsigned PhiReg = MRI.createVirtualRegister(&AMDGPU::VGPR_32RegClass);
  unsigned InitReg = MRI.createVirtualRegister(&AMDGPU::VGPR_32RegClass);

  BuildMI(MBB, I, DL, TII->get(TargetOpcode::IMPLICIT_DEF), InitReg);

  if (UseGPRIdxMode) {
    MachineInstr *SetOn = BuildMI(MBB, I, DL, TII->get(AMDGPU::S_SET_GPR_IDX_ON))
      .addImm(0) // Reset inside loop.
      .addImm(VGPRIndexMode::SRC0_ENABLE);
    SetOn->getOperand(3).setIsUndef();

    // Disable again after the loop.
    BuildMI(MBB, std::next(I), DL, TII->get(AMDGPU::S_SET_GPR_IDX_OFF));
  }

  auto InsPt = loadM0FromVGPR(TII, MBB, MI, InitReg, PhiReg, Offset, UseGPRIdxMode);
  MachineBasicBlock *LoopBB = InsPt->getParent();

  if (UseGPRIdxMode) {
    BuildMI(*LoopBB, InsPt, DL, TII->get(AMDGPU::V_MOV_B32_e32), Dst)
      .addReg(SrcReg, RegState::Undef, SubReg)
      .addReg(SrcReg, RegState::Implicit)
      .addReg(AMDGPU::M0, RegState::Implicit);
  } else {
    BuildMI(*LoopBB, InsPt, DL, TII->get(AMDGPU::V_MOVRELS_B32_e32), Dst)
      .addReg(SrcReg, RegState::Undef, SubReg)
      .addReg(SrcReg, RegState::Implicit);
  }

  MI.eraseFromParent();

  return LoopBB;
}

static unsigned getMOVRELDPseudo(const TargetRegisterClass *VecRC) {
  switch (VecRC->getSize()) {
  case 4:
    return AMDGPU::V_MOVRELD_B32_V1;
  case 8:
    return AMDGPU::V_MOVRELD_B32_V2;
  case 16:
    return AMDGPU::V_MOVRELD_B32_V4;
  case 32:
    return AMDGPU::V_MOVRELD_B32_V8;
  case 64:
    return AMDGPU::V_MOVRELD_B32_V16;
  default:
    llvm_unreachable("unsupported size for MOVRELD pseudos");
  }
}

static MachineBasicBlock *emitIndirectDst(MachineInstr &MI,
                                          MachineBasicBlock &MBB,
                                          const SISubtarget &ST) {
  const SIInstrInfo *TII = ST.getInstrInfo();
  const SIRegisterInfo &TRI = TII->getRegisterInfo();
  MachineFunction *MF = MBB.getParent();
  MachineRegisterInfo &MRI = MF->getRegInfo();

  unsigned Dst = MI.getOperand(0).getReg();
  const MachineOperand *SrcVec = TII->getNamedOperand(MI, AMDGPU::OpName::src);
  const MachineOperand *Idx = TII->getNamedOperand(MI, AMDGPU::OpName::idx);
  const MachineOperand *Val = TII->getNamedOperand(MI, AMDGPU::OpName::val);
  int Offset = TII->getNamedOperand(MI, AMDGPU::OpName::offset)->getImm();
  const TargetRegisterClass *VecRC = MRI.getRegClass(SrcVec->getReg());

  // This can be an immediate, but will be folded later.
  assert(Val->getReg());

  unsigned SubReg;
  std::tie(SubReg, Offset) = computeIndirectRegAndOffset(TRI, VecRC,
                                                         SrcVec->getReg(),
                                                         Offset);
  bool UseGPRIdxMode = ST.hasVGPRIndexMode() && EnableVGPRIndexMode;

  if (Idx->getReg() == AMDGPU::NoRegister) {
    MachineBasicBlock::iterator I(&MI);
    const DebugLoc &DL = MI.getDebugLoc();

    assert(Offset == 0);

    BuildMI(MBB, I, DL, TII->get(TargetOpcode::INSERT_SUBREG), Dst)
        .add(*SrcVec)
        .add(*Val)
        .addImm(SubReg);

    MI.eraseFromParent();
    return &MBB;
  }

  if (setM0ToIndexFromSGPR(TII, MRI, MI, Offset, UseGPRIdxMode, false)) {
    MachineBasicBlock::iterator I(&MI);
    const DebugLoc &DL = MI.getDebugLoc();

    if (UseGPRIdxMode) {
      BuildMI(MBB, I, DL, TII->get(AMDGPU::V_MOV_B32_indirect))
          .addReg(SrcVec->getReg(), RegState::Undef, SubReg) // vdst
          .add(*Val)
          .addReg(Dst, RegState::ImplicitDefine)
          .addReg(SrcVec->getReg(), RegState::Implicit)
          .addReg(AMDGPU::M0, RegState::Implicit);

      BuildMI(MBB, I, DL, TII->get(AMDGPU::S_SET_GPR_IDX_OFF));
    } else {
      const MCInstrDesc &MovRelDesc = TII->get(getMOVRELDPseudo(VecRC));

      BuildMI(MBB, I, DL, MovRelDesc)
          .addReg(Dst, RegState::Define)
          .addReg(SrcVec->getReg())
          .add(*Val)
          .addImm(SubReg - AMDGPU::sub0);
    }

    MI.eraseFromParent();
    return &MBB;
  }

  if (Val->isReg())
    MRI.clearKillFlags(Val->getReg());

  const DebugLoc &DL = MI.getDebugLoc();

  if (UseGPRIdxMode) {
    MachineBasicBlock::iterator I(&MI);

    MachineInstr *SetOn = BuildMI(MBB, I, DL, TII->get(AMDGPU::S_SET_GPR_IDX_ON))
      .addImm(0) // Reset inside loop.
      .addImm(VGPRIndexMode::DST_ENABLE);
    SetOn->getOperand(3).setIsUndef();

    // Disable again after the loop.
    BuildMI(MBB, std::next(I), DL, TII->get(AMDGPU::S_SET_GPR_IDX_OFF));
  }

  unsigned PhiReg = MRI.createVirtualRegister(VecRC);

  auto InsPt = loadM0FromVGPR(TII, MBB, MI, SrcVec->getReg(), PhiReg,
                              Offset, UseGPRIdxMode);
  MachineBasicBlock *LoopBB = InsPt->getParent();

  if (UseGPRIdxMode) {
    BuildMI(*LoopBB, InsPt, DL, TII->get(AMDGPU::V_MOV_B32_indirect))
        .addReg(PhiReg, RegState::Undef, SubReg) // vdst
        .add(*Val)                               // src0
        .addReg(Dst, RegState::ImplicitDefine)
        .addReg(PhiReg, RegState::Implicit)
        .addReg(AMDGPU::M0, RegState::Implicit);
  } else {
    const MCInstrDesc &MovRelDesc = TII->get(getMOVRELDPseudo(VecRC));

    BuildMI(*LoopBB, InsPt, DL, MovRelDesc)
        .addReg(Dst, RegState::Define)
        .addReg(PhiReg)
        .add(*Val)
        .addImm(SubReg - AMDGPU::sub0);
  }

  MI.eraseFromParent();

  return LoopBB;
}

MachineBasicBlock *SITargetLowering::EmitInstrWithCustomInserter(
  MachineInstr &MI, MachineBasicBlock *BB) const {

  const SIInstrInfo *TII = getSubtarget()->getInstrInfo();
  MachineFunction *MF = BB->getParent();
  SIMachineFunctionInfo *MFI = MF->getInfo<SIMachineFunctionInfo>();

  if (TII->isMIMG(MI)) {
      if (!MI.memoperands_empty())
        return BB;
    // Add a memoperand for mimg instructions so that they aren't assumed to
    // be ordered memory instuctions.

    MachinePointerInfo PtrInfo(MFI->getImagePSV());
    MachineMemOperand::Flags Flags = MachineMemOperand::MODereferenceable;
    if (MI.mayStore())
      Flags |= MachineMemOperand::MOStore;

    if (MI.mayLoad())
      Flags |= MachineMemOperand::MOLoad;

    auto MMO = MF->getMachineMemOperand(PtrInfo, Flags, 0, 0);
    MI.addMemOperand(*MF, MMO);
    return BB;
  }

  switch (MI.getOpcode()) {
  case AMDGPU::S_TRAP_PSEUDO: {
    const DebugLoc &DL = MI.getDebugLoc();
    const int TrapType = MI.getOperand(0).getImm();

    if (Subtarget->getTrapHandlerAbi() == SISubtarget::TrapHandlerAbiHsa &&
        Subtarget->isTrapHandlerEnabled()) {

      MachineFunction *MF = BB->getParent();
      SIMachineFunctionInfo *Info = MF->getInfo<SIMachineFunctionInfo>();
      unsigned UserSGPR = Info->getQueuePtrUserSGPR();
      assert(UserSGPR != AMDGPU::NoRegister);

      if (!BB->isLiveIn(UserSGPR))
        BB->addLiveIn(UserSGPR);

      BuildMI(*BB, MI, DL, TII->get(AMDGPU::COPY), AMDGPU::SGPR0_SGPR1)
        .addReg(UserSGPR);
      BuildMI(*BB, MI, DL, TII->get(AMDGPU::S_TRAP))
        .addImm(TrapType)
        .addReg(AMDGPU::SGPR0_SGPR1, RegState::Implicit);
    } else {
      switch (TrapType) {
      case SISubtarget::TrapIDLLVMTrap:
        BuildMI(*BB, MI, DL, TII->get(AMDGPU::S_ENDPGM));
        break;
      case SISubtarget::TrapIDLLVMDebugTrap: {
        DiagnosticInfoUnsupported NoTrap(*MF->getFunction(),
                                         "debugtrap handler not supported",
                                         DL,
                                         DS_Warning);
        LLVMContext &C = MF->getFunction()->getContext();
        C.diagnose(NoTrap);
        BuildMI(*BB, MI, DL, TII->get(AMDGPU::S_NOP))
          .addImm(0);
        break;
      }
      default:
        llvm_unreachable("unsupported trap handler type!");
      }
    }

    MI.eraseFromParent();
    return BB;
  }
  case AMDGPU::SI_INIT_M0:
    BuildMI(*BB, MI.getIterator(), MI.getDebugLoc(),
            TII->get(AMDGPU::S_MOV_B32), AMDGPU::M0)
        .add(MI.getOperand(0));
    MI.eraseFromParent();
    return BB;

  case AMDGPU::GET_GROUPSTATICSIZE: {
    DebugLoc DL = MI.getDebugLoc();
    BuildMI(*BB, MI, DL, TII->get(AMDGPU::S_MOV_B32))
        .add(MI.getOperand(0))
        .addImm(MFI->getLDSSize());
    MI.eraseFromParent();
    return BB;
  }
  case AMDGPU::SI_INDIRECT_SRC_V1:
  case AMDGPU::SI_INDIRECT_SRC_V2:
  case AMDGPU::SI_INDIRECT_SRC_V4:
  case AMDGPU::SI_INDIRECT_SRC_V8:
  case AMDGPU::SI_INDIRECT_SRC_V16:
    return emitIndirectSrc(MI, *BB, *getSubtarget());
  case AMDGPU::SI_INDIRECT_DST_V1:
  case AMDGPU::SI_INDIRECT_DST_V2:
  case AMDGPU::SI_INDIRECT_DST_V4:
  case AMDGPU::SI_INDIRECT_DST_V8:
  case AMDGPU::SI_INDIRECT_DST_V16:
    return emitIndirectDst(MI, *BB, *getSubtarget());
  case AMDGPU::SI_KILL:
    return splitKillBlock(MI, BB);
  case AMDGPU::V_CNDMASK_B64_PSEUDO: {
    MachineRegisterInfo &MRI = BB->getParent()->getRegInfo();

    unsigned Dst = MI.getOperand(0).getReg();
    unsigned Src0 = MI.getOperand(1).getReg();
    unsigned Src1 = MI.getOperand(2).getReg();
    const DebugLoc &DL = MI.getDebugLoc();
    unsigned SrcCond = MI.getOperand(3).getReg();

    unsigned DstLo = MRI.createVirtualRegister(&AMDGPU::VGPR_32RegClass);
    unsigned DstHi = MRI.createVirtualRegister(&AMDGPU::VGPR_32RegClass);

    BuildMI(*BB, MI, DL, TII->get(AMDGPU::V_CNDMASK_B32_e64), DstLo)
      .addReg(Src0, 0, AMDGPU::sub0)
      .addReg(Src1, 0, AMDGPU::sub0)
      .addReg(SrcCond);
    BuildMI(*BB, MI, DL, TII->get(AMDGPU::V_CNDMASK_B32_e64), DstHi)
      .addReg(Src0, 0, AMDGPU::sub1)
      .addReg(Src1, 0, AMDGPU::sub1)
      .addReg(SrcCond);

    BuildMI(*BB, MI, DL, TII->get(AMDGPU::REG_SEQUENCE), Dst)
      .addReg(DstLo)
      .addImm(AMDGPU::sub0)
      .addReg(DstHi)
      .addImm(AMDGPU::sub1);
    MI.eraseFromParent();
    return BB;
  }
  case AMDGPU::SI_BR_UNDEF: {
    const SIInstrInfo *TII = getSubtarget()->getInstrInfo();
    const DebugLoc &DL = MI.getDebugLoc();
    MachineInstr *Br = BuildMI(*BB, MI, DL, TII->get(AMDGPU::S_CBRANCH_SCC1))
                           .add(MI.getOperand(0));
    Br->getOperand(1).setIsUndef(true); // read undef SCC
    MI.eraseFromParent();
    return BB;
  }
  default:
    return AMDGPUTargetLowering::EmitInstrWithCustomInserter(MI, BB);
  }
}

bool SITargetLowering::enableAggressiveFMAFusion(EVT VT) const {
  // This currently forces unfolding various combinations of fsub into fma with
  // free fneg'd operands. As long as we have fast FMA (controlled by
  // isFMAFasterThanFMulAndFAdd), we should perform these.

  // When fma is quarter rate, for f64 where add / sub are at best half rate,
  // most of these combines appear to be cycle neutral but save on instruction
  // count / code size.
  return true;
}

EVT SITargetLowering::getSetCCResultType(const DataLayout &DL, LLVMContext &Ctx,
                                         EVT VT) const {
  if (!VT.isVector()) {
    return MVT::i1;
  }
  return EVT::getVectorVT(Ctx, MVT::i1, VT.getVectorNumElements());
}

MVT SITargetLowering::getScalarShiftAmountTy(const DataLayout &, EVT VT) const {
  // TODO: Should i16 be used always if legal? For now it would force VALU
  // shifts.
  return (VT == MVT::i16) ? MVT::i16 : MVT::i32;
}

// Answering this is somewhat tricky and depends on the specific device which
// have different rates for fma or all f64 operations.
//
// v_fma_f64 and v_mul_f64 always take the same number of cycles as each other
// regardless of which device (although the number of cycles differs between
// devices), so it is always profitable for f64.
//
// v_fma_f32 takes 4 or 16 cycles depending on the device, so it is profitable
// only on full rate devices. Normally, we should prefer selecting v_mad_f32
// which we can always do even without fused FP ops since it returns the same
// result as the separate operations and since it is always full
// rate. Therefore, we lie and report that it is not faster for f32. v_mad_f32
// however does not support denormals, so we do report fma as faster if we have
// a fast fma device and require denormals.
//
bool SITargetLowering::isFMAFasterThanFMulAndFAdd(EVT VT) const {
  VT = VT.getScalarType();

  switch (VT.getSimpleVT().SimpleTy) {
  case MVT::f32:
    // This is as fast on some subtargets. However, we always have full rate f32
    // mad available which returns the same result as the separate operations
    // which we should prefer over fma. We can't use this if we want to support
    // denormals, so only report this in these cases.
    return Subtarget->hasFP32Denormals() && Subtarget->hasFastFMAF32();
  case MVT::f64:
    return true;
  case MVT::f16:
    return Subtarget->has16BitInsts() && Subtarget->hasFP16Denormals();
  default:
    break;
  }

  return false;
}

//===----------------------------------------------------------------------===//
// Custom DAG Lowering Operations
//===----------------------------------------------------------------------===//

SDValue SITargetLowering::LowerOperation(SDValue Op, SelectionDAG &DAG) const {
  switch (Op.getOpcode()) {
  default: return AMDGPUTargetLowering::LowerOperation(Op, DAG);
  case ISD::BRCOND: return LowerBRCOND(Op, DAG);
  case ISD::LOAD: {
    SDValue Result = LowerLOAD(Op, DAG);
    assert((!Result.getNode() ||
            Result.getNode()->getNumValues() == 2) &&
           "Load should return a value and a chain");
    return Result;
  }

  case ISD::FSIN:
  case ISD::FCOS:
    return LowerTrig(Op, DAG);
  case ISD::SELECT: return LowerSELECT(Op, DAG);
  case ISD::FDIV: return LowerFDIV(Op, DAG);
  case ISD::ATOMIC_CMP_SWAP: return LowerATOMIC_CMP_SWAP(Op, DAG);
  case ISD::STORE: return LowerSTORE(Op, DAG);
  case ISD::GlobalAddress: {
    MachineFunction &MF = DAG.getMachineFunction();
    SIMachineFunctionInfo *MFI = MF.getInfo<SIMachineFunctionInfo>();
    return LowerGlobalAddress(MFI, Op, DAG);
  }
  case ISD::INTRINSIC_WO_CHAIN: return LowerINTRINSIC_WO_CHAIN(Op, DAG);
  case ISD::INTRINSIC_W_CHAIN: return LowerINTRINSIC_W_CHAIN(Op, DAG);
  case ISD::INTRINSIC_VOID: return LowerINTRINSIC_VOID(Op, DAG);
  case ISD::ADDRSPACECAST: return lowerADDRSPACECAST(Op, DAG);
  case ISD::INSERT_VECTOR_ELT:
    return lowerINSERT_VECTOR_ELT(Op, DAG);
  case ISD::EXTRACT_VECTOR_ELT:
    return lowerEXTRACT_VECTOR_ELT(Op, DAG);
  case ISD::FP_ROUND:
    return lowerFP_ROUND(Op, DAG);
  }
  return SDValue();
}

void SITargetLowering::ReplaceNodeResults(SDNode *N,
                                          SmallVectorImpl<SDValue> &Results,
                                          SelectionDAG &DAG) const {
  switch (N->getOpcode()) {
  case ISD::INSERT_VECTOR_ELT: {
    if (SDValue Res = lowerINSERT_VECTOR_ELT(SDValue(N, 0), DAG))
      Results.push_back(Res);
    return;
  }
  case ISD::EXTRACT_VECTOR_ELT: {
    if (SDValue Res = lowerEXTRACT_VECTOR_ELT(SDValue(N, 0), DAG))
      Results.push_back(Res);
    return;
  }
  case ISD::INTRINSIC_WO_CHAIN: {
    unsigned IID = cast<ConstantSDNode>(N->getOperand(0))->getZExtValue();
    switch (IID) {
    case Intrinsic::amdgcn_cvt_pkrtz: {
      SDValue Src0 = N->getOperand(1);
      SDValue Src1 = N->getOperand(2);
      SDLoc SL(N);
      SDValue Cvt = DAG.getNode(AMDGPUISD::CVT_PKRTZ_F16_F32, SL, MVT::i32,
                                Src0, Src1);

      Results.push_back(DAG.getNode(ISD::BITCAST, SL, MVT::v2f16, Cvt));
      return;
    }
    default:
      break;
    }
  }
  default:
    break;
  }
}

/// \brief Helper function for LowerBRCOND
static SDNode *findUser(SDValue Value, unsigned Opcode) {

  SDNode *Parent = Value.getNode();
  for (SDNode::use_iterator I = Parent->use_begin(), E = Parent->use_end();
       I != E; ++I) {

    if (I.getUse().get() != Value)
      continue;

    if (I->getOpcode() == Opcode)
      return *I;
  }
  return nullptr;
}

bool SITargetLowering::isCFIntrinsic(const SDNode *Intr) const {
  if (Intr->getOpcode() == ISD::INTRINSIC_W_CHAIN) {
    switch (cast<ConstantSDNode>(Intr->getOperand(1))->getZExtValue()) {
    case AMDGPUIntrinsic::amdgcn_if:
    case AMDGPUIntrinsic::amdgcn_else:
    case AMDGPUIntrinsic::amdgcn_end_cf:
    case AMDGPUIntrinsic::amdgcn_loop:
      return true;
    default:
      return false;
    }
  }

  if (Intr->getOpcode() == ISD::INTRINSIC_WO_CHAIN) {
    switch (cast<ConstantSDNode>(Intr->getOperand(0))->getZExtValue()) {
    case AMDGPUIntrinsic::amdgcn_break:
    case AMDGPUIntrinsic::amdgcn_if_break:
    case AMDGPUIntrinsic::amdgcn_else_break:
      return true;
    default:
      return false;
    }
  }

  return false;
}

void SITargetLowering::createDebuggerPrologueStackObjects(
    MachineFunction &MF) const {
  // Create stack objects that are used for emitting debugger prologue.
  //
  // Debugger prologue writes work group IDs and work item IDs to scratch memory
  // at fixed location in the following format:
  //   offset 0:  work group ID x
  //   offset 4:  work group ID y
  //   offset 8:  work group ID z
  //   offset 16: work item ID x
  //   offset 20: work item ID y
  //   offset 24: work item ID z
  SIMachineFunctionInfo *Info = MF.getInfo<SIMachineFunctionInfo>();
  int ObjectIdx = 0;

  // For each dimension:
  for (unsigned i = 0; i < 3; ++i) {
    // Create fixed stack object for work group ID.
    ObjectIdx = MF.getFrameInfo().CreateFixedObject(4, i * 4, true);
    Info->setDebuggerWorkGroupIDStackObjectIndex(i, ObjectIdx);
    // Create fixed stack object for work item ID.
    ObjectIdx = MF.getFrameInfo().CreateFixedObject(4, i * 4 + 16, true);
    Info->setDebuggerWorkItemIDStackObjectIndex(i, ObjectIdx);
  }
}

bool SITargetLowering::shouldEmitFixup(const GlobalValue *GV) const {
  const Triple &TT = getTargetMachine().getTargetTriple();
  return GV->getType()->getAddressSpace() == AMDGPUAS::CONSTANT_ADDRESS &&
         AMDGPU::shouldEmitConstantsToTextSection(TT);
}

bool SITargetLowering::shouldEmitGOTReloc(const GlobalValue *GV) const {
  return (GV->getType()->getAddressSpace() == AMDGPUAS::GLOBAL_ADDRESS ||
              GV->getType()->getAddressSpace() == AMDGPUAS::CONSTANT_ADDRESS) &&
         !shouldEmitFixup(GV) &&
         !getTargetMachine().shouldAssumeDSOLocal(*GV->getParent(), GV);
}

bool SITargetLowering::shouldEmitPCReloc(const GlobalValue *GV) const {
  return !shouldEmitFixup(GV) && !shouldEmitGOTReloc(GV);
}

/// This transforms the control flow intrinsics to get the branch destination as
/// last parameter, also switches branch target with BR if the need arise
SDValue SITargetLowering::LowerBRCOND(SDValue BRCOND,
                                      SelectionDAG &DAG) const {
  SDLoc DL(BRCOND);

  SDNode *Intr = BRCOND.getOperand(1).getNode();
  SDValue Target = BRCOND.getOperand(2);
  SDNode *BR = nullptr;
  SDNode *SetCC = nullptr;

  if (Intr->getOpcode() == ISD::SETCC) {
    // As long as we negate the condition everything is fine
    SetCC = Intr;
    Intr = SetCC->getOperand(0).getNode();

  } else {
    // Get the target from BR if we don't negate the condition
    BR = findUser(BRCOND, ISD::BR);
    Target = BR->getOperand(1);
  }

  // FIXME: This changes the types of the intrinsics instead of introducing new
  // nodes with the correct types.
  // e.g. llvm.amdgcn.loop

  // eg: i1,ch = llvm.amdgcn.loop t0, TargetConstant:i32<6271>, t3
  // =>     t9: ch = llvm.amdgcn.loop t0, TargetConstant:i32<6271>, t3, BasicBlock:ch<bb1 0x7fee5286d088>

  if (!isCFIntrinsic(Intr)) {
    // This is a uniform branch so we don't need to legalize.
    return BRCOND;
  }

  bool HaveChain = Intr->getOpcode() == ISD::INTRINSIC_VOID ||
                   Intr->getOpcode() == ISD::INTRINSIC_W_CHAIN;

  assert(!SetCC ||
        (SetCC->getConstantOperandVal(1) == 1 &&
         cast<CondCodeSDNode>(SetCC->getOperand(2).getNode())->get() ==
                                                             ISD::SETNE));

  // operands of the new intrinsic call
  SmallVector<SDValue, 4> Ops;
  if (HaveChain)
    Ops.push_back(BRCOND.getOperand(0));

  Ops.append(Intr->op_begin() + (HaveChain ?  1 : 0), Intr->op_end());
  Ops.push_back(Target);

  ArrayRef<EVT> Res(Intr->value_begin() + 1, Intr->value_end());

  // build the new intrinsic call
  SDNode *Result = DAG.getNode(
    Res.size() > 1 ? ISD::INTRINSIC_W_CHAIN : ISD::INTRINSIC_VOID, DL,
    DAG.getVTList(Res), Ops).getNode();

  if (!HaveChain) {
    SDValue Ops[] =  {
      SDValue(Result, 0),
      BRCOND.getOperand(0)
    };

    Result = DAG.getMergeValues(Ops, DL).getNode();
  }

  if (BR) {
    // Give the branch instruction our target
    SDValue Ops[] = {
      BR->getOperand(0),
      BRCOND.getOperand(2)
    };
    SDValue NewBR = DAG.getNode(ISD::BR, DL, BR->getVTList(), Ops);
    DAG.ReplaceAllUsesWith(BR, NewBR.getNode());
    BR = NewBR.getNode();
  }

  SDValue Chain = SDValue(Result, Result->getNumValues() - 1);

  // Copy the intrinsic results to registers
  for (unsigned i = 1, e = Intr->getNumValues() - 1; i != e; ++i) {
    SDNode *CopyToReg = findUser(SDValue(Intr, i), ISD::CopyToReg);
    if (!CopyToReg)
      continue;

    Chain = DAG.getCopyToReg(
      Chain, DL,
      CopyToReg->getOperand(1),
      SDValue(Result, i - 1),
      SDValue());

    DAG.ReplaceAllUsesWith(SDValue(CopyToReg, 0), CopyToReg->getOperand(0));
  }

  // Remove the old intrinsic from the chain
  DAG.ReplaceAllUsesOfValueWith(
    SDValue(Intr, Intr->getNumValues() - 1),
    Intr->getOperand(0));

  return Chain;
}

SDValue SITargetLowering::getFPExtOrFPTrunc(SelectionDAG &DAG,
                                            SDValue Op,
                                            const SDLoc &DL,
                                            EVT VT) const {
  return Op.getValueType().bitsLE(VT) ?
      DAG.getNode(ISD::FP_EXTEND, DL, VT, Op) :
      DAG.getNode(ISD::FTRUNC, DL, VT, Op);
}

SDValue SITargetLowering::lowerFP_ROUND(SDValue Op, SelectionDAG &DAG) const {
  assert(Op.getValueType() == MVT::f16 &&
         "Do not know how to custom lower FP_ROUND for non-f16 type");

  SDValue Src = Op.getOperand(0);
  EVT SrcVT = Src.getValueType();
  if (SrcVT != MVT::f64)
    return Op;

  SDLoc DL(Op);

  SDValue FpToFp16 = DAG.getNode(ISD::FP_TO_FP16, DL, MVT::i32, Src);
  SDValue Trunc = DAG.getNode(ISD::TRUNCATE, DL, MVT::i16, FpToFp16);
  return DAG.getNode(ISD::BITCAST, DL, MVT::f16, Trunc);;
}

SDValue SITargetLowering::getSegmentAperture(unsigned AS,
                                             SelectionDAG &DAG) const {

  if (Subtarget->hasApertureRegs()) { // Read from Aperture Registers directly.
    unsigned RegNo = (AS == AMDGPUAS::LOCAL_ADDRESS) ? AMDGPU::SRC_SHARED_BASE :
                                                       AMDGPU::SRC_PRIVATE_BASE;
    return CreateLiveInRegister(DAG, &AMDGPU::SReg_32RegClass, RegNo, MVT::i32);
  }

  SDLoc SL;
  MachineFunction &MF = DAG.getMachineFunction();
  SIMachineFunctionInfo *Info = MF.getInfo<SIMachineFunctionInfo>();
  unsigned UserSGPR = Info->getQueuePtrUserSGPR();
  assert(UserSGPR != AMDGPU::NoRegister);

  SDValue QueuePtr = CreateLiveInRegister(
    DAG, &AMDGPU::SReg_64RegClass, UserSGPR, MVT::i64);

  // Offset into amd_queue_t for group_segment_aperture_base_hi /
  // private_segment_aperture_base_hi.
  uint32_t StructOffset = (AS == AMDGPUAS::LOCAL_ADDRESS) ? 0x40 : 0x44;

  SDValue Ptr = DAG.getNode(ISD::ADD, SL, MVT::i64, QueuePtr,
                            DAG.getConstant(StructOffset, SL, MVT::i64));

  // TODO: Use custom target PseudoSourceValue.
  // TODO: We should use the value from the IR intrinsic call, but it might not
  // be available and how do we get it?
  Value *V = UndefValue::get(PointerType::get(Type::getInt8Ty(*DAG.getContext()),
                                              AMDGPUAS::CONSTANT_ADDRESS));

  MachinePointerInfo PtrInfo(V, StructOffset);
  return DAG.getLoad(MVT::i32, SL, QueuePtr.getValue(1), Ptr, PtrInfo,
                     MinAlign(64, StructOffset),
                     MachineMemOperand::MODereferenceable |
                         MachineMemOperand::MOInvariant);
}

SDValue SITargetLowering::lowerADDRSPACECAST(SDValue Op,
                                             SelectionDAG &DAG) const {
  SDLoc SL(Op);
  const AddrSpaceCastSDNode *ASC = cast<AddrSpaceCastSDNode>(Op);

  SDValue Src = ASC->getOperand(0);
  SDValue FlatNullPtr = DAG.getConstant(0, SL, MVT::i64);

<<<<<<< HEAD
  MachineFunction &MF = DAG.getMachineFunction();
  SIMachineFunctionInfo &MFI = *MF.getInfo<SIMachineFunctionInfo>();

  // flat -> local/private
  if (ASC->getSrcAddressSpace() == AMDGPUAS::FLAT_ADDRESS) {
    if (ASC->getDestAddressSpace() == AMDGPUAS::LOCAL_ADDRESS)
      MFI.HasFlatLocalCasts = true;

    if (ASC->getDestAddressSpace() == AMDGPUAS::LOCAL_ADDRESS ||
        ASC->getDestAddressSpace() == AMDGPUAS::PRIVATE_ADDRESS) {
=======
  const AMDGPUTargetMachine &TM =
    static_cast<const AMDGPUTargetMachine &>(getTargetMachine());

  // flat -> local/private
  if (ASC->getSrcAddressSpace() == AMDGPUAS::FLAT_ADDRESS) {
    unsigned DestAS = ASC->getDestAddressSpace();
    if (DestAS == AMDGPUAS::LOCAL_ADDRESS || DestAS == AMDGPUAS::PRIVATE_ADDRESS) {
      unsigned NullVal = TM.getNullPointerValue(DestAS);
      SDValue SegmentNullPtr = DAG.getConstant(NullVal, SL, MVT::i32);
>>>>>>> 7f6e2c97
      SDValue NonNull = DAG.getSetCC(SL, MVT::i1, Src, FlatNullPtr, ISD::SETNE);
      SDValue Ptr = DAG.getNode(ISD::TRUNCATE, SL, MVT::i32, Src);

      return DAG.getNode(ISD::SELECT, SL, MVT::i32,
                         NonNull, Ptr, SegmentNullPtr);
    }
  }

  // local/private -> flat
  if (ASC->getDestAddressSpace() == AMDGPUAS::FLAT_ADDRESS) {
<<<<<<< HEAD
    if (ASC->getSrcAddressSpace() == AMDGPUAS::LOCAL_ADDRESS)
      MFI.HasFlatLocalCasts = true;

    if (ASC->getSrcAddressSpace() == AMDGPUAS::LOCAL_ADDRESS ||
        ASC->getSrcAddressSpace() == AMDGPUAS::PRIVATE_ADDRESS) {
=======
    unsigned SrcAS = ASC->getSrcAddressSpace();
    if (SrcAS == AMDGPUAS::LOCAL_ADDRESS || SrcAS == AMDGPUAS::PRIVATE_ADDRESS) {
      unsigned NullVal = TM.getNullPointerValue(SrcAS);
      SDValue SegmentNullPtr = DAG.getConstant(NullVal, SL, MVT::i32);

>>>>>>> 7f6e2c97
      SDValue NonNull
        = DAG.getSetCC(SL, MVT::i1, Src, SegmentNullPtr, ISD::SETNE);

      SDValue Aperture = getSegmentAperture(ASC->getSrcAddressSpace(), DAG);
      SDValue CvtPtr
        = DAG.getNode(ISD::BUILD_VECTOR, SL, MVT::v2i32, Src, Aperture);

      return DAG.getNode(ISD::SELECT, SL, MVT::i64, NonNull,
                         DAG.getNode(ISD::BITCAST, SL, MVT::i64, CvtPtr),
                         FlatNullPtr);
    }
  }

  // global <-> flat are no-ops and never emitted.

  DiagnosticInfoUnsupported InvalidAddrSpaceCast(
    *MF.getFunction(), "invalid addrspacecast", SL.getDebugLoc());
  DAG.getContext()->diagnose(InvalidAddrSpaceCast);

  return DAG.getUNDEF(ASC->getValueType(0));
}

SDValue SITargetLowering::lowerINSERT_VECTOR_ELT(SDValue Op,
                                                 SelectionDAG &DAG) const {
  SDValue Idx = Op.getOperand(2);
  if (isa<ConstantSDNode>(Idx))
    return SDValue();

  // Avoid stack access for dynamic indexing.
  SDLoc SL(Op);
  SDValue Vec = Op.getOperand(0);
  SDValue Val = DAG.getNode(ISD::BITCAST, SL, MVT::i16, Op.getOperand(1));

  // v_bfi_b32 (v_bfm_b32 16, (shl idx, 16)), val, vec
  SDValue ExtVal = DAG.getNode(ISD::ZERO_EXTEND, SL, MVT::i32, Val);

  // Convert vector index to bit-index.
  SDValue ScaledIdx = DAG.getNode(ISD::SHL, SL, MVT::i32, Idx,
                                  DAG.getConstant(16, SL, MVT::i32));

  SDValue BCVec = DAG.getNode(ISD::BITCAST, SL, MVT::i32, Vec);

  SDValue BFM = DAG.getNode(ISD::SHL, SL, MVT::i32,
                            DAG.getConstant(0xffff, SL, MVT::i32),
                            ScaledIdx);

  SDValue LHS = DAG.getNode(ISD::AND, SL, MVT::i32, BFM, ExtVal);
  SDValue RHS = DAG.getNode(ISD::AND, SL, MVT::i32,
                            DAG.getNOT(SL, BFM, MVT::i32), BCVec);

  SDValue BFI = DAG.getNode(ISD::OR, SL, MVT::i32, LHS, RHS);
  return DAG.getNode(ISD::BITCAST, SL, Op.getValueType(), BFI);
}

SDValue SITargetLowering::lowerEXTRACT_VECTOR_ELT(SDValue Op,
                                                  SelectionDAG &DAG) const {
  SDLoc SL(Op);

  EVT ResultVT = Op.getValueType();
  SDValue Vec = Op.getOperand(0);
  SDValue Idx = Op.getOperand(1);

  if (const ConstantSDNode *CIdx = dyn_cast<ConstantSDNode>(Idx)) {
    SDValue Result = DAG.getNode(ISD::BITCAST, SL, MVT::i32, Vec);

    if (CIdx->getZExtValue() == 1) {
      Result = DAG.getNode(ISD::SRL, SL, MVT::i32, Result,
                           DAG.getConstant(16, SL, MVT::i32));
    } else {
      assert(CIdx->getZExtValue() == 0);
    }

    if (ResultVT.bitsLT(MVT::i32))
      Result = DAG.getNode(ISD::TRUNCATE, SL, MVT::i16, Result);
    return DAG.getNode(ISD::BITCAST, SL, ResultVT, Result);
  }

  SDValue Sixteen = DAG.getConstant(16, SL, MVT::i32);

  // Convert vector index to bit-index.
  SDValue ScaledIdx = DAG.getNode(ISD::SHL, SL, MVT::i32, Idx, Sixteen);

  SDValue BC = DAG.getNode(ISD::BITCAST, SL, MVT::i32, Vec);
  SDValue Elt = DAG.getNode(ISD::SRL, SL, MVT::i32, BC, ScaledIdx);

  SDValue Result = Elt;
  if (ResultVT.bitsLT(MVT::i32))
    Result = DAG.getNode(ISD::TRUNCATE, SL, MVT::i16, Result);

  return DAG.getNode(ISD::BITCAST, SL, ResultVT, Result);
}

bool
SITargetLowering::isOffsetFoldingLegal(const GlobalAddressSDNode *GA) const {
  // We can fold offsets for anything that doesn't require a GOT relocation.
  return (GA->getAddressSpace() == AMDGPUAS::GLOBAL_ADDRESS ||
              GA->getAddressSpace() == AMDGPUAS::CONSTANT_ADDRESS) &&
         !shouldEmitGOTReloc(GA->getGlobal());
}

static SDValue
buildPCRelGlobalAddress(SelectionDAG &DAG, const GlobalValue *GV,
                        const SDLoc &DL, unsigned Offset, EVT PtrVT,
                        unsigned GAFlags = SIInstrInfo::MO_NONE) {
  // In order to support pc-relative addressing, the PC_ADD_REL_OFFSET SDNode is
  // lowered to the following code sequence:
  //
  // For constant address space:
  //   s_getpc_b64 s[0:1]
  //   s_add_u32 s0, s0, $symbol
  //   s_addc_u32 s1, s1, 0
  //
  //   s_getpc_b64 returns the address of the s_add_u32 instruction and then
  //   a fixup or relocation is emitted to replace $symbol with a literal
  //   constant, which is a pc-relative offset from the encoding of the $symbol
  //   operand to the global variable.
  //
  // For global address space:
  //   s_getpc_b64 s[0:1]
  //   s_add_u32 s0, s0, $symbol@{gotpc}rel32@lo
  //   s_addc_u32 s1, s1, $symbol@{gotpc}rel32@hi
  //
  //   s_getpc_b64 returns the address of the s_add_u32 instruction and then
  //   fixups or relocations are emitted to replace $symbol@*@lo and
  //   $symbol@*@hi with lower 32 bits and higher 32 bits of a literal constant,
  //   which is a 64-bit pc-relative offset from the encoding of the $symbol
  //   operand to the global variable.
  //
  // What we want here is an offset from the value returned by s_getpc
  // (which is the address of the s_add_u32 instruction) to the global
  // variable, but since the encoding of $symbol starts 4 bytes after the start
  // of the s_add_u32 instruction, we end up with an offset that is 4 bytes too
  // small. This requires us to add 4 to the global variable offset in order to
  // compute the correct address.
  SDValue PtrLo = DAG.getTargetGlobalAddress(GV, DL, MVT::i32, Offset + 4,
                                             GAFlags);
  SDValue PtrHi = DAG.getTargetGlobalAddress(GV, DL, MVT::i32, Offset + 4,
                                             GAFlags == SIInstrInfo::MO_NONE ?
                                             GAFlags : GAFlags + 1);
  return DAG.getNode(AMDGPUISD::PC_ADD_REL_OFFSET, DL, PtrVT, PtrLo, PtrHi);
}

SDValue SITargetLowering::LowerGlobalAddress(AMDGPUMachineFunction *MFI,
                                             SDValue Op,
                                             SelectionDAG &DAG) const {
  GlobalAddressSDNode *GSD = cast<GlobalAddressSDNode>(Op);

  if (GSD->getAddressSpace() != AMDGPUAS::CONSTANT_ADDRESS &&
      GSD->getAddressSpace() != AMDGPUAS::GLOBAL_ADDRESS)
    return AMDGPUTargetLowering::LowerGlobalAddress(MFI, Op, DAG);

  SDLoc DL(GSD);
  const GlobalValue *GV = GSD->getGlobal();
  EVT PtrVT = Op.getValueType();

  if (shouldEmitFixup(GV))
    return buildPCRelGlobalAddress(DAG, GV, DL, GSD->getOffset(), PtrVT);
  else if (shouldEmitPCReloc(GV))
    return buildPCRelGlobalAddress(DAG, GV, DL, GSD->getOffset(), PtrVT,
                                   SIInstrInfo::MO_REL32);

  SDValue GOTAddr = buildPCRelGlobalAddress(DAG, GV, DL, 0, PtrVT,
                                            SIInstrInfo::MO_GOTPCREL32);

  Type *Ty = PtrVT.getTypeForEVT(*DAG.getContext());
  PointerType *PtrTy = PointerType::get(Ty, AMDGPUAS::CONSTANT_ADDRESS);
  const DataLayout &DataLayout = DAG.getDataLayout();
  unsigned Align = DataLayout.getABITypeAlignment(PtrTy);
  // FIXME: Use a PseudoSourceValue once those can be assigned an address space.
  MachinePointerInfo PtrInfo(UndefValue::get(PtrTy));

  return DAG.getLoad(PtrVT, DL, DAG.getEntryNode(), GOTAddr, PtrInfo, Align,
                     MachineMemOperand::MODereferenceable |
                         MachineMemOperand::MOInvariant);
}

SDValue SITargetLowering::copyToM0(SelectionDAG &DAG, SDValue Chain,
                                   const SDLoc &DL, SDValue V) const {
  // We can't use S_MOV_B32 directly, because there is no way to specify m0 as
  // the destination register.
  //
  // We can't use CopyToReg, because MachineCSE won't combine COPY instructions,
  // so we will end up with redundant moves to m0.
  //
  // We use a pseudo to ensure we emit s_mov_b32 with m0 as the direct result.

  // A Null SDValue creates a glue result.
  SDNode *M0 = DAG.getMachineNode(AMDGPU::SI_INIT_M0, DL, MVT::Other, MVT::Glue,
                                  V, Chain);
  return SDValue(M0, 0);
}

SDValue SITargetLowering::lowerImplicitZextParam(SelectionDAG &DAG,
                                                 SDValue Op,
                                                 MVT VT,
                                                 unsigned Offset) const {
  SDLoc SL(Op);
  SDValue Param = LowerParameter(DAG, MVT::i32, MVT::i32, SL,
                                 DAG.getEntryNode(), Offset, false);
  // The local size values will have the hi 16-bits as zero.
  return DAG.getNode(ISD::AssertZext, SL, MVT::i32, Param,
                     DAG.getValueType(VT));
}

static SDValue emitNonHSAIntrinsicError(SelectionDAG &DAG, const SDLoc &DL,
                                        EVT VT) {
  DiagnosticInfoUnsupported BadIntrin(*DAG.getMachineFunction().getFunction(),
                                      "non-hsa intrinsic with hsa target",
                                      DL.getDebugLoc());
  DAG.getContext()->diagnose(BadIntrin);
  return DAG.getUNDEF(VT);
}

static SDValue emitRemovedIntrinsicError(SelectionDAG &DAG, const SDLoc &DL,
                                         EVT VT) {
  DiagnosticInfoUnsupported BadIntrin(*DAG.getMachineFunction().getFunction(),
                                      "intrinsic not supported on subtarget",
                                      DL.getDebugLoc());
  DAG.getContext()->diagnose(BadIntrin);
  return DAG.getUNDEF(VT);
}

SDValue SITargetLowering::LowerINTRINSIC_WO_CHAIN(SDValue Op,
                                                  SelectionDAG &DAG) const {
  MachineFunction &MF = DAG.getMachineFunction();
  auto MFI = MF.getInfo<SIMachineFunctionInfo>();
  const SIRegisterInfo *TRI = getSubtarget()->getRegisterInfo();

  EVT VT = Op.getValueType();
  SDLoc DL(Op);
  unsigned IntrinsicID = cast<ConstantSDNode>(Op.getOperand(0))->getZExtValue();

  // TODO: Should this propagate fast-math-flags?

  switch (IntrinsicID) {
  case Intrinsic::amdgcn_implicit_buffer_ptr: {
    unsigned Reg = TRI->getPreloadedValue(MF, SIRegisterInfo::PRIVATE_SEGMENT_BUFFER);
    return CreateLiveInRegister(DAG, &AMDGPU::SReg_64RegClass, Reg, VT);
  }
  case Intrinsic::amdgcn_dispatch_ptr:
  case Intrinsic::amdgcn_queue_ptr: {
    if (!Subtarget->isAmdCodeObjectV2(MF)) {
      DiagnosticInfoUnsupported BadIntrin(
          *MF.getFunction(), "unsupported hsa intrinsic without hsa target",
          DL.getDebugLoc());
      DAG.getContext()->diagnose(BadIntrin);
      return DAG.getUNDEF(VT);
    }

    auto Reg = IntrinsicID == Intrinsic::amdgcn_dispatch_ptr ?
      SIRegisterInfo::DISPATCH_PTR : SIRegisterInfo::QUEUE_PTR;
    return CreateLiveInRegister(DAG, &AMDGPU::SReg_64RegClass,
                                TRI->getPreloadedValue(MF, Reg), VT);
  }
  case Intrinsic::amdgcn_implicitarg_ptr: {
    unsigned offset = getImplicitParameterOffset(MFI, FIRST_IMPLICIT);
    return LowerParameterPtr(DAG, DL, DAG.getEntryNode(), offset);
  }
  case Intrinsic::amdgcn_kernarg_segment_ptr: {
    unsigned Reg
      = TRI->getPreloadedValue(MF, SIRegisterInfo::KERNARG_SEGMENT_PTR);
    return CreateLiveInRegister(DAG, &AMDGPU::SReg_64RegClass, Reg, VT);
  }
  case Intrinsic::amdgcn_dispatch_id: {
    unsigned Reg = TRI->getPreloadedValue(MF, SIRegisterInfo::DISPATCH_ID);
    return CreateLiveInRegister(DAG, &AMDGPU::SReg_64RegClass, Reg, VT);
  }
  case Intrinsic::amdgcn_rcp:
    return DAG.getNode(AMDGPUISD::RCP, DL, VT, Op.getOperand(1));
  case Intrinsic::amdgcn_rsq:
    return DAG.getNode(AMDGPUISD::RSQ, DL, VT, Op.getOperand(1));
  case Intrinsic::amdgcn_rsq_legacy:
    if (Subtarget->getGeneration() >= SISubtarget::VOLCANIC_ISLANDS)
      return emitRemovedIntrinsicError(DAG, DL, VT);

    return DAG.getNode(AMDGPUISD::RSQ_LEGACY, DL, VT, Op.getOperand(1));
  case Intrinsic::amdgcn_rcp_legacy:
    if (Subtarget->getGeneration() >= SISubtarget::VOLCANIC_ISLANDS)
      return emitRemovedIntrinsicError(DAG, DL, VT);
    return DAG.getNode(AMDGPUISD::RCP_LEGACY, DL, VT, Op.getOperand(1));
  case Intrinsic::amdgcn_rsq_clamp: {
    if (Subtarget->getGeneration() < SISubtarget::VOLCANIC_ISLANDS)
      return DAG.getNode(AMDGPUISD::RSQ_CLAMP, DL, VT, Op.getOperand(1));

    Type *Type = VT.getTypeForEVT(*DAG.getContext());
    APFloat Max = APFloat::getLargest(Type->getFltSemantics());
    APFloat Min = APFloat::getLargest(Type->getFltSemantics(), true);

    SDValue Rsq = DAG.getNode(AMDGPUISD::RSQ, DL, VT, Op.getOperand(1));
    SDValue Tmp = DAG.getNode(ISD::FMINNUM, DL, VT, Rsq,
                              DAG.getConstantFP(Max, DL, VT));
    return DAG.getNode(ISD::FMAXNUM, DL, VT, Tmp,
                       DAG.getConstantFP(Min, DL, VT));
  }
  case Intrinsic::r600_read_ngroups_x:
    if (Subtarget->isAmdHsaOS())
      return emitNonHSAIntrinsicError(DAG, DL, VT);

    return LowerParameter(DAG, VT, VT, DL, DAG.getEntryNode(),
                          SI::KernelInputOffsets::NGROUPS_X, false);
  case Intrinsic::r600_read_ngroups_y:
    if (Subtarget->isAmdHsaOS())
      return emitNonHSAIntrinsicError(DAG, DL, VT);

    return LowerParameter(DAG, VT, VT, DL, DAG.getEntryNode(),
                          SI::KernelInputOffsets::NGROUPS_Y, false);
  case Intrinsic::r600_read_ngroups_z:
    if (Subtarget->isAmdHsaOS())
      return emitNonHSAIntrinsicError(DAG, DL, VT);

    return LowerParameter(DAG, VT, VT, DL, DAG.getEntryNode(),
                          SI::KernelInputOffsets::NGROUPS_Z, false);
  case Intrinsic::r600_read_global_size_x:
    if (Subtarget->isAmdHsaOS())
      return emitNonHSAIntrinsicError(DAG, DL, VT);

    return LowerParameter(DAG, VT, VT, DL, DAG.getEntryNode(),
                          SI::KernelInputOffsets::GLOBAL_SIZE_X, false);
  case Intrinsic::r600_read_global_size_y:
    if (Subtarget->isAmdHsaOS())
      return emitNonHSAIntrinsicError(DAG, DL, VT);

    return LowerParameter(DAG, VT, VT, DL, DAG.getEntryNode(),
                          SI::KernelInputOffsets::GLOBAL_SIZE_Y, false);
  case Intrinsic::r600_read_global_size_z:
    if (Subtarget->isAmdHsaOS())
      return emitNonHSAIntrinsicError(DAG, DL, VT);

    return LowerParameter(DAG, VT, VT, DL, DAG.getEntryNode(),
                          SI::KernelInputOffsets::GLOBAL_SIZE_Z, false);
  case Intrinsic::r600_read_local_size_x:
    if (Subtarget->isAmdHsaOS())
      return emitNonHSAIntrinsicError(DAG, DL, VT);

    return lowerImplicitZextParam(DAG, Op, MVT::i16,
                                  SI::KernelInputOffsets::LOCAL_SIZE_X);
  case Intrinsic::r600_read_local_size_y:
    if (Subtarget->isAmdHsaOS())
      return emitNonHSAIntrinsicError(DAG, DL, VT);

    return lowerImplicitZextParam(DAG, Op, MVT::i16,
                                  SI::KernelInputOffsets::LOCAL_SIZE_Y);
  case Intrinsic::r600_read_local_size_z:
    if (Subtarget->isAmdHsaOS())
      return emitNonHSAIntrinsicError(DAG, DL, VT);

    return lowerImplicitZextParam(DAG, Op, MVT::i16,
                                  SI::KernelInputOffsets::LOCAL_SIZE_Z);
  case Intrinsic::amdgcn_workgroup_id_x:
  case Intrinsic::r600_read_tgid_x:
    return CreateLiveInRegister(DAG, &AMDGPU::SReg_32_XM0RegClass,
      TRI->getPreloadedValue(MF, SIRegisterInfo::WORKGROUP_ID_X), VT);
  case Intrinsic::amdgcn_workgroup_id_y:
  case Intrinsic::r600_read_tgid_y:
    return CreateLiveInRegister(DAG, &AMDGPU::SReg_32_XM0RegClass,
      TRI->getPreloadedValue(MF, SIRegisterInfo::WORKGROUP_ID_Y), VT);
  case Intrinsic::amdgcn_workgroup_id_z:
  case Intrinsic::r600_read_tgid_z:
    return CreateLiveInRegister(DAG, &AMDGPU::SReg_32_XM0RegClass,
      TRI->getPreloadedValue(MF, SIRegisterInfo::WORKGROUP_ID_Z), VT);
  case Intrinsic::amdgcn_workitem_id_x:
  case Intrinsic::r600_read_tidig_x:
    return CreateLiveInRegister(DAG, &AMDGPU::VGPR_32RegClass,
      TRI->getPreloadedValue(MF, SIRegisterInfo::WORKITEM_ID_X), VT);
  case Intrinsic::amdgcn_workitem_id_y:
  case Intrinsic::r600_read_tidig_y:
    return CreateLiveInRegister(DAG, &AMDGPU::VGPR_32RegClass,
      TRI->getPreloadedValue(MF, SIRegisterInfo::WORKITEM_ID_Y), VT);
  case Intrinsic::amdgcn_workitem_id_z:
  case Intrinsic::r600_read_tidig_z:
    return CreateLiveInRegister(DAG, &AMDGPU::VGPR_32RegClass,
      TRI->getPreloadedValue(MF, SIRegisterInfo::WORKITEM_ID_Z), VT);
  case AMDGPUIntrinsic::SI_load_const: {
    SDValue Ops[] = {
      Op.getOperand(1),
      Op.getOperand(2)
    };

    MachineMemOperand *MMO = MF.getMachineMemOperand(
        MachinePointerInfo(),
        MachineMemOperand::MOLoad | MachineMemOperand::MODereferenceable |
            MachineMemOperand::MOInvariant,
        VT.getStoreSize(), 4);
    return DAG.getMemIntrinsicNode(AMDGPUISD::LOAD_CONSTANT, DL,
                                   Op->getVTList(), Ops, VT, MMO);
  }
  case AMDGPUIntrinsic::amdgcn_fdiv_fast:
    return lowerFDIV_FAST(Op, DAG);
  case AMDGPUIntrinsic::SI_vs_load_input:
    return DAG.getNode(AMDGPUISD::LOAD_INPUT, DL, VT,
                       Op.getOperand(1),
                       Op.getOperand(2),
                       Op.getOperand(3));
  case Intrinsic::amdgcn_interp_mov: {
    SDValue M0 = copyToM0(DAG, DAG.getEntryNode(), DL, Op.getOperand(4));
    SDValue Glue = M0.getValue(1);
    return DAG.getNode(AMDGPUISD::INTERP_MOV, DL, MVT::f32, Op.getOperand(1),
                       Op.getOperand(2), Op.getOperand(3), Glue);
  }
  case Intrinsic::amdgcn_interp_p1: {
    SDValue M0 = copyToM0(DAG, DAG.getEntryNode(), DL, Op.getOperand(4));
    SDValue Glue = M0.getValue(1);
    return DAG.getNode(AMDGPUISD::INTERP_P1, DL, MVT::f32, Op.getOperand(1),
                       Op.getOperand(2), Op.getOperand(3), Glue);
  }
  case Intrinsic::amdgcn_interp_p2: {
    SDValue M0 = copyToM0(DAG, DAG.getEntryNode(), DL, Op.getOperand(5));
    SDValue Glue = SDValue(M0.getNode(), 1);
    return DAG.getNode(AMDGPUISD::INTERP_P2, DL, MVT::f32, Op.getOperand(1),
                       Op.getOperand(2), Op.getOperand(3), Op.getOperand(4),
                       Glue);
  }
  case Intrinsic::amdgcn_sin:
    return DAG.getNode(AMDGPUISD::SIN_HW, DL, VT, Op.getOperand(1));

  case Intrinsic::amdgcn_cos:
    return DAG.getNode(AMDGPUISD::COS_HW, DL, VT, Op.getOperand(1));

  case Intrinsic::amdgcn_log_clamp: {
    if (Subtarget->getGeneration() < SISubtarget::VOLCANIC_ISLANDS)
      return SDValue();

    DiagnosticInfoUnsupported BadIntrin(
      *MF.getFunction(), "intrinsic not supported on subtarget",
      DL.getDebugLoc());
      DAG.getContext()->diagnose(BadIntrin);
      return DAG.getUNDEF(VT);
  }
  case Intrinsic::amdgcn_ldexp:
    return DAG.getNode(AMDGPUISD::LDEXP, DL, VT,
                       Op.getOperand(1), Op.getOperand(2));

  case Intrinsic::amdgcn_fract:
    return DAG.getNode(AMDGPUISD::FRACT, DL, VT, Op.getOperand(1));

  case Intrinsic::amdgcn_class:
    return DAG.getNode(AMDGPUISD::FP_CLASS, DL, VT,
                       Op.getOperand(1), Op.getOperand(2));
  case Intrinsic::amdgcn_div_fmas:
    return DAG.getNode(AMDGPUISD::DIV_FMAS, DL, VT,
                       Op.getOperand(1), Op.getOperand(2), Op.getOperand(3),
                       Op.getOperand(4));

  case Intrinsic::amdgcn_div_fixup:
    return DAG.getNode(AMDGPUISD::DIV_FIXUP, DL, VT,
                       Op.getOperand(1), Op.getOperand(2), Op.getOperand(3));

  case Intrinsic::amdgcn_trig_preop:
    return DAG.getNode(AMDGPUISD::TRIG_PREOP, DL, VT,
                       Op.getOperand(1), Op.getOperand(2));
  case Intrinsic::amdgcn_div_scale: {
    // 3rd parameter required to be a constant.
    const ConstantSDNode *Param = dyn_cast<ConstantSDNode>(Op.getOperand(3));
    if (!Param)
      return DAG.getUNDEF(VT);

    // Translate to the operands expected by the machine instruction. The
    // first parameter must be the same as the first instruction.
    SDValue Numerator = Op.getOperand(1);
    SDValue Denominator = Op.getOperand(2);

    // Note this order is opposite of the machine instruction's operations,
    // which is s0.f = Quotient, s1.f = Denominator, s2.f = Numerator. The
    // intrinsic has the numerator as the first operand to match a normal
    // division operation.

    SDValue Src0 = Param->isAllOnesValue() ? Numerator : Denominator;

    return DAG.getNode(AMDGPUISD::DIV_SCALE, DL, Op->getVTList(), Src0,
                       Denominator, Numerator);
  }
  case Intrinsic::amdgcn_icmp: {
    const auto *CD = dyn_cast<ConstantSDNode>(Op.getOperand(3));
    if (!CD)
      return DAG.getUNDEF(VT);

    int CondCode = CD->getSExtValue();
    if (CondCode < ICmpInst::Predicate::FIRST_ICMP_PREDICATE ||
        CondCode > ICmpInst::Predicate::LAST_ICMP_PREDICATE)
      return DAG.getUNDEF(VT);

    ICmpInst::Predicate IcInput = static_cast<ICmpInst::Predicate>(CondCode);
    ISD::CondCode CCOpcode = getICmpCondCode(IcInput);
    return DAG.getNode(AMDGPUISD::SETCC, DL, VT, Op.getOperand(1),
                       Op.getOperand(2), DAG.getCondCode(CCOpcode));
  }
  case Intrinsic::amdgcn_fcmp: {
    const auto *CD = dyn_cast<ConstantSDNode>(Op.getOperand(3));
    if (!CD)
      return DAG.getUNDEF(VT);

    int CondCode = CD->getSExtValue();
    if (CondCode < FCmpInst::Predicate::FIRST_FCMP_PREDICATE ||
        CondCode > FCmpInst::Predicate::LAST_FCMP_PREDICATE)
      return DAG.getUNDEF(VT);

    FCmpInst::Predicate IcInput = static_cast<FCmpInst::Predicate>(CondCode);
    ISD::CondCode CCOpcode = getFCmpCondCode(IcInput);
    return DAG.getNode(AMDGPUISD::SETCC, DL, VT, Op.getOperand(1),
                       Op.getOperand(2), DAG.getCondCode(CCOpcode));
  }
  case Intrinsic::amdgcn_fmed3:
    return DAG.getNode(AMDGPUISD::FMED3, DL, VT,
                       Op.getOperand(1), Op.getOperand(2), Op.getOperand(3));
  case Intrinsic::amdgcn_fmul_legacy:
    return DAG.getNode(AMDGPUISD::FMUL_LEGACY, DL, VT,
                       Op.getOperand(1), Op.getOperand(2));
  case Intrinsic::amdgcn_sffbh:
    return DAG.getNode(AMDGPUISD::FFBH_I32, DL, VT, Op.getOperand(1));
  case Intrinsic::amdgcn_sbfe:
    return DAG.getNode(AMDGPUISD::BFE_I32, DL, VT,
                       Op.getOperand(1), Op.getOperand(2), Op.getOperand(3));
  case Intrinsic::amdgcn_ubfe:
    return DAG.getNode(AMDGPUISD::BFE_U32, DL, VT,
                       Op.getOperand(1), Op.getOperand(2), Op.getOperand(3));
  case Intrinsic::amdgcn_cvt_pkrtz: {
    // FIXME: Stop adding cast if v2f16 legal.
    EVT VT = Op.getValueType();
    SDValue Node = DAG.getNode(AMDGPUISD::CVT_PKRTZ_F16_F32, DL, MVT::i32,
                               Op.getOperand(1), Op.getOperand(2));
    return DAG.getNode(ISD::BITCAST, DL, VT, Node);
  }
  default:
    return AMDGPUTargetLowering::LowerOperation(Op, DAG);
  }
}

SDValue SITargetLowering::LowerINTRINSIC_W_CHAIN(SDValue Op,
                                                 SelectionDAG &DAG) const {
  unsigned IntrID = cast<ConstantSDNode>(Op.getOperand(1))->getZExtValue();
  SDLoc DL(Op);
  switch (IntrID) {
  case Intrinsic::amdgcn_atomic_inc:
  case Intrinsic::amdgcn_atomic_dec: {
    MemSDNode *M = cast<MemSDNode>(Op);
    unsigned Opc = (IntrID == Intrinsic::amdgcn_atomic_inc) ?
      AMDGPUISD::ATOMIC_INC : AMDGPUISD::ATOMIC_DEC;
    SDValue Ops[] = {
      M->getOperand(0), // Chain
      M->getOperand(2), // Ptr
      M->getOperand(3)  // Value
    };

    return DAG.getMemIntrinsicNode(Opc, SDLoc(Op), M->getVTList(), Ops,
                                   M->getMemoryVT(), M->getMemOperand());
  }
  case Intrinsic::amdgcn_buffer_load:
  case Intrinsic::amdgcn_buffer_load_format: {
    SDValue Ops[] = {
      Op.getOperand(0), // Chain
      Op.getOperand(2), // rsrc
      Op.getOperand(3), // vindex
      Op.getOperand(4), // offset
      Op.getOperand(5), // glc
      Op.getOperand(6)  // slc
    };
    MachineFunction &MF = DAG.getMachineFunction();
    SIMachineFunctionInfo *MFI = MF.getInfo<SIMachineFunctionInfo>();

    unsigned Opc = (IntrID == Intrinsic::amdgcn_buffer_load) ?
        AMDGPUISD::BUFFER_LOAD : AMDGPUISD::BUFFER_LOAD_FORMAT;
    EVT VT = Op.getValueType();
    EVT IntVT = VT.changeTypeToInteger();

    MachineMemOperand *MMO = MF.getMachineMemOperand(
      MachinePointerInfo(MFI->getBufferPSV()),
      MachineMemOperand::MOLoad,
      VT.getStoreSize(), VT.getStoreSize());

    return DAG.getMemIntrinsicNode(Opc, DL, Op->getVTList(), Ops, IntVT, MMO);
  }
  default:
    return SDValue();
  }
}

SDValue SITargetLowering::LowerINTRINSIC_VOID(SDValue Op,
                                              SelectionDAG &DAG) const {
  MachineFunction &MF = DAG.getMachineFunction();
  SDLoc DL(Op);
  SDValue Chain = Op.getOperand(0);
  unsigned IntrinsicID = cast<ConstantSDNode>(Op.getOperand(1))->getZExtValue();

  switch (IntrinsicID) {
  case Intrinsic::amdgcn_exp: {
    const ConstantSDNode *Tgt = cast<ConstantSDNode>(Op.getOperand(2));
    const ConstantSDNode *En = cast<ConstantSDNode>(Op.getOperand(3));
    const ConstantSDNode *Done = cast<ConstantSDNode>(Op.getOperand(8));
    const ConstantSDNode *VM = cast<ConstantSDNode>(Op.getOperand(9));

    const SDValue Ops[] = {
      Chain,
      DAG.getTargetConstant(Tgt->getZExtValue(), DL, MVT::i8), // tgt
      DAG.getTargetConstant(En->getZExtValue(), DL, MVT::i8),  // en
      Op.getOperand(4), // src0
      Op.getOperand(5), // src1
      Op.getOperand(6), // src2
      Op.getOperand(7), // src3
      DAG.getTargetConstant(0, DL, MVT::i1), // compr
      DAG.getTargetConstant(VM->getZExtValue(), DL, MVT::i1)
    };

    unsigned Opc = Done->isNullValue() ?
      AMDGPUISD::EXPORT : AMDGPUISD::EXPORT_DONE;
    return DAG.getNode(Opc, DL, Op->getVTList(), Ops);
  }
  case Intrinsic::amdgcn_exp_compr: {
    const ConstantSDNode *Tgt = cast<ConstantSDNode>(Op.getOperand(2));
    const ConstantSDNode *En = cast<ConstantSDNode>(Op.getOperand(3));
    SDValue Src0 = Op.getOperand(4);
    SDValue Src1 = Op.getOperand(5);
    const ConstantSDNode *Done = cast<ConstantSDNode>(Op.getOperand(6));
    const ConstantSDNode *VM = cast<ConstantSDNode>(Op.getOperand(7));

    SDValue Undef = DAG.getUNDEF(MVT::f32);
    const SDValue Ops[] = {
      Chain,
      DAG.getTargetConstant(Tgt->getZExtValue(), DL, MVT::i8), // tgt
      DAG.getTargetConstant(En->getZExtValue(), DL, MVT::i8),  // en
      DAG.getNode(ISD::BITCAST, DL, MVT::f32, Src0),
      DAG.getNode(ISD::BITCAST, DL, MVT::f32, Src1),
      Undef, // src2
      Undef, // src3
      DAG.getTargetConstant(1, DL, MVT::i1), // compr
      DAG.getTargetConstant(VM->getZExtValue(), DL, MVT::i1)
    };

    unsigned Opc = Done->isNullValue() ?
      AMDGPUISD::EXPORT : AMDGPUISD::EXPORT_DONE;
    return DAG.getNode(Opc, DL, Op->getVTList(), Ops);
  }
  case Intrinsic::amdgcn_s_sendmsg:
  case Intrinsic::amdgcn_s_sendmsghalt: {
    unsigned NodeOp = (IntrinsicID == Intrinsic::amdgcn_s_sendmsg) ?
      AMDGPUISD::SENDMSG : AMDGPUISD::SENDMSGHALT;
    Chain = copyToM0(DAG, Chain, DL, Op.getOperand(3));
    SDValue Glue = Chain.getValue(1);
    return DAG.getNode(NodeOp, DL, MVT::Other, Chain,
                       Op.getOperand(2), Glue);
  }
  case AMDGPUIntrinsic::SI_tbuffer_store: {
    SDValue Ops[] = {
      Chain,
      Op.getOperand(2),
      Op.getOperand(3),
      Op.getOperand(4),
      Op.getOperand(5),
      Op.getOperand(6),
      Op.getOperand(7),
      Op.getOperand(8),
      Op.getOperand(9),
      Op.getOperand(10),
      Op.getOperand(11),
      Op.getOperand(12),
      Op.getOperand(13),
      Op.getOperand(14)
    };

    EVT VT = Op.getOperand(3).getValueType();

    MachineMemOperand *MMO = MF.getMachineMemOperand(
      MachinePointerInfo(),
      MachineMemOperand::MOStore,
      VT.getStoreSize(), 4);
    return DAG.getMemIntrinsicNode(AMDGPUISD::TBUFFER_STORE_FORMAT, DL,
                                   Op->getVTList(), Ops, VT, MMO);
  }
  case AMDGPUIntrinsic::AMDGPU_kill: {
    SDValue Src = Op.getOperand(2);
    if (const ConstantFPSDNode *K = dyn_cast<ConstantFPSDNode>(Src)) {
      if (!K->isNegative())
        return Chain;

      SDValue NegOne = DAG.getTargetConstant(FloatToBits(-1.0f), DL, MVT::i32);
      return DAG.getNode(AMDGPUISD::KILL, DL, MVT::Other, Chain, NegOne);
    }

    SDValue Cast = DAG.getNode(ISD::BITCAST, DL, MVT::i32, Src);
    return DAG.getNode(AMDGPUISD::KILL, DL, MVT::Other, Chain, Cast);
  }
  case AMDGPUIntrinsic::SI_export: { // Legacy intrinsic.
    const ConstantSDNode *En = cast<ConstantSDNode>(Op.getOperand(2));
    const ConstantSDNode *VM = cast<ConstantSDNode>(Op.getOperand(3));
    const ConstantSDNode *Done = cast<ConstantSDNode>(Op.getOperand(4));
    const ConstantSDNode *Tgt = cast<ConstantSDNode>(Op.getOperand(5));
    const ConstantSDNode *Compr = cast<ConstantSDNode>(Op.getOperand(6));

    const SDValue Ops[] = {
      Chain,
      DAG.getTargetConstant(Tgt->getZExtValue(), DL, MVT::i8),
      DAG.getTargetConstant(En->getZExtValue(), DL, MVT::i8),
      Op.getOperand(7),  // src0
      Op.getOperand(8),  // src1
      Op.getOperand(9),  // src2
      Op.getOperand(10), // src3
      DAG.getTargetConstant(Compr->getZExtValue(), DL, MVT::i1),
      DAG.getTargetConstant(VM->getZExtValue(), DL, MVT::i1)
    };

    unsigned Opc = Done->isNullValue() ?
      AMDGPUISD::EXPORT : AMDGPUISD::EXPORT_DONE;
    return DAG.getNode(Opc, DL, Op->getVTList(), Ops);
  }
  default:
    return SDValue();
  }
}

SDValue SITargetLowering::LowerLOAD(SDValue Op, SelectionDAG &DAG) const {
  SDLoc DL(Op);
  LoadSDNode *Load = cast<LoadSDNode>(Op);
  ISD::LoadExtType ExtType = Load->getExtensionType();
  EVT MemVT = Load->getMemoryVT();

  if (ExtType == ISD::NON_EXTLOAD && MemVT.getSizeInBits() < 32) {
    // FIXME: Copied from PPC
    // First, load into 32 bits, then truncate to 1 bit.

    SDValue Chain = Load->getChain();
    SDValue BasePtr = Load->getBasePtr();
    MachineMemOperand *MMO = Load->getMemOperand();

    EVT RealMemVT = (MemVT == MVT::i1) ? MVT::i8 : MVT::i16;

    SDValue NewLD = DAG.getExtLoad(ISD::EXTLOAD, DL, MVT::i32, Chain,
                                   BasePtr, RealMemVT, MMO);

    SDValue Ops[] = {
      DAG.getNode(ISD::TRUNCATE, DL, MemVT, NewLD),
      NewLD.getValue(1)
    };

    return DAG.getMergeValues(Ops, DL);
  }

  if (!MemVT.isVector())
    return SDValue();

  assert(Op.getValueType().getVectorElementType() == MVT::i32 &&
         "Custom lowering for non-i32 vectors hasn't been implemented.");

  unsigned AS = Load->getAddressSpace();
  if (!allowsMemoryAccess(*DAG.getContext(), DAG.getDataLayout(), MemVT,
                          AS, Load->getAlignment())) {
    SDValue Ops[2];
    std::tie(Ops[0], Ops[1]) = expandUnalignedLoad(Load, DAG);
    return DAG.getMergeValues(Ops, DL);
  }

  MachineFunction &MF = DAG.getMachineFunction();
  SIMachineFunctionInfo *MFI = MF.getInfo<SIMachineFunctionInfo>();
  // If there is a possibilty that flat instruction access scratch memory
  // then we need to use the same legalization rules we use for private.
  if (AS == AMDGPUAS::FLAT_ADDRESS)
    AS = MFI->hasFlatScratchInit() ?
         AMDGPUAS::PRIVATE_ADDRESS : AMDGPUAS::GLOBAL_ADDRESS;

  unsigned NumElements = MemVT.getVectorNumElements();
  switch (AS) {
  case AMDGPUAS::CONSTANT_ADDRESS:
    if (isMemOpUniform(Load))
      return SDValue();
    // Non-uniform loads will be selected to MUBUF instructions, so they
    // have the same legalization requirements as global and private
    // loads.
    //
    LLVM_FALLTHROUGH;
  case AMDGPUAS::GLOBAL_ADDRESS:
    if (Subtarget->getScalarizeGlobalBehavior() && isMemOpUniform(Load) &&
                  isMemOpHasNoClobberedMemOperand(Load))
      return SDValue();
    // Non-uniform loads will be selected to MUBUF instructions, so they
    // have the same legalization requirements as global and private
    // loads.
    //
    LLVM_FALLTHROUGH;
  case AMDGPUAS::FLAT_ADDRESS:
    if (NumElements > 4)
      return SplitVectorLoad(Op, DAG);
    // v4 loads are supported for private and global memory.
    return SDValue();
  case AMDGPUAS::PRIVATE_ADDRESS:
    // Depending on the setting of the private_element_size field in the
    // resource descriptor, we can only make private accesses up to a certain
    // size.
    switch (Subtarget->getMaxPrivateElementSize()) {
    case 4:
      return scalarizeVectorLoad(Load, DAG);
    case 8:
      if (NumElements > 2)
        return SplitVectorLoad(Op, DAG);
      return SDValue();
    case 16:
      // Same as global/flat
      if (NumElements > 4)
        return SplitVectorLoad(Op, DAG);
      return SDValue();
    default:
      llvm_unreachable("unsupported private_element_size");
    }
  case AMDGPUAS::LOCAL_ADDRESS:
    if (NumElements > 2)
      return SplitVectorLoad(Op, DAG);

    if (NumElements == 2)
      return SDValue();

    // If properly aligned, if we split we might be able to use ds_read_b64.
    return SplitVectorLoad(Op, DAG);
  default:
    return SDValue();
  }
}

SDValue SITargetLowering::LowerSELECT(SDValue Op, SelectionDAG &DAG) const {
  if (Op.getValueType() != MVT::i64)
    return SDValue();

  SDLoc DL(Op);
  SDValue Cond = Op.getOperand(0);

  SDValue Zero = DAG.getConstant(0, DL, MVT::i32);
  SDValue One = DAG.getConstant(1, DL, MVT::i32);

  SDValue LHS = DAG.getNode(ISD::BITCAST, DL, MVT::v2i32, Op.getOperand(1));
  SDValue RHS = DAG.getNode(ISD::BITCAST, DL, MVT::v2i32, Op.getOperand(2));

  SDValue Lo0 = DAG.getNode(ISD::EXTRACT_VECTOR_ELT, DL, MVT::i32, LHS, Zero);
  SDValue Lo1 = DAG.getNode(ISD::EXTRACT_VECTOR_ELT, DL, MVT::i32, RHS, Zero);

  SDValue Lo = DAG.getSelect(DL, MVT::i32, Cond, Lo0, Lo1);

  SDValue Hi0 = DAG.getNode(ISD::EXTRACT_VECTOR_ELT, DL, MVT::i32, LHS, One);
  SDValue Hi1 = DAG.getNode(ISD::EXTRACT_VECTOR_ELT, DL, MVT::i32, RHS, One);

  SDValue Hi = DAG.getSelect(DL, MVT::i32, Cond, Hi0, Hi1);

  SDValue Res = DAG.getBuildVector(MVT::v2i32, DL, {Lo, Hi});
  return DAG.getNode(ISD::BITCAST, DL, MVT::i64, Res);
}

// Catch division cases where we can use shortcuts with rcp and rsq
// instructions.
SDValue SITargetLowering::lowerFastUnsafeFDIV(SDValue Op,
                                              SelectionDAG &DAG) const {
  SDLoc SL(Op);
  SDValue LHS = Op.getOperand(0);
  SDValue RHS = Op.getOperand(1);
  EVT VT = Op.getValueType();
  bool Unsafe = DAG.getTarget().Options.UnsafeFPMath;

  if (const ConstantFPSDNode *CLHS = dyn_cast<ConstantFPSDNode>(LHS)) {
    if (Unsafe || (VT == MVT::f32 && !Subtarget->hasFP32Denormals()) ||
        VT == MVT::f16) {
      if (CLHS->isExactlyValue(1.0)) {
        // v_rcp_f32 and v_rsq_f32 do not support denormals, and according to
        // the CI documentation has a worst case error of 1 ulp.
        // OpenCL requires <= 2.5 ulp for 1.0 / x, so it should always be OK to
        // use it as long as we aren't trying to use denormals.
        //
        // v_rcp_f16 and v_rsq_f16 DO support denormals.

        // 1.0 / sqrt(x) -> rsq(x)

        // XXX - Is UnsafeFPMath sufficient to do this for f64? The maximum ULP
        // error seems really high at 2^29 ULP.
        if (RHS.getOpcode() == ISD::FSQRT)
          return DAG.getNode(AMDGPUISD::RSQ, SL, VT, RHS.getOperand(0));

        // 1.0 / x -> rcp(x)
        return DAG.getNode(AMDGPUISD::RCP, SL, VT, RHS);
      }

      // Same as for 1.0, but expand the sign out of the constant.
      if (CLHS->isExactlyValue(-1.0)) {
        // -1.0 / x -> rcp (fneg x)
        SDValue FNegRHS = DAG.getNode(ISD::FNEG, SL, VT, RHS);
        return DAG.getNode(AMDGPUISD::RCP, SL, VT, FNegRHS);
      }
    }
  }

  const SDNodeFlags *Flags = Op->getFlags();

  if (Unsafe || Flags->hasAllowReciprocal()) {
    // Turn into multiply by the reciprocal.
    // x / y -> x * (1.0 / y)
    SDNodeFlags Flags;
    Flags.setUnsafeAlgebra(true);
    SDValue Recip = DAG.getNode(AMDGPUISD::RCP, SL, VT, RHS);
    return DAG.getNode(ISD::FMUL, SL, VT, LHS, Recip, &Flags);
  }

  return SDValue();
}

static SDValue getFPBinOp(SelectionDAG &DAG, unsigned Opcode, const SDLoc &SL,
                          EVT VT, SDValue A, SDValue B, SDValue GlueChain) {
  if (GlueChain->getNumValues() <= 1) {
    return DAG.getNode(Opcode, SL, VT, A, B);
  }

  assert(GlueChain->getNumValues() == 3);

  SDVTList VTList = DAG.getVTList(VT, MVT::Other, MVT::Glue);
  switch (Opcode) {
  default: llvm_unreachable("no chain equivalent for opcode");
  case ISD::FMUL:
    Opcode = AMDGPUISD::FMUL_W_CHAIN;
    break;
  }

  return DAG.getNode(Opcode, SL, VTList, GlueChain.getValue(1), A, B,
                     GlueChain.getValue(2));
}

static SDValue getFPTernOp(SelectionDAG &DAG, unsigned Opcode, const SDLoc &SL,
                           EVT VT, SDValue A, SDValue B, SDValue C,
                           SDValue GlueChain) {
  if (GlueChain->getNumValues() <= 1) {
    return DAG.getNode(Opcode, SL, VT, A, B, C);
  }

  assert(GlueChain->getNumValues() == 3);

  SDVTList VTList = DAG.getVTList(VT, MVT::Other, MVT::Glue);
  switch (Opcode) {
  default: llvm_unreachable("no chain equivalent for opcode");
  case ISD::FMA:
    Opcode = AMDGPUISD::FMA_W_CHAIN;
    break;
  }

  return DAG.getNode(Opcode, SL, VTList, GlueChain.getValue(1), A, B, C,
                     GlueChain.getValue(2));
}

SDValue SITargetLowering::LowerFDIV16(SDValue Op, SelectionDAG &DAG) const {
  if (SDValue FastLowered = lowerFastUnsafeFDIV(Op, DAG))
    return FastLowered;

  SDLoc SL(Op);
  SDValue Src0 = Op.getOperand(0);
  SDValue Src1 = Op.getOperand(1);

  SDValue CvtSrc0 = DAG.getNode(ISD::FP_EXTEND, SL, MVT::f32, Src0);
  SDValue CvtSrc1 = DAG.getNode(ISD::FP_EXTEND, SL, MVT::f32, Src1);

  SDValue RcpSrc1 = DAG.getNode(AMDGPUISD::RCP, SL, MVT::f32, CvtSrc1);
  SDValue Quot = DAG.getNode(ISD::FMUL, SL, MVT::f32, CvtSrc0, RcpSrc1);

  SDValue FPRoundFlag = DAG.getTargetConstant(0, SL, MVT::i32);
  SDValue BestQuot = DAG.getNode(ISD::FP_ROUND, SL, MVT::f16, Quot, FPRoundFlag);

  return DAG.getNode(AMDGPUISD::DIV_FIXUP, SL, MVT::f16, BestQuot, Src1, Src0);
}

// Faster 2.5 ULP division that does not support denormals.
SDValue SITargetLowering::lowerFDIV_FAST(SDValue Op, SelectionDAG &DAG) const {
  SDLoc SL(Op);
  SDValue LHS = Op.getOperand(1);
  SDValue RHS = Op.getOperand(2);

  SDValue r1 = DAG.getNode(ISD::FABS, SL, MVT::f32, RHS);

  const APFloat K0Val(BitsToFloat(0x6f800000));
  const SDValue K0 = DAG.getConstantFP(K0Val, SL, MVT::f32);

  const APFloat K1Val(BitsToFloat(0x2f800000));
  const SDValue K1 = DAG.getConstantFP(K1Val, SL, MVT::f32);

  const SDValue One = DAG.getConstantFP(1.0, SL, MVT::f32);

  EVT SetCCVT =
    getSetCCResultType(DAG.getDataLayout(), *DAG.getContext(), MVT::f32);

  SDValue r2 = DAG.getSetCC(SL, SetCCVT, r1, K0, ISD::SETOGT);

  SDValue r3 = DAG.getNode(ISD::SELECT, SL, MVT::f32, r2, K1, One);

  // TODO: Should this propagate fast-math-flags?
  r1 = DAG.getNode(ISD::FMUL, SL, MVT::f32, RHS, r3);

  // rcp does not support denormals.
  SDValue r0 = DAG.getNode(AMDGPUISD::RCP, SL, MVT::f32, r1);

  SDValue Mul = DAG.getNode(ISD::FMUL, SL, MVT::f32, LHS, r0);

  return DAG.getNode(ISD::FMUL, SL, MVT::f32, r3, Mul);
}

SDValue SITargetLowering::LowerFDIV32(SDValue Op, SelectionDAG &DAG) const {
  if (SDValue FastLowered = lowerFastUnsafeFDIV(Op, DAG))
    return FastLowered;

  SDLoc SL(Op);
  SDValue LHS = Op.getOperand(0);
  SDValue RHS = Op.getOperand(1);

  const SDValue One = DAG.getConstantFP(1.0, SL, MVT::f32);

  SDVTList ScaleVT = DAG.getVTList(MVT::f32, MVT::i1);

  SDValue DenominatorScaled = DAG.getNode(AMDGPUISD::DIV_SCALE, SL, ScaleVT,
                                          RHS, RHS, LHS);
  SDValue NumeratorScaled = DAG.getNode(AMDGPUISD::DIV_SCALE, SL, ScaleVT,
                                        LHS, RHS, LHS);

  // Denominator is scaled to not be denormal, so using rcp is ok.
  SDValue ApproxRcp = DAG.getNode(AMDGPUISD::RCP, SL, MVT::f32,
                                  DenominatorScaled);
  SDValue NegDivScale0 = DAG.getNode(ISD::FNEG, SL, MVT::f32,
                                     DenominatorScaled);

  const unsigned Denorm32Reg = AMDGPU::Hwreg::ID_MODE |
                               (4 << AMDGPU::Hwreg::OFFSET_SHIFT_) |
                               (1 << AMDGPU::Hwreg::WIDTH_M1_SHIFT_);

  const SDValue BitField = DAG.getTargetConstant(Denorm32Reg, SL, MVT::i16);

  if (!Subtarget->hasFP32Denormals()) {
    SDVTList BindParamVTs = DAG.getVTList(MVT::Other, MVT::Glue);
    const SDValue EnableDenormValue = DAG.getConstant(FP_DENORM_FLUSH_NONE,
                                                      SL, MVT::i32);
    SDValue EnableDenorm = DAG.getNode(AMDGPUISD::SETREG, SL, BindParamVTs,
                                       DAG.getEntryNode(),
                                       EnableDenormValue, BitField);
    SDValue Ops[3] = {
      NegDivScale0,
      EnableDenorm.getValue(0),
      EnableDenorm.getValue(1)
    };

    NegDivScale0 = DAG.getMergeValues(Ops, SL);
  }

  SDValue Fma0 = getFPTernOp(DAG, ISD::FMA, SL, MVT::f32, NegDivScale0,
                             ApproxRcp, One, NegDivScale0);

  SDValue Fma1 = getFPTernOp(DAG, ISD::FMA, SL, MVT::f32, Fma0, ApproxRcp,
                             ApproxRcp, Fma0);

  SDValue Mul = getFPBinOp(DAG, ISD::FMUL, SL, MVT::f32, NumeratorScaled,
                           Fma1, Fma1);

  SDValue Fma2 = getFPTernOp(DAG, ISD::FMA, SL, MVT::f32, NegDivScale0, Mul,
                             NumeratorScaled, Mul);

  SDValue Fma3 = getFPTernOp(DAG, ISD::FMA,SL, MVT::f32, Fma2, Fma1, Mul, Fma2);

  SDValue Fma4 = getFPTernOp(DAG, ISD::FMA, SL, MVT::f32, NegDivScale0, Fma3,
                             NumeratorScaled, Fma3);

  if (!Subtarget->hasFP32Denormals()) {
    const SDValue DisableDenormValue =
        DAG.getConstant(FP_DENORM_FLUSH_IN_FLUSH_OUT, SL, MVT::i32);
    SDValue DisableDenorm = DAG.getNode(AMDGPUISD::SETREG, SL, MVT::Other,
                                        Fma4.getValue(1),
                                        DisableDenormValue,
                                        BitField,
                                        Fma4.getValue(2));

    SDValue OutputChain = DAG.getNode(ISD::TokenFactor, SL, MVT::Other,
                                      DisableDenorm, DAG.getRoot());
    DAG.setRoot(OutputChain);
  }

  SDValue Scale = NumeratorScaled.getValue(1);
  SDValue Fmas = DAG.getNode(AMDGPUISD::DIV_FMAS, SL, MVT::f32,
                             Fma4, Fma1, Fma3, Scale);

  return DAG.getNode(AMDGPUISD::DIV_FIXUP, SL, MVT::f32, Fmas, RHS, LHS);
}

SDValue SITargetLowering::LowerFDIV64(SDValue Op, SelectionDAG &DAG) const {
  if (DAG.getTarget().Options.UnsafeFPMath)
    return lowerFastUnsafeFDIV(Op, DAG);

  SDLoc SL(Op);
  SDValue X = Op.getOperand(0);
  SDValue Y = Op.getOperand(1);

  const SDValue One = DAG.getConstantFP(1.0, SL, MVT::f64);

  SDVTList ScaleVT = DAG.getVTList(MVT::f64, MVT::i1);

  SDValue DivScale0 = DAG.getNode(AMDGPUISD::DIV_SCALE, SL, ScaleVT, Y, Y, X);

  SDValue NegDivScale0 = DAG.getNode(ISD::FNEG, SL, MVT::f64, DivScale0);

  SDValue Rcp = DAG.getNode(AMDGPUISD::RCP, SL, MVT::f64, DivScale0);

  SDValue Fma0 = DAG.getNode(ISD::FMA, SL, MVT::f64, NegDivScale0, Rcp, One);

  SDValue Fma1 = DAG.getNode(ISD::FMA, SL, MVT::f64, Rcp, Fma0, Rcp);

  SDValue Fma2 = DAG.getNode(ISD::FMA, SL, MVT::f64, NegDivScale0, Fma1, One);

  SDValue DivScale1 = DAG.getNode(AMDGPUISD::DIV_SCALE, SL, ScaleVT, X, Y, X);

  SDValue Fma3 = DAG.getNode(ISD::FMA, SL, MVT::f64, Fma1, Fma2, Fma1);
  SDValue Mul = DAG.getNode(ISD::FMUL, SL, MVT::f64, DivScale1, Fma3);

  SDValue Fma4 = DAG.getNode(ISD::FMA, SL, MVT::f64,
                             NegDivScale0, Mul, DivScale1);

  SDValue Scale;

  if (Subtarget->getGeneration() == SISubtarget::SOUTHERN_ISLANDS) {
    // Workaround a hardware bug on SI where the condition output from div_scale
    // is not usable.

    const SDValue Hi = DAG.getConstant(1, SL, MVT::i32);

    // Figure out if the scale to use for div_fmas.
    SDValue NumBC = DAG.getNode(ISD::BITCAST, SL, MVT::v2i32, X);
    SDValue DenBC = DAG.getNode(ISD::BITCAST, SL, MVT::v2i32, Y);
    SDValue Scale0BC = DAG.getNode(ISD::BITCAST, SL, MVT::v2i32, DivScale0);
    SDValue Scale1BC = DAG.getNode(ISD::BITCAST, SL, MVT::v2i32, DivScale1);

    SDValue NumHi = DAG.getNode(ISD::EXTRACT_VECTOR_ELT, SL, MVT::i32, NumBC, Hi);
    SDValue DenHi = DAG.getNode(ISD::EXTRACT_VECTOR_ELT, SL, MVT::i32, DenBC, Hi);

    SDValue Scale0Hi
      = DAG.getNode(ISD::EXTRACT_VECTOR_ELT, SL, MVT::i32, Scale0BC, Hi);
    SDValue Scale1Hi
      = DAG.getNode(ISD::EXTRACT_VECTOR_ELT, SL, MVT::i32, Scale1BC, Hi);

    SDValue CmpDen = DAG.getSetCC(SL, MVT::i1, DenHi, Scale0Hi, ISD::SETEQ);
    SDValue CmpNum = DAG.getSetCC(SL, MVT::i1, NumHi, Scale1Hi, ISD::SETEQ);
    Scale = DAG.getNode(ISD::XOR, SL, MVT::i1, CmpNum, CmpDen);
  } else {
    Scale = DivScale1.getValue(1);
  }

  SDValue Fmas = DAG.getNode(AMDGPUISD::DIV_FMAS, SL, MVT::f64,
                             Fma4, Fma3, Mul, Scale);

  return DAG.getNode(AMDGPUISD::DIV_FIXUP, SL, MVT::f64, Fmas, Y, X);
}

SDValue SITargetLowering::LowerFDIV(SDValue Op, SelectionDAG &DAG) const {
  EVT VT = Op.getValueType();

  if (VT == MVT::f32)
    return LowerFDIV32(Op, DAG);

  if (VT == MVT::f64)
    return LowerFDIV64(Op, DAG);

  if (VT == MVT::f16)
    return LowerFDIV16(Op, DAG);

  llvm_unreachable("Unexpected type for fdiv");
}

SDValue SITargetLowering::LowerSTORE(SDValue Op, SelectionDAG &DAG) const {
  SDLoc DL(Op);
  StoreSDNode *Store = cast<StoreSDNode>(Op);
  EVT VT = Store->getMemoryVT();

  if (VT == MVT::i1) {
    return DAG.getTruncStore(Store->getChain(), DL,
       DAG.getSExtOrTrunc(Store->getValue(), DL, MVT::i32),
       Store->getBasePtr(), MVT::i1, Store->getMemOperand());
  }

  assert(VT.isVector() &&
         Store->getValue().getValueType().getScalarType() == MVT::i32);

  unsigned AS = Store->getAddressSpace();
  if (!allowsMemoryAccess(*DAG.getContext(), DAG.getDataLayout(), VT,
                          AS, Store->getAlignment())) {
    return expandUnalignedStore(Store, DAG);
  }

  MachineFunction &MF = DAG.getMachineFunction();
  SIMachineFunctionInfo *MFI = MF.getInfo<SIMachineFunctionInfo>();
  // If there is a possibilty that flat instruction access scratch memory
  // then we need to use the same legalization rules we use for private.
  if (AS == AMDGPUAS::FLAT_ADDRESS)
    AS = MFI->hasFlatScratchInit() ?
         AMDGPUAS::PRIVATE_ADDRESS : AMDGPUAS::GLOBAL_ADDRESS;

  unsigned NumElements = VT.getVectorNumElements();
  switch (AS) {
  case AMDGPUAS::GLOBAL_ADDRESS:
  case AMDGPUAS::FLAT_ADDRESS:
    if (NumElements > 4)
      return SplitVectorStore(Op, DAG);
    return SDValue();
  case AMDGPUAS::PRIVATE_ADDRESS: {
    switch (Subtarget->getMaxPrivateElementSize()) {
    case 4:
      return scalarizeVectorStore(Store, DAG);
    case 8:
      if (NumElements > 2)
        return SplitVectorStore(Op, DAG);
      return SDValue();
    case 16:
      if (NumElements > 4)
        return SplitVectorStore(Op, DAG);
      return SDValue();
    default:
      llvm_unreachable("unsupported private_element_size");
    }
  }
  case AMDGPUAS::LOCAL_ADDRESS: {
    if (NumElements > 2)
      return SplitVectorStore(Op, DAG);

    if (NumElements == 2)
      return Op;

    // If properly aligned, if we split we might be able to use ds_write_b64.
    return SplitVectorStore(Op, DAG);
  }
  default:
    llvm_unreachable("unhandled address space");
  }
}

SDValue SITargetLowering::LowerTrig(SDValue Op, SelectionDAG &DAG) const {
  SDLoc DL(Op);
  EVT VT = Op.getValueType();
  SDValue Arg = Op.getOperand(0);
  // TODO: Should this propagate fast-math-flags?
  SDValue FractPart = DAG.getNode(AMDGPUISD::FRACT, DL, VT,
                                  DAG.getNode(ISD::FMUL, DL, VT, Arg,
                                              DAG.getConstantFP(0.5/M_PI, DL,
                                                                VT)));

  switch (Op.getOpcode()) {
  case ISD::FCOS:
    return DAG.getNode(AMDGPUISD::COS_HW, SDLoc(Op), VT, FractPart);
  case ISD::FSIN:
    return DAG.getNode(AMDGPUISD::SIN_HW, SDLoc(Op), VT, FractPart);
  default:
    llvm_unreachable("Wrong trig opcode");
  }
}

SDValue SITargetLowering::LowerATOMIC_CMP_SWAP(SDValue Op, SelectionDAG &DAG) const {
  AtomicSDNode *AtomicNode = cast<AtomicSDNode>(Op);
  assert(AtomicNode->isCompareAndSwap());
  unsigned AS = AtomicNode->getAddressSpace();

  // No custom lowering required for local address space
  if (!isFlatGlobalAddrSpace(AS))
    return Op;

  // Non-local address space requires custom lowering for atomic compare
  // and swap; cmp and swap should be in a v2i32 or v2i64 in case of _X2
  SDLoc DL(Op);
  SDValue ChainIn = Op.getOperand(0);
  SDValue Addr = Op.getOperand(1);
  SDValue Old = Op.getOperand(2);
  SDValue New = Op.getOperand(3);
  EVT VT = Op.getValueType();
  MVT SimpleVT = VT.getSimpleVT();
  MVT VecType = MVT::getVectorVT(SimpleVT, 2);

  SDValue NewOld = DAG.getBuildVector(VecType, DL, {New, Old});
  SDValue Ops[] = { ChainIn, Addr, NewOld };

  return DAG.getMemIntrinsicNode(AMDGPUISD::ATOMIC_CMP_SWAP, DL, Op->getVTList(),
                                 Ops, VT, AtomicNode->getMemOperand());
}

//===----------------------------------------------------------------------===//
// Custom DAG optimizations
//===----------------------------------------------------------------------===//

SDValue SITargetLowering::performUCharToFloatCombine(SDNode *N,
                                                     DAGCombinerInfo &DCI) const {
  EVT VT = N->getValueType(0);
  EVT ScalarVT = VT.getScalarType();
  if (ScalarVT != MVT::f32)
    return SDValue();

  SelectionDAG &DAG = DCI.DAG;
  SDLoc DL(N);

  SDValue Src = N->getOperand(0);
  EVT SrcVT = Src.getValueType();

  // TODO: We could try to match extracting the higher bytes, which would be
  // easier if i8 vectors weren't promoted to i32 vectors, particularly after
  // types are legalized. v4i8 -> v4f32 is probably the only case to worry
  // about in practice.
  if (DCI.isAfterLegalizeVectorOps() && SrcVT == MVT::i32) {
    if (DAG.MaskedValueIsZero(Src, APInt::getHighBitsSet(32, 24))) {
      SDValue Cvt = DAG.getNode(AMDGPUISD::CVT_F32_UBYTE0, DL, VT, Src);
      DCI.AddToWorklist(Cvt.getNode());
      return Cvt;
    }
  }

  return SDValue();
}

/// \brief Return true if the given offset Size in bytes can be folded into
/// the immediate offsets of a memory instruction for the given address space.
static bool canFoldOffset(unsigned OffsetSize, unsigned AS,
                          const SISubtarget &STI) {
  switch (AS) {
  case AMDGPUAS::GLOBAL_ADDRESS:
    // MUBUF instructions a 12-bit offset in bytes.
    return isUInt<12>(OffsetSize);
  case AMDGPUAS::CONSTANT_ADDRESS:
    // SMRD instructions have an 8-bit offset in dwords on SI and
    // a 20-bit offset in bytes on VI.
    if (STI.getGeneration() >= SISubtarget::VOLCANIC_ISLANDS)
      return isUInt<20>(OffsetSize);
    else
      return (OffsetSize % 4 == 0) && isUInt<8>(OffsetSize / 4);
  case AMDGPUAS::LOCAL_ADDRESS:
  case AMDGPUAS::REGION_ADDRESS:
    // The single offset versions have a 16-bit offset in bytes.
    return isUInt<16>(OffsetSize);
  case AMDGPUAS::PRIVATE_ADDRESS:
  // Indirect register addressing does not use any offsets.
  default:
    return false;
  }
}

// (shl (add x, c1), c2) -> add (shl x, c2), (shl c1, c2)

// This is a variant of
// (mul (add x, c1), c2) -> add (mul x, c2), (mul c1, c2),
//
// The normal DAG combiner will do this, but only if the add has one use since
// that would increase the number of instructions.
//
// This prevents us from seeing a constant offset that can be folded into a
// memory instruction's addressing mode. If we know the resulting add offset of
// a pointer can be folded into an addressing offset, we can replace the pointer
// operand with the add of new constant offset. This eliminates one of the uses,
// and may allow the remaining use to also be simplified.
//
SDValue SITargetLowering::performSHLPtrCombine(SDNode *N,
                                               unsigned AddrSpace,
                                               DAGCombinerInfo &DCI) const {
  SDValue N0 = N->getOperand(0);
  SDValue N1 = N->getOperand(1);

  if (N0.getOpcode() != ISD::ADD)
    return SDValue();

  const ConstantSDNode *CN1 = dyn_cast<ConstantSDNode>(N1);
  if (!CN1)
    return SDValue();

  const ConstantSDNode *CAdd = dyn_cast<ConstantSDNode>(N0.getOperand(1));
  if (!CAdd)
    return SDValue();

  // If the resulting offset is too large, we can't fold it into the addressing
  // mode offset.
  APInt Offset = CAdd->getAPIntValue() << CN1->getAPIntValue();
  if (!canFoldOffset(Offset.getZExtValue(), AddrSpace, *getSubtarget()))
    return SDValue();

  SelectionDAG &DAG = DCI.DAG;
  SDLoc SL(N);
  EVT VT = N->getValueType(0);

  SDValue ShlX = DAG.getNode(ISD::SHL, SL, VT, N0.getOperand(0), N1);
  SDValue COffset = DAG.getConstant(Offset, SL, MVT::i32);

  return DAG.getNode(ISD::ADD, SL, VT, ShlX, COffset);
}

SDValue SITargetLowering::performMemSDNodeCombine(MemSDNode *N,
                                                  DAGCombinerInfo &DCI) const {
  SDValue Ptr = N->getBasePtr();
  SelectionDAG &DAG = DCI.DAG;
  SDLoc SL(N);

  // TODO: We could also do this for multiplies.
  unsigned AS = N->getAddressSpace();
  if (Ptr.getOpcode() == ISD::SHL && AS != AMDGPUAS::PRIVATE_ADDRESS) {
    SDValue NewPtr = performSHLPtrCombine(Ptr.getNode(), AS, DCI);
    if (NewPtr) {
      SmallVector<SDValue, 8> NewOps(N->op_begin(), N->op_end());

      NewOps[N->getOpcode() == ISD::STORE ? 2 : 1] = NewPtr;
      return SDValue(DAG.UpdateNodeOperands(N, NewOps), 0);
    }
  }

  return SDValue();
}

static bool bitOpWithConstantIsReducible(unsigned Opc, uint32_t Val) {
  return (Opc == ISD::AND && (Val == 0 || Val == 0xffffffff)) ||
         (Opc == ISD::OR && (Val == 0xffffffff || Val == 0)) ||
         (Opc == ISD::XOR && Val == 0);
}

// Break up 64-bit bit operation of a constant into two 32-bit and/or/xor. This
// will typically happen anyway for a VALU 64-bit and. This exposes other 32-bit
// integer combine opportunities since most 64-bit operations are decomposed
// this way.  TODO: We won't want this for SALU especially if it is an inline
// immediate.
SDValue SITargetLowering::splitBinaryBitConstantOp(
  DAGCombinerInfo &DCI,
  const SDLoc &SL,
  unsigned Opc, SDValue LHS,
  const ConstantSDNode *CRHS) const {
  uint64_t Val = CRHS->getZExtValue();
  uint32_t ValLo = Lo_32(Val);
  uint32_t ValHi = Hi_32(Val);
  const SIInstrInfo *TII = getSubtarget()->getInstrInfo();

    if ((bitOpWithConstantIsReducible(Opc, ValLo) ||
         bitOpWithConstantIsReducible(Opc, ValHi)) ||
        (CRHS->hasOneUse() && !TII->isInlineConstant(CRHS->getAPIntValue()))) {
    // If we need to materialize a 64-bit immediate, it will be split up later
    // anyway. Avoid creating the harder to understand 64-bit immediate
    // materialization.
    return splitBinaryBitConstantOpImpl(DCI, SL, Opc, LHS, ValLo, ValHi);
  }

  return SDValue();
}

SDValue SITargetLowering::performAndCombine(SDNode *N,
                                            DAGCombinerInfo &DCI) const {
  if (DCI.isBeforeLegalize())
    return SDValue();

  SelectionDAG &DAG = DCI.DAG;
  EVT VT = N->getValueType(0);
  SDValue LHS = N->getOperand(0);
  SDValue RHS = N->getOperand(1);


  if (VT == MVT::i64) {
    const ConstantSDNode *CRHS = dyn_cast<ConstantSDNode>(RHS);
    if (CRHS) {
      if (SDValue Split
          = splitBinaryBitConstantOp(DCI, SDLoc(N), ISD::AND, LHS, CRHS))
        return Split;
    }
  }

  // (and (fcmp ord x, x), (fcmp une (fabs x), inf)) ->
  // fp_class x, ~(s_nan | q_nan | n_infinity | p_infinity)
  if (LHS.getOpcode() == ISD::SETCC && RHS.getOpcode() == ISD::SETCC) {
    ISD::CondCode LCC = cast<CondCodeSDNode>(LHS.getOperand(2))->get();
    ISD::CondCode RCC = cast<CondCodeSDNode>(RHS.getOperand(2))->get();

    SDValue X = LHS.getOperand(0);
    SDValue Y = RHS.getOperand(0);
    if (Y.getOpcode() != ISD::FABS || Y.getOperand(0) != X)
      return SDValue();

    if (LCC == ISD::SETO) {
      if (X != LHS.getOperand(1))
        return SDValue();

      if (RCC == ISD::SETUNE) {
        const ConstantFPSDNode *C1 = dyn_cast<ConstantFPSDNode>(RHS.getOperand(1));
        if (!C1 || !C1->isInfinity() || C1->isNegative())
          return SDValue();

        const uint32_t Mask = SIInstrFlags::N_NORMAL |
                              SIInstrFlags::N_SUBNORMAL |
                              SIInstrFlags::N_ZERO |
                              SIInstrFlags::P_ZERO |
                              SIInstrFlags::P_SUBNORMAL |
                              SIInstrFlags::P_NORMAL;

        static_assert(((~(SIInstrFlags::S_NAN |
                          SIInstrFlags::Q_NAN |
                          SIInstrFlags::N_INFINITY |
                          SIInstrFlags::P_INFINITY)) & 0x3ff) == Mask,
                      "mask not equal");

        SDLoc DL(N);
        return DAG.getNode(AMDGPUISD::FP_CLASS, DL, MVT::i1,
                           X, DAG.getConstant(Mask, DL, MVT::i32));
      }
    }
  }

  return SDValue();
}

SDValue SITargetLowering::performOrCombine(SDNode *N,
                                           DAGCombinerInfo &DCI) const {
  SelectionDAG &DAG = DCI.DAG;
  SDValue LHS = N->getOperand(0);
  SDValue RHS = N->getOperand(1);

  EVT VT = N->getValueType(0);
  if (VT == MVT::i1) {
    // or (fp_class x, c1), (fp_class x, c2) -> fp_class x, (c1 | c2)
    if (LHS.getOpcode() == AMDGPUISD::FP_CLASS &&
        RHS.getOpcode() == AMDGPUISD::FP_CLASS) {
      SDValue Src = LHS.getOperand(0);
      if (Src != RHS.getOperand(0))
        return SDValue();

      const ConstantSDNode *CLHS = dyn_cast<ConstantSDNode>(LHS.getOperand(1));
      const ConstantSDNode *CRHS = dyn_cast<ConstantSDNode>(RHS.getOperand(1));
      if (!CLHS || !CRHS)
        return SDValue();

      // Only 10 bits are used.
      static const uint32_t MaxMask = 0x3ff;

      uint32_t NewMask = (CLHS->getZExtValue() | CRHS->getZExtValue()) & MaxMask;
      SDLoc DL(N);
      return DAG.getNode(AMDGPUISD::FP_CLASS, DL, MVT::i1,
                         Src, DAG.getConstant(NewMask, DL, MVT::i32));
    }

    return SDValue();
  }

  if (VT != MVT::i64)
    return SDValue();

  // TODO: This could be a generic combine with a predicate for extracting the
  // high half of an integer being free.

  // (or i64:x, (zero_extend i32:y)) ->
  //   i64 (bitcast (v2i32 build_vector (or i32:y, lo_32(x)), hi_32(x)))
  if (LHS.getOpcode() == ISD::ZERO_EXTEND &&
      RHS.getOpcode() != ISD::ZERO_EXTEND)
    std::swap(LHS, RHS);

  if (RHS.getOpcode() == ISD::ZERO_EXTEND) {
    SDValue ExtSrc = RHS.getOperand(0);
    EVT SrcVT = ExtSrc.getValueType();
    if (SrcVT == MVT::i32) {
      SDLoc SL(N);
      SDValue LowLHS, HiBits;
      std::tie(LowLHS, HiBits) = split64BitValue(LHS, DAG);
      SDValue LowOr = DAG.getNode(ISD::OR, SL, MVT::i32, LowLHS, ExtSrc);

      DCI.AddToWorklist(LowOr.getNode());
      DCI.AddToWorklist(HiBits.getNode());

      SDValue Vec = DAG.getNode(ISD::BUILD_VECTOR, SL, MVT::v2i32,
                                LowOr, HiBits);
      return DAG.getNode(ISD::BITCAST, SL, MVT::i64, Vec);
    }
  }

  const ConstantSDNode *CRHS = dyn_cast<ConstantSDNode>(N->getOperand(1));
  if (CRHS) {
    if (SDValue Split
          = splitBinaryBitConstantOp(DCI, SDLoc(N), ISD::OR, LHS, CRHS))
      return Split;
  }

  return SDValue();
}

SDValue SITargetLowering::performXorCombine(SDNode *N,
                                            DAGCombinerInfo &DCI) const {
  EVT VT = N->getValueType(0);
  if (VT != MVT::i64)
    return SDValue();

  SDValue LHS = N->getOperand(0);
  SDValue RHS = N->getOperand(1);

  const ConstantSDNode *CRHS = dyn_cast<ConstantSDNode>(RHS);
  if (CRHS) {
    if (SDValue Split
          = splitBinaryBitConstantOp(DCI, SDLoc(N), ISD::XOR, LHS, CRHS))
      return Split;
  }

  return SDValue();
}

SDValue SITargetLowering::performClassCombine(SDNode *N,
                                              DAGCombinerInfo &DCI) const {
  SelectionDAG &DAG = DCI.DAG;
  SDValue Mask = N->getOperand(1);

  // fp_class x, 0 -> false
  if (const ConstantSDNode *CMask = dyn_cast<ConstantSDNode>(Mask)) {
    if (CMask->isNullValue())
      return DAG.getConstant(0, SDLoc(N), MVT::i1);
  }

  if (N->getOperand(0).isUndef())
    return DAG.getUNDEF(MVT::i1);

  return SDValue();
}

// Constant fold canonicalize.
SDValue SITargetLowering::performFCanonicalizeCombine(
  SDNode *N,
  DAGCombinerInfo &DCI) const {
  ConstantFPSDNode *CFP = isConstOrConstSplatFP(N->getOperand(0));
  if (!CFP)
    return SDValue();

  SelectionDAG &DAG = DCI.DAG;
  const APFloat &C = CFP->getValueAPF();

  // Flush denormals to 0 if not enabled.
  if (C.isDenormal()) {
    EVT VT = N->getValueType(0);
    EVT SVT = VT.getScalarType();
    if (SVT == MVT::f32 && !Subtarget->hasFP32Denormals())
      return DAG.getConstantFP(0.0, SDLoc(N), VT);

    if (SVT == MVT::f64 && !Subtarget->hasFP64Denormals())
      return DAG.getConstantFP(0.0, SDLoc(N), VT);

    if (SVT == MVT::f16 && !Subtarget->hasFP16Denormals())
      return DAG.getConstantFP(0.0, SDLoc(N), VT);
  }

  if (C.isNaN()) {
    EVT VT = N->getValueType(0);
    APFloat CanonicalQNaN = APFloat::getQNaN(C.getSemantics());
    if (C.isSignaling()) {
      // Quiet a signaling NaN.
      return DAG.getConstantFP(CanonicalQNaN, SDLoc(N), VT);
    }

    // Make sure it is the canonical NaN bitpattern.
    //
    // TODO: Can we use -1 as the canonical NaN value since it's an inline
    // immediate?
    if (C.bitcastToAPInt() != CanonicalQNaN.bitcastToAPInt())
      return DAG.getConstantFP(CanonicalQNaN, SDLoc(N), VT);
  }

  return N->getOperand(0);
}

static unsigned minMaxOpcToMin3Max3Opc(unsigned Opc) {
  switch (Opc) {
  case ISD::FMAXNUM:
    return AMDGPUISD::FMAX3;
  case ISD::SMAX:
    return AMDGPUISD::SMAX3;
  case ISD::UMAX:
    return AMDGPUISD::UMAX3;
  case ISD::FMINNUM:
    return AMDGPUISD::FMIN3;
  case ISD::SMIN:
    return AMDGPUISD::SMIN3;
  case ISD::UMIN:
    return AMDGPUISD::UMIN3;
  default:
    llvm_unreachable("Not a min/max opcode");
  }
}

SDValue SITargetLowering::performIntMed3ImmCombine(
  SelectionDAG &DAG, const SDLoc &SL,
  SDValue Op0, SDValue Op1, bool Signed) const {
  ConstantSDNode *K1 = dyn_cast<ConstantSDNode>(Op1);
  if (!K1)
    return SDValue();

  ConstantSDNode *K0 = dyn_cast<ConstantSDNode>(Op0.getOperand(1));
  if (!K0)
    return SDValue();

  if (Signed) {
    if (K0->getAPIntValue().sge(K1->getAPIntValue()))
      return SDValue();
  } else {
    if (K0->getAPIntValue().uge(K1->getAPIntValue()))
      return SDValue();
  }

  EVT VT = K0->getValueType(0);
  unsigned Med3Opc = Signed ? AMDGPUISD::SMED3 : AMDGPUISD::UMED3;
  if (VT == MVT::i32 || (VT == MVT::i16 && Subtarget->hasMed3_16())) {
    return DAG.getNode(Med3Opc, SL, VT,
                       Op0.getOperand(0), SDValue(K0, 0), SDValue(K1, 0));
  }

  // If there isn't a 16-bit med3 operation, convert to 32-bit.
  MVT NVT = MVT::i32;
  unsigned ExtOp = Signed ? ISD::SIGN_EXTEND : ISD::ZERO_EXTEND;

  SDValue Tmp1 = DAG.getNode(ExtOp, SL, NVT, Op0->getOperand(0));
  SDValue Tmp2 = DAG.getNode(ExtOp, SL, NVT, Op0->getOperand(1));
  SDValue Tmp3 = DAG.getNode(ExtOp, SL, NVT, Op1);

  SDValue Med3 = DAG.getNode(Med3Opc, SL, NVT, Tmp1, Tmp2, Tmp3);
  return DAG.getNode(ISD::TRUNCATE, SL, VT, Med3);
}

static bool isKnownNeverSNan(SelectionDAG &DAG, SDValue Op) {
  if (!DAG.getTargetLoweringInfo().hasFloatingPointExceptions())
    return true;

  return DAG.isKnownNeverNaN(Op);
}

SDValue SITargetLowering::performFPMed3ImmCombine(SelectionDAG &DAG,
                                                  const SDLoc &SL,
                                                  SDValue Op0,
                                                  SDValue Op1) const {
  ConstantFPSDNode *K1 = dyn_cast<ConstantFPSDNode>(Op1);
  if (!K1)
    return SDValue();

  ConstantFPSDNode *K0 = dyn_cast<ConstantFPSDNode>(Op0.getOperand(1));
  if (!K0)
    return SDValue();

  // Ordered >= (although NaN inputs should have folded away by now).
  APFloat::cmpResult Cmp = K0->getValueAPF().compare(K1->getValueAPF());
  if (Cmp == APFloat::cmpGreaterThan)
    return SDValue();

  // TODO: Check IEEE bit enabled?
  EVT VT = K0->getValueType(0);
  if (Subtarget->enableDX10Clamp()) {
    // If dx10_clamp is enabled, NaNs clamp to 0.0. This is the same as the
    // hardware fmed3 behavior converting to a min.
    // FIXME: Should this be allowing -0.0?
    if (K1->isExactlyValue(1.0) && K0->isExactlyValue(0.0))
      return DAG.getNode(AMDGPUISD::CLAMP, SL, VT, Op0.getOperand(0));
  }

  // med3 for f16 is only available on gfx9+.
  if (VT == MVT::f64 || (VT == MVT::f16 && !Subtarget->hasMed3_16()))
    return SDValue();

  // This isn't safe with signaling NaNs because in IEEE mode, min/max on a
  // signaling NaN gives a quiet NaN. The quiet NaN input to the min would then
  // give the other result, which is different from med3 with a NaN input.
  SDValue Var = Op0.getOperand(0);
  if (!isKnownNeverSNan(DAG, Var))
    return SDValue();

  return DAG.getNode(AMDGPUISD::FMED3, SL, K0->getValueType(0),
                     Var, SDValue(K0, 0), SDValue(K1, 0));
}

SDValue SITargetLowering::performMinMaxCombine(SDNode *N,
                                               DAGCombinerInfo &DCI) const {
  SelectionDAG &DAG = DCI.DAG;

  EVT VT = N->getValueType(0);
  unsigned Opc = N->getOpcode();
  SDValue Op0 = N->getOperand(0);
  SDValue Op1 = N->getOperand(1);

  // Only do this if the inner op has one use since this will just increases
  // register pressure for no benefit.


  if (Opc != AMDGPUISD::FMIN_LEGACY && Opc != AMDGPUISD::FMAX_LEGACY &&
      VT != MVT::f64) {
    // max(max(a, b), c) -> max3(a, b, c)
    // min(min(a, b), c) -> min3(a, b, c)
    if (Op0.getOpcode() == Opc && Op0.hasOneUse()) {
      SDLoc DL(N);
      return DAG.getNode(minMaxOpcToMin3Max3Opc(Opc),
                         DL,
                         N->getValueType(0),
                         Op0.getOperand(0),
                         Op0.getOperand(1),
                         Op1);
    }

    // Try commuted.
    // max(a, max(b, c)) -> max3(a, b, c)
    // min(a, min(b, c)) -> min3(a, b, c)
    if (Op1.getOpcode() == Opc && Op1.hasOneUse()) {
      SDLoc DL(N);
      return DAG.getNode(minMaxOpcToMin3Max3Opc(Opc),
                         DL,
                         N->getValueType(0),
                         Op0,
                         Op1.getOperand(0),
                         Op1.getOperand(1));
    }
  }

  // min(max(x, K0), K1), K0 < K1 -> med3(x, K0, K1)
  if (Opc == ISD::SMIN && Op0.getOpcode() == ISD::SMAX && Op0.hasOneUse()) {
    if (SDValue Med3 = performIntMed3ImmCombine(DAG, SDLoc(N), Op0, Op1, true))
      return Med3;
  }

  if (Opc == ISD::UMIN && Op0.getOpcode() == ISD::UMAX && Op0.hasOneUse()) {
    if (SDValue Med3 = performIntMed3ImmCombine(DAG, SDLoc(N), Op0, Op1, false))
      return Med3;
  }

  // fminnum(fmaxnum(x, K0), K1), K0 < K1 && !is_snan(x) -> fmed3(x, K0, K1)
  if (((Opc == ISD::FMINNUM && Op0.getOpcode() == ISD::FMAXNUM) ||
       (Opc == AMDGPUISD::FMIN_LEGACY &&
        Op0.getOpcode() == AMDGPUISD::FMAX_LEGACY)) &&
      (VT == MVT::f32 || VT == MVT::f64 ||
       (VT == MVT::f16 && Subtarget->has16BitInsts())) &&
      Op0.hasOneUse()) {
    if (SDValue Res = performFPMed3ImmCombine(DAG, SDLoc(N), Op0, Op1))
      return Res;
  }

  return SDValue();
}

static bool isClampZeroToOne(SDValue A, SDValue B) {
  if (ConstantFPSDNode *CA = dyn_cast<ConstantFPSDNode>(A)) {
    if (ConstantFPSDNode *CB = dyn_cast<ConstantFPSDNode>(B)) {
      // FIXME: Should this be allowing -0.0?
      return (CA->isExactlyValue(0.0) && CB->isExactlyValue(1.0)) ||
             (CA->isExactlyValue(1.0) && CB->isExactlyValue(0.0));
    }
  }

  return false;
}

// FIXME: Should only worry about snans for version with chain.
SDValue SITargetLowering::performFMed3Combine(SDNode *N,
                                              DAGCombinerInfo &DCI) const {
  EVT VT = N->getValueType(0);
  // v_med3_f32 and v_max_f32 behave identically wrt denorms, exceptions and
  // NaNs. With a NaN input, the order of the operands may change the result.

  SelectionDAG &DAG = DCI.DAG;
  SDLoc SL(N);

  SDValue Src0 = N->getOperand(0);
  SDValue Src1 = N->getOperand(1);
  SDValue Src2 = N->getOperand(2);

  if (isClampZeroToOne(Src0, Src1)) {
    // const_a, const_b, x -> clamp is safe in all cases including signaling
    // nans.
    // FIXME: Should this be allowing -0.0?
    return DAG.getNode(AMDGPUISD::CLAMP, SL, VT, Src2);
  }

  // FIXME: dx10_clamp behavior assumed in instcombine. Should we really bother
  // handling no dx10-clamp?
  if (Subtarget->enableDX10Clamp()) {
    // If NaNs is clamped to 0, we are free to reorder the inputs.

    if (isa<ConstantFPSDNode>(Src0) && !isa<ConstantFPSDNode>(Src1))
      std::swap(Src0, Src1);

    if (isa<ConstantFPSDNode>(Src1) && !isa<ConstantFPSDNode>(Src2))
      std::swap(Src1, Src2);

    if (isa<ConstantFPSDNode>(Src0) && !isa<ConstantFPSDNode>(Src1))
      std::swap(Src0, Src1);

    if (isClampZeroToOne(Src1, Src2))
      return DAG.getNode(AMDGPUISD::CLAMP, SL, VT, Src0);
  }

  return SDValue();
}

SDValue SITargetLowering::performCvtPkRTZCombine(SDNode *N,
                                                 DAGCombinerInfo &DCI) const {
  SDValue Src0 = N->getOperand(0);
  SDValue Src1 = N->getOperand(1);
  if (Src0.isUndef() && Src1.isUndef())
    return DCI.DAG.getUNDEF(N->getValueType(0));
  return SDValue();
}

unsigned SITargetLowering::getFusedOpcode(const SelectionDAG &DAG,
                                          const SDNode *N0,
                                          const SDNode *N1) const {
  EVT VT = N0->getValueType(0);

  // Only do this if we are not trying to support denormals. v_mad_f32 does not
  // support denormals ever.
  if ((VT == MVT::f32 && !Subtarget->hasFP32Denormals()) ||
      (VT == MVT::f16 && !Subtarget->hasFP16Denormals()))
    return ISD::FMAD;

  const TargetOptions &Options = DAG.getTarget().Options;
  if ((Options.AllowFPOpFusion == FPOpFusion::Fast ||
       Options.UnsafeFPMath ||
       (cast<BinaryWithFlagsSDNode>(N0)->Flags.hasUnsafeAlgebra() &&
        cast<BinaryWithFlagsSDNode>(N1)->Flags.hasUnsafeAlgebra())) &&
      isFMAFasterThanFMulAndFAdd(VT)) {
    return ISD::FMA;
  }

  return 0;
}

SDValue SITargetLowering::performFAddCombine(SDNode *N,
                                             DAGCombinerInfo &DCI) const {
  if (DCI.getDAGCombineLevel() < AfterLegalizeDAG)
    return SDValue();

  SelectionDAG &DAG = DCI.DAG;
  EVT VT = N->getValueType(0);

  SDLoc SL(N);
  SDValue LHS = N->getOperand(0);
  SDValue RHS = N->getOperand(1);

  // These should really be instruction patterns, but writing patterns with
  // source modiifiers is a pain.

  // fadd (fadd (a, a), b) -> mad 2.0, a, b
  if (LHS.getOpcode() == ISD::FADD) {
    SDValue A = LHS.getOperand(0);
    if (A == LHS.getOperand(1)) {
      unsigned FusedOp = getFusedOpcode(DAG, N, LHS.getNode());
      if (FusedOp != 0) {
        const SDValue Two = DAG.getConstantFP(2.0, SL, VT);
        return DAG.getNode(FusedOp, SL, VT, A, Two, RHS);
      }
    }
  }

  // fadd (b, fadd (a, a)) -> mad 2.0, a, b
  if (RHS.getOpcode() == ISD::FADD) {
    SDValue A = RHS.getOperand(0);
    if (A == RHS.getOperand(1)) {
      unsigned FusedOp = getFusedOpcode(DAG, N, RHS.getNode());
      if (FusedOp != 0) {
        const SDValue Two = DAG.getConstantFP(2.0, SL, VT);
        return DAG.getNode(FusedOp, SL, VT, A, Two, LHS);
      }
    }
  }

  return SDValue();
}

SDValue SITargetLowering::performFSubCombine(SDNode *N,
                                             DAGCombinerInfo &DCI) const {
  if (DCI.getDAGCombineLevel() < AfterLegalizeDAG)
    return SDValue();

  SelectionDAG &DAG = DCI.DAG;
  SDLoc SL(N);
  EVT VT = N->getValueType(0);
  assert(!VT.isVector());

  // Try to get the fneg to fold into the source modifier. This undoes generic
  // DAG combines and folds them into the mad.
  //
  // Only do this if we are not trying to support denormals. v_mad_f32 does
  // not support denormals ever.
  SDValue LHS = N->getOperand(0);
  SDValue RHS = N->getOperand(1);
  if (LHS.getOpcode() == ISD::FADD) {
    // (fsub (fadd a, a), c) -> mad 2.0, a, (fneg c)
    SDValue A = LHS.getOperand(0);
    if (A == LHS.getOperand(1)) {
      unsigned FusedOp = getFusedOpcode(DAG, N, LHS.getNode());
      if (FusedOp != 0){
        const SDValue Two = DAG.getConstantFP(2.0, SL, VT);
        SDValue NegRHS = DAG.getNode(ISD::FNEG, SL, VT, RHS);

        return DAG.getNode(FusedOp, SL, VT, A, Two, NegRHS);
      }
    }
  }

  if (RHS.getOpcode() == ISD::FADD) {
    // (fsub c, (fadd a, a)) -> mad -2.0, a, c

    SDValue A = RHS.getOperand(0);
    if (A == RHS.getOperand(1)) {
      unsigned FusedOp = getFusedOpcode(DAG, N, RHS.getNode());
      if (FusedOp != 0){
        const SDValue NegTwo = DAG.getConstantFP(-2.0, SL, VT);
        return DAG.getNode(FusedOp, SL, VT, A, NegTwo, LHS);
      }
    }
  }

  return SDValue();
}

SDValue SITargetLowering::performSetCCCombine(SDNode *N,
                                              DAGCombinerInfo &DCI) const {
  SelectionDAG &DAG = DCI.DAG;
  SDLoc SL(N);

  SDValue LHS = N->getOperand(0);
  SDValue RHS = N->getOperand(1);
  EVT VT = LHS.getValueType();

  if (VT != MVT::f32 && VT != MVT::f64 && (Subtarget->has16BitInsts() &&
                                           VT != MVT::f16))
    return SDValue();

  // Match isinf pattern
  // (fcmp oeq (fabs x), inf) -> (fp_class x, (p_infinity | n_infinity))
  ISD::CondCode CC = cast<CondCodeSDNode>(N->getOperand(2))->get();
  if (CC == ISD::SETOEQ && LHS.getOpcode() == ISD::FABS) {
    const ConstantFPSDNode *CRHS = dyn_cast<ConstantFPSDNode>(RHS);
    if (!CRHS)
      return SDValue();

    const APFloat &APF = CRHS->getValueAPF();
    if (APF.isInfinity() && !APF.isNegative()) {
      unsigned Mask = SIInstrFlags::P_INFINITY | SIInstrFlags::N_INFINITY;
      return DAG.getNode(AMDGPUISD::FP_CLASS, SL, MVT::i1, LHS.getOperand(0),
                         DAG.getConstant(Mask, SL, MVT::i32));
    }
  }

  return SDValue();
}

SDValue SITargetLowering::performCvtF32UByteNCombine(SDNode *N,
                                                     DAGCombinerInfo &DCI) const {
  SelectionDAG &DAG = DCI.DAG;
  SDLoc SL(N);
  unsigned Offset = N->getOpcode() - AMDGPUISD::CVT_F32_UBYTE0;

  SDValue Src = N->getOperand(0);
  SDValue Srl = N->getOperand(0);
  if (Srl.getOpcode() == ISD::ZERO_EXTEND)
    Srl = Srl.getOperand(0);

  // TODO: Handle (or x, (srl y, 8)) pattern when known bits are zero.
  if (Srl.getOpcode() == ISD::SRL) {
    // cvt_f32_ubyte0 (srl x, 16) -> cvt_f32_ubyte2 x
    // cvt_f32_ubyte1 (srl x, 16) -> cvt_f32_ubyte3 x
    // cvt_f32_ubyte0 (srl x, 8) -> cvt_f32_ubyte1 x

    if (const ConstantSDNode *C =
        dyn_cast<ConstantSDNode>(Srl.getOperand(1))) {
      Srl = DAG.getZExtOrTrunc(Srl.getOperand(0), SDLoc(Srl.getOperand(0)),
                               EVT(MVT::i32));

      unsigned SrcOffset = C->getZExtValue() + 8 * Offset;
      if (SrcOffset < 32 && SrcOffset % 8 == 0) {
        return DAG.getNode(AMDGPUISD::CVT_F32_UBYTE0 + SrcOffset / 8, SL,
                           MVT::f32, Srl);
      }
    }
  }

  APInt Demanded = APInt::getBitsSet(32, 8 * Offset, 8 * Offset + 8);

  APInt KnownZero, KnownOne;
  TargetLowering::TargetLoweringOpt TLO(DAG, !DCI.isBeforeLegalize(),
                                        !DCI.isBeforeLegalizeOps());
  const TargetLowering &TLI = DAG.getTargetLoweringInfo();
  if (TLO.ShrinkDemandedConstant(Src, Demanded) ||
      TLI.SimplifyDemandedBits(Src, Demanded, KnownZero, KnownOne, TLO)) {
    DCI.CommitTargetLoweringOpt(TLO);
  }

  return SDValue();
}

SDValue SITargetLowering::PerformDAGCombine(SDNode *N,
                                            DAGCombinerInfo &DCI) const {
  switch (N->getOpcode()) {
  default:
    return AMDGPUTargetLowering::PerformDAGCombine(N, DCI);
  case ISD::FADD:
    return performFAddCombine(N, DCI);
  case ISD::FSUB:
    return performFSubCombine(N, DCI);
  case ISD::SETCC:
    return performSetCCCombine(N, DCI);
  case ISD::FMAXNUM:
  case ISD::FMINNUM:
  case ISD::SMAX:
  case ISD::SMIN:
  case ISD::UMAX:
  case ISD::UMIN:
  case AMDGPUISD::FMIN_LEGACY:
  case AMDGPUISD::FMAX_LEGACY: {
    if (DCI.getDAGCombineLevel() >= AfterLegalizeDAG &&
        getTargetMachine().getOptLevel() > CodeGenOpt::None)
      return performMinMaxCombine(N, DCI);
    break;
  }
  case ISD::LOAD:
  case ISD::STORE:
  case ISD::ATOMIC_LOAD:
  case ISD::ATOMIC_STORE:
  case ISD::ATOMIC_CMP_SWAP:
  case ISD::ATOMIC_CMP_SWAP_WITH_SUCCESS:
  case ISD::ATOMIC_SWAP:
  case ISD::ATOMIC_LOAD_ADD:
  case ISD::ATOMIC_LOAD_SUB:
  case ISD::ATOMIC_LOAD_AND:
  case ISD::ATOMIC_LOAD_OR:
  case ISD::ATOMIC_LOAD_XOR:
  case ISD::ATOMIC_LOAD_NAND:
  case ISD::ATOMIC_LOAD_MIN:
  case ISD::ATOMIC_LOAD_MAX:
  case ISD::ATOMIC_LOAD_UMIN:
  case ISD::ATOMIC_LOAD_UMAX:
  case AMDGPUISD::ATOMIC_INC:
  case AMDGPUISD::ATOMIC_DEC: // TODO: Target mem intrinsics.
    if (DCI.isBeforeLegalize())
      break;
    return performMemSDNodeCombine(cast<MemSDNode>(N), DCI);
  case ISD::AND:
    return performAndCombine(N, DCI);
  case ISD::OR:
    return performOrCombine(N, DCI);
  case ISD::XOR:
    return performXorCombine(N, DCI);
  case AMDGPUISD::FP_CLASS:
    return performClassCombine(N, DCI);
  case ISD::FCANONICALIZE:
    return performFCanonicalizeCombine(N, DCI);
  case AMDGPUISD::FRACT:
  case AMDGPUISD::RCP:
  case AMDGPUISD::RSQ:
  case AMDGPUISD::RCP_LEGACY:
  case AMDGPUISD::RSQ_LEGACY:
  case AMDGPUISD::RSQ_CLAMP:
  case AMDGPUISD::LDEXP: {
    SDValue Src = N->getOperand(0);
    if (Src.isUndef())
      return Src;
    break;
  }
  case ISD::SINT_TO_FP:
  case ISD::UINT_TO_FP:
    return performUCharToFloatCombine(N, DCI);
  case AMDGPUISD::CVT_F32_UBYTE0:
  case AMDGPUISD::CVT_F32_UBYTE1:
  case AMDGPUISD::CVT_F32_UBYTE2:
  case AMDGPUISD::CVT_F32_UBYTE3:
    return performCvtF32UByteNCombine(N, DCI);
  case AMDGPUISD::FMED3:
    return performFMed3Combine(N, DCI);
  case AMDGPUISD::CVT_PKRTZ_F16_F32:
    return performCvtPkRTZCombine(N, DCI);
  case ISD::SCALAR_TO_VECTOR: {
    SelectionDAG &DAG = DCI.DAG;
    EVT VT = N->getValueType(0);

    // v2i16 (scalar_to_vector i16:x) -> v2i16 (bitcast (any_extend i16:x))
    if (VT == MVT::v2i16 || VT == MVT::v2f16) {
      SDLoc SL(N);
      SDValue Src = N->getOperand(0);
      EVT EltVT = Src.getValueType();
      if (EltVT == MVT::f16)
        Src = DAG.getNode(ISD::BITCAST, SL, MVT::i16, Src);

      SDValue Ext = DAG.getNode(ISD::ANY_EXTEND, SL, MVT::i32, Src);
      return DAG.getNode(ISD::BITCAST, SL, VT, Ext);
    }

    break;
  }
  }
  return AMDGPUTargetLowering::PerformDAGCombine(N, DCI);
}

/// \brief Helper function for adjustWritemask
static unsigned SubIdx2Lane(unsigned Idx) {
  switch (Idx) {
  default: return 0;
  case AMDGPU::sub0: return 0;
  case AMDGPU::sub1: return 1;
  case AMDGPU::sub2: return 2;
  case AMDGPU::sub3: return 3;
  }
}

/// \brief Adjust the writemask of MIMG instructions
void SITargetLowering::adjustWritemask(MachineSDNode *&Node,
                                       SelectionDAG &DAG) const {
  SDNode *Users[4] = { };
  unsigned Lane = 0;
  unsigned DmaskIdx = (Node->getNumOperands() - Node->getNumValues() == 9) ? 2 : 3;
  unsigned OldDmask = Node->getConstantOperandVal(DmaskIdx);
  unsigned NewDmask = 0;

  // Try to figure out the used register components
  for (SDNode::use_iterator I = Node->use_begin(), E = Node->use_end();
       I != E; ++I) {

    // Don't look at users of the chain.
    if (I.getUse().getResNo() != 0)
      continue;

    // Abort if we can't understand the usage
    if (!I->isMachineOpcode() ||
        I->getMachineOpcode() != TargetOpcode::EXTRACT_SUBREG)
      return;

    // Lane means which subreg of %VGPRa_VGPRb_VGPRc_VGPRd is used.
    // Note that subregs are packed, i.e. Lane==0 is the first bit set
    // in OldDmask, so it can be any of X,Y,Z,W; Lane==1 is the second bit
    // set, etc.
    Lane = SubIdx2Lane(I->getConstantOperandVal(1));

    // Set which texture component corresponds to the lane.
    unsigned Comp;
    for (unsigned i = 0, Dmask = OldDmask; i <= Lane; i++) {
      assert(Dmask);
      Comp = countTrailingZeros(Dmask);
      Dmask &= ~(1 << Comp);
    }

    // Abort if we have more than one user per component
    if (Users[Lane])
      return;

    Users[Lane] = *I;
    NewDmask |= 1 << Comp;
  }

  // Abort if there's no change
  if (NewDmask == OldDmask)
    return;

  // Adjust the writemask in the node
  std::vector<SDValue> Ops;
  Ops.insert(Ops.end(), Node->op_begin(), Node->op_begin() + DmaskIdx);
  Ops.push_back(DAG.getTargetConstant(NewDmask, SDLoc(Node), MVT::i32));
  Ops.insert(Ops.end(), Node->op_begin() + DmaskIdx + 1, Node->op_end());
  Node = (MachineSDNode*)DAG.UpdateNodeOperands(Node, Ops);

  // If we only got one lane, replace it with a copy
  // (if NewDmask has only one bit set...)
  if (NewDmask && (NewDmask & (NewDmask-1)) == 0) {
    SDValue RC = DAG.getTargetConstant(AMDGPU::VGPR_32RegClassID, SDLoc(),
                                       MVT::i32);
    SDNode *Copy = DAG.getMachineNode(TargetOpcode::COPY_TO_REGCLASS,
                                      SDLoc(), Users[Lane]->getValueType(0),
                                      SDValue(Node, 0), RC);
    DAG.ReplaceAllUsesWith(Users[Lane], Copy);
    return;
  }

  // Update the users of the node with the new indices
  for (unsigned i = 0, Idx = AMDGPU::sub0; i < 4; ++i) {
    SDNode *User = Users[i];
    if (!User)
      continue;

    SDValue Op = DAG.getTargetConstant(Idx, SDLoc(User), MVT::i32);
    DAG.UpdateNodeOperands(User, User->getOperand(0), Op);

    switch (Idx) {
    default: break;
    case AMDGPU::sub0: Idx = AMDGPU::sub1; break;
    case AMDGPU::sub1: Idx = AMDGPU::sub2; break;
    case AMDGPU::sub2: Idx = AMDGPU::sub3; break;
    }
  }
}

static bool isFrameIndexOp(SDValue Op) {
  if (Op.getOpcode() == ISD::AssertZext)
    Op = Op.getOperand(0);

  return isa<FrameIndexSDNode>(Op);
}

/// \brief Legalize target independent instructions (e.g. INSERT_SUBREG)
/// with frame index operands.
/// LLVM assumes that inputs are to these instructions are registers.
void SITargetLowering::legalizeTargetIndependentNode(SDNode *Node,
                                                     SelectionDAG &DAG) const {

  SmallVector<SDValue, 8> Ops;
  for (unsigned i = 0; i < Node->getNumOperands(); ++i) {
    if (!isFrameIndexOp(Node->getOperand(i))) {
      Ops.push_back(Node->getOperand(i));
      continue;
    }

    SDLoc DL(Node);
    Ops.push_back(SDValue(DAG.getMachineNode(AMDGPU::S_MOV_B32, DL,
                                     Node->getOperand(i).getValueType(),
                                     Node->getOperand(i)), 0));
  }

  DAG.UpdateNodeOperands(Node, Ops);
}

/// \brief Fold the instructions after selecting them.
SDNode *SITargetLowering::PostISelFolding(MachineSDNode *Node,
                                          SelectionDAG &DAG) const {
  const SIInstrInfo *TII = getSubtarget()->getInstrInfo();
  unsigned Opcode = Node->getMachineOpcode();

  if (TII->isMIMG(Opcode) && !TII->get(Opcode).mayStore() &&
      !TII->isGather4(Opcode))
    adjustWritemask(Node, DAG);

  if (Opcode == AMDGPU::INSERT_SUBREG ||
      Opcode == AMDGPU::REG_SEQUENCE) {
    legalizeTargetIndependentNode(Node, DAG);
    return Node;
  }
  return Node;
}

/// \brief Assign the register class depending on the number of
/// bits set in the writemask
void SITargetLowering::AdjustInstrPostInstrSelection(MachineInstr &MI,
                                                     SDNode *Node) const {
  const SIInstrInfo *TII = getSubtarget()->getInstrInfo();

  MachineRegisterInfo &MRI = MI.getParent()->getParent()->getRegInfo();

  if (TII->isVOP3(MI.getOpcode())) {
    // Make sure constant bus requirements are respected.
    TII->legalizeOperandsVOP3(MRI, MI);
    return;
  }

  if (TII->isMIMG(MI)) {
    unsigned VReg = MI.getOperand(0).getReg();
    const TargetRegisterClass *RC = MRI.getRegClass(VReg);
    // TODO: Need mapping tables to handle other cases (register classes).
    if (RC != &AMDGPU::VReg_128RegClass)
      return;

    unsigned DmaskIdx = MI.getNumOperands() == 12 ? 3 : 4;
    unsigned Writemask = MI.getOperand(DmaskIdx).getImm();
    unsigned BitsSet = 0;
    for (unsigned i = 0; i < 4; ++i)
      BitsSet += Writemask & (1 << i) ? 1 : 0;
    switch (BitsSet) {
    default: return;
    case 1:  RC = &AMDGPU::VGPR_32RegClass; break;
    case 2:  RC = &AMDGPU::VReg_64RegClass; break;
    case 3:  RC = &AMDGPU::VReg_96RegClass; break;
    }

    unsigned NewOpcode = TII->getMaskedMIMGOp(MI.getOpcode(), BitsSet);
    MI.setDesc(TII->get(NewOpcode));
    MRI.setRegClass(VReg, RC);
    return;
  }

  // Replace unused atomics with the no return version.
  int NoRetAtomicOp = AMDGPU::getAtomicNoRetOp(MI.getOpcode());
  if (NoRetAtomicOp != -1) {
    if (!Node->hasAnyUseOfValue(0)) {
      MI.setDesc(TII->get(NoRetAtomicOp));
      MI.RemoveOperand(0);
      return;
    }

    // For mubuf_atomic_cmpswap, we need to have tablegen use an extract_subreg
    // instruction, because the return type of these instructions is a vec2 of
    // the memory type, so it can be tied to the input operand.
    // This means these instructions always have a use, so we need to add a
    // special case to check if the atomic has only one extract_subreg use,
    // which itself has no uses.
    if ((Node->hasNUsesOfValue(1, 0) &&
         Node->use_begin()->isMachineOpcode() &&
         Node->use_begin()->getMachineOpcode() == AMDGPU::EXTRACT_SUBREG &&
         !Node->use_begin()->hasAnyUseOfValue(0))) {
      unsigned Def = MI.getOperand(0).getReg();

      // Change this into a noret atomic.
      MI.setDesc(TII->get(NoRetAtomicOp));
      MI.RemoveOperand(0);

      // If we only remove the def operand from the atomic instruction, the
      // extract_subreg will be left with a use of a vreg without a def.
      // So we need to insert an implicit_def to avoid machine verifier
      // errors.
      BuildMI(*MI.getParent(), MI, MI.getDebugLoc(),
              TII->get(AMDGPU::IMPLICIT_DEF), Def);
    }
    return;
  }
}

static SDValue buildSMovImm32(SelectionDAG &DAG, const SDLoc &DL,
                              uint64_t Val) {
  SDValue K = DAG.getTargetConstant(Val, DL, MVT::i32);
  return SDValue(DAG.getMachineNode(AMDGPU::S_MOV_B32, DL, MVT::i32, K), 0);
}

MachineSDNode *SITargetLowering::wrapAddr64Rsrc(SelectionDAG &DAG,
                                                const SDLoc &DL,
                                                SDValue Ptr) const {
  const SIInstrInfo *TII = getSubtarget()->getInstrInfo();

  // Build the half of the subregister with the constants before building the
  // full 128-bit register. If we are building multiple resource descriptors,
  // this will allow CSEing of the 2-component register.
  const SDValue Ops0[] = {
    DAG.getTargetConstant(AMDGPU::SGPR_64RegClassID, DL, MVT::i32),
    buildSMovImm32(DAG, DL, 0),
    DAG.getTargetConstant(AMDGPU::sub0, DL, MVT::i32),
    buildSMovImm32(DAG, DL, TII->getDefaultRsrcDataFormat() >> 32),
    DAG.getTargetConstant(AMDGPU::sub1, DL, MVT::i32)
  };

  SDValue SubRegHi = SDValue(DAG.getMachineNode(AMDGPU::REG_SEQUENCE, DL,
                                                MVT::v2i32, Ops0), 0);

  // Combine the constants and the pointer.
  const SDValue Ops1[] = {
    DAG.getTargetConstant(AMDGPU::SReg_128RegClassID, DL, MVT::i32),
    Ptr,
    DAG.getTargetConstant(AMDGPU::sub0_sub1, DL, MVT::i32),
    SubRegHi,
    DAG.getTargetConstant(AMDGPU::sub2_sub3, DL, MVT::i32)
  };

  return DAG.getMachineNode(AMDGPU::REG_SEQUENCE, DL, MVT::v4i32, Ops1);
}

/// \brief Return a resource descriptor with the 'Add TID' bit enabled
///        The TID (Thread ID) is multiplied by the stride value (bits [61:48]
///        of the resource descriptor) to create an offset, which is added to
///        the resource pointer.
MachineSDNode *SITargetLowering::buildRSRC(SelectionDAG &DAG, const SDLoc &DL,
                                           SDValue Ptr, uint32_t RsrcDword1,
                                           uint64_t RsrcDword2And3) const {
  SDValue PtrLo = DAG.getTargetExtractSubreg(AMDGPU::sub0, DL, MVT::i32, Ptr);
  SDValue PtrHi = DAG.getTargetExtractSubreg(AMDGPU::sub1, DL, MVT::i32, Ptr);
  if (RsrcDword1) {
    PtrHi = SDValue(DAG.getMachineNode(AMDGPU::S_OR_B32, DL, MVT::i32, PtrHi,
                                     DAG.getConstant(RsrcDword1, DL, MVT::i32)),
                    0);
  }

  SDValue DataLo = buildSMovImm32(DAG, DL,
                                  RsrcDword2And3 & UINT64_C(0xFFFFFFFF));
  SDValue DataHi = buildSMovImm32(DAG, DL, RsrcDword2And3 >> 32);

  const SDValue Ops[] = {
    DAG.getTargetConstant(AMDGPU::SReg_128RegClassID, DL, MVT::i32),
    PtrLo,
    DAG.getTargetConstant(AMDGPU::sub0, DL, MVT::i32),
    PtrHi,
    DAG.getTargetConstant(AMDGPU::sub1, DL, MVT::i32),
    DataLo,
    DAG.getTargetConstant(AMDGPU::sub2, DL, MVT::i32),
    DataHi,
    DAG.getTargetConstant(AMDGPU::sub3, DL, MVT::i32)
  };

  return DAG.getMachineNode(AMDGPU::REG_SEQUENCE, DL, MVT::v4i32, Ops);
}

SDValue SITargetLowering::CreateLiveInRegister(SelectionDAG &DAG,
                                               const TargetRegisterClass *RC,
                                               unsigned Reg, EVT VT) const {
  SDValue VReg = AMDGPUTargetLowering::CreateLiveInRegister(DAG, RC, Reg, VT);

  return DAG.getCopyFromReg(DAG.getEntryNode(), SDLoc(DAG.getEntryNode()),
                            cast<RegisterSDNode>(VReg)->getReg(), VT);
}

//===----------------------------------------------------------------------===//
//                         SI Inline Assembly Support
//===----------------------------------------------------------------------===//

std::pair<unsigned, const TargetRegisterClass *>
SITargetLowering::getRegForInlineAsmConstraint(const TargetRegisterInfo *TRI,
                                               StringRef Constraint,
                                               MVT VT) const {
  if (!isTypeLegal(VT))
    return TargetLowering::getRegForInlineAsmConstraint(TRI, Constraint, VT);

  if (Constraint.size() == 1) {
    switch (Constraint[0]) {
    case 's':
    case 'r':
      switch (VT.getSizeInBits()) {
      default:
        return std::make_pair(0U, nullptr);
      case 32:
      case 16:
        return std::make_pair(0U, &AMDGPU::SReg_32_XM0RegClass);
      case 64:
        return std::make_pair(0U, &AMDGPU::SGPR_64RegClass);
      case 128:
        return std::make_pair(0U, &AMDGPU::SReg_128RegClass);
      case 256:
        return std::make_pair(0U, &AMDGPU::SReg_256RegClass);
      case 512:
        return std::make_pair(0U, &AMDGPU::SReg_512RegClass);
      }

    case 'v':
      switch (VT.getSizeInBits()) {
      default:
        return std::make_pair(0U, nullptr);
      case 32:
      case 16:
        return std::make_pair(0U, &AMDGPU::VGPR_32RegClass);
      case 64:
        return std::make_pair(0U, &AMDGPU::VReg_64RegClass);
      case 96:
        return std::make_pair(0U, &AMDGPU::VReg_96RegClass);
      case 128:
        return std::make_pair(0U, &AMDGPU::VReg_128RegClass);
      case 256:
        return std::make_pair(0U, &AMDGPU::VReg_256RegClass);
      case 512:
        return std::make_pair(0U, &AMDGPU::VReg_512RegClass);
      }
    }
  }

  if (Constraint.size() > 1) {
    const TargetRegisterClass *RC = nullptr;
    if (Constraint[1] == 'v') {
      RC = &AMDGPU::VGPR_32RegClass;
    } else if (Constraint[1] == 's') {
      RC = &AMDGPU::SGPR_32RegClass;
    }

    if (RC) {
      uint32_t Idx;
      bool Failed = Constraint.substr(2).getAsInteger(10, Idx);
      if (!Failed && Idx < RC->getNumRegs())
        return std::make_pair(RC->getRegister(Idx), RC);
    }
  }
  return TargetLowering::getRegForInlineAsmConstraint(TRI, Constraint, VT);
}

SITargetLowering::ConstraintType
SITargetLowering::getConstraintType(StringRef Constraint) const {
  if (Constraint.size() == 1) {
    switch (Constraint[0]) {
    default: break;
    case 's':
    case 'v':
      return C_RegisterClass;
    }
  }
  return TargetLowering::getConstraintType(Constraint);
}<|MERGE_RESOLUTION|>--- conflicted
+++ resolved
@@ -2385,28 +2385,18 @@
   SDValue Src = ASC->getOperand(0);
   SDValue FlatNullPtr = DAG.getConstant(0, SL, MVT::i64);
 
-<<<<<<< HEAD
-  MachineFunction &MF = DAG.getMachineFunction();
-  SIMachineFunctionInfo &MFI = *MF.getInfo<SIMachineFunctionInfo>();
-
-  // flat -> local/private
-  if (ASC->getSrcAddressSpace() == AMDGPUAS::FLAT_ADDRESS) {
-    if (ASC->getDestAddressSpace() == AMDGPUAS::LOCAL_ADDRESS)
-      MFI.HasFlatLocalCasts = true;
-
-    if (ASC->getDestAddressSpace() == AMDGPUAS::LOCAL_ADDRESS ||
-        ASC->getDestAddressSpace() == AMDGPUAS::PRIVATE_ADDRESS) {
-=======
   const AMDGPUTargetMachine &TM =
     static_cast<const AMDGPUTargetMachine &>(getTargetMachine());
+  auto &MFI = *DAG.getMachineFunction().getInfo<SIMachineFunctionInfo>();
 
   // flat -> local/private
   if (ASC->getSrcAddressSpace() == AMDGPUAS::FLAT_ADDRESS) {
     unsigned DestAS = ASC->getDestAddressSpace();
+    MFI.HasFlatLocalCasts = DestAS == AMDGPUAS::LOCAL_ADDRESS;
+
     if (DestAS == AMDGPUAS::LOCAL_ADDRESS || DestAS == AMDGPUAS::PRIVATE_ADDRESS) {
       unsigned NullVal = TM.getNullPointerValue(DestAS);
       SDValue SegmentNullPtr = DAG.getConstant(NullVal, SL, MVT::i32);
->>>>>>> 7f6e2c97
       SDValue NonNull = DAG.getSetCC(SL, MVT::i1, Src, FlatNullPtr, ISD::SETNE);
       SDValue Ptr = DAG.getNode(ISD::TRUNCATE, SL, MVT::i32, Src);
 
@@ -2417,19 +2407,13 @@
 
   // local/private -> flat
   if (ASC->getDestAddressSpace() == AMDGPUAS::FLAT_ADDRESS) {
-<<<<<<< HEAD
-    if (ASC->getSrcAddressSpace() == AMDGPUAS::LOCAL_ADDRESS)
-      MFI.HasFlatLocalCasts = true;
-
-    if (ASC->getSrcAddressSpace() == AMDGPUAS::LOCAL_ADDRESS ||
-        ASC->getSrcAddressSpace() == AMDGPUAS::PRIVATE_ADDRESS) {
-=======
     unsigned SrcAS = ASC->getSrcAddressSpace();
+    MFI.HasFlatLocalCasts = SrcAS == AMDGPUAS::LOCAL_ADDRESS;
+
     if (SrcAS == AMDGPUAS::LOCAL_ADDRESS || SrcAS == AMDGPUAS::PRIVATE_ADDRESS) {
       unsigned NullVal = TM.getNullPointerValue(SrcAS);
       SDValue SegmentNullPtr = DAG.getConstant(NullVal, SL, MVT::i32);
 
->>>>>>> 7f6e2c97
       SDValue NonNull
         = DAG.getSetCC(SL, MVT::i1, Src, SegmentNullPtr, ISD::SETNE);
 
@@ -2445,6 +2429,7 @@
 
   // global <-> flat are no-ops and never emitted.
 
+  const MachineFunction &MF = DAG.getMachineFunction();
   DiagnosticInfoUnsupported InvalidAddrSpaceCast(
     *MF.getFunction(), "invalid addrspacecast", SL.getDebugLoc());
   DAG.getContext()->diagnose(InvalidAddrSpaceCast);
