--- conflicted
+++ resolved
@@ -604,10 +604,7 @@
     }
   } else {
     Tmp = RS.scavengeRegister(&AMDGPU::VGPR_32RegClass, 0);
-<<<<<<< HEAD
-=======
     RS.setRegUsed(Tmp);
->>>>>>> 63f32343
   }
 
   // Insert copy to temporary VGPR.
