--- conflicted
+++ resolved
@@ -149,16 +149,11 @@
     if (!F.hasFnAttribute("amdgpu-no-dispatch-id"))
       DispatchID = true;
 
-<<<<<<< HEAD
     if (!F.hasFnAttribute("amdgpu-no-hostcall-ptr"))
       HostcallPtr = true;
 
     if (!F.hasFnAttribute("amdgpu-no-heap-ptr"))
       HeapPtr = true;
-=======
-    if (!IsKernel && !F.hasFnAttribute("amdgpu-no-lds-kernel-id"))
-      LDSKernelId = true;
->>>>>>> a265ccfa
   }
 
   // FIXME: This attribute is a hack, we just need an analysis on the function
