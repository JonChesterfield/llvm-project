//===- AMDGPUBaseInfo.cpp - AMDGPU Base encoding information --------------===//
//
// Part of the LLVM Project, under the Apache License v2.0 with LLVM Exceptions.
// See https://llvm.org/LICENSE.txt for license information.
// SPDX-License-Identifier: Apache-2.0 WITH LLVM-exception
//
//===----------------------------------------------------------------------===//

#include "AMDGPUBaseInfo.h"
#include "AMDGPU.h"
#include "AMDGPUAsmUtils.h"
#include "AMDKernelCodeT.h"
#include "GCNSubtarget.h"
#include "MCTargetDesc/AMDGPUMCTargetDesc.h"
#include "llvm/BinaryFormat/ELF.h"
#include "llvm/IR/Attributes.h"
#include "llvm/IR/Function.h"
#include "llvm/IR/GlobalValue.h"
#include "llvm/IR/IntrinsicsAMDGPU.h"
#include "llvm/IR/IntrinsicsR600.h"
#include "llvm/IR/LLVMContext.h"
#include "llvm/MC/MCSubtargetInfo.h"
#include "llvm/Support/AMDHSAKernelDescriptor.h"
#include "llvm/Support/CommandLine.h"
#include "llvm/Support/TargetParser.h"

#define GET_INSTRINFO_NAMED_OPS
#define GET_INSTRMAP_INFO
#include "AMDGPUGenInstrInfo.inc"

static llvm::cl::opt<unsigned>
    AmdhsaCodeObjectVersion("amdhsa-code-object-version", llvm::cl::Hidden,
                            llvm::cl::desc("AMDHSA Code Object Version"),
                            llvm::cl::init(4));

// TODO-GFX11: Remove this when full 16-bit codegen is implemented.
static llvm::cl::opt<bool>
    LimitTo128VGPRs("amdgpu-limit-to-128-vgprs", llvm::cl::Hidden,
                    llvm::cl::desc("Never use more than 128 VGPRs"));

namespace {

/// \returns Bit mask for given bit \p Shift and bit \p Width.
unsigned getBitMask(unsigned Shift, unsigned Width) {
  return ((1 << Width) - 1) << Shift;
}

/// Packs \p Src into \p Dst for given bit \p Shift and bit \p Width.
///
/// \returns Packed \p Dst.
unsigned packBits(unsigned Src, unsigned Dst, unsigned Shift, unsigned Width) {
  unsigned Mask = getBitMask(Shift, Width);
  return ((Src << Shift) & Mask) | (Dst & ~Mask);
}

/// Unpacks bits from \p Src for given bit \p Shift and bit \p Width.
///
/// \returns Unpacked bits.
unsigned unpackBits(unsigned Src, unsigned Shift, unsigned Width) {
  return (Src & getBitMask(Shift, Width)) >> Shift;
}

/// \returns Vmcnt bit shift (lower bits).
unsigned getVmcntBitShiftLo(unsigned VersionMajor) {
  return VersionMajor >= 11 ? 10 : 0;
}

/// \returns Vmcnt bit width (lower bits).
unsigned getVmcntBitWidthLo(unsigned VersionMajor) {
  return VersionMajor >= 11 ? 6 : 4;
}

/// \returns Expcnt bit shift.
unsigned getExpcntBitShift(unsigned VersionMajor) {
  return VersionMajor >= 11 ? 0 : 4;
}

/// \returns Expcnt bit width.
unsigned getExpcntBitWidth(unsigned VersionMajor) { return 3; }

/// \returns Lgkmcnt bit shift.
unsigned getLgkmcntBitShift(unsigned VersionMajor) {
  return VersionMajor >= 11 ? 4 : 8;
}

/// \returns Lgkmcnt bit width.
unsigned getLgkmcntBitWidth(unsigned VersionMajor) {
  return VersionMajor >= 10 ? 6 : 4;
}

/// \returns Vmcnt bit shift (higher bits).
unsigned getVmcntBitShiftHi(unsigned VersionMajor) { return 14; }

/// \returns Vmcnt bit width (higher bits).
unsigned getVmcntBitWidthHi(unsigned VersionMajor) {
  return (VersionMajor == 9 || VersionMajor == 10) ? 2 : 0;
}

} // end namespace anonymous

namespace llvm {

namespace AMDGPU {

Optional<uint8_t> getHsaAbiVersion(const MCSubtargetInfo *STI) {
  if (STI && STI->getTargetTriple().getOS() != Triple::AMDHSA)
    return None;

  switch (AmdhsaCodeObjectVersion) {
  case 2:
    return ELF::ELFABIVERSION_AMDGPU_HSA_V2;
  case 3:
    return ELF::ELFABIVERSION_AMDGPU_HSA_V3;
  case 4:
    return ELF::ELFABIVERSION_AMDGPU_HSA_V4;
  case 5:
    return ELF::ELFABIVERSION_AMDGPU_HSA_V5;
  default:
    report_fatal_error(Twine("Unsupported AMDHSA Code Object Version ") +
                       Twine(AmdhsaCodeObjectVersion));
  }
}

bool isHsaAbiVersion2(const MCSubtargetInfo *STI) {
  if (Optional<uint8_t> HsaAbiVer = getHsaAbiVersion(STI))
    return *HsaAbiVer == ELF::ELFABIVERSION_AMDGPU_HSA_V2;
  return false;
}

bool isHsaAbiVersion3(const MCSubtargetInfo *STI) {
  if (Optional<uint8_t> HsaAbiVer = getHsaAbiVersion(STI))
    return *HsaAbiVer == ELF::ELFABIVERSION_AMDGPU_HSA_V3;
  return false;
}

bool isHsaAbiVersion4(const MCSubtargetInfo *STI) {
  if (Optional<uint8_t> HsaAbiVer = getHsaAbiVersion(STI))
    return *HsaAbiVer == ELF::ELFABIVERSION_AMDGPU_HSA_V4;
  return false;
}

bool isHsaAbiVersion5(const MCSubtargetInfo *STI) {
  if (Optional<uint8_t> HsaAbiVer = getHsaAbiVersion(STI))
    return *HsaAbiVer == ELF::ELFABIVERSION_AMDGPU_HSA_V5;
  return false;
}

bool isHsaAbiVersion3AndAbove(const MCSubtargetInfo *STI) {
  return isHsaAbiVersion3(STI) || isHsaAbiVersion4(STI) ||
         isHsaAbiVersion5(STI);
}

unsigned getAmdhsaCodeObjectVersion() {
  return AmdhsaCodeObjectVersion;
}

unsigned getMultigridSyncArgImplicitArgPosition() {
  switch (AmdhsaCodeObjectVersion) {
  case 2:
  case 3:
  case 4:
    return 48;
  case 5:
    return AMDGPU::ImplicitArg::MULTIGRID_SYNC_ARG_OFFSET;
  default:
    llvm_unreachable("Unexpected code object version");
    return 0;
  }
}


// FIXME: All such magic numbers about the ABI should be in a
// central TD file.
unsigned getHostcallImplicitArgPosition() {
  switch (AmdhsaCodeObjectVersion) {
  case 2:
  case 3:
  case 4:
    return 24;
  case 5:
    return AMDGPU::ImplicitArg::HOSTCALL_PTR_OFFSET;
  default:
    llvm_unreachable("Unexpected code object version");
    return 0;
  }
}

#define GET_MIMGBaseOpcodesTable_IMPL
#define GET_MIMGDimInfoTable_IMPL
#define GET_MIMGInfoTable_IMPL
#define GET_MIMGLZMappingTable_IMPL
#define GET_MIMGMIPMappingTable_IMPL
#define GET_MIMGBiasMappingTable_IMPL
#define GET_MIMGOffsetMappingTable_IMPL
#define GET_MIMGG16MappingTable_IMPL
#define GET_MAIInstInfoTable_IMPL
#include "AMDGPUGenSearchableTables.inc"

int getMIMGOpcode(unsigned BaseOpcode, unsigned MIMGEncoding,
                  unsigned VDataDwords, unsigned VAddrDwords) {
  const MIMGInfo *Info = getMIMGOpcodeHelper(BaseOpcode, MIMGEncoding,
                                             VDataDwords, VAddrDwords);
  return Info ? Info->Opcode : -1;
}

const MIMGBaseOpcodeInfo *getMIMGBaseOpcode(unsigned Opc) {
  const MIMGInfo *Info = getMIMGInfo(Opc);
  return Info ? getMIMGBaseOpcodeInfo(Info->BaseOpcode) : nullptr;
}

int getMaskedMIMGOp(unsigned Opc, unsigned NewChannels) {
  const MIMGInfo *OrigInfo = getMIMGInfo(Opc);
  const MIMGInfo *NewInfo =
      getMIMGOpcodeHelper(OrigInfo->BaseOpcode, OrigInfo->MIMGEncoding,
                          NewChannels, OrigInfo->VAddrDwords);
  return NewInfo ? NewInfo->Opcode : -1;
}

unsigned getAddrSizeMIMGOp(const MIMGBaseOpcodeInfo *BaseOpcode,
                           const MIMGDimInfo *Dim, bool IsA16,
                           bool IsG16Supported) {
  unsigned AddrWords = BaseOpcode->NumExtraArgs;
  unsigned AddrComponents = (BaseOpcode->Coordinates ? Dim->NumCoords : 0) +
                            (BaseOpcode->LodOrClampOrMip ? 1 : 0);
  if (IsA16)
    AddrWords += divideCeil(AddrComponents, 2);
  else
    AddrWords += AddrComponents;

  // Note: For subtargets that support A16 but not G16, enabling A16 also
  // enables 16 bit gradients.
  // For subtargets that support A16 (operand) and G16 (done with a different
  // instruction encoding), they are independent.

  if (BaseOpcode->Gradients) {
    if ((IsA16 && !IsG16Supported) || BaseOpcode->G16)
      // There are two gradients per coordinate, we pack them separately.
      // For the 3d case,
      // we get (dy/du, dx/du) (-, dz/du) (dy/dv, dx/dv) (-, dz/dv)
      AddrWords += alignTo<2>(Dim->NumGradients / 2);
    else
      AddrWords += Dim->NumGradients;
  }
  return AddrWords;
}

struct MUBUFInfo {
  uint16_t Opcode;
  uint16_t BaseOpcode;
  uint8_t elements;
  bool has_vaddr;
  bool has_srsrc;
  bool has_soffset;
  bool IsBufferInv;
};

struct MTBUFInfo {
  uint16_t Opcode;
  uint16_t BaseOpcode;
  uint8_t elements;
  bool has_vaddr;
  bool has_srsrc;
  bool has_soffset;
};

struct SMInfo {
  uint16_t Opcode;
  bool IsBuffer;
};

struct VOPInfo {
  uint16_t Opcode;
  bool IsSingle;
};

struct VOPC64DPPInfo {
  uint16_t Opcode;
};

struct VOPDComponentInfo {
  uint16_t BaseVOP;
  uint16_t VOPDOp;
  bool CanBeVOPDX;
};

struct VOPDInfo {
  uint16_t Opcode;
  uint16_t OpX;
  uint16_t OpY;
};

#define GET_MTBUFInfoTable_DECL
#define GET_MTBUFInfoTable_IMPL
#define GET_MUBUFInfoTable_DECL
#define GET_MUBUFInfoTable_IMPL
#define GET_SMInfoTable_DECL
#define GET_SMInfoTable_IMPL
#define GET_VOP1InfoTable_DECL
#define GET_VOP1InfoTable_IMPL
#define GET_VOP2InfoTable_DECL
#define GET_VOP2InfoTable_IMPL
#define GET_VOP3InfoTable_DECL
#define GET_VOP3InfoTable_IMPL
#define GET_VOPC64DPPTable_DECL
#define GET_VOPC64DPPTable_IMPL
#define GET_VOPC64DPP8Table_DECL
#define GET_VOPC64DPP8Table_IMPL
#define GET_VOPDComponentTable_DECL
#define GET_VOPDComponentTable_IMPL
#define GET_VOPDPairs_DECL
#define GET_VOPDPairs_IMPL
#define GET_WMMAOpcode2AddrMappingTable_DECL
#define GET_WMMAOpcode2AddrMappingTable_IMPL
#define GET_WMMAOpcode3AddrMappingTable_DECL
#define GET_WMMAOpcode3AddrMappingTable_IMPL
#include "AMDGPUGenSearchableTables.inc"

int getMTBUFBaseOpcode(unsigned Opc) {
  const MTBUFInfo *Info = getMTBUFInfoFromOpcode(Opc);
  return Info ? Info->BaseOpcode : -1;
}

int getMTBUFOpcode(unsigned BaseOpc, unsigned Elements) {
  const MTBUFInfo *Info = getMTBUFInfoFromBaseOpcodeAndElements(BaseOpc, Elements);
  return Info ? Info->Opcode : -1;
}

int getMTBUFElements(unsigned Opc) {
  const MTBUFInfo *Info = getMTBUFOpcodeHelper(Opc);
  return Info ? Info->elements : 0;
}

bool getMTBUFHasVAddr(unsigned Opc) {
  const MTBUFInfo *Info = getMTBUFOpcodeHelper(Opc);
  return Info ? Info->has_vaddr : false;
}

bool getMTBUFHasSrsrc(unsigned Opc) {
  const MTBUFInfo *Info = getMTBUFOpcodeHelper(Opc);
  return Info ? Info->has_srsrc : false;
}

bool getMTBUFHasSoffset(unsigned Opc) {
  const MTBUFInfo *Info = getMTBUFOpcodeHelper(Opc);
  return Info ? Info->has_soffset : false;
}

int getMUBUFBaseOpcode(unsigned Opc) {
  const MUBUFInfo *Info = getMUBUFInfoFromOpcode(Opc);
  return Info ? Info->BaseOpcode : -1;
}

int getMUBUFOpcode(unsigned BaseOpc, unsigned Elements) {
  const MUBUFInfo *Info = getMUBUFInfoFromBaseOpcodeAndElements(BaseOpc, Elements);
  return Info ? Info->Opcode : -1;
}

int getMUBUFElements(unsigned Opc) {
  const MUBUFInfo *Info = getMUBUFOpcodeHelper(Opc);
  return Info ? Info->elements : 0;
}

bool getMUBUFHasVAddr(unsigned Opc) {
  const MUBUFInfo *Info = getMUBUFOpcodeHelper(Opc);
  return Info ? Info->has_vaddr : false;
}

bool getMUBUFHasSrsrc(unsigned Opc) {
  const MUBUFInfo *Info = getMUBUFOpcodeHelper(Opc);
  return Info ? Info->has_srsrc : false;
}

bool getMUBUFHasSoffset(unsigned Opc) {
  const MUBUFInfo *Info = getMUBUFOpcodeHelper(Opc);
  return Info ? Info->has_soffset : false;
}

bool getMUBUFIsBufferInv(unsigned Opc) {
  const MUBUFInfo *Info = getMUBUFOpcodeHelper(Opc);
  return Info ? Info->IsBufferInv : false;
}

bool getSMEMIsBuffer(unsigned Opc) {
  const SMInfo *Info = getSMEMOpcodeHelper(Opc);
  return Info ? Info->IsBuffer : false;
}

bool getVOP1IsSingle(unsigned Opc) {
  const VOPInfo *Info = getVOP1OpcodeHelper(Opc);
  return Info ? Info->IsSingle : false;
}

bool getVOP2IsSingle(unsigned Opc) {
  const VOPInfo *Info = getVOP2OpcodeHelper(Opc);
  return Info ? Info->IsSingle : false;
}

bool getVOP3IsSingle(unsigned Opc) {
  const VOPInfo *Info = getVOP3OpcodeHelper(Opc);
  return Info ? Info->IsSingle : false;
}

bool isVOPC64DPP(unsigned Opc) {
  return isVOPC64DPPOpcodeHelper(Opc) || isVOPC64DPP8OpcodeHelper(Opc);
}

bool getMAIIsDGEMM(unsigned Opc) {
  const MAIInstInfo *Info = getMAIInstInfoHelper(Opc);
  return Info ? Info->is_dgemm : false;
}

bool getMAIIsGFX940XDL(unsigned Opc) {
  const MAIInstInfo *Info = getMAIInstInfoHelper(Opc);
  return Info ? Info->is_gfx940_xdl : false;
}

CanBeVOPD getCanBeVOPD(unsigned Opc) {
  const VOPDComponentInfo *Info = getVOPDComponentHelper(Opc);
  if (Info)
<<<<<<< HEAD
    return {Info->CanBeVOPDX, 1};
  else
    return {0, 0};
=======
    return {Info->CanBeVOPDX, true};
  else
    return {false, false};
>>>>>>> a265ccfa
}

unsigned getVOPDOpcode(unsigned Opc) {
  const VOPDComponentInfo *Info = getVOPDComponentHelper(Opc);
  return Info ? Info->VOPDOp : ~0u;
}

unsigned mapWMMA2AddrTo3AddrOpcode(unsigned Opc) {
  const WMMAOpcodeMappingInfo *Info = getWMMAMappingInfoFrom2AddrOpcode(Opc);
  return Info ? Info->Opcode3Addr : ~0u;
}

unsigned mapWMMA3AddrTo2AddrOpcode(unsigned Opc) {
  const WMMAOpcodeMappingInfo *Info = getWMMAMappingInfoFrom3AddrOpcode(Opc);
  return Info ? Info->Opcode2Addr : ~0u;
}

// Wrapper for Tablegen'd function.  enum Subtarget is not defined in any
// header files, so we need to wrap it in a function that takes unsigned
// instead.
int getMCOpcode(uint16_t Opcode, unsigned Gen) {
  return getMCOpcodeGen(Opcode, static_cast<Subtarget>(Gen));
}

int getVOPDFull(unsigned OpX, unsigned OpY) {
  const VOPDInfo *Info = getVOPDInfoFromComponentOpcodes(OpX, OpY);
  return Info ? Info->Opcode : -1;
}

namespace IsaInfo {

AMDGPUTargetID::AMDGPUTargetID(const MCSubtargetInfo &STI)
    : STI(STI), XnackSetting(TargetIDSetting::Any),
      SramEccSetting(TargetIDSetting::Any) {
  if (!STI.getFeatureBits().test(FeatureSupportsXNACK))
    XnackSetting = TargetIDSetting::Unsupported;
  if (!STI.getFeatureBits().test(FeatureSupportsSRAMECC))
    SramEccSetting = TargetIDSetting::Unsupported;
}

void AMDGPUTargetID::setTargetIDFromFeaturesString(StringRef FS) {
  // Check if xnack or sramecc is explicitly enabled or disabled.  In the
  // absence of the target features we assume we must generate code that can run
  // in any environment.
  SubtargetFeatures Features(FS);
  Optional<bool> XnackRequested;
  Optional<bool> SramEccRequested;

  for (const std::string &Feature : Features.getFeatures()) {
    if (Feature == "+xnack")
      XnackRequested = true;
    else if (Feature == "-xnack")
      XnackRequested = false;
    else if (Feature == "+sramecc")
      SramEccRequested = true;
    else if (Feature == "-sramecc")
      SramEccRequested = false;
  }

  bool XnackSupported = isXnackSupported();
  bool SramEccSupported = isSramEccSupported();

  if (XnackRequested) {
    if (XnackSupported) {
      XnackSetting =
          *XnackRequested ? TargetIDSetting::On : TargetIDSetting::Off;
    } else {
      // If a specific xnack setting was requested and this GPU does not support
      // xnack emit a warning. Setting will remain set to "Unsupported".
      if (*XnackRequested) {
        errs() << "warning: xnack 'On' was requested for a processor that does "
                  "not support it!\n";
      } else {
        errs() << "warning: xnack 'Off' was requested for a processor that "
                  "does not support it!\n";
      }
    }
  }

  if (SramEccRequested) {
    if (SramEccSupported) {
      SramEccSetting =
          *SramEccRequested ? TargetIDSetting::On : TargetIDSetting::Off;
    } else {
      // If a specific sramecc setting was requested and this GPU does not
      // support sramecc emit a warning. Setting will remain set to
      // "Unsupported".
      if (*SramEccRequested) {
        errs() << "warning: sramecc 'On' was requested for a processor that "
                  "does not support it!\n";
      } else {
        errs() << "warning: sramecc 'Off' was requested for a processor that "
                  "does not support it!\n";
      }
    }
  }
}

static TargetIDSetting
getTargetIDSettingFromFeatureString(StringRef FeatureString) {
  if (FeatureString.endswith("-"))
    return TargetIDSetting::Off;
  if (FeatureString.endswith("+"))
    return TargetIDSetting::On;

  llvm_unreachable("Malformed feature string");
}

void AMDGPUTargetID::setTargetIDFromTargetIDStream(StringRef TargetID) {
  SmallVector<StringRef, 3> TargetIDSplit;
  TargetID.split(TargetIDSplit, ':');

  for (const auto &FeatureString : TargetIDSplit) {
    if (FeatureString.startswith("xnack"))
      XnackSetting = getTargetIDSettingFromFeatureString(FeatureString);
    if (FeatureString.startswith("sramecc"))
      SramEccSetting = getTargetIDSettingFromFeatureString(FeatureString);
  }
}

std::string AMDGPUTargetID::toString() const {
  std::string StringRep;
  raw_string_ostream StreamRep(StringRep);

  auto TargetTriple = STI.getTargetTriple();
  auto Version = getIsaVersion(STI.getCPU());

  StreamRep << TargetTriple.getArchName() << '-'
            << TargetTriple.getVendorName() << '-'
            << TargetTriple.getOSName() << '-'
            << TargetTriple.getEnvironmentName() << '-';

  std::string Processor;
  // TODO: Following else statement is present here because we used various
  // alias names for GPUs up until GFX9 (e.g. 'fiji' is same as 'gfx803').
  // Remove once all aliases are removed from GCNProcessors.td.
  if (Version.Major >= 9)
    Processor = STI.getCPU().str();
  else
    Processor = (Twine("gfx") + Twine(Version.Major) + Twine(Version.Minor) +
                 Twine(Version.Stepping))
                    .str();

  std::string Features;
  if (Optional<uint8_t> HsaAbiVersion = getHsaAbiVersion(&STI)) {
    switch (*HsaAbiVersion) {
    case ELF::ELFABIVERSION_AMDGPU_HSA_V2:
      // Code object V2 only supported specific processors and had fixed
      // settings for the XNACK.
      if (Processor == "gfx600") {
      } else if (Processor == "gfx601") {
      } else if (Processor == "gfx602") {
      } else if (Processor == "gfx700") {
      } else if (Processor == "gfx701") {
      } else if (Processor == "gfx702") {
      } else if (Processor == "gfx703") {
      } else if (Processor == "gfx704") {
      } else if (Processor == "gfx705") {
      } else if (Processor == "gfx801") {
        if (!isXnackOnOrAny())
          report_fatal_error(
              "AMD GPU code object V2 does not support processor " +
              Twine(Processor) + " without XNACK");
      } else if (Processor == "gfx802") {
      } else if (Processor == "gfx803") {
      } else if (Processor == "gfx805") {
      } else if (Processor == "gfx810") {
        if (!isXnackOnOrAny())
          report_fatal_error(
              "AMD GPU code object V2 does not support processor " +
              Twine(Processor) + " without XNACK");
      } else if (Processor == "gfx900") {
        if (isXnackOnOrAny())
          Processor = "gfx901";
      } else if (Processor == "gfx902") {
        if (isXnackOnOrAny())
          Processor = "gfx903";
      } else if (Processor == "gfx904") {
        if (isXnackOnOrAny())
          Processor = "gfx905";
      } else if (Processor == "gfx906") {
        if (isXnackOnOrAny())
          Processor = "gfx907";
      } else if (Processor == "gfx90c") {
        if (isXnackOnOrAny())
          report_fatal_error(
              "AMD GPU code object V2 does not support processor " +
              Twine(Processor) + " with XNACK being ON or ANY");
      } else {
        report_fatal_error(
            "AMD GPU code object V2 does not support processor " +
            Twine(Processor));
      }
      break;
    case ELF::ELFABIVERSION_AMDGPU_HSA_V3:
      // xnack.
      if (isXnackOnOrAny())
        Features += "+xnack";
      // In code object v2 and v3, "sramecc" feature was spelled with a
      // hyphen ("sram-ecc").
      if (isSramEccOnOrAny())
        Features += "+sram-ecc";
      break;
    case ELF::ELFABIVERSION_AMDGPU_HSA_V4:
    case ELF::ELFABIVERSION_AMDGPU_HSA_V5:
      // sramecc.
      if (getSramEccSetting() == TargetIDSetting::Off)
        Features += ":sramecc-";
      else if (getSramEccSetting() == TargetIDSetting::On)
        Features += ":sramecc+";
      // xnack.
      if (getXnackSetting() == TargetIDSetting::Off)
        Features += ":xnack-";
      else if (getXnackSetting() == TargetIDSetting::On)
        Features += ":xnack+";
      break;
    default:
      break;
    }
  }

  StreamRep << Processor << Features;

  StreamRep.flush();
  return StringRep;
}

unsigned getWavefrontSize(const MCSubtargetInfo *STI) {
  if (STI->getFeatureBits().test(FeatureWavefrontSize16))
    return 16;
  if (STI->getFeatureBits().test(FeatureWavefrontSize32))
    return 32;

  return 64;
}

unsigned getLocalMemorySize(const MCSubtargetInfo *STI) {
  if (STI->getFeatureBits().test(FeatureLocalMemorySize32768))
    return 32768;
  if (STI->getFeatureBits().test(FeatureLocalMemorySize65536))
    return 65536;

  return 0;
}

unsigned getEUsPerCU(const MCSubtargetInfo *STI) {
  // "Per CU" really means "per whatever functional block the waves of a
  // workgroup must share". For gfx10 in CU mode this is the CU, which contains
  // two SIMDs.
  if (isGFX10Plus(*STI) && STI->getFeatureBits().test(FeatureCuMode))
    return 2;
  // Pre-gfx10 a CU contains four SIMDs. For gfx10 in WGP mode the WGP contains
  // two CUs, so a total of four SIMDs.
  return 4;
}

unsigned getMaxWorkGroupsPerCU(const MCSubtargetInfo *STI,
                               unsigned FlatWorkGroupSize) {
  assert(FlatWorkGroupSize != 0);
  if (STI->getTargetTriple().getArch() != Triple::amdgcn)
    return 8;
  unsigned N = getWavesPerWorkGroup(STI, FlatWorkGroupSize);
  if (N == 1)
    return 40;
  N = 40 / N;
  return std::min(N, 16u);
}

unsigned getMinWavesPerEU(const MCSubtargetInfo *STI) {
  return 1;
}

unsigned getMaxWavesPerEU(const MCSubtargetInfo *STI) {
  // FIXME: Need to take scratch memory into account.
  if (isGFX90A(*STI))
    return 8;
  if (!isGFX10Plus(*STI))
    return 10;
  return hasGFX10_3Insts(*STI) ? 16 : 20;
}

unsigned getWavesPerEUForWorkGroup(const MCSubtargetInfo *STI,
                                   unsigned FlatWorkGroupSize) {
  return divideCeil(getWavesPerWorkGroup(STI, FlatWorkGroupSize),
                    getEUsPerCU(STI));
}

unsigned getMinFlatWorkGroupSize(const MCSubtargetInfo *STI) {
  return 1;
}

unsigned getMaxFlatWorkGroupSize(const MCSubtargetInfo *STI) {
  // Some subtargets allow encoding 2048, but this isn't tested or supported.
  return 1024;
}

unsigned getWavesPerWorkGroup(const MCSubtargetInfo *STI,
                              unsigned FlatWorkGroupSize) {
  return divideCeil(FlatWorkGroupSize, getWavefrontSize(STI));
}

unsigned getSGPRAllocGranule(const MCSubtargetInfo *STI) {
  IsaVersion Version = getIsaVersion(STI->getCPU());
  if (Version.Major >= 10)
    return getAddressableNumSGPRs(STI);
  if (Version.Major >= 8)
    return 16;
  return 8;
}

unsigned getSGPREncodingGranule(const MCSubtargetInfo *STI) {
  return 8;
}

unsigned getTotalNumSGPRs(const MCSubtargetInfo *STI) {
  IsaVersion Version = getIsaVersion(STI->getCPU());
  if (Version.Major >= 8)
    return 800;
  return 512;
}

unsigned getAddressableNumSGPRs(const MCSubtargetInfo *STI) {
  if (STI->getFeatureBits().test(FeatureSGPRInitBug))
    return FIXED_NUM_SGPRS_FOR_INIT_BUG;

  IsaVersion Version = getIsaVersion(STI->getCPU());
  if (Version.Major >= 10)
    return 106;
  if (Version.Major >= 8)
    return 102;
  return 104;
}

unsigned getMinNumSGPRs(const MCSubtargetInfo *STI, unsigned WavesPerEU) {
  assert(WavesPerEU != 0);

  IsaVersion Version = getIsaVersion(STI->getCPU());
  if (Version.Major >= 10)
    return 0;

  if (WavesPerEU >= getMaxWavesPerEU(STI))
    return 0;

  unsigned MinNumSGPRs = getTotalNumSGPRs(STI) / (WavesPerEU + 1);
  if (STI->getFeatureBits().test(FeatureTrapHandler))
    MinNumSGPRs -= std::min(MinNumSGPRs, (unsigned)TRAP_NUM_SGPRS);
  MinNumSGPRs = alignDown(MinNumSGPRs, getSGPRAllocGranule(STI)) + 1;
  return std::min(MinNumSGPRs, getAddressableNumSGPRs(STI));
}

unsigned getMaxNumSGPRs(const MCSubtargetInfo *STI, unsigned WavesPerEU,
                        bool Addressable) {
  assert(WavesPerEU != 0);

  unsigned AddressableNumSGPRs = getAddressableNumSGPRs(STI);
  IsaVersion Version = getIsaVersion(STI->getCPU());
  if (Version.Major >= 10)
    return Addressable ? AddressableNumSGPRs : 108;
  if (Version.Major >= 8 && !Addressable)
    AddressableNumSGPRs = 112;
  unsigned MaxNumSGPRs = getTotalNumSGPRs(STI) / WavesPerEU;
  if (STI->getFeatureBits().test(FeatureTrapHandler))
    MaxNumSGPRs -= std::min(MaxNumSGPRs, (unsigned)TRAP_NUM_SGPRS);
  MaxNumSGPRs = alignDown(MaxNumSGPRs, getSGPRAllocGranule(STI));
  return std::min(MaxNumSGPRs, AddressableNumSGPRs);
}

unsigned getNumExtraSGPRs(const MCSubtargetInfo *STI, bool VCCUsed,
                          bool FlatScrUsed, bool XNACKUsed) {
  unsigned ExtraSGPRs = 0;
  if (VCCUsed)
    ExtraSGPRs = 2;

  IsaVersion Version = getIsaVersion(STI->getCPU());
  if (Version.Major >= 10)
    return ExtraSGPRs;

  if (Version.Major < 8) {
    if (FlatScrUsed)
      ExtraSGPRs = 4;
  } else {
    if (XNACKUsed)
      ExtraSGPRs = 4;

    if (FlatScrUsed ||
        STI->getFeatureBits().test(AMDGPU::FeatureArchitectedFlatScratch))
      ExtraSGPRs = 6;
  }

  return ExtraSGPRs;
}

unsigned getNumExtraSGPRs(const MCSubtargetInfo *STI, bool VCCUsed,
                          bool FlatScrUsed) {
  return getNumExtraSGPRs(STI, VCCUsed, FlatScrUsed,
                          STI->getFeatureBits().test(AMDGPU::FeatureXNACK));
}

unsigned getNumSGPRBlocks(const MCSubtargetInfo *STI, unsigned NumSGPRs) {
  NumSGPRs = alignTo(std::max(1u, NumSGPRs), getSGPREncodingGranule(STI));
  // SGPRBlocks is actual number of SGPR blocks minus 1.
  return NumSGPRs / getSGPREncodingGranule(STI) - 1;
}

unsigned getVGPRAllocGranule(const MCSubtargetInfo *STI,
                             Optional<bool> EnableWavefrontSize32) {
  if (STI->getFeatureBits().test(FeatureGFX90AInsts))
    return 8;

  bool IsWave32 = EnableWavefrontSize32 ?
      *EnableWavefrontSize32 :
      STI->getFeatureBits().test(FeatureWavefrontSize32);

  if (hasGFX10_3Insts(*STI))
    return IsWave32 ? 16 : 8;

  return IsWave32 ? 8 : 4;
}

unsigned getVGPREncodingGranule(const MCSubtargetInfo *STI,
                                Optional<bool> EnableWavefrontSize32) {
  if (STI->getFeatureBits().test(FeatureGFX90AInsts))
    return 8;

  bool IsWave32 = EnableWavefrontSize32 ?
      *EnableWavefrontSize32 :
      STI->getFeatureBits().test(FeatureWavefrontSize32);

  return IsWave32 ? 8 : 4;
}

unsigned getTotalNumVGPRs(const MCSubtargetInfo *STI) {
  if (STI->getFeatureBits().test(FeatureGFX90AInsts))
    return 512;
  if (!isGFX10Plus(*STI))
    return 256;
  return STI->getFeatureBits().test(FeatureWavefrontSize32) ? 1024 : 512;
}

unsigned getAddressableNumVGPRs(const MCSubtargetInfo *STI) {
  if (LimitTo128VGPRs.getNumOccurrences() ? LimitTo128VGPRs
                                          : isGFX11Plus(*STI)) {
    // GFX11 changes the encoding of 16-bit operands in VOP1/2/C instructions
    // such that values 128..255 no longer mean v128..v255, they mean
    // v0.hi..v127.hi instead. Until the compiler understands this, it is not
    // safe to use v128..v255.
    // TODO-GFX11: Remove this when full 16-bit codegen is implemented.
    return 128;
  }
  if (STI->getFeatureBits().test(FeatureGFX90AInsts))
    return 512;
  return 256;
}

unsigned getMinNumVGPRs(const MCSubtargetInfo *STI, unsigned WavesPerEU) {
  assert(WavesPerEU != 0);

  if (WavesPerEU >= getMaxWavesPerEU(STI))
    return 0;
  unsigned MinNumVGPRs =
      alignDown(getTotalNumVGPRs(STI) / (WavesPerEU + 1),
                getVGPRAllocGranule(STI)) + 1;
  return std::min(MinNumVGPRs, getAddressableNumVGPRs(STI));
}

unsigned getMaxNumVGPRs(const MCSubtargetInfo *STI, unsigned WavesPerEU) {
  assert(WavesPerEU != 0);

  unsigned MaxNumVGPRs = alignDown(getTotalNumVGPRs(STI) / WavesPerEU,
                                   getVGPRAllocGranule(STI));
  unsigned AddressableNumVGPRs = getAddressableNumVGPRs(STI);
  return std::min(MaxNumVGPRs, AddressableNumVGPRs);
}

unsigned getNumVGPRBlocks(const MCSubtargetInfo *STI, unsigned NumVGPRs,
                          Optional<bool> EnableWavefrontSize32) {
  NumVGPRs = alignTo(std::max(1u, NumVGPRs),
                     getVGPREncodingGranule(STI, EnableWavefrontSize32));
  // VGPRBlocks is actual number of VGPR blocks minus 1.
  return NumVGPRs / getVGPREncodingGranule(STI, EnableWavefrontSize32) - 1;
}

} // end namespace IsaInfo

void initDefaultAMDKernelCodeT(amd_kernel_code_t &Header,
                               const MCSubtargetInfo *STI) {
  IsaVersion Version = getIsaVersion(STI->getCPU());

  memset(&Header, 0, sizeof(Header));

  Header.amd_kernel_code_version_major = 1;
  Header.amd_kernel_code_version_minor = 2;
  Header.amd_machine_kind = 1; // AMD_MACHINE_KIND_AMDGPU
  Header.amd_machine_version_major = Version.Major;
  Header.amd_machine_version_minor = Version.Minor;
  Header.amd_machine_version_stepping = Version.Stepping;
  Header.kernel_code_entry_byte_offset = sizeof(Header);
  Header.wavefront_size = 6;

  // If the code object does not support indirect functions, then the value must
  // be 0xffffffff.
  Header.call_convention = -1;

  // These alignment values are specified in powers of two, so alignment =
  // 2^n.  The minimum alignment is 2^4 = 16.
  Header.kernarg_segment_alignment = 4;
  Header.group_segment_alignment = 4;
  Header.private_segment_alignment = 4;

  if (Version.Major >= 10) {
    if (STI->getFeatureBits().test(FeatureWavefrontSize32)) {
      Header.wavefront_size = 5;
      Header.code_properties |= AMD_CODE_PROPERTY_ENABLE_WAVEFRONT_SIZE32;
    }
    Header.compute_pgm_resource_registers |=
      S_00B848_WGP_MODE(STI->getFeatureBits().test(FeatureCuMode) ? 0 : 1) |
      S_00B848_MEM_ORDERED(1);
  }
}

amdhsa::kernel_descriptor_t getDefaultAmdhsaKernelDescriptor(
    const MCSubtargetInfo *STI) {
  IsaVersion Version = getIsaVersion(STI->getCPU());

  amdhsa::kernel_descriptor_t KD;
  memset(&KD, 0, sizeof(KD));

  AMDHSA_BITS_SET(KD.compute_pgm_rsrc1,
                  amdhsa::COMPUTE_PGM_RSRC1_FLOAT_DENORM_MODE_16_64,
                  amdhsa::FLOAT_DENORM_MODE_FLUSH_NONE);
  AMDHSA_BITS_SET(KD.compute_pgm_rsrc1,
                  amdhsa::COMPUTE_PGM_RSRC1_ENABLE_DX10_CLAMP, 1);
  AMDHSA_BITS_SET(KD.compute_pgm_rsrc1,
                  amdhsa::COMPUTE_PGM_RSRC1_ENABLE_IEEE_MODE, 1);
  AMDHSA_BITS_SET(KD.compute_pgm_rsrc2,
                  amdhsa::COMPUTE_PGM_RSRC2_ENABLE_SGPR_WORKGROUP_ID_X, 1);
  if (Version.Major >= 10) {
    AMDHSA_BITS_SET(KD.kernel_code_properties,
                    amdhsa::KERNEL_CODE_PROPERTY_ENABLE_WAVEFRONT_SIZE32,
                    STI->getFeatureBits().test(FeatureWavefrontSize32) ? 1 : 0);
    AMDHSA_BITS_SET(KD.compute_pgm_rsrc1,
                    amdhsa::COMPUTE_PGM_RSRC1_WGP_MODE,
                    STI->getFeatureBits().test(FeatureCuMode) ? 0 : 1);
    AMDHSA_BITS_SET(KD.compute_pgm_rsrc1,
                    amdhsa::COMPUTE_PGM_RSRC1_MEM_ORDERED, 1);
  }
  if (AMDGPU::isGFX90A(*STI)) {
    AMDHSA_BITS_SET(KD.compute_pgm_rsrc3,
                    amdhsa::COMPUTE_PGM_RSRC3_GFX90A_TG_SPLIT,
                    STI->getFeatureBits().test(FeatureTgSplit) ? 1 : 0);
  }
  return KD;
}

bool isGroupSegment(const GlobalValue *GV) {
  return GV->getAddressSpace() == AMDGPUAS::LOCAL_ADDRESS;
}

bool isGlobalSegment(const GlobalValue *GV) {
  return GV->getAddressSpace() == AMDGPUAS::GLOBAL_ADDRESS;
}

bool isReadOnlySegment(const GlobalValue *GV) {
  unsigned AS = GV->getAddressSpace();
  return AS == AMDGPUAS::CONSTANT_ADDRESS ||
         AS == AMDGPUAS::CONSTANT_ADDRESS_32BIT;
}

bool shouldEmitConstantsToTextSection(const Triple &TT) {
  return TT.getArch() == Triple::r600;
}

int getIntegerAttribute(const Function &F, StringRef Name, int Default) {
  Attribute A = F.getFnAttribute(Name);
  int Result = Default;

  if (A.isStringAttribute()) {
    StringRef Str = A.getValueAsString();
    if (Str.getAsInteger(0, Result)) {
      LLVMContext &Ctx = F.getContext();
      Ctx.emitError("can't parse integer attribute " + Name);
    }
  }

  return Result;
}

std::pair<int, int> getIntegerPairAttribute(const Function &F,
                                            StringRef Name,
                                            std::pair<int, int> Default,
                                            bool OnlyFirstRequired) {
  Attribute A = F.getFnAttribute(Name);
  if (!A.isStringAttribute())
    return Default;

  LLVMContext &Ctx = F.getContext();
  std::pair<int, int> Ints = Default;
  std::pair<StringRef, StringRef> Strs = A.getValueAsString().split(',');
  if (Strs.first.trim().getAsInteger(0, Ints.first)) {
    Ctx.emitError("can't parse first integer attribute " + Name);
    return Default;
  }
  if (Strs.second.trim().getAsInteger(0, Ints.second)) {
    if (!OnlyFirstRequired || !Strs.second.trim().empty()) {
      Ctx.emitError("can't parse second integer attribute " + Name);
      return Default;
    }
  }

  return Ints;
}

unsigned getVmcntBitMask(const IsaVersion &Version) {
  return (1 << (getVmcntBitWidthLo(Version.Major) +
                getVmcntBitWidthHi(Version.Major))) -
         1;
}

unsigned getExpcntBitMask(const IsaVersion &Version) {
  return (1 << getExpcntBitWidth(Version.Major)) - 1;
}

unsigned getLgkmcntBitMask(const IsaVersion &Version) {
  return (1 << getLgkmcntBitWidth(Version.Major)) - 1;
}

unsigned getWaitcntBitMask(const IsaVersion &Version) {
  unsigned VmcntLo = getBitMask(getVmcntBitShiftLo(Version.Major),
                                getVmcntBitWidthLo(Version.Major));
  unsigned Expcnt = getBitMask(getExpcntBitShift(Version.Major),
                               getExpcntBitWidth(Version.Major));
  unsigned Lgkmcnt = getBitMask(getLgkmcntBitShift(Version.Major),
                                getLgkmcntBitWidth(Version.Major));
  unsigned VmcntHi = getBitMask(getVmcntBitShiftHi(Version.Major),
                                getVmcntBitWidthHi(Version.Major));
  return VmcntLo | Expcnt | Lgkmcnt | VmcntHi;
}

unsigned decodeVmcnt(const IsaVersion &Version, unsigned Waitcnt) {
  unsigned VmcntLo = unpackBits(Waitcnt, getVmcntBitShiftLo(Version.Major),
                                getVmcntBitWidthLo(Version.Major));
  unsigned VmcntHi = unpackBits(Waitcnt, getVmcntBitShiftHi(Version.Major),
                                getVmcntBitWidthHi(Version.Major));
  return VmcntLo | VmcntHi << getVmcntBitWidthLo(Version.Major);
}

unsigned decodeExpcnt(const IsaVersion &Version, unsigned Waitcnt) {
  return unpackBits(Waitcnt, getExpcntBitShift(Version.Major),
                    getExpcntBitWidth(Version.Major));
}

unsigned decodeLgkmcnt(const IsaVersion &Version, unsigned Waitcnt) {
  return unpackBits(Waitcnt, getLgkmcntBitShift(Version.Major),
                    getLgkmcntBitWidth(Version.Major));
}

void decodeWaitcnt(const IsaVersion &Version, unsigned Waitcnt,
                   unsigned &Vmcnt, unsigned &Expcnt, unsigned &Lgkmcnt) {
  Vmcnt = decodeVmcnt(Version, Waitcnt);
  Expcnt = decodeExpcnt(Version, Waitcnt);
  Lgkmcnt = decodeLgkmcnt(Version, Waitcnt);
}

Waitcnt decodeWaitcnt(const IsaVersion &Version, unsigned Encoded) {
  Waitcnt Decoded;
  Decoded.VmCnt = decodeVmcnt(Version, Encoded);
  Decoded.ExpCnt = decodeExpcnt(Version, Encoded);
  Decoded.LgkmCnt = decodeLgkmcnt(Version, Encoded);
  return Decoded;
}

unsigned encodeVmcnt(const IsaVersion &Version, unsigned Waitcnt,
                     unsigned Vmcnt) {
  Waitcnt = packBits(Vmcnt, Waitcnt, getVmcntBitShiftLo(Version.Major),
                     getVmcntBitWidthLo(Version.Major));
  return packBits(Vmcnt >> getVmcntBitWidthLo(Version.Major), Waitcnt,
                  getVmcntBitShiftHi(Version.Major),
                  getVmcntBitWidthHi(Version.Major));
}

unsigned encodeExpcnt(const IsaVersion &Version, unsigned Waitcnt,
                      unsigned Expcnt) {
  return packBits(Expcnt, Waitcnt, getExpcntBitShift(Version.Major),
                  getExpcntBitWidth(Version.Major));
}

unsigned encodeLgkmcnt(const IsaVersion &Version, unsigned Waitcnt,
                       unsigned Lgkmcnt) {
  return packBits(Lgkmcnt, Waitcnt, getLgkmcntBitShift(Version.Major),
                  getLgkmcntBitWidth(Version.Major));
}

unsigned encodeWaitcnt(const IsaVersion &Version,
                       unsigned Vmcnt, unsigned Expcnt, unsigned Lgkmcnt) {
  unsigned Waitcnt = getWaitcntBitMask(Version);
  Waitcnt = encodeVmcnt(Version, Waitcnt, Vmcnt);
  Waitcnt = encodeExpcnt(Version, Waitcnt, Expcnt);
  Waitcnt = encodeLgkmcnt(Version, Waitcnt, Lgkmcnt);
  return Waitcnt;
}

unsigned encodeWaitcnt(const IsaVersion &Version, const Waitcnt &Decoded) {
  return encodeWaitcnt(Version, Decoded.VmCnt, Decoded.ExpCnt, Decoded.LgkmCnt);
}

//===----------------------------------------------------------------------===//
// Custom Operands.
//
// A table of custom operands shall describe "primary" operand names
// first followed by aliases if any. It is not required but recommended
// to arrange operands so that operand encoding match operand position
// in the table. This will make disassembly a bit more efficient.
// Unused slots in the table shall have an empty name.
//
//===----------------------------------------------------------------------===//

template <class T>
static bool isValidOpr(int Idx, const CustomOperand<T> OpInfo[], int OpInfoSize,
                       T Context) {
  return 0 <= Idx && Idx < OpInfoSize && !OpInfo[Idx].Name.empty() &&
         (!OpInfo[Idx].Cond || OpInfo[Idx].Cond(Context));
}

template <class T>
static int getOprIdx(std::function<bool(const CustomOperand<T> &)> Test,
                     const CustomOperand<T> OpInfo[], int OpInfoSize,
                     T Context) {
  int InvalidIdx = OPR_ID_UNKNOWN;
  for (int Idx = 0; Idx < OpInfoSize; ++Idx) {
    if (Test(OpInfo[Idx])) {
      if (!OpInfo[Idx].Cond || OpInfo[Idx].Cond(Context))
        return Idx;
      InvalidIdx = OPR_ID_UNSUPPORTED;
    }
  }
  return InvalidIdx;
}

template <class T>
static int getOprIdx(const StringRef Name, const CustomOperand<T> OpInfo[],
                     int OpInfoSize, T Context) {
  auto Test = [=](const CustomOperand<T> &Op) { return Op.Name == Name; };
  return getOprIdx<T>(Test, OpInfo, OpInfoSize, Context);
}

template <class T>
static int getOprIdx(int Id, const CustomOperand<T> OpInfo[], int OpInfoSize,
                     T Context, bool QuickCheck = true) {
  auto Test = [=](const CustomOperand<T> &Op) {
    return Op.Encoding == Id && !Op.Name.empty();
  };
  // This is an optimization that should work in most cases.
  // As a side effect, it may cause selection of an alias
  // instead of a primary operand name in case of sparse tables.
  if (QuickCheck && isValidOpr<T>(Id, OpInfo, OpInfoSize, Context) &&
      OpInfo[Id].Encoding == Id) {
    return Id;
  }
  return getOprIdx<T>(Test, OpInfo, OpInfoSize, Context);
}

//===----------------------------------------------------------------------===//
// Custom Operand Values
//===----------------------------------------------------------------------===//

static unsigned getDefaultCustomOperandEncoding(const CustomOperandVal *Opr,
                                                int Size,
                                                const MCSubtargetInfo &STI) {
  unsigned Enc = 0;
  for (int Idx = 0; Idx < Size; ++Idx) {
    const auto &Op = Opr[Idx];
    if (Op.isSupported(STI))
      Enc |= Op.encode(Op.Default);
  }
  return Enc;
}

static bool isSymbolicCustomOperandEncoding(const CustomOperandVal *Opr,
                                            int Size, unsigned Code,
                                            bool &HasNonDefaultVal,
                                            const MCSubtargetInfo &STI) {
  unsigned UsedOprMask = 0;
  HasNonDefaultVal = false;
  for (int Idx = 0; Idx < Size; ++Idx) {
    const auto &Op = Opr[Idx];
    if (!Op.isSupported(STI))
      continue;
    UsedOprMask |= Op.getMask();
    unsigned Val = Op.decode(Code);
    if (!Op.isValid(Val))
      return false;
    HasNonDefaultVal |= (Val != Op.Default);
  }
  return (Code & ~UsedOprMask) == 0;
}

static bool decodeCustomOperand(const CustomOperandVal *Opr, int Size,
                                unsigned Code, int &Idx, StringRef &Name,
                                unsigned &Val, bool &IsDefault,
                                const MCSubtargetInfo &STI) {
  while (Idx < Size) {
    const auto &Op = Opr[Idx++];
    if (Op.isSupported(STI)) {
      Name = Op.Name;
      Val = Op.decode(Code);
      IsDefault = (Val == Op.Default);
      return true;
    }
  }

  return false;
}

static int encodeCustomOperandVal(const CustomOperandVal &Op,
                                  int64_t InputVal) {
  if (InputVal < 0 || InputVal > Op.Max)
    return OPR_VAL_INVALID;
  return Op.encode(InputVal);
}

static int encodeCustomOperand(const CustomOperandVal *Opr, int Size,
                               const StringRef Name, int64_t InputVal,
                               unsigned &UsedOprMask,
                               const MCSubtargetInfo &STI) {
  int InvalidId = OPR_ID_UNKNOWN;
  for (int Idx = 0; Idx < Size; ++Idx) {
    const auto &Op = Opr[Idx];
    if (Op.Name == Name) {
      if (!Op.isSupported(STI)) {
        InvalidId = OPR_ID_UNSUPPORTED;
        continue;
      }
      auto OprMask = Op.getMask();
      if (OprMask & UsedOprMask)
        return OPR_ID_DUPLICATE;
      UsedOprMask |= OprMask;
      return encodeCustomOperandVal(Op, InputVal);
    }
  }
  return InvalidId;
}

//===----------------------------------------------------------------------===//
// DepCtr
//===----------------------------------------------------------------------===//

namespace DepCtr {

int getDefaultDepCtrEncoding(const MCSubtargetInfo &STI) {
  static int Default = -1;
  if (Default == -1)
    Default = getDefaultCustomOperandEncoding(DepCtrInfo, DEP_CTR_SIZE, STI);
  return Default;
}

bool isSymbolicDepCtrEncoding(unsigned Code, bool &HasNonDefaultVal,
                              const MCSubtargetInfo &STI) {
  return isSymbolicCustomOperandEncoding(DepCtrInfo, DEP_CTR_SIZE, Code,
                                         HasNonDefaultVal, STI);
}

bool decodeDepCtr(unsigned Code, int &Id, StringRef &Name, unsigned &Val,
                  bool &IsDefault, const MCSubtargetInfo &STI) {
  return decodeCustomOperand(DepCtrInfo, DEP_CTR_SIZE, Code, Id, Name, Val,
                             IsDefault, STI);
}

int encodeDepCtr(const StringRef Name, int64_t Val, unsigned &UsedOprMask,
                 const MCSubtargetInfo &STI) {
  return encodeCustomOperand(DepCtrInfo, DEP_CTR_SIZE, Name, Val, UsedOprMask,
                             STI);
}

} // namespace DepCtr

//===----------------------------------------------------------------------===//
// hwreg
//===----------------------------------------------------------------------===//

namespace Hwreg {

int64_t getHwregId(const StringRef Name, const MCSubtargetInfo &STI) {
  int Idx = getOprIdx<const MCSubtargetInfo &>(Name, Opr, OPR_SIZE, STI);
  return (Idx < 0) ? Idx : Opr[Idx].Encoding;
}

bool isValidHwreg(int64_t Id) {
  return 0 <= Id && isUInt<ID_WIDTH_>(Id);
}

bool isValidHwregOffset(int64_t Offset) {
  return 0 <= Offset && isUInt<OFFSET_WIDTH_>(Offset);
}

bool isValidHwregWidth(int64_t Width) {
  return 0 <= (Width - 1) && isUInt<WIDTH_M1_WIDTH_>(Width - 1);
}

uint64_t encodeHwreg(uint64_t Id, uint64_t Offset, uint64_t Width) {
  return (Id << ID_SHIFT_) |
         (Offset << OFFSET_SHIFT_) |
         ((Width - 1) << WIDTH_M1_SHIFT_);
}

StringRef getHwreg(unsigned Id, const MCSubtargetInfo &STI) {
  int Idx = getOprIdx<const MCSubtargetInfo &>(Id, Opr, OPR_SIZE, STI);
  return (Idx < 0) ? "" : Opr[Idx].Name;
}

void decodeHwreg(unsigned Val, unsigned &Id, unsigned &Offset, unsigned &Width) {
  Id = (Val & ID_MASK_) >> ID_SHIFT_;
  Offset = (Val & OFFSET_MASK_) >> OFFSET_SHIFT_;
  Width = ((Val & WIDTH_M1_MASK_) >> WIDTH_M1_SHIFT_) + 1;
}

} // namespace Hwreg

//===----------------------------------------------------------------------===//
// exp tgt
//===----------------------------------------------------------------------===//

namespace Exp {

struct ExpTgt {
  StringLiteral Name;
  unsigned Tgt;
  unsigned MaxIndex;
};

static constexpr ExpTgt ExpTgtInfo[] = {
  {{"null"},           ET_NULL,            ET_NULL_MAX_IDX},
  {{"mrtz"},           ET_MRTZ,            ET_MRTZ_MAX_IDX},
  {{"prim"},           ET_PRIM,            ET_PRIM_MAX_IDX},
  {{"mrt"},            ET_MRT0,            ET_MRT_MAX_IDX},
  {{"pos"},            ET_POS0,            ET_POS_MAX_IDX},
  {{"dual_src_blend"}, ET_DUAL_SRC_BLEND0, ET_DUAL_SRC_BLEND_MAX_IDX},
  {{"param"},          ET_PARAM0,          ET_PARAM_MAX_IDX},
};

bool getTgtName(unsigned Id, StringRef &Name, int &Index) {
  for (const ExpTgt &Val : ExpTgtInfo) {
    if (Val.Tgt <= Id && Id <= Val.Tgt + Val.MaxIndex) {
      Index = (Val.MaxIndex == 0) ? -1 : (Id - Val.Tgt);
      Name = Val.Name;
      return true;
    }
  }
  return false;
}

unsigned getTgtId(const StringRef Name) {

  for (const ExpTgt &Val : ExpTgtInfo) {
    if (Val.MaxIndex == 0 && Name == Val.Name)
      return Val.Tgt;

    if (Val.MaxIndex > 0 && Name.startswith(Val.Name)) {
      StringRef Suffix = Name.drop_front(Val.Name.size());

      unsigned Id;
      if (Suffix.getAsInteger(10, Id) || Id > Val.MaxIndex)
        return ET_INVALID;

      // Disable leading zeroes
      if (Suffix.size() > 1 && Suffix[0] == '0')
        return ET_INVALID;

      return Val.Tgt + Id;
    }
  }
  return ET_INVALID;
}

bool isSupportedTgtId(unsigned Id, const MCSubtargetInfo &STI) {
  switch (Id) {
  case ET_NULL:
    return !isGFX11Plus(STI);
  case ET_POS4:
  case ET_PRIM:
    return isGFX10Plus(STI);
  case ET_DUAL_SRC_BLEND0:
  case ET_DUAL_SRC_BLEND1:
    return isGFX11Plus(STI);
  default:
    if (Id >= ET_PARAM0 && Id <= ET_PARAM31)
      return !isGFX11Plus(STI);
    return true;
  }
}

} // namespace Exp

//===----------------------------------------------------------------------===//
// MTBUF Format
//===----------------------------------------------------------------------===//

namespace MTBUFFormat {

int64_t getDfmt(const StringRef Name) {
  for (int Id = DFMT_MIN; Id <= DFMT_MAX; ++Id) {
    if (Name == DfmtSymbolic[Id])
      return Id;
  }
  return DFMT_UNDEF;
}

StringRef getDfmtName(unsigned Id) {
  assert(Id <= DFMT_MAX);
  return DfmtSymbolic[Id];
}

static StringLiteral const *getNfmtLookupTable(const MCSubtargetInfo &STI) {
  if (isSI(STI) || isCI(STI))
    return NfmtSymbolicSICI;
  if (isVI(STI) || isGFX9(STI))
    return NfmtSymbolicVI;
  return NfmtSymbolicGFX10;
}

int64_t getNfmt(const StringRef Name, const MCSubtargetInfo &STI) {
  auto lookupTable = getNfmtLookupTable(STI);
  for (int Id = NFMT_MIN; Id <= NFMT_MAX; ++Id) {
    if (Name == lookupTable[Id])
      return Id;
  }
  return NFMT_UNDEF;
}

StringRef getNfmtName(unsigned Id, const MCSubtargetInfo &STI) {
  assert(Id <= NFMT_MAX);
  return getNfmtLookupTable(STI)[Id];
}

bool isValidDfmtNfmt(unsigned Id, const MCSubtargetInfo &STI) {
  unsigned Dfmt;
  unsigned Nfmt;
  decodeDfmtNfmt(Id, Dfmt, Nfmt);
  return isValidNfmt(Nfmt, STI);
}

bool isValidNfmt(unsigned Id, const MCSubtargetInfo &STI) {
  return !getNfmtName(Id, STI).empty();
}

int64_t encodeDfmtNfmt(unsigned Dfmt, unsigned Nfmt) {
  return (Dfmt << DFMT_SHIFT) | (Nfmt << NFMT_SHIFT);
}

void decodeDfmtNfmt(unsigned Format, unsigned &Dfmt, unsigned &Nfmt) {
  Dfmt = (Format >> DFMT_SHIFT) & DFMT_MASK;
  Nfmt = (Format >> NFMT_SHIFT) & NFMT_MASK;
}

int64_t getUnifiedFormat(const StringRef Name, const MCSubtargetInfo &STI) {
  if (isGFX11Plus(STI)) {
    for (int Id = UfmtGFX11::UFMT_FIRST; Id <= UfmtGFX11::UFMT_LAST; ++Id) {
      if (Name == UfmtSymbolicGFX11[Id])
        return Id;
    }
  } else {
    for (int Id = UfmtGFX10::UFMT_FIRST; Id <= UfmtGFX10::UFMT_LAST; ++Id) {
      if (Name == UfmtSymbolicGFX10[Id])
        return Id;
    }
  }
  return UFMT_UNDEF;
}

StringRef getUnifiedFormatName(unsigned Id, const MCSubtargetInfo &STI) {
  if(isValidUnifiedFormat(Id, STI))
    return isGFX10(STI) ? UfmtSymbolicGFX10[Id] : UfmtSymbolicGFX11[Id];
  return "";
}

bool isValidUnifiedFormat(unsigned Id, const MCSubtargetInfo &STI) {
  return isGFX10(STI) ? Id <= UfmtGFX10::UFMT_LAST : Id <= UfmtGFX11::UFMT_LAST;
}

int64_t convertDfmtNfmt2Ufmt(unsigned Dfmt, unsigned Nfmt,
                             const MCSubtargetInfo &STI) {
  int64_t Fmt = encodeDfmtNfmt(Dfmt, Nfmt);
  if (isGFX11Plus(STI)) {
    for (int Id = UfmtGFX11::UFMT_FIRST; Id <= UfmtGFX11::UFMT_LAST; ++Id) {
      if (Fmt == DfmtNfmt2UFmtGFX11[Id])
        return Id;
    }
  } else {
    for (int Id = UfmtGFX10::UFMT_FIRST; Id <= UfmtGFX10::UFMT_LAST; ++Id) {
      if (Fmt == DfmtNfmt2UFmtGFX10[Id])
        return Id;
    }
  }
  return UFMT_UNDEF;
}

bool isValidFormatEncoding(unsigned Val, const MCSubtargetInfo &STI) {
  return isGFX10Plus(STI) ? (Val <= UFMT_MAX) : (Val <= DFMT_NFMT_MAX);
}

unsigned getDefaultFormatEncoding(const MCSubtargetInfo &STI) {
  if (isGFX10Plus(STI))
    return UFMT_DEFAULT;
  return DFMT_NFMT_DEFAULT;
}

} // namespace MTBUFFormat

//===----------------------------------------------------------------------===//
// SendMsg
//===----------------------------------------------------------------------===//

namespace SendMsg {

static uint64_t getMsgIdMask(const MCSubtargetInfo &STI) {
  return isGFX11Plus(STI) ? ID_MASK_GFX11Plus_ : ID_MASK_PreGFX11_;
}

int64_t getMsgId(const StringRef Name, const MCSubtargetInfo &STI) {
  int Idx = getOprIdx<const MCSubtargetInfo &>(Name, Msg, MSG_SIZE, STI);
  return (Idx < 0) ? Idx : Msg[Idx].Encoding;
}

bool isValidMsgId(int64_t MsgId, const MCSubtargetInfo &STI) {
  return (MsgId & ~(getMsgIdMask(STI))) == 0;
}

StringRef getMsgName(int64_t MsgId, const MCSubtargetInfo &STI) {
  int Idx = getOprIdx<const MCSubtargetInfo &>(MsgId, Msg, MSG_SIZE, STI);
  return (Idx < 0) ? "" : Msg[Idx].Name;
}

int64_t getMsgOpId(int64_t MsgId, const StringRef Name) {
  const char* const *S = (MsgId == ID_SYSMSG) ? OpSysSymbolic : OpGsSymbolic;
  const int F = (MsgId == ID_SYSMSG) ? OP_SYS_FIRST_ : OP_GS_FIRST_;
  const int L = (MsgId == ID_SYSMSG) ? OP_SYS_LAST_ : OP_GS_LAST_;
  for (int i = F; i < L; ++i) {
    if (Name == S[i]) {
      return i;
    }
  }
  return OP_UNKNOWN_;
}

bool isValidMsgOp(int64_t MsgId, int64_t OpId, const MCSubtargetInfo &STI,
                  bool Strict) {
  assert(isValidMsgId(MsgId, STI));

  if (!Strict)
    return 0 <= OpId && isUInt<OP_WIDTH_>(OpId);

  if (MsgId == ID_SYSMSG)
    return OP_SYS_FIRST_ <= OpId && OpId < OP_SYS_LAST_;
  if (!isGFX11Plus(STI)) {
    switch (MsgId) {
    case ID_GS_PreGFX11:
      return (OP_GS_FIRST_ <= OpId && OpId < OP_GS_LAST_) && OpId != OP_GS_NOP;
    case ID_GS_DONE_PreGFX11:
      return OP_GS_FIRST_ <= OpId && OpId < OP_GS_LAST_;
    }
  }
  return OpId == OP_NONE_;
}

StringRef getMsgOpName(int64_t MsgId, int64_t OpId,
                       const MCSubtargetInfo &STI) {
  assert(msgRequiresOp(MsgId, STI));
  return (MsgId == ID_SYSMSG)? OpSysSymbolic[OpId] : OpGsSymbolic[OpId];
}

bool isValidMsgStream(int64_t MsgId, int64_t OpId, int64_t StreamId,
                      const MCSubtargetInfo &STI, bool Strict) {
  assert(isValidMsgOp(MsgId, OpId, STI, Strict));

  if (!Strict)
    return 0 <= StreamId && isUInt<STREAM_ID_WIDTH_>(StreamId);

  if (!isGFX11Plus(STI)) {
    switch (MsgId) {
    case ID_GS_PreGFX11:
      return STREAM_ID_FIRST_ <= StreamId && StreamId < STREAM_ID_LAST_;
    case ID_GS_DONE_PreGFX11:
      return (OpId == OP_GS_NOP) ?
          (StreamId == STREAM_ID_NONE_) :
          (STREAM_ID_FIRST_ <= StreamId && StreamId < STREAM_ID_LAST_);
    }
  }
  return StreamId == STREAM_ID_NONE_;
}

bool msgRequiresOp(int64_t MsgId, const MCSubtargetInfo &STI) {
  return MsgId == ID_SYSMSG ||
      (!isGFX11Plus(STI) &&
       (MsgId == ID_GS_PreGFX11 || MsgId == ID_GS_DONE_PreGFX11));
}

bool msgSupportsStream(int64_t MsgId, int64_t OpId,
                       const MCSubtargetInfo &STI) {
  return !isGFX11Plus(STI) &&
      (MsgId == ID_GS_PreGFX11 || MsgId == ID_GS_DONE_PreGFX11) &&
      OpId != OP_GS_NOP;
}

void decodeMsg(unsigned Val, uint16_t &MsgId, uint16_t &OpId,
               uint16_t &StreamId, const MCSubtargetInfo &STI) {
  MsgId = Val & getMsgIdMask(STI);
  if (isGFX11Plus(STI)) {
    OpId = 0;
    StreamId = 0;
  } else {
    OpId = (Val & OP_MASK_) >> OP_SHIFT_;
    StreamId = (Val & STREAM_ID_MASK_) >> STREAM_ID_SHIFT_;
  }
}

uint64_t encodeMsg(uint64_t MsgId,
                   uint64_t OpId,
                   uint64_t StreamId) {
  return MsgId | (OpId << OP_SHIFT_) | (StreamId << STREAM_ID_SHIFT_);
}

} // namespace SendMsg

//===----------------------------------------------------------------------===//
//
//===----------------------------------------------------------------------===//

unsigned getInitialPSInputAddr(const Function &F) {
  return getIntegerAttribute(F, "InitialPSInputAddr", 0);
}

bool getHasColorExport(const Function &F) {
  // As a safe default always respond as if PS has color exports.
  return getIntegerAttribute(
             F, "amdgpu-color-export",
             F.getCallingConv() == CallingConv::AMDGPU_PS ? 1 : 0) != 0;
}

bool getHasDepthExport(const Function &F) {
  return getIntegerAttribute(F, "amdgpu-depth-export", 0) != 0;
}

bool isShader(CallingConv::ID cc) {
  switch(cc) {
    case CallingConv::AMDGPU_VS:
    case CallingConv::AMDGPU_LS:
    case CallingConv::AMDGPU_HS:
    case CallingConv::AMDGPU_ES:
    case CallingConv::AMDGPU_GS:
    case CallingConv::AMDGPU_PS:
    case CallingConv::AMDGPU_CS:
      return true;
    default:
      return false;
  }
}

bool isGraphics(CallingConv::ID cc) {
  return isShader(cc) || cc == CallingConv::AMDGPU_Gfx;
}

bool isCompute(CallingConv::ID cc) {
  return !isGraphics(cc) || cc == CallingConv::AMDGPU_CS;
}

bool isEntryFunctionCC(CallingConv::ID CC) {
  switch (CC) {
  case CallingConv::AMDGPU_KERNEL:
  case CallingConv::SPIR_KERNEL:
  case CallingConv::AMDGPU_VS:
  case CallingConv::AMDGPU_GS:
  case CallingConv::AMDGPU_PS:
  case CallingConv::AMDGPU_CS:
  case CallingConv::AMDGPU_ES:
  case CallingConv::AMDGPU_HS:
  case CallingConv::AMDGPU_LS:
    return true;
  default:
    return false;
  }
}

bool isModuleEntryFunctionCC(CallingConv::ID CC) {
  switch (CC) {
  case CallingConv::AMDGPU_Gfx:
    return true;
  default:
    return isEntryFunctionCC(CC);
  }
}

bool isKernelCC(const Function *Func) {
  return AMDGPU::isModuleEntryFunctionCC(Func->getCallingConv());
}

bool hasXNACK(const MCSubtargetInfo &STI) {
  return STI.getFeatureBits()[AMDGPU::FeatureXNACK];
}

bool hasSRAMECC(const MCSubtargetInfo &STI) {
  return STI.getFeatureBits()[AMDGPU::FeatureSRAMECC];
}

bool hasMIMG_R128(const MCSubtargetInfo &STI) {
  return STI.getFeatureBits()[AMDGPU::FeatureMIMG_R128] && !STI.getFeatureBits()[AMDGPU::FeatureR128A16];
}

bool hasGFX10A16(const MCSubtargetInfo &STI) {
  return STI.getFeatureBits()[AMDGPU::FeatureGFX10A16];
}

bool hasG16(const MCSubtargetInfo &STI) {
  return STI.getFeatureBits()[AMDGPU::FeatureG16];
}

bool hasPackedD16(const MCSubtargetInfo &STI) {
  return !STI.getFeatureBits()[AMDGPU::FeatureUnpackedD16VMem] && !isCI(STI) &&
         !isSI(STI);
}

bool isSI(const MCSubtargetInfo &STI) {
  return STI.getFeatureBits()[AMDGPU::FeatureSouthernIslands];
}

bool isCI(const MCSubtargetInfo &STI) {
  return STI.getFeatureBits()[AMDGPU::FeatureSeaIslands];
}

bool isVI(const MCSubtargetInfo &STI) {
  return STI.getFeatureBits()[AMDGPU::FeatureVolcanicIslands];
}

bool isGFX9(const MCSubtargetInfo &STI) {
  return STI.getFeatureBits()[AMDGPU::FeatureGFX9];
}

bool isGFX9_GFX10(const MCSubtargetInfo &STI) {
  return isGFX9(STI) || isGFX10(STI);
}

bool isGFX8_GFX9_GFX10(const MCSubtargetInfo &STI) {
  return isVI(STI) || isGFX9(STI) || isGFX10(STI);
}

bool isGFX8Plus(const MCSubtargetInfo &STI) {
  return isVI(STI) || isGFX9Plus(STI);
}

bool isGFX9Plus(const MCSubtargetInfo &STI) {
  return isGFX9(STI) || isGFX10Plus(STI);
}

bool isGFX10(const MCSubtargetInfo &STI) {
  return STI.getFeatureBits()[AMDGPU::FeatureGFX10];
}

bool isGFX10Plus(const MCSubtargetInfo &STI) {
  return isGFX10(STI) || isGFX11Plus(STI);
}

bool isGFX11(const MCSubtargetInfo &STI) {
  return STI.getFeatureBits()[AMDGPU::FeatureGFX11];
}

bool isGFX11Plus(const MCSubtargetInfo &STI) {
  return isGFX11(STI);
}

bool isNotGFX11Plus(const MCSubtargetInfo &STI) {
  return !isGFX11Plus(STI);
}

bool isNotGFX10Plus(const MCSubtargetInfo &STI) {
  return isSI(STI) || isCI(STI) || isVI(STI) || isGFX9(STI);
}

bool isGFX10Before1030(const MCSubtargetInfo &STI) {
  return isGFX10(STI) && !AMDGPU::isGFX10_BEncoding(STI);
}

bool isGCN3Encoding(const MCSubtargetInfo &STI) {
  return STI.getFeatureBits()[AMDGPU::FeatureGCN3Encoding];
}

bool isGFX10_AEncoding(const MCSubtargetInfo &STI) {
  return STI.getFeatureBits()[AMDGPU::FeatureGFX10_AEncoding];
}

bool isGFX10_BEncoding(const MCSubtargetInfo &STI) {
  return STI.getFeatureBits()[AMDGPU::FeatureGFX10_BEncoding];
}

bool hasGFX10_3Insts(const MCSubtargetInfo &STI) {
  return STI.getFeatureBits()[AMDGPU::FeatureGFX10_3Insts];
}

bool isGFX90A(const MCSubtargetInfo &STI) {
  return STI.getFeatureBits()[AMDGPU::FeatureGFX90AInsts];
}

bool isGFX940(const MCSubtargetInfo &STI) {
  return STI.getFeatureBits()[AMDGPU::FeatureGFX940Insts];
}

bool hasArchitectedFlatScratch(const MCSubtargetInfo &STI) {
  return STI.getFeatureBits()[AMDGPU::FeatureArchitectedFlatScratch];
}

bool hasMAIInsts(const MCSubtargetInfo &STI) {
  return STI.getFeatureBits()[AMDGPU::FeatureMAIInsts];
}

bool hasVOPD(const MCSubtargetInfo &STI) {
  return STI.getFeatureBits()[AMDGPU::FeatureVOPD];
}

int32_t getTotalNumVGPRs(bool has90AInsts, int32_t ArgNumAGPR,
                         int32_t ArgNumVGPR) {
  if (has90AInsts && ArgNumAGPR)
    return alignTo(ArgNumVGPR, 4) + ArgNumAGPR;
  return std::max(ArgNumVGPR, ArgNumAGPR);
}

bool isSGPR(unsigned Reg, const MCRegisterInfo* TRI) {
  const MCRegisterClass SGPRClass = TRI->getRegClass(AMDGPU::SReg_32RegClassID);
  const unsigned FirstSubReg = TRI->getSubReg(Reg, AMDGPU::sub0);
  return SGPRClass.contains(FirstSubReg != 0 ? FirstSubReg : Reg) ||
    Reg == AMDGPU::SCC;
}

#define MAP_REG2REG \
  using namespace AMDGPU; \
  switch(Reg) { \
  default: return Reg; \
  CASE_CI_VI(FLAT_SCR) \
  CASE_CI_VI(FLAT_SCR_LO) \
  CASE_CI_VI(FLAT_SCR_HI) \
  CASE_VI_GFX9PLUS(TTMP0) \
  CASE_VI_GFX9PLUS(TTMP1) \
  CASE_VI_GFX9PLUS(TTMP2) \
  CASE_VI_GFX9PLUS(TTMP3) \
  CASE_VI_GFX9PLUS(TTMP4) \
  CASE_VI_GFX9PLUS(TTMP5) \
  CASE_VI_GFX9PLUS(TTMP6) \
  CASE_VI_GFX9PLUS(TTMP7) \
  CASE_VI_GFX9PLUS(TTMP8) \
  CASE_VI_GFX9PLUS(TTMP9) \
  CASE_VI_GFX9PLUS(TTMP10) \
  CASE_VI_GFX9PLUS(TTMP11) \
  CASE_VI_GFX9PLUS(TTMP12) \
  CASE_VI_GFX9PLUS(TTMP13) \
  CASE_VI_GFX9PLUS(TTMP14) \
  CASE_VI_GFX9PLUS(TTMP15) \
  CASE_VI_GFX9PLUS(TTMP0_TTMP1) \
  CASE_VI_GFX9PLUS(TTMP2_TTMP3) \
  CASE_VI_GFX9PLUS(TTMP4_TTMP5) \
  CASE_VI_GFX9PLUS(TTMP6_TTMP7) \
  CASE_VI_GFX9PLUS(TTMP8_TTMP9) \
  CASE_VI_GFX9PLUS(TTMP10_TTMP11) \
  CASE_VI_GFX9PLUS(TTMP12_TTMP13) \
  CASE_VI_GFX9PLUS(TTMP14_TTMP15) \
  CASE_VI_GFX9PLUS(TTMP0_TTMP1_TTMP2_TTMP3) \
  CASE_VI_GFX9PLUS(TTMP4_TTMP5_TTMP6_TTMP7) \
  CASE_VI_GFX9PLUS(TTMP8_TTMP9_TTMP10_TTMP11) \
  CASE_VI_GFX9PLUS(TTMP12_TTMP13_TTMP14_TTMP15) \
  CASE_VI_GFX9PLUS(TTMP0_TTMP1_TTMP2_TTMP3_TTMP4_TTMP5_TTMP6_TTMP7) \
  CASE_VI_GFX9PLUS(TTMP4_TTMP5_TTMP6_TTMP7_TTMP8_TTMP9_TTMP10_TTMP11) \
  CASE_VI_GFX9PLUS(TTMP8_TTMP9_TTMP10_TTMP11_TTMP12_TTMP13_TTMP14_TTMP15) \
  CASE_VI_GFX9PLUS(TTMP0_TTMP1_TTMP2_TTMP3_TTMP4_TTMP5_TTMP6_TTMP7_TTMP8_TTMP9_TTMP10_TTMP11_TTMP12_TTMP13_TTMP14_TTMP15) \
  CASE_GFXPRE11_GFX11PLUS(M0) \
  CASE_GFXPRE11_GFX11PLUS(SGPR_NULL) \
  CASE_GFXPRE11_GFX11PLUS_TO(SGPR_NULL64, SGPR_NULL) \
  }

#define CASE_CI_VI(node) \
  assert(!isSI(STI)); \
  case node: return isCI(STI) ? node##_ci : node##_vi;

#define CASE_VI_GFX9PLUS(node) \
  case node: return isGFX9Plus(STI) ? node##_gfx9plus : node##_vi;

#define CASE_GFXPRE11_GFX11PLUS(node) \
  case node: return isGFX11Plus(STI) ? node##_gfx11plus : node##_gfxpre11;

#define CASE_GFXPRE11_GFX11PLUS_TO(node, result) \
  case node: return isGFX11Plus(STI) ? result##_gfx11plus : result##_gfxpre11;

unsigned getMCReg(unsigned Reg, const MCSubtargetInfo &STI) {
  if (STI.getTargetTriple().getArch() == Triple::r600)
    return Reg;
  MAP_REG2REG
}

#undef CASE_CI_VI
#undef CASE_VI_GFX9PLUS
#undef CASE_GFXPRE11_GFX11PLUS
#undef CASE_GFXPRE11_GFX11PLUS_TO

#define CASE_CI_VI(node)   case node##_ci: case node##_vi:   return node;
#define CASE_VI_GFX9PLUS(node) case node##_vi: case node##_gfx9plus: return node;
#define CASE_GFXPRE11_GFX11PLUS(node) case node##_gfx11plus: case node##_gfxpre11: return node;
#define CASE_GFXPRE11_GFX11PLUS_TO(node, result)

unsigned mc2PseudoReg(unsigned Reg) {
  MAP_REG2REG
}

#undef CASE_CI_VI
#undef CASE_VI_GFX9PLUS
#undef CASE_GFXPRE11_GFX11PLUS
#undef CASE_GFXPRE11_GFX11PLUS_TO
#undef MAP_REG2REG

bool isSISrcOperand(const MCInstrDesc &Desc, unsigned OpNo) {
  assert(OpNo < Desc.NumOperands);
  unsigned OpType = Desc.OpInfo[OpNo].OperandType;
  return OpType >= AMDGPU::OPERAND_SRC_FIRST &&
         OpType <= AMDGPU::OPERAND_SRC_LAST;
}

bool isSISrcFPOperand(const MCInstrDesc &Desc, unsigned OpNo) {
  assert(OpNo < Desc.NumOperands);
  unsigned OpType = Desc.OpInfo[OpNo].OperandType;
  switch (OpType) {
  case AMDGPU::OPERAND_REG_IMM_FP32:
  case AMDGPU::OPERAND_REG_IMM_FP32_DEFERRED:
  case AMDGPU::OPERAND_REG_IMM_FP64:
  case AMDGPU::OPERAND_REG_IMM_FP16:
  case AMDGPU::OPERAND_REG_IMM_FP16_DEFERRED:
  case AMDGPU::OPERAND_REG_IMM_V2FP16:
  case AMDGPU::OPERAND_REG_IMM_V2INT16:
  case AMDGPU::OPERAND_REG_INLINE_C_FP32:
  case AMDGPU::OPERAND_REG_INLINE_C_FP64:
  case AMDGPU::OPERAND_REG_INLINE_C_FP16:
  case AMDGPU::OPERAND_REG_INLINE_C_V2FP16:
  case AMDGPU::OPERAND_REG_INLINE_C_V2INT16:
  case AMDGPU::OPERAND_REG_INLINE_AC_FP32:
  case AMDGPU::OPERAND_REG_INLINE_AC_FP16:
  case AMDGPU::OPERAND_REG_INLINE_AC_V2FP16:
  case AMDGPU::OPERAND_REG_INLINE_AC_V2INT16:
  case AMDGPU::OPERAND_REG_IMM_V2FP32:
  case AMDGPU::OPERAND_REG_INLINE_C_V2FP32:
  case AMDGPU::OPERAND_REG_INLINE_AC_FP64:
    return true;
  default:
    return false;
  }
}

bool isSISrcInlinableOperand(const MCInstrDesc &Desc, unsigned OpNo) {
  assert(OpNo < Desc.NumOperands);
  unsigned OpType = Desc.OpInfo[OpNo].OperandType;
  return OpType >= AMDGPU::OPERAND_REG_INLINE_C_FIRST &&
         OpType <= AMDGPU::OPERAND_REG_INLINE_C_LAST;
}

// Avoid using MCRegisterClass::getSize, since that function will go away
// (move from MC* level to Target* level). Return size in bits.
unsigned getRegBitWidth(unsigned RCID) {
  switch (RCID) {
  case AMDGPU::VGPR_LO16RegClassID:
  case AMDGPU::VGPR_HI16RegClassID:
  case AMDGPU::SGPR_LO16RegClassID:
  case AMDGPU::AGPR_LO16RegClassID:
    return 16;
  case AMDGPU::SGPR_32RegClassID:
  case AMDGPU::VGPR_32RegClassID:
  case AMDGPU::VRegOrLds_32RegClassID:
  case AMDGPU::AGPR_32RegClassID:
  case AMDGPU::VS_32RegClassID:
  case AMDGPU::AV_32RegClassID:
  case AMDGPU::SReg_32RegClassID:
  case AMDGPU::SReg_32_XM0RegClassID:
  case AMDGPU::SRegOrLds_32RegClassID:
    return 32;
  case AMDGPU::SGPR_64RegClassID:
  case AMDGPU::VS_64RegClassID:
  case AMDGPU::SReg_64RegClassID:
  case AMDGPU::VReg_64RegClassID:
  case AMDGPU::AReg_64RegClassID:
  case AMDGPU::SReg_64_XEXECRegClassID:
  case AMDGPU::VReg_64_Align2RegClassID:
  case AMDGPU::AReg_64_Align2RegClassID:
  case AMDGPU::AV_64RegClassID:
  case AMDGPU::AV_64_Align2RegClassID:
    return 64;
  case AMDGPU::SGPR_96RegClassID:
  case AMDGPU::SReg_96RegClassID:
  case AMDGPU::VReg_96RegClassID:
  case AMDGPU::AReg_96RegClassID:
  case AMDGPU::VReg_96_Align2RegClassID:
  case AMDGPU::AReg_96_Align2RegClassID:
  case AMDGPU::AV_96RegClassID:
  case AMDGPU::AV_96_Align2RegClassID:
    return 96;
  case AMDGPU::SGPR_128RegClassID:
  case AMDGPU::SReg_128RegClassID:
  case AMDGPU::VReg_128RegClassID:
  case AMDGPU::AReg_128RegClassID:
  case AMDGPU::VReg_128_Align2RegClassID:
  case AMDGPU::AReg_128_Align2RegClassID:
  case AMDGPU::AV_128RegClassID:
  case AMDGPU::AV_128_Align2RegClassID:
    return 128;
  case AMDGPU::SGPR_160RegClassID:
  case AMDGPU::SReg_160RegClassID:
  case AMDGPU::VReg_160RegClassID:
  case AMDGPU::AReg_160RegClassID:
  case AMDGPU::VReg_160_Align2RegClassID:
  case AMDGPU::AReg_160_Align2RegClassID:
  case AMDGPU::AV_160RegClassID:
  case AMDGPU::AV_160_Align2RegClassID:
    return 160;
  case AMDGPU::SGPR_192RegClassID:
  case AMDGPU::SReg_192RegClassID:
  case AMDGPU::VReg_192RegClassID:
  case AMDGPU::AReg_192RegClassID:
  case AMDGPU::VReg_192_Align2RegClassID:
  case AMDGPU::AReg_192_Align2RegClassID:
  case AMDGPU::AV_192RegClassID:
  case AMDGPU::AV_192_Align2RegClassID:
    return 192;
  case AMDGPU::SGPR_224RegClassID:
  case AMDGPU::SReg_224RegClassID:
  case AMDGPU::VReg_224RegClassID:
  case AMDGPU::AReg_224RegClassID:
  case AMDGPU::VReg_224_Align2RegClassID:
  case AMDGPU::AReg_224_Align2RegClassID:
  case AMDGPU::AV_224RegClassID:
  case AMDGPU::AV_224_Align2RegClassID:
    return 224;
  case AMDGPU::SGPR_256RegClassID:
  case AMDGPU::SReg_256RegClassID:
  case AMDGPU::VReg_256RegClassID:
  case AMDGPU::AReg_256RegClassID:
  case AMDGPU::VReg_256_Align2RegClassID:
  case AMDGPU::AReg_256_Align2RegClassID:
  case AMDGPU::AV_256RegClassID:
  case AMDGPU::AV_256_Align2RegClassID:
    return 256;
  case AMDGPU::SGPR_512RegClassID:
  case AMDGPU::SReg_512RegClassID:
  case AMDGPU::VReg_512RegClassID:
  case AMDGPU::AReg_512RegClassID:
  case AMDGPU::VReg_512_Align2RegClassID:
  case AMDGPU::AReg_512_Align2RegClassID:
  case AMDGPU::AV_512RegClassID:
  case AMDGPU::AV_512_Align2RegClassID:
    return 512;
  case AMDGPU::SGPR_1024RegClassID:
  case AMDGPU::SReg_1024RegClassID:
  case AMDGPU::VReg_1024RegClassID:
  case AMDGPU::AReg_1024RegClassID:
  case AMDGPU::VReg_1024_Align2RegClassID:
  case AMDGPU::AReg_1024_Align2RegClassID:
  case AMDGPU::AV_1024RegClassID:
  case AMDGPU::AV_1024_Align2RegClassID:
    return 1024;
  default:
    llvm_unreachable("Unexpected register class");
  }
}

unsigned getRegBitWidth(const MCRegisterClass &RC) {
  return getRegBitWidth(RC.getID());
}

unsigned getRegOperandSize(const MCRegisterInfo *MRI, const MCInstrDesc &Desc,
                           unsigned OpNo) {
  assert(OpNo < Desc.NumOperands);
  unsigned RCID = Desc.OpInfo[OpNo].RegClass;
  return getRegBitWidth(MRI->getRegClass(RCID)) / 8;
}

bool isInlinableLiteral64(int64_t Literal, bool HasInv2Pi) {
  if (isInlinableIntLiteral(Literal))
    return true;

  uint64_t Val = static_cast<uint64_t>(Literal);
  return (Val == DoubleToBits(0.0)) ||
         (Val == DoubleToBits(1.0)) ||
         (Val == DoubleToBits(-1.0)) ||
         (Val == DoubleToBits(0.5)) ||
         (Val == DoubleToBits(-0.5)) ||
         (Val == DoubleToBits(2.0)) ||
         (Val == DoubleToBits(-2.0)) ||
         (Val == DoubleToBits(4.0)) ||
         (Val == DoubleToBits(-4.0)) ||
         (Val == 0x3fc45f306dc9c882 && HasInv2Pi);
}

bool isInlinableLiteral32(int32_t Literal, bool HasInv2Pi) {
  if (isInlinableIntLiteral(Literal))
    return true;

  // The actual type of the operand does not seem to matter as long
  // as the bits match one of the inline immediate values.  For example:
  //
  // -nan has the hexadecimal encoding of 0xfffffffe which is -2 in decimal,
  // so it is a legal inline immediate.
  //
  // 1065353216 has the hexadecimal encoding 0x3f800000 which is 1.0f in
  // floating-point, so it is a legal inline immediate.

  uint32_t Val = static_cast<uint32_t>(Literal);
  return (Val == FloatToBits(0.0f)) ||
         (Val == FloatToBits(1.0f)) ||
         (Val == FloatToBits(-1.0f)) ||
         (Val == FloatToBits(0.5f)) ||
         (Val == FloatToBits(-0.5f)) ||
         (Val == FloatToBits(2.0f)) ||
         (Val == FloatToBits(-2.0f)) ||
         (Val == FloatToBits(4.0f)) ||
         (Val == FloatToBits(-4.0f)) ||
         (Val == 0x3e22f983 && HasInv2Pi);
}

bool isInlinableLiteral16(int16_t Literal, bool HasInv2Pi) {
  if (!HasInv2Pi)
    return false;

  if (isInlinableIntLiteral(Literal))
    return true;

  uint16_t Val = static_cast<uint16_t>(Literal);
  return Val == 0x3C00 || // 1.0
         Val == 0xBC00 || // -1.0
         Val == 0x3800 || // 0.5
         Val == 0xB800 || // -0.5
         Val == 0x4000 || // 2.0
         Val == 0xC000 || // -2.0
         Val == 0x4400 || // 4.0
         Val == 0xC400 || // -4.0
         Val == 0x3118;   // 1/2pi
}

bool isInlinableLiteralV216(int32_t Literal, bool HasInv2Pi) {
  assert(HasInv2Pi);

  if (isInt<16>(Literal) || isUInt<16>(Literal)) {
    int16_t Trunc = static_cast<int16_t>(Literal);
    return AMDGPU::isInlinableLiteral16(Trunc, HasInv2Pi);
  }
  if (!(Literal & 0xffff))
    return AMDGPU::isInlinableLiteral16(Literal >> 16, HasInv2Pi);

  int16_t Lo16 = static_cast<int16_t>(Literal);
  int16_t Hi16 = static_cast<int16_t>(Literal >> 16);
  return Lo16 == Hi16 && isInlinableLiteral16(Lo16, HasInv2Pi);
}

bool isInlinableIntLiteralV216(int32_t Literal) {
  int16_t Lo16 = static_cast<int16_t>(Literal);
  if (isInt<16>(Literal) || isUInt<16>(Literal))
    return isInlinableIntLiteral(Lo16);

  int16_t Hi16 = static_cast<int16_t>(Literal >> 16);
  if (!(Literal & 0xffff))
    return isInlinableIntLiteral(Hi16);
  return Lo16 == Hi16 && isInlinableIntLiteral(Lo16);
}

bool isFoldableLiteralV216(int32_t Literal, bool HasInv2Pi) {
  assert(HasInv2Pi);

  int16_t Lo16 = static_cast<int16_t>(Literal);
  if (isInt<16>(Literal) || isUInt<16>(Literal))
    return true;

  int16_t Hi16 = static_cast<int16_t>(Literal >> 16);
  if (!(Literal & 0xffff))
    return true;
  return Lo16 == Hi16;
}

bool isArgPassedInSGPR(const Argument *A) {
  const Function *F = A->getParent();

  // Arguments to compute shaders are never a source of divergence.
  CallingConv::ID CC = F->getCallingConv();
  switch (CC) {
  case CallingConv::AMDGPU_KERNEL:
  case CallingConv::SPIR_KERNEL:
    return true;
  case CallingConv::AMDGPU_VS:
  case CallingConv::AMDGPU_LS:
  case CallingConv::AMDGPU_HS:
  case CallingConv::AMDGPU_ES:
  case CallingConv::AMDGPU_GS:
  case CallingConv::AMDGPU_PS:
  case CallingConv::AMDGPU_CS:
  case CallingConv::AMDGPU_Gfx:
    // For non-compute shaders, SGPR inputs are marked with either inreg or byval.
    // Everything else is in VGPRs.
    return F->getAttributes().hasParamAttr(A->getArgNo(), Attribute::InReg) ||
           F->getAttributes().hasParamAttr(A->getArgNo(), Attribute::ByVal);
  default:
    // TODO: Should calls support inreg for SGPR inputs?
    return false;
  }
}

static bool hasSMEMByteOffset(const MCSubtargetInfo &ST) {
  return isGCN3Encoding(ST) || isGFX10Plus(ST);
}

static bool hasSMRDSignedImmOffset(const MCSubtargetInfo &ST) {
  return isGFX9Plus(ST);
}

bool isLegalSMRDEncodedUnsignedOffset(const MCSubtargetInfo &ST,
                                      int64_t EncodedOffset) {
  return hasSMEMByteOffset(ST) ? isUInt<20>(EncodedOffset)
                               : isUInt<8>(EncodedOffset);
}

bool isLegalSMRDEncodedSignedOffset(const MCSubtargetInfo &ST,
                                    int64_t EncodedOffset,
                                    bool IsBuffer) {
  return !IsBuffer &&
         hasSMRDSignedImmOffset(ST) &&
         isInt<21>(EncodedOffset);
}

static bool isDwordAligned(uint64_t ByteOffset) {
  return (ByteOffset & 3) == 0;
}

uint64_t convertSMRDOffsetUnits(const MCSubtargetInfo &ST,
                                uint64_t ByteOffset) {
  if (hasSMEMByteOffset(ST))
    return ByteOffset;

  assert(isDwordAligned(ByteOffset));
  return ByteOffset >> 2;
}

Optional<int64_t> getSMRDEncodedOffset(const MCSubtargetInfo &ST,
                                       int64_t ByteOffset, bool IsBuffer) {
  // The signed version is always a byte offset.
  if (!IsBuffer && hasSMRDSignedImmOffset(ST)) {
    assert(hasSMEMByteOffset(ST));
    return isInt<20>(ByteOffset) ? Optional<int64_t>(ByteOffset) : None;
  }

  if (!isDwordAligned(ByteOffset) && !hasSMEMByteOffset(ST))
    return None;

  int64_t EncodedOffset = convertSMRDOffsetUnits(ST, ByteOffset);
  return isLegalSMRDEncodedUnsignedOffset(ST, EncodedOffset)
             ? Optional<int64_t>(EncodedOffset)
             : None;
}

Optional<int64_t> getSMRDEncodedLiteralOffset32(const MCSubtargetInfo &ST,
                                                int64_t ByteOffset) {
  if (!isCI(ST) || !isDwordAligned(ByteOffset))
    return None;

  int64_t EncodedOffset = convertSMRDOffsetUnits(ST, ByteOffset);
  return isUInt<32>(EncodedOffset) ? Optional<int64_t>(EncodedOffset) : None;
}

unsigned getNumFlatOffsetBits(const MCSubtargetInfo &ST, bool Signed) {
  // Address offset is 12-bit signed for GFX10, 13-bit for GFX9 and GFX11+.
  if (AMDGPU::isGFX10(ST))
    return Signed ? 12 : 11;

  return Signed ? 13 : 12;
}

// Given Imm, split it into the values to put into the SOffset and ImmOffset
// fields in an MUBUF instruction. Return false if it is not possible (due to a
// hardware bug needing a workaround).
//
// The required alignment ensures that individual address components remain
// aligned if they are aligned to begin with. It also ensures that additional
// offsets within the given alignment can be added to the resulting ImmOffset.
bool splitMUBUFOffset(uint32_t Imm, uint32_t &SOffset, uint32_t &ImmOffset,
                      const GCNSubtarget *Subtarget, Align Alignment) {
  const uint32_t MaxImm = alignDown(4095, Alignment.value());
  uint32_t Overflow = 0;

  if (Imm > MaxImm) {
    if (Imm <= MaxImm + 64) {
      // Use an SOffset inline constant for 4..64
      Overflow = Imm - MaxImm;
      Imm = MaxImm;
    } else {
      // Try to keep the same value in SOffset for adjacent loads, so that
      // the corresponding register contents can be re-used.
      //
      // Load values with all low-bits (except for alignment bits) set into
      // SOffset, so that a larger range of values can be covered using
      // s_movk_i32.
      //
      // Atomic operations fail to work correctly when individual address
      // components are unaligned, even if their sum is aligned.
      uint32_t High = (Imm + Alignment.value()) & ~4095;
      uint32_t Low = (Imm + Alignment.value()) & 4095;
      Imm = Low;
      Overflow = High - Alignment.value();
    }
  }

  // There is a hardware bug in SI and CI which prevents address clamping in
  // MUBUF instructions from working correctly with SOffsets. The immediate
  // offset is unaffected.
  if (Overflow > 0 &&
      Subtarget->getGeneration() <= AMDGPUSubtarget::SEA_ISLANDS)
    return false;

  ImmOffset = Imm;
  SOffset = Overflow;
  return true;
}

SIModeRegisterDefaults::SIModeRegisterDefaults(const Function &F) {
  *this = getDefaultForCallingConv(F.getCallingConv());

  StringRef IEEEAttr = F.getFnAttribute("amdgpu-ieee").getValueAsString();
  if (!IEEEAttr.empty())
    IEEE = IEEEAttr == "true";

  StringRef DX10ClampAttr
    = F.getFnAttribute("amdgpu-dx10-clamp").getValueAsString();
  if (!DX10ClampAttr.empty())
    DX10Clamp = DX10ClampAttr == "true";

  StringRef DenormF32Attr = F.getFnAttribute("denormal-fp-math-f32").getValueAsString();
  if (!DenormF32Attr.empty()) {
    DenormalMode DenormMode = parseDenormalFPAttribute(DenormF32Attr);
    FP32InputDenormals = DenormMode.Input == DenormalMode::IEEE;
    FP32OutputDenormals = DenormMode.Output == DenormalMode::IEEE;
  }

  StringRef DenormAttr = F.getFnAttribute("denormal-fp-math").getValueAsString();
  if (!DenormAttr.empty()) {
    DenormalMode DenormMode = parseDenormalFPAttribute(DenormAttr);

    if (DenormF32Attr.empty()) {
      FP32InputDenormals = DenormMode.Input == DenormalMode::IEEE;
      FP32OutputDenormals = DenormMode.Output == DenormalMode::IEEE;
    }

    FP64FP16InputDenormals = DenormMode.Input == DenormalMode::IEEE;
    FP64FP16OutputDenormals = DenormMode.Output == DenormalMode::IEEE;
  }
}

namespace {

struct SourceOfDivergence {
  unsigned Intr;
};
const SourceOfDivergence *lookupSourceOfDivergence(unsigned Intr);

#define GET_SourcesOfDivergence_IMPL
#define GET_Gfx9BufferFormat_IMPL
#define GET_Gfx10BufferFormat_IMPL
#define GET_Gfx11PlusBufferFormat_IMPL
#include "AMDGPUGenSearchableTables.inc"

} // end anonymous namespace

bool isIntrinsicSourceOfDivergence(unsigned IntrID) {
  return lookupSourceOfDivergence(IntrID);
}

const GcnBufferFormatInfo *getGcnBufferFormatInfo(uint8_t BitsPerComp,
                                                  uint8_t NumComponents,
                                                  uint8_t NumFormat,
                                                  const MCSubtargetInfo &STI) {
  return isGFX11Plus(STI)
             ? getGfx11PlusBufferFormatInfo(BitsPerComp, NumComponents,
                                            NumFormat)
             : isGFX10(STI) ? getGfx10BufferFormatInfo(BitsPerComp,
                                                       NumComponents, NumFormat)
                            : getGfx9BufferFormatInfo(BitsPerComp,
                                                      NumComponents, NumFormat);
}

const GcnBufferFormatInfo *getGcnBufferFormatInfo(uint8_t Format,
                                                  const MCSubtargetInfo &STI) {
  return isGFX11Plus(STI) ? getGfx11PlusBufferFormatInfo(Format)
                          : isGFX10(STI) ? getGfx10BufferFormatInfo(Format)
                                         : getGfx9BufferFormatInfo(Format);
}

} // namespace AMDGPU

raw_ostream &operator<<(raw_ostream &OS,
                        const AMDGPU::IsaInfo::TargetIDSetting S) {
  switch (S) {
  case (AMDGPU::IsaInfo::TargetIDSetting::Unsupported):
    OS << "Unsupported";
    break;
  case (AMDGPU::IsaInfo::TargetIDSetting::Any):
    OS << "Any";
    break;
  case (AMDGPU::IsaInfo::TargetIDSetting::Off):
    OS << "Off";
    break;
  case (AMDGPU::IsaInfo::TargetIDSetting::On):
    OS << "On";
    break;
  }
  return OS;
}

} // namespace llvm<|MERGE_RESOLUTION|>--- conflicted
+++ resolved
@@ -417,15 +417,9 @@
 CanBeVOPD getCanBeVOPD(unsigned Opc) {
   const VOPDComponentInfo *Info = getVOPDComponentHelper(Opc);
   if (Info)
-<<<<<<< HEAD
-    return {Info->CanBeVOPDX, 1};
-  else
-    return {0, 0};
-=======
     return {Info->CanBeVOPDX, true};
   else
     return {false, false};
->>>>>>> a265ccfa
 }
 
 unsigned getVOPDOpcode(unsigned Opc) {
