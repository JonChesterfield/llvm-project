//===- AMDGPUBaseInfo.h - Top level definitions for AMDGPU ------*- C++ -*-===//
//
// Part of the LLVM Project, under the Apache License v2.0 with LLVM Exceptions.
// See https://llvm.org/LICENSE.txt for license information.
// SPDX-License-Identifier: Apache-2.0 WITH LLVM-exception
//
//===----------------------------------------------------------------------===//

#ifndef LLVM_LIB_TARGET_AMDGPU_UTILS_AMDGPUBASEINFO_H
#define LLVM_LIB_TARGET_AMDGPU_UTILS_AMDGPUBASEINFO_H

#include "SIDefines.h"
#include "llvm/IR/CallingConv.h"
#include "llvm/Support/Alignment.h"

struct amd_kernel_code_t;

namespace llvm {

struct Align;
class Argument;
class Function;
class GCNSubtarget;
class GlobalValue;
class MCRegisterClass;
class MCRegisterInfo;
class MCSubtargetInfo;
class StringRef;
class Triple;

namespace amdhsa {
struct kernel_descriptor_t;
}

namespace AMDGPU {

struct IsaVersion;

/// \returns HSA OS ABI Version identification.
Optional<uint8_t> getHsaAbiVersion(const MCSubtargetInfo *STI);
/// \returns True if HSA OS ABI Version identification is 2,
/// false otherwise.
bool isHsaAbiVersion2(const MCSubtargetInfo *STI);
/// \returns True if HSA OS ABI Version identification is 3,
/// false otherwise.
bool isHsaAbiVersion3(const MCSubtargetInfo *STI);
/// \returns True if HSA OS ABI Version identification is 4,
/// false otherwise.
bool isHsaAbiVersion4(const MCSubtargetInfo *STI);
/// \returns True if HSA OS ABI Version identification is 5,
/// false otherwise.
bool isHsaAbiVersion5(const MCSubtargetInfo *STI);
/// \returns True if HSA OS ABI Version identification is 3 and above,
/// false otherwise.
bool isHsaAbiVersion3AndAbove(const MCSubtargetInfo *STI);

<<<<<<< HEAD
/// \returns The offset of the multigrid_sync_arg argument from implicitarg_ptr
unsigned getMultigridSyncArgImplicitArgPosition();

=======
>>>>>>> de4ffac8
/// \returns The offset of the hostcall pointer argument from implicitarg_ptr
unsigned getHostcallImplicitArgPosition();

/// \returns Code object version.
unsigned getAmdhsaCodeObjectVersion();

struct GcnBufferFormatInfo {
  unsigned Format;
  unsigned BitsPerComp;
  unsigned NumComponents;
  unsigned NumFormat;
  unsigned DataFormat;
};

struct MAIInstInfo {
  uint16_t Opcode;
  bool is_dgemm;
  bool is_gfx940_xdl;
};

#define GET_MIMGBaseOpcode_DECL
#define GET_MIMGDim_DECL
#define GET_MIMGEncoding_DECL
#define GET_MIMGLZMapping_DECL
#define GET_MIMGMIPMapping_DECL
#define GET_MIMGBiASMapping_DECL
#define GET_MAIInstInfoTable_DECL
#include "AMDGPUGenSearchableTables.inc"

namespace IsaInfo {

enum {
  // The closed Vulkan driver sets 96, which limits the wave count to 8 but
  // doesn't spill SGPRs as much as when 80 is set.
  FIXED_NUM_SGPRS_FOR_INIT_BUG = 96,
  TRAP_NUM_SGPRS = 16
};

enum class TargetIDSetting {
  Unsupported,
  Any,
  Off,
  On
};

class AMDGPUTargetID {
private:
  const MCSubtargetInfo &STI;
  TargetIDSetting XnackSetting;
  TargetIDSetting SramEccSetting;

public:
  explicit AMDGPUTargetID(const MCSubtargetInfo &STI);
  ~AMDGPUTargetID() = default;

  /// \return True if the current xnack setting is not "Unsupported".
  bool isXnackSupported() const {
    return XnackSetting != TargetIDSetting::Unsupported;
  }

  /// \returns True if the current xnack setting is "On" or "Any".
  bool isXnackOnOrAny() const {
    return XnackSetting == TargetIDSetting::On ||
        XnackSetting == TargetIDSetting::Any;
  }

  /// \returns True if current xnack setting is "On" or "Off",
  /// false otherwise.
  bool isXnackOnOrOff() const {
    return getXnackSetting() == TargetIDSetting::On ||
        getXnackSetting() == TargetIDSetting::Off;
  }

  /// \returns The current xnack TargetIDSetting, possible options are
  /// "Unsupported", "Any", "Off", and "On".
  TargetIDSetting getXnackSetting() const {
    return XnackSetting;
  }

  /// Sets xnack setting to \p NewXnackSetting.
  void setXnackSetting(TargetIDSetting NewXnackSetting) {
    XnackSetting = NewXnackSetting;
  }

  /// \return True if the current sramecc setting is not "Unsupported".
  bool isSramEccSupported() const {
    return SramEccSetting != TargetIDSetting::Unsupported;
  }

  /// \returns True if the current sramecc setting is "On" or "Any".
  bool isSramEccOnOrAny() const {
  return SramEccSetting == TargetIDSetting::On ||
      SramEccSetting == TargetIDSetting::Any;
  }

  /// \returns True if current sramecc setting is "On" or "Off",
  /// false otherwise.
  bool isSramEccOnOrOff() const {
    return getSramEccSetting() == TargetIDSetting::On ||
        getSramEccSetting() == TargetIDSetting::Off;
  }

  /// \returns The current sramecc TargetIDSetting, possible options are
  /// "Unsupported", "Any", "Off", and "On".
  TargetIDSetting getSramEccSetting() const {
    return SramEccSetting;
  }

  /// Sets sramecc setting to \p NewSramEccSetting.
  void setSramEccSetting(TargetIDSetting NewSramEccSetting) {
    SramEccSetting = NewSramEccSetting;
  }

  void setTargetIDFromFeaturesString(StringRef FS);
  void setTargetIDFromTargetIDStream(StringRef TargetID);

  /// \returns String representation of an object.
  std::string toString() const;
};

/// \returns Wavefront size for given subtarget \p STI.
unsigned getWavefrontSize(const MCSubtargetInfo *STI);

/// \returns Local memory size in bytes for given subtarget \p STI.
unsigned getLocalMemorySize(const MCSubtargetInfo *STI);

/// \returns Number of execution units per compute unit for given subtarget \p
/// STI.
unsigned getEUsPerCU(const MCSubtargetInfo *STI);

/// \returns Maximum number of work groups per compute unit for given subtarget
/// \p STI and limited by given \p FlatWorkGroupSize.
unsigned getMaxWorkGroupsPerCU(const MCSubtargetInfo *STI,
                               unsigned FlatWorkGroupSize);

/// \returns Minimum number of waves per execution unit for given subtarget \p
/// STI.
unsigned getMinWavesPerEU(const MCSubtargetInfo *STI);

/// \returns Maximum number of waves per execution unit for given subtarget \p
/// STI without any kind of limitation.
unsigned getMaxWavesPerEU(const MCSubtargetInfo *STI);

/// \returns Number of waves per execution unit required to support the given \p
/// FlatWorkGroupSize.
unsigned getWavesPerEUForWorkGroup(const MCSubtargetInfo *STI,
                                   unsigned FlatWorkGroupSize);

/// \returns Minimum flat work group size for given subtarget \p STI.
unsigned getMinFlatWorkGroupSize(const MCSubtargetInfo *STI);

/// \returns Maximum flat work group size for given subtarget \p STI.
unsigned getMaxFlatWorkGroupSize(const MCSubtargetInfo *STI);

/// \returns Number of waves per work group for given subtarget \p STI and
/// \p FlatWorkGroupSize.
unsigned getWavesPerWorkGroup(const MCSubtargetInfo *STI,
                              unsigned FlatWorkGroupSize);

/// \returns SGPR allocation granularity for given subtarget \p STI.
unsigned getSGPRAllocGranule(const MCSubtargetInfo *STI);

/// \returns SGPR encoding granularity for given subtarget \p STI.
unsigned getSGPREncodingGranule(const MCSubtargetInfo *STI);

/// \returns Total number of SGPRs for given subtarget \p STI.
unsigned getTotalNumSGPRs(const MCSubtargetInfo *STI);

/// \returns Addressable number of SGPRs for given subtarget \p STI.
unsigned getAddressableNumSGPRs(const MCSubtargetInfo *STI);

/// \returns Minimum number of SGPRs that meets the given number of waves per
/// execution unit requirement for given subtarget \p STI.
unsigned getMinNumSGPRs(const MCSubtargetInfo *STI, unsigned WavesPerEU);

/// \returns Maximum number of SGPRs that meets the given number of waves per
/// execution unit requirement for given subtarget \p STI.
unsigned getMaxNumSGPRs(const MCSubtargetInfo *STI, unsigned WavesPerEU,
                        bool Addressable);

/// \returns Number of extra SGPRs implicitly required by given subtarget \p
/// STI when the given special registers are used.
unsigned getNumExtraSGPRs(const MCSubtargetInfo *STI, bool VCCUsed,
                          bool FlatScrUsed, bool XNACKUsed);

/// \returns Number of extra SGPRs implicitly required by given subtarget \p
/// STI when the given special registers are used. XNACK is inferred from
/// \p STI.
unsigned getNumExtraSGPRs(const MCSubtargetInfo *STI, bool VCCUsed,
                          bool FlatScrUsed);

/// \returns Number of SGPR blocks needed for given subtarget \p STI when
/// \p NumSGPRs are used. \p NumSGPRs should already include any special
/// register counts.
unsigned getNumSGPRBlocks(const MCSubtargetInfo *STI, unsigned NumSGPRs);

/// \returns VGPR allocation granularity for given subtarget \p STI.
///
/// For subtargets which support it, \p EnableWavefrontSize32 should match
/// the ENABLE_WAVEFRONT_SIZE32 kernel descriptor field.
unsigned getVGPRAllocGranule(const MCSubtargetInfo *STI,
                             Optional<bool> EnableWavefrontSize32 = None);

/// \returns VGPR encoding granularity for given subtarget \p STI.
///
/// For subtargets which support it, \p EnableWavefrontSize32 should match
/// the ENABLE_WAVEFRONT_SIZE32 kernel descriptor field.
unsigned getVGPREncodingGranule(const MCSubtargetInfo *STI,
                                Optional<bool> EnableWavefrontSize32 = None);

/// \returns Total number of VGPRs for given subtarget \p STI.
unsigned getTotalNumVGPRs(const MCSubtargetInfo *STI);

/// \returns Addressable number of VGPRs for given subtarget \p STI.
unsigned getAddressableNumVGPRs(const MCSubtargetInfo *STI);

/// \returns Minimum number of VGPRs that meets given number of waves per
/// execution unit requirement for given subtarget \p STI.
unsigned getMinNumVGPRs(const MCSubtargetInfo *STI, unsigned WavesPerEU);

/// \returns Maximum number of VGPRs that meets given number of waves per
/// execution unit requirement for given subtarget \p STI.
unsigned getMaxNumVGPRs(const MCSubtargetInfo *STI, unsigned WavesPerEU);

/// \returns Number of VGPR blocks needed for given subtarget \p STI when
/// \p NumVGPRs are used.
///
/// For subtargets which support it, \p EnableWavefrontSize32 should match the
/// ENABLE_WAVEFRONT_SIZE32 kernel descriptor field.
unsigned getNumVGPRBlocks(const MCSubtargetInfo *STI, unsigned NumSGPRs,
                          Optional<bool> EnableWavefrontSize32 = None);

} // end namespace IsaInfo

LLVM_READONLY
int16_t getNamedOperandIdx(uint16_t Opcode, uint16_t NamedIdx);

LLVM_READONLY
int getSOPPWithRelaxation(uint16_t Opcode);

struct MIMGBaseOpcodeInfo {
  MIMGBaseOpcode BaseOpcode;
  bool Store;
  bool Atomic;
  bool AtomicX2;
  bool Sampler;
  bool Gather4;

  uint8_t NumExtraArgs;
  bool Gradients;
  bool G16;
  bool Coordinates;
  bool LodOrClampOrMip;
  bool HasD16;
  bool MSAA;
  bool BVH;
};

LLVM_READONLY
const MIMGBaseOpcodeInfo *getMIMGBaseOpcode(unsigned Opc);

LLVM_READONLY
const MIMGBaseOpcodeInfo *getMIMGBaseOpcodeInfo(unsigned BaseOpcode);

struct MIMGDimInfo {
  MIMGDim Dim;
  uint8_t NumCoords;
  uint8_t NumGradients;
  bool MSAA;
  bool DA;
  uint8_t Encoding;
  const char *AsmSuffix;
};

LLVM_READONLY
const MIMGDimInfo *getMIMGDimInfo(unsigned DimEnum);

LLVM_READONLY
const MIMGDimInfo *getMIMGDimInfoByEncoding(uint8_t DimEnc);

LLVM_READONLY
const MIMGDimInfo *getMIMGDimInfoByAsmSuffix(StringRef AsmSuffix);

struct MIMGLZMappingInfo {
  MIMGBaseOpcode L;
  MIMGBaseOpcode LZ;
};

struct MIMGMIPMappingInfo {
  MIMGBaseOpcode MIP;
  MIMGBaseOpcode NONMIP;
};

struct MIMGBiasMappingInfo {
  MIMGBaseOpcode Bias;
  MIMGBaseOpcode NoBias;
};

struct MIMGOffsetMappingInfo {
  MIMGBaseOpcode Offset;
  MIMGBaseOpcode NoOffset;
};

struct MIMGG16MappingInfo {
  MIMGBaseOpcode G;
  MIMGBaseOpcode G16;
};

LLVM_READONLY
const MIMGLZMappingInfo *getMIMGLZMappingInfo(unsigned L);

LLVM_READONLY
const MIMGMIPMappingInfo *getMIMGMIPMappingInfo(unsigned MIP);

LLVM_READONLY
const MIMGBiasMappingInfo *getMIMGBiasMappingInfo(unsigned Bias);

LLVM_READONLY
const MIMGOffsetMappingInfo *getMIMGOffsetMappingInfo(unsigned Offset);

LLVM_READONLY
const MIMGG16MappingInfo *getMIMGG16MappingInfo(unsigned G);

LLVM_READONLY
int getMIMGOpcode(unsigned BaseOpcode, unsigned MIMGEncoding,
                  unsigned VDataDwords, unsigned VAddrDwords);

LLVM_READONLY
int getMaskedMIMGOp(unsigned Opc, unsigned NewChannels);

LLVM_READONLY
unsigned getAddrSizeMIMGOp(const MIMGBaseOpcodeInfo *BaseOpcode,
                           const MIMGDimInfo *Dim, bool IsA16,
                           bool IsG16Supported);

struct MIMGInfo {
  uint16_t Opcode;
  uint16_t BaseOpcode;
  uint8_t MIMGEncoding;
  uint8_t VDataDwords;
  uint8_t VAddrDwords;
};

LLVM_READONLY
const MIMGInfo *getMIMGInfo(unsigned Opc);

LLVM_READONLY
int getMTBUFBaseOpcode(unsigned Opc);

LLVM_READONLY
int getMTBUFOpcode(unsigned BaseOpc, unsigned Elements);

LLVM_READONLY
int getMTBUFElements(unsigned Opc);

LLVM_READONLY
bool getMTBUFHasVAddr(unsigned Opc);

LLVM_READONLY
bool getMTBUFHasSrsrc(unsigned Opc);

LLVM_READONLY
bool getMTBUFHasSoffset(unsigned Opc);

LLVM_READONLY
int getMUBUFBaseOpcode(unsigned Opc);

LLVM_READONLY
int getMUBUFOpcode(unsigned BaseOpc, unsigned Elements);

LLVM_READONLY
int getMUBUFElements(unsigned Opc);

LLVM_READONLY
bool getMUBUFHasVAddr(unsigned Opc);

LLVM_READONLY
bool getMUBUFHasSrsrc(unsigned Opc);

LLVM_READONLY
bool getMUBUFHasSoffset(unsigned Opc);

LLVM_READONLY
bool getMUBUFIsBufferInv(unsigned Opc);

LLVM_READONLY
bool getSMEMIsBuffer(unsigned Opc);

LLVM_READONLY
bool getVOP1IsSingle(unsigned Opc);

LLVM_READONLY
bool getVOP2IsSingle(unsigned Opc);

LLVM_READONLY
bool getVOP3IsSingle(unsigned Opc);

/// Returns true if MAI operation is a double precision GEMM.
LLVM_READONLY
bool getMAIIsDGEMM(unsigned Opc);

LLVM_READONLY
bool getMAIIsGFX940XDL(unsigned Opc);

LLVM_READONLY
const GcnBufferFormatInfo *getGcnBufferFormatInfo(uint8_t BitsPerComp,
                                                  uint8_t NumComponents,
                                                  uint8_t NumFormat,
                                                  const MCSubtargetInfo &STI);
LLVM_READONLY
const GcnBufferFormatInfo *getGcnBufferFormatInfo(uint8_t Format,
                                                  const MCSubtargetInfo &STI);

LLVM_READONLY
int getMCOpcode(uint16_t Opcode, unsigned Gen);

void initDefaultAMDKernelCodeT(amd_kernel_code_t &Header,
                               const MCSubtargetInfo *STI);

amdhsa::kernel_descriptor_t getDefaultAmdhsaKernelDescriptor(
    const MCSubtargetInfo *STI);

bool isGroupSegment(const GlobalValue *GV);
bool isGlobalSegment(const GlobalValue *GV);
bool isReadOnlySegment(const GlobalValue *GV);

/// \returns True if constants should be emitted to .text section for given
/// target triple \p TT, false otherwise.
bool shouldEmitConstantsToTextSection(const Triple &TT);

/// \returns Integer value requested using \p F's \p Name attribute.
///
/// \returns \p Default if attribute is not present.
///
/// \returns \p Default and emits error if requested value cannot be converted
/// to integer.
int getIntegerAttribute(const Function &F, StringRef Name, int Default);

/// \returns A pair of integer values requested using \p F's \p Name attribute
/// in "first[,second]" format ("second" is optional unless \p OnlyFirstRequired
/// is false).
///
/// \returns \p Default if attribute is not present.
///
/// \returns \p Default and emits error if one of the requested values cannot be
/// converted to integer, or \p OnlyFirstRequired is false and "second" value is
/// not present.
std::pair<int, int> getIntegerPairAttribute(const Function &F,
                                            StringRef Name,
                                            std::pair<int, int> Default,
                                            bool OnlyFirstRequired = false);

/// Represents the counter values to wait for in an s_waitcnt instruction.
///
/// Large values (including the maximum possible integer) can be used to
/// represent "don't care" waits.
struct Waitcnt {
  unsigned VmCnt = ~0u;
  unsigned ExpCnt = ~0u;
  unsigned LgkmCnt = ~0u;
  unsigned VsCnt = ~0u;

  Waitcnt() = default;
  Waitcnt(unsigned VmCnt, unsigned ExpCnt, unsigned LgkmCnt, unsigned VsCnt)
      : VmCnt(VmCnt), ExpCnt(ExpCnt), LgkmCnt(LgkmCnt), VsCnt(VsCnt) {}

  static Waitcnt allZero(bool HasVscnt) {
    return Waitcnt(0, 0, 0, HasVscnt ? 0 : ~0u);
  }
  static Waitcnt allZeroExceptVsCnt() { return Waitcnt(0, 0, 0, ~0u); }

  bool hasWait() const {
    return VmCnt != ~0u || ExpCnt != ~0u || LgkmCnt != ~0u || VsCnt != ~0u;
  }

  bool hasWaitExceptVsCnt() const {
    return VmCnt != ~0u || ExpCnt != ~0u || LgkmCnt != ~0u;
  }

  bool hasWaitVsCnt() const {
    return VsCnt != ~0u;
  }

  bool dominates(const Waitcnt &Other) const {
    return VmCnt <= Other.VmCnt && ExpCnt <= Other.ExpCnt &&
           LgkmCnt <= Other.LgkmCnt && VsCnt <= Other.VsCnt;
  }

  Waitcnt combined(const Waitcnt &Other) const {
    return Waitcnt(std::min(VmCnt, Other.VmCnt), std::min(ExpCnt, Other.ExpCnt),
                   std::min(LgkmCnt, Other.LgkmCnt),
                   std::min(VsCnt, Other.VsCnt));
  }
};

/// \returns Vmcnt bit mask for given isa \p Version.
unsigned getVmcntBitMask(const IsaVersion &Version);

/// \returns Expcnt bit mask for given isa \p Version.
unsigned getExpcntBitMask(const IsaVersion &Version);

/// \returns Lgkmcnt bit mask for given isa \p Version.
unsigned getLgkmcntBitMask(const IsaVersion &Version);

/// \returns Waitcnt bit mask for given isa \p Version.
unsigned getWaitcntBitMask(const IsaVersion &Version);

/// \returns Decoded Vmcnt from given \p Waitcnt for given isa \p Version.
unsigned decodeVmcnt(const IsaVersion &Version, unsigned Waitcnt);

/// \returns Decoded Expcnt from given \p Waitcnt for given isa \p Version.
unsigned decodeExpcnt(const IsaVersion &Version, unsigned Waitcnt);

/// \returns Decoded Lgkmcnt from given \p Waitcnt for given isa \p Version.
unsigned decodeLgkmcnt(const IsaVersion &Version, unsigned Waitcnt);

/// Decodes Vmcnt, Expcnt and Lgkmcnt from given \p Waitcnt for given isa
/// \p Version, and writes decoded values into \p Vmcnt, \p Expcnt and
/// \p Lgkmcnt respectively.
///
/// \details \p Vmcnt, \p Expcnt and \p Lgkmcnt are decoded as follows:
///     \p Vmcnt = \p Waitcnt[3:0]                      (pre-gfx9 only)
///     \p Vmcnt = \p Waitcnt[3:0] | \p Waitcnt[15:14]  (gfx9+ only)
///     \p Expcnt = \p Waitcnt[6:4]
///     \p Lgkmcnt = \p Waitcnt[11:8]                   (pre-gfx10 only)
///     \p Lgkmcnt = \p Waitcnt[13:8]                   (gfx10+ only)
void decodeWaitcnt(const IsaVersion &Version, unsigned Waitcnt,
                   unsigned &Vmcnt, unsigned &Expcnt, unsigned &Lgkmcnt);

Waitcnt decodeWaitcnt(const IsaVersion &Version, unsigned Encoded);

/// \returns \p Waitcnt with encoded \p Vmcnt for given isa \p Version.
unsigned encodeVmcnt(const IsaVersion &Version, unsigned Waitcnt,
                     unsigned Vmcnt);

/// \returns \p Waitcnt with encoded \p Expcnt for given isa \p Version.
unsigned encodeExpcnt(const IsaVersion &Version, unsigned Waitcnt,
                      unsigned Expcnt);

/// \returns \p Waitcnt with encoded \p Lgkmcnt for given isa \p Version.
unsigned encodeLgkmcnt(const IsaVersion &Version, unsigned Waitcnt,
                       unsigned Lgkmcnt);

/// Encodes \p Vmcnt, \p Expcnt and \p Lgkmcnt into Waitcnt for given isa
/// \p Version.
///
/// \details \p Vmcnt, \p Expcnt and \p Lgkmcnt are encoded as follows:
///     Waitcnt[3:0]   = \p Vmcnt       (pre-gfx9 only)
///     Waitcnt[3:0]   = \p Vmcnt[3:0]  (gfx9+ only)
///     Waitcnt[6:4]   = \p Expcnt
///     Waitcnt[11:8]  = \p Lgkmcnt     (pre-gfx10 only)
///     Waitcnt[13:8]  = \p Lgkmcnt     (gfx10+ only)
///     Waitcnt[15:14] = \p Vmcnt[5:4]  (gfx9+ only)
///
/// \returns Waitcnt with encoded \p Vmcnt, \p Expcnt and \p Lgkmcnt for given
/// isa \p Version.
unsigned encodeWaitcnt(const IsaVersion &Version,
                       unsigned Vmcnt, unsigned Expcnt, unsigned Lgkmcnt);

unsigned encodeWaitcnt(const IsaVersion &Version, const Waitcnt &Decoded);

namespace Hwreg {

LLVM_READONLY
int64_t getHwregId(const StringRef Name, const MCSubtargetInfo &STI);
<<<<<<< HEAD

LLVM_READNONE
bool isValidHwreg(int64_t Id, const MCSubtargetInfo &STI);
=======
>>>>>>> de4ffac8

LLVM_READNONE
bool isValidHwreg(int64_t Id);

LLVM_READNONE
bool isValidHwregOffset(int64_t Offset);

LLVM_READNONE
bool isValidHwregWidth(int64_t Width);

LLVM_READNONE
uint64_t encodeHwreg(uint64_t Id, uint64_t Offset, uint64_t Width);

LLVM_READNONE
StringRef getHwreg(unsigned Id, const MCSubtargetInfo &STI);

void decodeHwreg(unsigned Val, unsigned &Id, unsigned &Offset, unsigned &Width);

} // namespace Hwreg

namespace DepCtr {

int getDefaultDepCtrEncoding(const MCSubtargetInfo &STI);
int encodeDepCtr(const StringRef Name, int64_t Val, unsigned &UsedOprMask,
                 const MCSubtargetInfo &STI);
bool isSymbolicDepCtrEncoding(unsigned Code, bool &HasNonDefaultVal,
                              const MCSubtargetInfo &STI);
bool decodeDepCtr(unsigned Code, int &Id, StringRef &Name, unsigned &Val,
                  bool &IsDefault, const MCSubtargetInfo &STI);

} // namespace DepCtr

namespace Exp {

bool getTgtName(unsigned Id, StringRef &Name, int &Index);

LLVM_READONLY
unsigned getTgtId(const StringRef Name);

LLVM_READNONE
bool isSupportedTgtId(unsigned Id, const MCSubtargetInfo &STI);

} // namespace Exp

namespace MTBUFFormat {

LLVM_READNONE
int64_t encodeDfmtNfmt(unsigned Dfmt, unsigned Nfmt);

void decodeDfmtNfmt(unsigned Format, unsigned &Dfmt, unsigned &Nfmt);

int64_t getDfmt(const StringRef Name);

StringRef getDfmtName(unsigned Id);

int64_t getNfmt(const StringRef Name, const MCSubtargetInfo &STI);

StringRef getNfmtName(unsigned Id, const MCSubtargetInfo &STI);

bool isValidDfmtNfmt(unsigned Val, const MCSubtargetInfo &STI);

bool isValidNfmt(unsigned Val, const MCSubtargetInfo &STI);

int64_t getUnifiedFormat(const StringRef Name);

StringRef getUnifiedFormatName(unsigned Id);

bool isValidUnifiedFormat(unsigned Val);

int64_t convertDfmtNfmt2Ufmt(unsigned Dfmt, unsigned Nfmt);

bool isValidFormatEncoding(unsigned Val, const MCSubtargetInfo &STI);

unsigned getDefaultFormatEncoding(const MCSubtargetInfo &STI);

} // namespace MTBUFFormat

namespace SendMsg {

LLVM_READONLY
int64_t getMsgId(const StringRef Name, const MCSubtargetInfo &STI);

LLVM_READONLY
int64_t getMsgOpId(int64_t MsgId, const StringRef Name);

LLVM_READNONE
StringRef getMsgName(int64_t MsgId, const MCSubtargetInfo &STI);

LLVM_READNONE
StringRef getMsgOpName(int64_t MsgId, int64_t OpId);

LLVM_READNONE
bool isValidMsgId(int64_t MsgId);

LLVM_READNONE
bool isValidMsgOp(int64_t MsgId, int64_t OpId, const MCSubtargetInfo &STI,
                  bool Strict = true);

LLVM_READNONE
bool isValidMsgStream(int64_t MsgId, int64_t OpId, int64_t StreamId,
                      const MCSubtargetInfo &STI, bool Strict = true);

LLVM_READNONE
bool msgRequiresOp(int64_t MsgId);

LLVM_READNONE
bool msgSupportsStream(int64_t MsgId, int64_t OpId);

void decodeMsg(unsigned Val,
               uint16_t &MsgId,
               uint16_t &OpId,
               uint16_t &StreamId);

LLVM_READNONE
uint64_t encodeMsg(uint64_t MsgId,
                   uint64_t OpId,
                   uint64_t StreamId);

} // namespace SendMsg


unsigned getInitialPSInputAddr(const Function &F);

bool getHasColorExport(const Function &F);

bool getHasDepthExport(const Function &F);

LLVM_READNONE
bool isShader(CallingConv::ID CC);

LLVM_READNONE
bool isGraphics(CallingConv::ID CC);

LLVM_READNONE
bool isCompute(CallingConv::ID CC);

LLVM_READNONE
bool isEntryFunctionCC(CallingConv::ID CC);

// These functions are considered entrypoints into the current module, i.e. they
// are allowed to be called from outside the current module. This is different
// from isEntryFunctionCC, which is only true for functions that are entered by
// the hardware. Module entry points include all entry functions but also
// include functions that can be called from other functions inside or outside
// the current module. Module entry functions are allowed to allocate LDS.
LLVM_READNONE
bool isModuleEntryFunctionCC(CallingConv::ID CC);

bool isKernelCC(const Function *Func);

// FIXME: Remove this when calling conventions cleaned up
LLVM_READNONE
inline bool isKernel(CallingConv::ID CC) {
  switch (CC) {
  case CallingConv::AMDGPU_KERNEL:
  case CallingConv::SPIR_KERNEL:
    return true;
  default:
    return false;
  }
}

bool hasXNACK(const MCSubtargetInfo &STI);
bool hasSRAMECC(const MCSubtargetInfo &STI);
bool hasMIMG_R128(const MCSubtargetInfo &STI);
bool hasGFX10A16(const MCSubtargetInfo &STI);
bool hasG16(const MCSubtargetInfo &STI);
bool hasPackedD16(const MCSubtargetInfo &STI);

bool isSI(const MCSubtargetInfo &STI);
bool isCI(const MCSubtargetInfo &STI);
bool isVI(const MCSubtargetInfo &STI);
bool isGFX9(const MCSubtargetInfo &STI);
bool isGFX9_GFX10(const MCSubtargetInfo &STI);
bool isGFX8Plus(const MCSubtargetInfo &STI);
bool isGFX9Plus(const MCSubtargetInfo &STI);
bool isGFX10(const MCSubtargetInfo &STI);
bool isGFX10Plus(const MCSubtargetInfo &STI);
bool isNotGFX10Plus(const MCSubtargetInfo &STI);
bool isGFX10Before1030(const MCSubtargetInfo &STI);
bool isGCN3Encoding(const MCSubtargetInfo &STI);
bool isGFX10_AEncoding(const MCSubtargetInfo &STI);
bool isGFX10_BEncoding(const MCSubtargetInfo &STI);
bool hasGFX10_3Insts(const MCSubtargetInfo &STI);
bool isGFX90A(const MCSubtargetInfo &STI);
bool isGFX940(const MCSubtargetInfo &STI);
bool hasArchitectedFlatScratch(const MCSubtargetInfo &STI);
bool hasMAIInsts(const MCSubtargetInfo &STI);
int getTotalNumVGPRs(bool has90AInsts, int32_t ArgNumAGPR, int32_t ArgNumVGPR);

/// Is Reg - scalar register
bool isSGPR(unsigned Reg, const MCRegisterInfo* TRI);

/// If \p Reg is a pseudo reg, return the correct hardware register given
/// \p STI otherwise return \p Reg.
unsigned getMCReg(unsigned Reg, const MCSubtargetInfo &STI);

/// Convert hardware register \p Reg to a pseudo register
LLVM_READNONE
unsigned mc2PseudoReg(unsigned Reg);

/// Can this operand also contain immediate values?
bool isSISrcOperand(const MCInstrDesc &Desc, unsigned OpNo);

/// Is this floating-point operand?
bool isSISrcFPOperand(const MCInstrDesc &Desc, unsigned OpNo);

/// Does this operand support only inlinable literals?
bool isSISrcInlinableOperand(const MCInstrDesc &Desc, unsigned OpNo);

/// Get the size in bits of a register from the register class \p RC.
unsigned getRegBitWidth(unsigned RCID);

/// Get the size in bits of a register from the register class \p RC.
unsigned getRegBitWidth(const MCRegisterClass &RC);

/// Get size of register operand
unsigned getRegOperandSize(const MCRegisterInfo *MRI, const MCInstrDesc &Desc,
                           unsigned OpNo);

LLVM_READNONE
inline unsigned getOperandSize(const MCOperandInfo &OpInfo) {
  switch (OpInfo.OperandType) {
  case AMDGPU::OPERAND_REG_IMM_INT32:
  case AMDGPU::OPERAND_REG_IMM_FP32:
  case AMDGPU::OPERAND_REG_IMM_FP32_DEFERRED:
  case AMDGPU::OPERAND_REG_INLINE_C_INT32:
  case AMDGPU::OPERAND_REG_INLINE_C_FP32:
  case AMDGPU::OPERAND_REG_INLINE_AC_INT32:
  case AMDGPU::OPERAND_REG_INLINE_AC_FP32:
  case AMDGPU::OPERAND_REG_IMM_V2INT32:
  case AMDGPU::OPERAND_REG_IMM_V2FP32:
  case AMDGPU::OPERAND_REG_INLINE_C_V2INT32:
  case AMDGPU::OPERAND_REG_INLINE_C_V2FP32:
  case AMDGPU::OPERAND_KIMM32:
  case AMDGPU::OPERAND_KIMM16: // mandatory literal is always size 4
    return 4;

  case AMDGPU::OPERAND_REG_IMM_INT64:
  case AMDGPU::OPERAND_REG_IMM_FP64:
  case AMDGPU::OPERAND_REG_INLINE_C_INT64:
  case AMDGPU::OPERAND_REG_INLINE_C_FP64:
  case AMDGPU::OPERAND_REG_INLINE_AC_FP64:
    return 8;

  case AMDGPU::OPERAND_REG_IMM_INT16:
  case AMDGPU::OPERAND_REG_IMM_FP16:
  case AMDGPU::OPERAND_REG_IMM_FP16_DEFERRED:
  case AMDGPU::OPERAND_REG_INLINE_C_INT16:
  case AMDGPU::OPERAND_REG_INLINE_C_FP16:
  case AMDGPU::OPERAND_REG_INLINE_C_V2INT16:
  case AMDGPU::OPERAND_REG_INLINE_C_V2FP16:
  case AMDGPU::OPERAND_REG_INLINE_AC_INT16:
  case AMDGPU::OPERAND_REG_INLINE_AC_FP16:
  case AMDGPU::OPERAND_REG_INLINE_AC_V2INT16:
  case AMDGPU::OPERAND_REG_INLINE_AC_V2FP16:
  case AMDGPU::OPERAND_REG_IMM_V2INT16:
  case AMDGPU::OPERAND_REG_IMM_V2FP16:
    return 2;

  default:
    llvm_unreachable("unhandled operand type");
  }
}

LLVM_READNONE
inline unsigned getOperandSize(const MCInstrDesc &Desc, unsigned OpNo) {
  return getOperandSize(Desc.OpInfo[OpNo]);
}

/// Is this literal inlinable, and not one of the values intended for floating
/// point values.
LLVM_READNONE
inline bool isInlinableIntLiteral(int64_t Literal) {
  return Literal >= -16 && Literal <= 64;
}

/// Is this literal inlinable
LLVM_READNONE
bool isInlinableLiteral64(int64_t Literal, bool HasInv2Pi);

LLVM_READNONE
bool isInlinableLiteral32(int32_t Literal, bool HasInv2Pi);

LLVM_READNONE
bool isInlinableLiteral16(int16_t Literal, bool HasInv2Pi);

LLVM_READNONE
bool isInlinableLiteralV216(int32_t Literal, bool HasInv2Pi);

LLVM_READNONE
bool isInlinableIntLiteralV216(int32_t Literal);

LLVM_READNONE
bool isFoldableLiteralV216(int32_t Literal, bool HasInv2Pi);

bool isArgPassedInSGPR(const Argument *Arg);

LLVM_READONLY
bool isLegalSMRDEncodedUnsignedOffset(const MCSubtargetInfo &ST,
                                      int64_t EncodedOffset);

LLVM_READONLY
bool isLegalSMRDEncodedSignedOffset(const MCSubtargetInfo &ST,
                                    int64_t EncodedOffset,
                                    bool IsBuffer);

/// Convert \p ByteOffset to dwords if the subtarget uses dword SMRD immediate
/// offsets.
uint64_t convertSMRDOffsetUnits(const MCSubtargetInfo &ST, uint64_t ByteOffset);

/// \returns The encoding that will be used for \p ByteOffset in the
/// SMRD offset field, or None if it won't fit. On GFX9 and GFX10
/// S_LOAD instructions have a signed offset, on other subtargets it is
/// unsigned. S_BUFFER has an unsigned offset for all subtargets.
Optional<int64_t> getSMRDEncodedOffset(const MCSubtargetInfo &ST,
                                       int64_t ByteOffset, bool IsBuffer);

/// \return The encoding that can be used for a 32-bit literal offset in an SMRD
/// instruction. This is only useful on CI.s
Optional<int64_t> getSMRDEncodedLiteralOffset32(const MCSubtargetInfo &ST,
                                                int64_t ByteOffset);

/// For FLAT segment the offset must be positive;
/// MSB is ignored and forced to zero.
///
/// \return The number of bits available for the offset field in flat
/// instructions.
unsigned getNumFlatOffsetBits(const MCSubtargetInfo &ST, bool Signed);

/// \returns true if this offset is small enough to fit in the SMRD
/// offset field.  \p ByteOffset should be the offset in bytes and
/// not the encoded offset.
bool isLegalSMRDImmOffset(const MCSubtargetInfo &ST, int64_t ByteOffset);

bool splitMUBUFOffset(uint32_t Imm, uint32_t &SOffset, uint32_t &ImmOffset,
                      const GCNSubtarget *Subtarget,
                      Align Alignment = Align(4));

LLVM_READNONE
inline bool isLegal64BitDPPControl(unsigned DC) {
  return DC >= DPP::ROW_NEWBCAST_FIRST && DC <= DPP::ROW_NEWBCAST_LAST;
}

/// \returns true if the intrinsic is divergent
bool isIntrinsicSourceOfDivergence(unsigned IntrID);

// Track defaults for fields in the MODE register.
struct SIModeRegisterDefaults {
  /// Floating point opcodes that support exception flag gathering quiet and
  /// propagate signaling NaN inputs per IEEE 754-2008. Min_dx10 and max_dx10
  /// become IEEE 754- 2008 compliant due to signaling NaN propagation and
  /// quieting.
  bool IEEE : 1;

  /// Used by the vector ALU to force DX10-style treatment of NaNs: when set,
  /// clamp NaN to zero; otherwise, pass NaN through.
  bool DX10Clamp : 1;

  /// If this is set, neither input or output denormals are flushed for most f32
  /// instructions.
  bool FP32InputDenormals : 1;
  bool FP32OutputDenormals : 1;

  /// If this is set, neither input or output denormals are flushed for both f64
  /// and f16/v2f16 instructions.
  bool FP64FP16InputDenormals : 1;
  bool FP64FP16OutputDenormals : 1;

  SIModeRegisterDefaults() :
    IEEE(true),
    DX10Clamp(true),
    FP32InputDenormals(true),
    FP32OutputDenormals(true),
    FP64FP16InputDenormals(true),
    FP64FP16OutputDenormals(true) {}

  SIModeRegisterDefaults(const Function &F);

  static SIModeRegisterDefaults getDefaultForCallingConv(CallingConv::ID CC) {
    SIModeRegisterDefaults Mode;
    Mode.IEEE = !AMDGPU::isShader(CC);
    return Mode;
  }

  bool operator ==(const SIModeRegisterDefaults Other) const {
    return IEEE == Other.IEEE && DX10Clamp == Other.DX10Clamp &&
           FP32InputDenormals == Other.FP32InputDenormals &&
           FP32OutputDenormals == Other.FP32OutputDenormals &&
           FP64FP16InputDenormals == Other.FP64FP16InputDenormals &&
           FP64FP16OutputDenormals == Other.FP64FP16OutputDenormals;
  }

  bool allFP32Denormals() const {
    return FP32InputDenormals && FP32OutputDenormals;
  }

  bool allFP64FP16Denormals() const {
    return FP64FP16InputDenormals && FP64FP16OutputDenormals;
  }

  /// Get the encoding value for the FP_DENORM bits of the mode register for the
  /// FP32 denormal mode.
  uint32_t fpDenormModeSPValue() const {
    if (FP32InputDenormals && FP32OutputDenormals)
      return FP_DENORM_FLUSH_NONE;
    if (FP32InputDenormals)
      return FP_DENORM_FLUSH_OUT;
    if (FP32OutputDenormals)
      return FP_DENORM_FLUSH_IN;
    return FP_DENORM_FLUSH_IN_FLUSH_OUT;
  }

  /// Get the encoding value for the FP_DENORM bits of the mode register for the
  /// FP64/FP16 denormal mode.
  uint32_t fpDenormModeDPValue() const {
    if (FP64FP16InputDenormals && FP64FP16OutputDenormals)
      return FP_DENORM_FLUSH_NONE;
    if (FP64FP16InputDenormals)
      return FP_DENORM_FLUSH_OUT;
    if (FP64FP16OutputDenormals)
      return FP_DENORM_FLUSH_IN;
    return FP_DENORM_FLUSH_IN_FLUSH_OUT;
  }

  /// Returns true if a flag is compatible if it's enabled in the callee, but
  /// disabled in the caller.
  static bool oneWayCompatible(bool CallerMode, bool CalleeMode) {
    return CallerMode == CalleeMode || (!CallerMode && CalleeMode);
  }

  // FIXME: Inlining should be OK for dx10-clamp, since the caller's mode should
  // be able to override.
  bool isInlineCompatible(SIModeRegisterDefaults CalleeMode) const {
    if (DX10Clamp != CalleeMode.DX10Clamp)
      return false;
    if (IEEE != CalleeMode.IEEE)
      return false;

    // Allow inlining denormals enabled into denormals flushed functions.
    return oneWayCompatible(FP64FP16InputDenormals, CalleeMode.FP64FP16InputDenormals) &&
           oneWayCompatible(FP64FP16OutputDenormals, CalleeMode.FP64FP16OutputDenormals) &&
           oneWayCompatible(FP32InputDenormals, CalleeMode.FP32InputDenormals) &&
           oneWayCompatible(FP32OutputDenormals, CalleeMode.FP32OutputDenormals);
  }
};

} // end namespace AMDGPU

raw_ostream &operator<<(raw_ostream &OS,
                        const AMDGPU::IsaInfo::TargetIDSetting S);

} // end namespace llvm

#endif // LLVM_LIB_TARGET_AMDGPU_UTILS_AMDGPUBASEINFO_H<|MERGE_RESOLUTION|>--- conflicted
+++ resolved
@@ -54,12 +54,9 @@
 /// false otherwise.
 bool isHsaAbiVersion3AndAbove(const MCSubtargetInfo *STI);
 
-<<<<<<< HEAD
 /// \returns The offset of the multigrid_sync_arg argument from implicitarg_ptr
 unsigned getMultigridSyncArgImplicitArgPosition();
 
-=======
->>>>>>> de4ffac8
 /// \returns The offset of the hostcall pointer argument from implicitarg_ptr
 unsigned getHostcallImplicitArgPosition();
 
@@ -625,12 +622,6 @@
 
 LLVM_READONLY
 int64_t getHwregId(const StringRef Name, const MCSubtargetInfo &STI);
-<<<<<<< HEAD
-
-LLVM_READNONE
-bool isValidHwreg(int64_t Id, const MCSubtargetInfo &STI);
-=======
->>>>>>> de4ffac8
 
 LLVM_READNONE
 bool isValidHwreg(int64_t Id);
