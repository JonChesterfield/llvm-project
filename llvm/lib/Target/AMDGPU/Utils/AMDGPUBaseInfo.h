//===- AMDGPUBaseInfo.h - Top level definitions for AMDGPU ------*- C++ -*-===//
//
// Part of the LLVM Project, under the Apache License v2.0 with LLVM Exceptions.
// See https://llvm.org/LICENSE.txt for license information.
// SPDX-License-Identifier: Apache-2.0 WITH LLVM-exception
//
//===----------------------------------------------------------------------===//

#ifndef LLVM_LIB_TARGET_AMDGPU_UTILS_AMDGPUBASEINFO_H
#define LLVM_LIB_TARGET_AMDGPU_UTILS_AMDGPUBASEINFO_H

#include "SIDefines.h"
#include "llvm/IR/CallingConv.h"
#include "llvm/Support/Alignment.h"

struct amd_kernel_code_t;

namespace llvm {

struct Align;
class Argument;
class Function;
class GCNSubtarget;
class GlobalValue;
class MCRegisterClass;
class MCRegisterInfo;
class MCSubtargetInfo;
class StringRef;
class Triple;

namespace amdhsa {
struct kernel_descriptor_t;
}

namespace AMDGPU {

struct IsaVersion;

/// \returns HSA OS ABI Version identification.
Optional<uint8_t> getHsaAbiVersion(const MCSubtargetInfo *STI);
/// \returns True if HSA OS ABI Version identification is 2,
/// false otherwise.
bool isHsaAbiVersion2(const MCSubtargetInfo *STI);
/// \returns True if HSA OS ABI Version identification is 3,
/// false otherwise.
bool isHsaAbiVersion3(const MCSubtargetInfo *STI);
/// \returns True if HSA OS ABI Version identification is 4,
/// false otherwise.
bool isHsaAbiVersion4(const MCSubtargetInfo *STI);
/// \returns True if HSA OS ABI Version identification is 3 or 4,
/// false otherwise.
bool isHsaAbiVersion3Or4(const MCSubtargetInfo *STI);

struct GcnBufferFormatInfo {
  unsigned Format;
  unsigned BitsPerComp;
  unsigned NumComponents;
  unsigned NumFormat;
  unsigned DataFormat;
};

#define GET_MIMGBaseOpcode_DECL
#define GET_MIMGDim_DECL
#define GET_MIMGEncoding_DECL
#define GET_MIMGLZMapping_DECL
#define GET_MIMGMIPMapping_DECL
#include "AMDGPUGenSearchableTables.inc"

namespace IsaInfo {

enum {
  // The closed Vulkan driver sets 96, which limits the wave count to 8 but
  // doesn't spill SGPRs as much as when 80 is set.
  FIXED_NUM_SGPRS_FOR_INIT_BUG = 96,
  TRAP_NUM_SGPRS = 16
};

enum class TargetIDSetting {
  Unsupported,
  Any,
  Off,
  On
};

class AMDGPUTargetID {
private:
<<<<<<< HEAD
  const MCSubtargetInfo &STI;
=======
>>>>>>> 3e206a59
  TargetIDSetting XnackSetting;
  TargetIDSetting SramEccSetting;

public:
  explicit AMDGPUTargetID(const MCSubtargetInfo &STI);
  ~AMDGPUTargetID() = default;

  /// \return True if the current xnack setting is not "Unsupported".
  bool isXnackSupported() const {
    return XnackSetting != TargetIDSetting::Unsupported;
  }

  /// \returns True if the current xnack setting is "On" or "Any".
  bool isXnackOnOrAny() const {
    return XnackSetting == TargetIDSetting::On ||
        XnackSetting == TargetIDSetting::Any;
  }

  /// \returns True if current xnack setting is "On" or "Off",
  /// false otherwise.
  bool isXnackOnOrOff() const {
    return getXnackSetting() == TargetIDSetting::On ||
        getXnackSetting() == TargetIDSetting::Off;
  }

  /// \returns The current xnack TargetIDSetting, possible options are
  /// "Unsupported", "Any", "Off", and "On".
  TargetIDSetting getXnackSetting() const {
    return XnackSetting;
  }

  /// Sets xnack setting to \p NewXnackSetting.
  void setXnackSetting(TargetIDSetting NewXnackSetting) {
    XnackSetting = NewXnackSetting;
  }

  /// \return True if the current sramecc setting is not "Unsupported".
  bool isSramEccSupported() const {
    return SramEccSetting != TargetIDSetting::Unsupported;
  }

  /// \returns True if the current sramecc setting is "On" or "Any".
  bool isSramEccOnOrAny() const {
  return SramEccSetting == TargetIDSetting::On ||
      SramEccSetting == TargetIDSetting::Any;
  }

  /// \returns True if current sramecc setting is "On" or "Off",
  /// false otherwise.
  bool isSramEccOnOrOff() const {
    return getSramEccSetting() == TargetIDSetting::On ||
        getSramEccSetting() == TargetIDSetting::Off;
  }

  /// \returns The current sramecc TargetIDSetting, possible options are
  /// "Unsupported", "Any", "Off", and "On".
  TargetIDSetting getSramEccSetting() const {
    return SramEccSetting;
  }

  /// Sets sramecc setting to \p NewSramEccSetting.
  void setSramEccSetting(TargetIDSetting NewSramEccSetting) {
    SramEccSetting = NewSramEccSetting;
  }

  void setTargetIDFromFeaturesString(StringRef FS);
  void setTargetIDFromTargetIDStream(StringRef TargetID);
<<<<<<< HEAD

  /// \returns String representation of an object.
  std::string toString() const;
};
=======
};

/// Streams isa version string for given subtarget \p STI into \p Stream.
void streamIsaVersion(const MCSubtargetInfo *STI, raw_ostream &Stream);
>>>>>>> 3e206a59

/// \returns Wavefront size for given subtarget \p STI.
unsigned getWavefrontSize(const MCSubtargetInfo *STI);

/// \returns Local memory size in bytes for given subtarget \p STI.
unsigned getLocalMemorySize(const MCSubtargetInfo *STI);

/// \returns Number of execution units per compute unit for given subtarget \p
/// STI.
unsigned getEUsPerCU(const MCSubtargetInfo *STI);

/// \returns Maximum number of work groups per compute unit for given subtarget
/// \p STI and limited by given \p FlatWorkGroupSize.
unsigned getMaxWorkGroupsPerCU(const MCSubtargetInfo *STI,
                               unsigned FlatWorkGroupSize);

/// \returns Minimum number of waves per execution unit for given subtarget \p
/// STI.
unsigned getMinWavesPerEU(const MCSubtargetInfo *STI);

/// \returns Maximum number of waves per execution unit for given subtarget \p
/// STI without any kind of limitation.
unsigned getMaxWavesPerEU(const MCSubtargetInfo *STI);

/// \returns Number of waves per execution unit required to support the given \p
/// FlatWorkGroupSize.
unsigned getWavesPerEUForWorkGroup(const MCSubtargetInfo *STI,
                                   unsigned FlatWorkGroupSize);

/// \returns Minimum flat work group size for given subtarget \p STI.
unsigned getMinFlatWorkGroupSize(const MCSubtargetInfo *STI);

/// \returns Maximum flat work group size for given subtarget \p STI.
unsigned getMaxFlatWorkGroupSize(const MCSubtargetInfo *STI);

/// \returns Number of waves per work group for given subtarget \p STI and
/// \p FlatWorkGroupSize.
unsigned getWavesPerWorkGroup(const MCSubtargetInfo *STI,
                              unsigned FlatWorkGroupSize);

/// \returns SGPR allocation granularity for given subtarget \p STI.
unsigned getSGPRAllocGranule(const MCSubtargetInfo *STI);

/// \returns SGPR encoding granularity for given subtarget \p STI.
unsigned getSGPREncodingGranule(const MCSubtargetInfo *STI);

/// \returns Total number of SGPRs for given subtarget \p STI.
unsigned getTotalNumSGPRs(const MCSubtargetInfo *STI);

/// \returns Addressable number of SGPRs for given subtarget \p STI.
unsigned getAddressableNumSGPRs(const MCSubtargetInfo *STI);

/// \returns Minimum number of SGPRs that meets the given number of waves per
/// execution unit requirement for given subtarget \p STI.
unsigned getMinNumSGPRs(const MCSubtargetInfo *STI, unsigned WavesPerEU);

/// \returns Maximum number of SGPRs that meets the given number of waves per
/// execution unit requirement for given subtarget \p STI.
unsigned getMaxNumSGPRs(const MCSubtargetInfo *STI, unsigned WavesPerEU,
                        bool Addressable);

/// \returns Number of extra SGPRs implicitly required by given subtarget \p
/// STI when the given special registers are used.
unsigned getNumExtraSGPRs(const MCSubtargetInfo *STI, bool VCCUsed,
                          bool FlatScrUsed, bool XNACKUsed);

/// \returns Number of extra SGPRs implicitly required by given subtarget \p
/// STI when the given special registers are used. XNACK is inferred from
/// \p STI.
unsigned getNumExtraSGPRs(const MCSubtargetInfo *STI, bool VCCUsed,
                          bool FlatScrUsed);

/// \returns Number of SGPR blocks needed for given subtarget \p STI when
/// \p NumSGPRs are used. \p NumSGPRs should already include any special
/// register counts.
unsigned getNumSGPRBlocks(const MCSubtargetInfo *STI, unsigned NumSGPRs);

/// \returns VGPR allocation granularity for given subtarget \p STI.
///
/// For subtargets which support it, \p EnableWavefrontSize32 should match
/// the ENABLE_WAVEFRONT_SIZE32 kernel descriptor field.
unsigned getVGPRAllocGranule(const MCSubtargetInfo *STI,
                             Optional<bool> EnableWavefrontSize32 = None);

/// \returns VGPR encoding granularity for given subtarget \p STI.
///
/// For subtargets which support it, \p EnableWavefrontSize32 should match
/// the ENABLE_WAVEFRONT_SIZE32 kernel descriptor field.
unsigned getVGPREncodingGranule(const MCSubtargetInfo *STI,
                                Optional<bool> EnableWavefrontSize32 = None);

/// \returns Total number of VGPRs for given subtarget \p STI.
unsigned getTotalNumVGPRs(const MCSubtargetInfo *STI);

/// \returns Addressable number of VGPRs for given subtarget \p STI.
unsigned getAddressableNumVGPRs(const MCSubtargetInfo *STI);

/// \returns Minimum number of VGPRs that meets given number of waves per
/// execution unit requirement for given subtarget \p STI.
unsigned getMinNumVGPRs(const MCSubtargetInfo *STI, unsigned WavesPerEU);

/// \returns Maximum number of VGPRs that meets given number of waves per
/// execution unit requirement for given subtarget \p STI.
unsigned getMaxNumVGPRs(const MCSubtargetInfo *STI, unsigned WavesPerEU);

/// \returns Number of VGPR blocks needed for given subtarget \p STI when
/// \p NumVGPRs are used.
///
/// For subtargets which support it, \p EnableWavefrontSize32 should match the
/// ENABLE_WAVEFRONT_SIZE32 kernel descriptor field.
unsigned getNumVGPRBlocks(const MCSubtargetInfo *STI, unsigned NumSGPRs,
                          Optional<bool> EnableWavefrontSize32 = None);

} // end namespace IsaInfo

LLVM_READONLY
int16_t getNamedOperandIdx(uint16_t Opcode, uint16_t NamedIdx);

LLVM_READONLY
int getSOPPWithRelaxation(uint16_t Opcode);

struct MIMGBaseOpcodeInfo {
  MIMGBaseOpcode BaseOpcode;
  bool Store;
  bool Atomic;
  bool AtomicX2;
  bool Sampler;
  bool Gather4;

  uint8_t NumExtraArgs;
  bool Gradients;
  bool G16;
  bool Coordinates;
  bool LodOrClampOrMip;
  bool HasD16;
};

LLVM_READONLY
const MIMGBaseOpcodeInfo *getMIMGBaseOpcodeInfo(unsigned BaseOpcode);

struct MIMGDimInfo {
  MIMGDim Dim;
  uint8_t NumCoords;
  uint8_t NumGradients;
  bool DA;
  uint8_t Encoding;
  const char *AsmSuffix;
};

LLVM_READONLY
const MIMGDimInfo *getMIMGDimInfo(unsigned DimEnum);

LLVM_READONLY
const MIMGDimInfo *getMIMGDimInfoByEncoding(uint8_t DimEnc);

LLVM_READONLY
const MIMGDimInfo *getMIMGDimInfoByAsmSuffix(StringRef AsmSuffix);

struct MIMGLZMappingInfo {
  MIMGBaseOpcode L;
  MIMGBaseOpcode LZ;
};

struct MIMGMIPMappingInfo {
  MIMGBaseOpcode MIP;
  MIMGBaseOpcode NONMIP;
};

struct MIMGG16MappingInfo {
  MIMGBaseOpcode G;
  MIMGBaseOpcode G16;
};

LLVM_READONLY
const MIMGLZMappingInfo *getMIMGLZMappingInfo(unsigned L);

LLVM_READONLY
const MIMGMIPMappingInfo *getMIMGMIPMappingInfo(unsigned MIP);

LLVM_READONLY
const MIMGG16MappingInfo *getMIMGG16MappingInfo(unsigned G);

LLVM_READONLY
int getMIMGOpcode(unsigned BaseOpcode, unsigned MIMGEncoding,
                  unsigned VDataDwords, unsigned VAddrDwords);

LLVM_READONLY
int getMaskedMIMGOp(unsigned Opc, unsigned NewChannels);

struct MIMGInfo {
  uint16_t Opcode;
  uint16_t BaseOpcode;
  uint8_t MIMGEncoding;
  uint8_t VDataDwords;
  uint8_t VAddrDwords;
};

LLVM_READONLY
const MIMGInfo *getMIMGInfo(unsigned Opc);

LLVM_READONLY
int getMTBUFBaseOpcode(unsigned Opc);

LLVM_READONLY
int getMTBUFOpcode(unsigned BaseOpc, unsigned Elements);

LLVM_READONLY
int getMTBUFElements(unsigned Opc);

LLVM_READONLY
bool getMTBUFHasVAddr(unsigned Opc);

LLVM_READONLY
bool getMTBUFHasSrsrc(unsigned Opc);

LLVM_READONLY
bool getMTBUFHasSoffset(unsigned Opc);

LLVM_READONLY
int getMUBUFBaseOpcode(unsigned Opc);

LLVM_READONLY
int getMUBUFOpcode(unsigned BaseOpc, unsigned Elements);

LLVM_READONLY
int getMUBUFElements(unsigned Opc);

LLVM_READONLY
bool getMUBUFHasVAddr(unsigned Opc);

LLVM_READONLY
bool getMUBUFHasSrsrc(unsigned Opc);

LLVM_READONLY
bool getMUBUFHasSoffset(unsigned Opc);

LLVM_READONLY
bool getSMEMIsBuffer(unsigned Opc);

LLVM_READONLY
const GcnBufferFormatInfo *getGcnBufferFormatInfo(uint8_t BitsPerComp,
                                                  uint8_t NumComponents,
                                                  uint8_t NumFormat,
                                                  const MCSubtargetInfo &STI);
LLVM_READONLY
const GcnBufferFormatInfo *getGcnBufferFormatInfo(uint8_t Format,
                                                  const MCSubtargetInfo &STI);

LLVM_READONLY
int getMCOpcode(uint16_t Opcode, unsigned Gen);

void initDefaultAMDKernelCodeT(amd_kernel_code_t &Header,
                               const MCSubtargetInfo *STI);

amdhsa::kernel_descriptor_t getDefaultAmdhsaKernelDescriptor(
    const MCSubtargetInfo *STI);

bool isGroupSegment(const GlobalValue *GV);
bool isGlobalSegment(const GlobalValue *GV);
bool isReadOnlySegment(const GlobalValue *GV);

/// \returns True if constants should be emitted to .text section for given
/// target triple \p TT, false otherwise.
bool shouldEmitConstantsToTextSection(const Triple &TT);

/// \returns Integer value requested using \p F's \p Name attribute.
///
/// \returns \p Default if attribute is not present.
///
/// \returns \p Default and emits error if requested value cannot be converted
/// to integer.
int getIntegerAttribute(const Function &F, StringRef Name, int Default);

/// \returns A pair of integer values requested using \p F's \p Name attribute
/// in "first[,second]" format ("second" is optional unless \p OnlyFirstRequired
/// is false).
///
/// \returns \p Default if attribute is not present.
///
/// \returns \p Default and emits error if one of the requested values cannot be
/// converted to integer, or \p OnlyFirstRequired is false and "second" value is
/// not present.
std::pair<int, int> getIntegerPairAttribute(const Function &F,
                                            StringRef Name,
                                            std::pair<int, int> Default,
                                            bool OnlyFirstRequired = false);

/// Represents the counter values to wait for in an s_waitcnt instruction.
///
/// Large values (including the maximum possible integer) can be used to
/// represent "don't care" waits.
struct Waitcnt {
  unsigned VmCnt = ~0u;
  unsigned ExpCnt = ~0u;
  unsigned LgkmCnt = ~0u;
  unsigned VsCnt = ~0u;

  Waitcnt() {}
  Waitcnt(unsigned VmCnt, unsigned ExpCnt, unsigned LgkmCnt, unsigned VsCnt)
      : VmCnt(VmCnt), ExpCnt(ExpCnt), LgkmCnt(LgkmCnt), VsCnt(VsCnt) {}

  static Waitcnt allZero(bool HasVscnt) {
    return Waitcnt(0, 0, 0, HasVscnt ? 0 : ~0u);
  }
  static Waitcnt allZeroExceptVsCnt() { return Waitcnt(0, 0, 0, ~0u); }

  bool hasWait() const {
    return VmCnt != ~0u || ExpCnt != ~0u || LgkmCnt != ~0u || VsCnt != ~0u;
  }

  bool dominates(const Waitcnt &Other) const {
    return VmCnt <= Other.VmCnt && ExpCnt <= Other.ExpCnt &&
           LgkmCnt <= Other.LgkmCnt && VsCnt <= Other.VsCnt;
  }

  Waitcnt combined(const Waitcnt &Other) const {
    return Waitcnt(std::min(VmCnt, Other.VmCnt), std::min(ExpCnt, Other.ExpCnt),
                   std::min(LgkmCnt, Other.LgkmCnt),
                   std::min(VsCnt, Other.VsCnt));
  }
};

/// \returns Vmcnt bit mask for given isa \p Version.
unsigned getVmcntBitMask(const IsaVersion &Version);

/// \returns Expcnt bit mask for given isa \p Version.
unsigned getExpcntBitMask(const IsaVersion &Version);

/// \returns Lgkmcnt bit mask for given isa \p Version.
unsigned getLgkmcntBitMask(const IsaVersion &Version);

/// \returns Waitcnt bit mask for given isa \p Version.
unsigned getWaitcntBitMask(const IsaVersion &Version);

/// \returns Decoded Vmcnt from given \p Waitcnt for given isa \p Version.
unsigned decodeVmcnt(const IsaVersion &Version, unsigned Waitcnt);

/// \returns Decoded Expcnt from given \p Waitcnt for given isa \p Version.
unsigned decodeExpcnt(const IsaVersion &Version, unsigned Waitcnt);

/// \returns Decoded Lgkmcnt from given \p Waitcnt for given isa \p Version.
unsigned decodeLgkmcnt(const IsaVersion &Version, unsigned Waitcnt);

/// Decodes Vmcnt, Expcnt and Lgkmcnt from given \p Waitcnt for given isa
/// \p Version, and writes decoded values into \p Vmcnt, \p Expcnt and
/// \p Lgkmcnt respectively.
///
/// \details \p Vmcnt, \p Expcnt and \p Lgkmcnt are decoded as follows:
///     \p Vmcnt = \p Waitcnt[3:0]                      (pre-gfx9 only)
///     \p Vmcnt = \p Waitcnt[3:0] | \p Waitcnt[15:14]  (gfx9+ only)
///     \p Expcnt = \p Waitcnt[6:4]
///     \p Lgkmcnt = \p Waitcnt[11:8]                   (pre-gfx10 only)
///     \p Lgkmcnt = \p Waitcnt[13:8]                   (gfx10+ only)
void decodeWaitcnt(const IsaVersion &Version, unsigned Waitcnt,
                   unsigned &Vmcnt, unsigned &Expcnt, unsigned &Lgkmcnt);

Waitcnt decodeWaitcnt(const IsaVersion &Version, unsigned Encoded);

/// \returns \p Waitcnt with encoded \p Vmcnt for given isa \p Version.
unsigned encodeVmcnt(const IsaVersion &Version, unsigned Waitcnt,
                     unsigned Vmcnt);

/// \returns \p Waitcnt with encoded \p Expcnt for given isa \p Version.
unsigned encodeExpcnt(const IsaVersion &Version, unsigned Waitcnt,
                      unsigned Expcnt);

/// \returns \p Waitcnt with encoded \p Lgkmcnt for given isa \p Version.
unsigned encodeLgkmcnt(const IsaVersion &Version, unsigned Waitcnt,
                       unsigned Lgkmcnt);

/// Encodes \p Vmcnt, \p Expcnt and \p Lgkmcnt into Waitcnt for given isa
/// \p Version.
///
/// \details \p Vmcnt, \p Expcnt and \p Lgkmcnt are encoded as follows:
///     Waitcnt[3:0]   = \p Vmcnt       (pre-gfx9 only)
///     Waitcnt[3:0]   = \p Vmcnt[3:0]  (gfx9+ only)
///     Waitcnt[6:4]   = \p Expcnt
///     Waitcnt[11:8]  = \p Lgkmcnt     (pre-gfx10 only)
///     Waitcnt[13:8]  = \p Lgkmcnt     (gfx10+ only)
///     Waitcnt[15:14] = \p Vmcnt[5:4]  (gfx9+ only)
///
/// \returns Waitcnt with encoded \p Vmcnt, \p Expcnt and \p Lgkmcnt for given
/// isa \p Version.
unsigned encodeWaitcnt(const IsaVersion &Version,
                       unsigned Vmcnt, unsigned Expcnt, unsigned Lgkmcnt);

unsigned encodeWaitcnt(const IsaVersion &Version, const Waitcnt &Decoded);

namespace Hwreg {

LLVM_READONLY
int64_t getHwregId(const StringRef Name);

LLVM_READNONE
bool isValidHwreg(int64_t Id, const MCSubtargetInfo &STI);

LLVM_READNONE
bool isValidHwreg(int64_t Id);

LLVM_READNONE
bool isValidHwregOffset(int64_t Offset);

LLVM_READNONE
bool isValidHwregWidth(int64_t Width);

LLVM_READNONE
uint64_t encodeHwreg(uint64_t Id, uint64_t Offset, uint64_t Width);

LLVM_READNONE
StringRef getHwreg(unsigned Id, const MCSubtargetInfo &STI);

void decodeHwreg(unsigned Val, unsigned &Id, unsigned &Offset, unsigned &Width);

} // namespace Hwreg

namespace Exp {

bool getTgtName(unsigned Id, StringRef &Name, int &Index);

LLVM_READONLY
unsigned getTgtId(const StringRef Name);

LLVM_READNONE
bool isSupportedTgtId(unsigned Id, const MCSubtargetInfo &STI);

} // namespace Exp

namespace MTBUFFormat {

LLVM_READNONE
int64_t encodeDfmtNfmt(unsigned Dfmt, unsigned Nfmt);

void decodeDfmtNfmt(unsigned Format, unsigned &Dfmt, unsigned &Nfmt);

int64_t getDfmt(const StringRef Name);

StringRef getDfmtName(unsigned Id);

int64_t getNfmt(const StringRef Name, const MCSubtargetInfo &STI);

StringRef getNfmtName(unsigned Id, const MCSubtargetInfo &STI);

bool isValidDfmtNfmt(unsigned Val, const MCSubtargetInfo &STI);

bool isValidNfmt(unsigned Val, const MCSubtargetInfo &STI);

int64_t getUnifiedFormat(const StringRef Name);

StringRef getUnifiedFormatName(unsigned Id);

bool isValidUnifiedFormat(unsigned Val);

int64_t convertDfmtNfmt2Ufmt(unsigned Dfmt, unsigned Nfmt);

bool isValidFormatEncoding(unsigned Val, const MCSubtargetInfo &STI);

unsigned getDefaultFormatEncoding(const MCSubtargetInfo &STI);

} // namespace MTBUFFormat

namespace SendMsg {

LLVM_READONLY
int64_t getMsgId(const StringRef Name);

LLVM_READONLY
int64_t getMsgOpId(int64_t MsgId, const StringRef Name);

LLVM_READNONE
StringRef getMsgName(int64_t MsgId);

LLVM_READNONE
StringRef getMsgOpName(int64_t MsgId, int64_t OpId);

LLVM_READNONE
bool isValidMsgId(int64_t MsgId, const MCSubtargetInfo &STI, bool Strict = true);

LLVM_READNONE
bool isValidMsgOp(int64_t MsgId, int64_t OpId, bool Strict = true);

LLVM_READNONE
bool isValidMsgStream(int64_t MsgId, int64_t OpId, int64_t StreamId, bool Strict = true);

LLVM_READNONE
bool msgRequiresOp(int64_t MsgId);

LLVM_READNONE
bool msgSupportsStream(int64_t MsgId, int64_t OpId);

void decodeMsg(unsigned Val,
               uint16_t &MsgId,
               uint16_t &OpId,
               uint16_t &StreamId);

LLVM_READNONE
uint64_t encodeMsg(uint64_t MsgId,
                   uint64_t OpId,
                   uint64_t StreamId);

} // namespace SendMsg


unsigned getInitialPSInputAddr(const Function &F);

LLVM_READNONE
bool isShader(CallingConv::ID CC);

LLVM_READNONE
bool isGraphics(CallingConv::ID CC);

LLVM_READNONE
bool isCompute(CallingConv::ID CC);

LLVM_READNONE
bool isEntryFunctionCC(CallingConv::ID CC);

// These functions are considered entrypoints into the current module, i.e. they
// are allowed to be called from outside the current module. This is different
// from isEntryFunctionCC, which is only true for functions that are entered by
// the hardware. Module entry points include all entry functions but also
// include functions that can be called from other functions inside or outside
// the current module. Module entry functions are allowed to allocate LDS.
LLVM_READNONE
bool isModuleEntryFunctionCC(CallingConv::ID CC);

// FIXME: Remove this when calling conventions cleaned up
LLVM_READNONE
inline bool isKernel(CallingConv::ID CC) {
  switch (CC) {
  case CallingConv::AMDGPU_KERNEL:
  case CallingConv::SPIR_KERNEL:
    return true;
  default:
    return false;
  }
}

bool hasXNACK(const MCSubtargetInfo &STI);
bool hasSRAMECC(const MCSubtargetInfo &STI);
bool hasMIMG_R128(const MCSubtargetInfo &STI);
bool hasGFX10A16(const MCSubtargetInfo &STI);
bool hasG16(const MCSubtargetInfo &STI);
bool hasPackedD16(const MCSubtargetInfo &STI);

bool isSI(const MCSubtargetInfo &STI);
bool isCI(const MCSubtargetInfo &STI);
bool isVI(const MCSubtargetInfo &STI);
bool isGFX9(const MCSubtargetInfo &STI);
bool isGFX9Plus(const MCSubtargetInfo &STI);
bool isGFX10(const MCSubtargetInfo &STI);
bool isGFX10Plus(const MCSubtargetInfo &STI);
bool isGCN3Encoding(const MCSubtargetInfo &STI);
bool isGFX10_BEncoding(const MCSubtargetInfo &STI);
bool hasGFX10_3Insts(const MCSubtargetInfo &STI);

/// Is Reg - scalar register
bool isSGPR(unsigned Reg, const MCRegisterInfo* TRI);

/// Is there any intersection between registers
bool isRegIntersect(unsigned Reg0, unsigned Reg1, const MCRegisterInfo* TRI);

/// If \p Reg is a pseudo reg, return the correct hardware register given
/// \p STI otherwise return \p Reg.
unsigned getMCReg(unsigned Reg, const MCSubtargetInfo &STI);

/// Convert hardware register \p Reg to a pseudo register
LLVM_READNONE
unsigned mc2PseudoReg(unsigned Reg);

/// Can this operand also contain immediate values?
bool isSISrcOperand(const MCInstrDesc &Desc, unsigned OpNo);

/// Is this floating-point operand?
bool isSISrcFPOperand(const MCInstrDesc &Desc, unsigned OpNo);

/// Does this opearnd support only inlinable literals?
bool isSISrcInlinableOperand(const MCInstrDesc &Desc, unsigned OpNo);

/// Get the size in bits of a register from the register class \p RC.
unsigned getRegBitWidth(unsigned RCID);

/// Get the size in bits of a register from the register class \p RC.
unsigned getRegBitWidth(const MCRegisterClass &RC);

/// Get size of register operand
unsigned getRegOperandSize(const MCRegisterInfo *MRI, const MCInstrDesc &Desc,
                           unsigned OpNo);

LLVM_READNONE
inline unsigned getOperandSize(const MCOperandInfo &OpInfo) {
  switch (OpInfo.OperandType) {
  case AMDGPU::OPERAND_REG_IMM_INT32:
  case AMDGPU::OPERAND_REG_IMM_FP32:
  case AMDGPU::OPERAND_REG_INLINE_C_INT32:
  case AMDGPU::OPERAND_REG_INLINE_C_FP32:
  case AMDGPU::OPERAND_REG_INLINE_AC_INT32:
  case AMDGPU::OPERAND_REG_INLINE_AC_FP32:
    return 4;

  case AMDGPU::OPERAND_REG_IMM_INT64:
  case AMDGPU::OPERAND_REG_IMM_FP64:
  case AMDGPU::OPERAND_REG_INLINE_C_INT64:
  case AMDGPU::OPERAND_REG_INLINE_C_FP64:
    return 8;

  case AMDGPU::OPERAND_REG_IMM_INT16:
  case AMDGPU::OPERAND_REG_IMM_FP16:
  case AMDGPU::OPERAND_REG_INLINE_C_INT16:
  case AMDGPU::OPERAND_REG_INLINE_C_FP16:
  case AMDGPU::OPERAND_REG_INLINE_C_V2INT16:
  case AMDGPU::OPERAND_REG_INLINE_C_V2FP16:
  case AMDGPU::OPERAND_REG_INLINE_AC_INT16:
  case AMDGPU::OPERAND_REG_INLINE_AC_FP16:
  case AMDGPU::OPERAND_REG_INLINE_AC_V2INT16:
  case AMDGPU::OPERAND_REG_INLINE_AC_V2FP16:
  case AMDGPU::OPERAND_REG_IMM_V2INT16:
  case AMDGPU::OPERAND_REG_IMM_V2FP16:
    return 2;

  default:
    llvm_unreachable("unhandled operand type");
  }
}

LLVM_READNONE
inline unsigned getOperandSize(const MCInstrDesc &Desc, unsigned OpNo) {
  return getOperandSize(Desc.OpInfo[OpNo]);
}

/// Is this literal inlinable, and not one of the values intended for floating
/// point values.
LLVM_READNONE
inline bool isInlinableIntLiteral(int64_t Literal) {
  return Literal >= -16 && Literal <= 64;
}

/// Is this literal inlinable
LLVM_READNONE
bool isInlinableLiteral64(int64_t Literal, bool HasInv2Pi);

LLVM_READNONE
bool isInlinableLiteral32(int32_t Literal, bool HasInv2Pi);

LLVM_READNONE
bool isInlinableLiteral16(int16_t Literal, bool HasInv2Pi);

LLVM_READNONE
bool isInlinableLiteralV216(int32_t Literal, bool HasInv2Pi);

LLVM_READNONE
bool isInlinableIntLiteralV216(int32_t Literal);

LLVM_READNONE
bool isFoldableLiteralV216(int32_t Literal, bool HasInv2Pi);

bool isArgPassedInSGPR(const Argument *Arg);

LLVM_READONLY
bool isLegalSMRDEncodedUnsignedOffset(const MCSubtargetInfo &ST,
                                      int64_t EncodedOffset);

LLVM_READONLY
bool isLegalSMRDEncodedSignedOffset(const MCSubtargetInfo &ST,
                                    int64_t EncodedOffset,
                                    bool IsBuffer);

/// Convert \p ByteOffset to dwords if the subtarget uses dword SMRD immediate
/// offsets.
uint64_t convertSMRDOffsetUnits(const MCSubtargetInfo &ST, uint64_t ByteOffset);

/// \returns The encoding that will be used for \p ByteOffset in the
/// SMRD offset field, or None if it won't fit. On GFX9 and GFX10
/// S_LOAD instructions have a signed offset, on other subtargets it is
/// unsigned. S_BUFFER has an unsigned offset for all subtargets.
Optional<int64_t> getSMRDEncodedOffset(const MCSubtargetInfo &ST,
                                       int64_t ByteOffset, bool IsBuffer);

/// \return The encoding that can be used for a 32-bit literal offset in an SMRD
/// instruction. This is only useful on CI.s
Optional<int64_t> getSMRDEncodedLiteralOffset32(const MCSubtargetInfo &ST,
                                                int64_t ByteOffset);

/// For FLAT segment the offset must be positive;
/// MSB is ignored and forced to zero.
///
/// \return The number of bits available for the offset field in flat
/// instructions.
unsigned getNumFlatOffsetBits(const MCSubtargetInfo &ST, bool Signed);

/// \returns true if this offset is small enough to fit in the SMRD
/// offset field.  \p ByteOffset should be the offset in bytes and
/// not the encoded offset.
bool isLegalSMRDImmOffset(const MCSubtargetInfo &ST, int64_t ByteOffset);

bool splitMUBUFOffset(uint32_t Imm, uint32_t &SOffset, uint32_t &ImmOffset,
                      const GCNSubtarget *Subtarget,
                      Align Alignment = Align(4));

/// \returns true if the intrinsic is divergent
bool isIntrinsicSourceOfDivergence(unsigned IntrID);

// Track defaults for fields in the MODE registser.
struct SIModeRegisterDefaults {
  /// Floating point opcodes that support exception flag gathering quiet and
  /// propagate signaling NaN inputs per IEEE 754-2008. Min_dx10 and max_dx10
  /// become IEEE 754- 2008 compliant due to signaling NaN propagation and
  /// quieting.
  bool IEEE : 1;

  /// Used by the vector ALU to force DX10-style treatment of NaNs: when set,
  /// clamp NaN to zero; otherwise, pass NaN through.
  bool DX10Clamp : 1;

  /// If this is set, neither input or output denormals are flushed for most f32
  /// instructions.
  bool FP32InputDenormals : 1;
  bool FP32OutputDenormals : 1;

  /// If this is set, neither input or output denormals are flushed for both f64
  /// and f16/v2f16 instructions.
  bool FP64FP16InputDenormals : 1;
  bool FP64FP16OutputDenormals : 1;

  SIModeRegisterDefaults() :
    IEEE(true),
    DX10Clamp(true),
    FP32InputDenormals(true),
    FP32OutputDenormals(true),
    FP64FP16InputDenormals(true),
    FP64FP16OutputDenormals(true) {}

  SIModeRegisterDefaults(const Function &F);

  static SIModeRegisterDefaults getDefaultForCallingConv(CallingConv::ID CC) {
    SIModeRegisterDefaults Mode;
    Mode.IEEE = !AMDGPU::isShader(CC);
    return Mode;
  }

  bool operator ==(const SIModeRegisterDefaults Other) const {
    return IEEE == Other.IEEE && DX10Clamp == Other.DX10Clamp &&
           FP32InputDenormals == Other.FP32InputDenormals &&
           FP32OutputDenormals == Other.FP32OutputDenormals &&
           FP64FP16InputDenormals == Other.FP64FP16InputDenormals &&
           FP64FP16OutputDenormals == Other.FP64FP16OutputDenormals;
  }

  bool allFP32Denormals() const {
    return FP32InputDenormals && FP32OutputDenormals;
  }

  bool allFP64FP16Denormals() const {
    return FP64FP16InputDenormals && FP64FP16OutputDenormals;
  }

  /// Get the encoding value for the FP_DENORM bits of the mode register for the
  /// FP32 denormal mode.
  uint32_t fpDenormModeSPValue() const {
    if (FP32InputDenormals && FP32OutputDenormals)
      return FP_DENORM_FLUSH_NONE;
    if (FP32InputDenormals)
      return FP_DENORM_FLUSH_OUT;
    if (FP32OutputDenormals)
      return FP_DENORM_FLUSH_IN;
    return FP_DENORM_FLUSH_IN_FLUSH_OUT;
  }

  /// Get the encoding value for the FP_DENORM bits of the mode register for the
  /// FP64/FP16 denormal mode.
  uint32_t fpDenormModeDPValue() const {
    if (FP64FP16InputDenormals && FP64FP16OutputDenormals)
      return FP_DENORM_FLUSH_NONE;
    if (FP64FP16InputDenormals)
      return FP_DENORM_FLUSH_OUT;
    if (FP64FP16OutputDenormals)
      return FP_DENORM_FLUSH_IN;
    return FP_DENORM_FLUSH_IN_FLUSH_OUT;
  }

  /// Returns true if a flag is compatible if it's enabled in the callee, but
  /// disabled in the caller.
  static bool oneWayCompatible(bool CallerMode, bool CalleeMode) {
    return CallerMode == CalleeMode || (!CallerMode && CalleeMode);
  }

  // FIXME: Inlining should be OK for dx10-clamp, since the caller's mode should
  // be able to override.
  bool isInlineCompatible(SIModeRegisterDefaults CalleeMode) const {
    if (DX10Clamp != CalleeMode.DX10Clamp)
      return false;
    if (IEEE != CalleeMode.IEEE)
      return false;

    // Allow inlining denormals enabled into denormals flushed functions.
    return oneWayCompatible(FP64FP16InputDenormals, CalleeMode.FP64FP16InputDenormals) &&
           oneWayCompatible(FP64FP16OutputDenormals, CalleeMode.FP64FP16OutputDenormals) &&
           oneWayCompatible(FP32InputDenormals, CalleeMode.FP32InputDenormals) &&
           oneWayCompatible(FP32OutputDenormals, CalleeMode.FP32OutputDenormals);
  }
};

} // end namespace AMDGPU

raw_ostream &operator<<(raw_ostream &OS,
                        const AMDGPU::IsaInfo::TargetIDSetting S);

} // end namespace llvm

#endif // LLVM_LIB_TARGET_AMDGPU_UTILS_AMDGPUBASEINFO_H<|MERGE_RESOLUTION|>--- conflicted
+++ resolved
@@ -84,10 +84,7 @@
 
 class AMDGPUTargetID {
 private:
-<<<<<<< HEAD
   const MCSubtargetInfo &STI;
-=======
->>>>>>> 3e206a59
   TargetIDSetting XnackSetting;
   TargetIDSetting SramEccSetting;
 
@@ -155,17 +152,10 @@
 
   void setTargetIDFromFeaturesString(StringRef FS);
   void setTargetIDFromTargetIDStream(StringRef TargetID);
-<<<<<<< HEAD
 
   /// \returns String representation of an object.
   std::string toString() const;
 };
-=======
-};
-
-/// Streams isa version string for given subtarget \p STI into \p Stream.
-void streamIsaVersion(const MCSubtargetInfo *STI, raw_ostream &Stream);
->>>>>>> 3e206a59
 
 /// \returns Wavefront size for given subtarget \p STI.
 unsigned getWavefrontSize(const MCSubtargetInfo *STI);
