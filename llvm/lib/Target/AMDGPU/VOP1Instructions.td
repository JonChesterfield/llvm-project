//===-- VOP1Instructions.td - Vector Instruction Definitions --------------===//
//
// Part of the LLVM Project, under the Apache License v2.0 with LLVM Exceptions.
// See https://llvm.org/LICENSE.txt for license information.
// SPDX-License-Identifier: Apache-2.0 WITH LLVM-exception
//
//===----------------------------------------------------------------------===//

//===----------------------------------------------------------------------===//
// VOP1 Classes
//===----------------------------------------------------------------------===//

class VOP1e <bits<8> op, VOPProfile P> : Enc32 {
  bits<8> vdst;
  bits<9> src0;

  let Inst{8-0}   = !if(P.HasSrc0, src0{8-0}, ?);
  let Inst{16-9}  = op;
  let Inst{24-17} = !if(P.EmitDst, vdst{7-0}, 0);
  let Inst{31-25} = 0x3f; //encoding
}

class VOP1_SDWAe <bits<8> op, VOPProfile P> : VOP_SDWAe <P> {
  bits<8> vdst;

  let Inst{8-0}   = 0xf9; // sdwa
  let Inst{16-9}  = op;
  let Inst{24-17} = !if(P.EmitDst, vdst{7-0}, 0);
  let Inst{31-25} = 0x3f; // encoding
}

class VOP1_SDWA9Ae <bits<8> op, VOPProfile P> : VOP_SDWA9Ae <P> {
  bits<8> vdst;

  let Inst{8-0}   = 0xf9; // sdwa
  let Inst{16-9}  = op;
  let Inst{24-17} = !if(P.EmitDst, vdst{7-0}, 0);
  let Inst{31-25} = 0x3f; // encoding
}

class VOP1_Pseudo <string opName, VOPProfile P, list<dag> pattern=[], bit VOP1Only = 0> :
  VOP_Pseudo <opName, !if(VOP1Only, "", "_e32"), P, P.Outs32, P.Ins32, "", pattern> {

  let AsmOperands = P.Asm32;

  let Size = 4;
  let mayLoad = 0;
  let mayStore = 0;
  let hasSideEffects = 0;

  let ReadsModeReg = !or(isFloatType<P.DstVT>.ret, isFloatType<P.Src0VT>.ret);

  let mayRaiseFPException = ReadsModeReg;

  let VOP1 = 1;
  let VALU = 1;
  let Uses = !if(ReadsModeReg, [MODE, EXEC], [EXEC]);

  let AsmVariantName = AMDGPUAsmVariants.Default;
}

class VOP1_Real <VOP1_Pseudo ps, int EncodingFamily, string real_name = ps.Mnemonic > :
  VOP_Real <ps>,
  InstSI <ps.OutOperandList, ps.InOperandList, real_name # ps.AsmOperands, []>,
  SIMCInstr <ps.PseudoInstr, EncodingFamily> {

  let VALU = 1;
  let VOP1 = 1;
  let isPseudo = 0;
  let isCodeGenOnly = 0;

  let Constraints     = ps.Constraints;
  let DisableEncoding = ps.DisableEncoding;

  // copy relevant pseudo op flags
  let SubtargetPredicate = ps.SubtargetPredicate;
  let AsmMatchConverter  = ps.AsmMatchConverter;
  let AsmVariantName     = ps.AsmVariantName;
  let Constraints        = ps.Constraints;
  let DisableEncoding    = ps.DisableEncoding;
  let TSFlags            = ps.TSFlags;
  let UseNamedOperandTable = ps.UseNamedOperandTable;
  let Uses                 = ps.Uses;
  let Defs                 = ps.Defs;
  let SchedRW              = ps.SchedRW;
  let mayLoad              = ps.mayLoad;
  let mayStore             = ps.mayStore;
  let TRANS                = ps.TRANS;
}

class VOP1_SDWA_Pseudo <string OpName, VOPProfile P, list<dag> pattern=[]> :
  VOP_SDWA_Pseudo <OpName, P, pattern> {
  let AsmMatchConverter = "cvtSdwaVOP1";
}

class VOP1_DPP_Pseudo <string OpName, VOPProfile P, list<dag> pattern=[]> :
  VOP_DPP_Pseudo <OpName, P, pattern> {
}

class getVOP1Pat64 <SDPatternOperator node, VOPProfile P> : LetDummies {
  list<dag> ret =
    !if(P.HasModifiers,
        [(set P.DstVT:$vdst, (node (P.Src0VT (VOP3Mods P.Src0VT:$src0, i32:$src0_modifiers))))],
        !if(P.HasOMod,
            [(set P.DstVT:$vdst, (node (P.Src0VT (VOP3OMods P.Src0VT:$src0,
                                                  i1:$clamp, i32:$omod))))],
            [(set P.DstVT:$vdst, (node P.Src0VT:$src0))]
        )
    );
}

multiclass VOP1Inst <string opName, VOPProfile P,
                     SDPatternOperator node = null_frag, int VOPDOp = -1> {
  // We only want to set this on the basic, non-SDWA or DPP forms.
  defvar should_mov_imm = !or(!eq(opName, "v_mov_b32"),
                              !eq(opName, "v_mov_b64"));

  let isMoveImm = should_mov_imm in {
    if !eq(VOPDOp, -1) then
      def _e32 : VOP1_Pseudo <opName, P>;
    else
      // Only for V_MOV_B32
      def _e32 : VOP1_Pseudo <opName, P>, VOPD_Component<VOPDOp, "v_mov_b32">;
    def _e64 : VOP3InstBase <opName, P, node>;
  }

  foreach _ = BoolToList<P.HasExtSDWA>.ret in
    def _sdwa : VOP1_SDWA_Pseudo <opName, P>;

  foreach _ = BoolToList<P.HasExtDPP>.ret in
    def _dpp : VOP1_DPP_Pseudo <opName, P>;

  let SubtargetPredicate = isGFX11Plus in {
    foreach _ = BoolToList<P.HasExtVOP3DPP>.ret in
      def _e64_dpp  : VOP3_DPP_Pseudo <opName, P>;
  } // End SubtargetPredicate = isGFX11Plus

  def : MnemonicAlias<opName#"_e32", opName>, LetDummies;
  def : MnemonicAlias<opName#"_e64", opName>, LetDummies;

  foreach _ = BoolToList<P.HasExtSDWA>.ret in
    def : MnemonicAlias<opName#"_sdwa", opName>, LetDummies;

  foreach _ = BoolToList<P.HasExtDPP>.ret in
    def : MnemonicAlias<opName#"_dpp", opName, AMDGPUAsmVariants.DPP>, LetDummies;
}

multiclass VOP1Inst_t16<string opName,
                        VOPProfile P,
                        SDPatternOperator node = null_frag> {
  let OtherPredicates = [NotHasTrue16BitInsts, Has16BitInsts]  in {
    defm NAME : VOP1Inst<opName, P, node>;
  }
  let OtherPredicates = [HasTrue16BitInsts] in {
    defm _t16 : VOP1Inst<opName#"_t16", VOPProfile_True16<P>, node>;
  }
}

// Special profile for instructions which have clamp
// and output modifiers (but have no input modifiers)
class VOPProfileI2F<ValueType dstVt, ValueType srcVt> :
  VOPProfile<[dstVt, srcVt, untyped, untyped]> {

  let Ins64 = (ins Src0RC64:$src0, clampmod:$clamp, omod:$omod);
  let InsVOP3Base = (ins Src0VOP3DPP:$src0, clampmod:$clamp, omod:$omod);
  let Asm64 = "$vdst, $src0$clamp$omod";
  let AsmVOP3DPPBase = Asm64;

  let HasModifiers = 0;
  let HasClamp = 1;
}

class VOPProfileI2F_True16<ValueType dstVt, ValueType srcVt> :
  VOPProfile_True16<VOPProfile<[dstVt, srcVt, untyped, untyped]>> {

  let Ins64 = (ins Src0RC64:$src0, clampmod:$clamp, omod:$omod);
  let InsVOP3Base = (ins Src0VOP3DPP:$src0, clampmod:$clamp, omod:$omod);
  let Asm64 = "$vdst, $src0$clamp$omod";
  let AsmVOP3DPPBase = Asm64;

  let HasModifiers = 0;
  let HasClamp = 1;
}

def VOP1_F64_I32 : VOPProfileI2F <f64, i32>;
def VOP1_F32_I32 : VOPProfileI2F <f32, i32>;
def VOP1_F16_I16 : VOPProfileI2F <f16, i16>;
def VOP1_F16_I16_t16 : VOPProfileI2F_True16 <f16, i16>;

def VOP_NOP_PROFILE : VOPProfile <[untyped, untyped, untyped, untyped]>{
  let HasExtVOP3DPP = 0;
}

// OMod clears exceptions when set. OMod was always an operand, but its
// now explicitly set.
class VOP_SPECIAL_OMOD_PROF<ValueType dstVt, ValueType srcVt> :
  VOPProfile<[dstVt, srcVt, untyped, untyped]> {

  let HasOMod = 1;
}
def VOP_I32_F32_SPECIAL_OMOD : VOP_SPECIAL_OMOD_PROF<i32, f32>;
def VOP_I32_F64_SPECIAL_OMOD : VOP_SPECIAL_OMOD_PROF<i32, f64>;
def VOP_I16_F16_SPECIAL_OMOD : VOP_SPECIAL_OMOD_PROF<i16, f16>;
def VOP_I16_F16_SPECIAL_OMOD_t16 : VOPProfile_True16<VOP_I16_F16> {
  let HasOMod = 1;
}

//===----------------------------------------------------------------------===//
// VOP1 Instructions
//===----------------------------------------------------------------------===//

let VOPAsmPrefer32Bit = 1 in {
defm V_NOP : VOP1Inst <"v_nop", VOP_NOP_PROFILE>;
}

def VOPProfile_MOV : VOPProfile <[i32, i32, untyped, untyped]> {
  let InsVOPDX = (ins Src0RC32:$src0X);
  let InsVOPDXDeferred = (ins VSrc_f32_Deferred:$src0X);
  let InsVOPDY = (ins Src0RC32:$src0Y);
  let InsVOPDYDeferred = (ins VSrc_f32_Deferred:$src0Y);
}

let isReMaterializable = 1, isAsCheapAsAMove = 1 in {
defm V_MOV_B32 : VOP1Inst <"v_mov_b32", VOPProfile_MOV, null_frag, 0x8>;

let SubtargetPredicate = isGFX940Plus in
defm V_MOV_B64 : VOP1Inst <"v_mov_b64", VOP_I64_I64>;
} // End isMoveImm = 1

// FIXME: Specify SchedRW for READFIRSTLANE_B32
// TODO: Make profile for this, there is VOP3 encoding also
def V_READFIRSTLANE_B32 :
  InstSI <(outs SReg_32:$vdst),
    (ins VRegOrLds_32:$src0),
    "v_readfirstlane_b32 $vdst, $src0",
    [(set i32:$vdst, (int_amdgcn_readfirstlane (i32 VRegOrLds_32:$src0)))]>,
  Enc32 {

  let isCodeGenOnly = 0;
  let UseNamedOperandTable = 1;

  let Size = 4;
  let mayLoad = 0;
  let mayStore = 0;
  let hasSideEffects = 0;

  let VOP1 = 1;
  let VALU = 1;
  let Uses = [EXEC];
  let isConvergent = 1;

  bits<8> vdst;
  bits<9> src0;

  let Inst{8-0}   = src0;
  let Inst{16-9}  = 0x2;
  let Inst{24-17} = vdst;
  let Inst{31-25} = 0x3f; //encoding
}

let isReMaterializable = 1 in {
let SchedRW = [WriteDoubleCvt] in {
// OMod clears exceptions when set in this instruction
defm V_CVT_I32_F64 : VOP1Inst <"v_cvt_i32_f64", VOP_I32_F64_SPECIAL_OMOD,  fp_to_sint>;

let mayRaiseFPException = 0 in {
defm V_CVT_F64_I32 : VOP1Inst <"v_cvt_f64_i32", VOP1_F64_I32, sint_to_fp>;
}

defm V_CVT_F32_F64 : VOP1Inst <"v_cvt_f32_f64", VOP_F32_F64,  fpround>;
defm V_CVT_F64_F32 : VOP1Inst <"v_cvt_f64_f32", VOP_F64_F32,  fpextend>;
// OMod clears exceptions when set in this instruction
defm V_CVT_U32_F64 : VOP1Inst <"v_cvt_u32_f64", VOP_I32_F64_SPECIAL_OMOD,  fp_to_uint>;

let mayRaiseFPException = 0 in {
defm V_CVT_F64_U32 : VOP1Inst <"v_cvt_f64_u32", VOP1_F64_I32, uint_to_fp>;
}

} // End SchedRW = [WriteDoubleCvt]

let SchedRW = [WriteFloatCvt] in {

// XXX: Does this really not raise exceptions? The manual claims the
// 16-bit ones can.
let mayRaiseFPException = 0 in {
defm V_CVT_F32_I32 : VOP1Inst <"v_cvt_f32_i32", VOP1_F32_I32, sint_to_fp>;
defm V_CVT_F32_U32 : VOP1Inst <"v_cvt_f32_u32", VOP1_F32_I32, uint_to_fp>;
}

// OMod clears exceptions when set in these 2 instructions
defm V_CVT_U32_F32 : VOP1Inst <"v_cvt_u32_f32", VOP_I32_F32_SPECIAL_OMOD, fp_to_uint>;
defm V_CVT_I32_F32 : VOP1Inst <"v_cvt_i32_f32", VOP_I32_F32_SPECIAL_OMOD, fp_to_sint>;
let FPDPRounding = 1, isReMaterializable = 0 in {
  let OtherPredicates = [NotHasTrue16BitInsts] in
  defm V_CVT_F16_F32 : VOP1Inst <"v_cvt_f16_f32", VOP_F16_F32, fpround>;
  let OtherPredicates = [HasTrue16BitInsts] in
  defm V_CVT_F16_F32_t16 : VOP1Inst <"v_cvt_f16_f32_t16", VOPProfile_True16<VOP_F16_F32>, fpround>;
} // End FPDPRounding = 1, isReMaterializable = 0

let OtherPredicates = [NotHasTrue16BitInsts] in
defm V_CVT_F32_F16 : VOP1Inst <"v_cvt_f32_f16", VOP_F32_F16, fpextend>;
let OtherPredicates = [HasTrue16BitInsts] in
defm V_CVT_F32_F16_t16 : VOP1Inst <"v_cvt_f32_f16_t16", VOPProfile_True16<VOP_F32_F16>, fpextend>;

let ReadsModeReg = 0, mayRaiseFPException = 0 in {
defm V_CVT_RPI_I32_F32 : VOP1Inst <"v_cvt_rpi_i32_f32", VOP_I32_F32, cvt_rpi_i32_f32>;
defm V_CVT_FLR_I32_F32 : VOP1Inst <"v_cvt_flr_i32_f32", VOP_I32_F32, cvt_flr_i32_f32>;
defm V_CVT_OFF_F32_I4 : VOP1Inst  <"v_cvt_off_f32_i4", VOP1_F32_I32>;
} // End ReadsModeReg = 0, mayRaiseFPException = 0
} // End SchedRW = [WriteFloatCvt]

let ReadsModeReg = 0, mayRaiseFPException = 0 in {
defm V_CVT_F32_UBYTE0 : VOP1Inst <"v_cvt_f32_ubyte0", VOP1_F32_I32, AMDGPUcvt_f32_ubyte0>;
defm V_CVT_F32_UBYTE1 : VOP1Inst <"v_cvt_f32_ubyte1", VOP1_F32_I32, AMDGPUcvt_f32_ubyte1>;
defm V_CVT_F32_UBYTE2 : VOP1Inst <"v_cvt_f32_ubyte2", VOP1_F32_I32, AMDGPUcvt_f32_ubyte2>;
defm V_CVT_F32_UBYTE3 : VOP1Inst <"v_cvt_f32_ubyte3", VOP1_F32_I32, AMDGPUcvt_f32_ubyte3>;
} // ReadsModeReg = 0, mayRaiseFPException = 0

defm V_FRACT_F32 : VOP1Inst <"v_fract_f32", VOP_F32_F32, AMDGPUfract>;
defm V_TRUNC_F32 : VOP1Inst <"v_trunc_f32", VOP_F32_F32, ftrunc>;
defm V_CEIL_F32 : VOP1Inst <"v_ceil_f32", VOP_F32_F32, fceil>;
defm V_RNDNE_F32 : VOP1Inst <"v_rndne_f32", VOP_F32_F32, frint>;
defm V_FLOOR_F32 : VOP1Inst <"v_floor_f32", VOP_F32_F32, ffloor>;

let TRANS = 1, SchedRW = [WriteTrans32] in {
defm V_EXP_F32 : VOP1Inst <"v_exp_f32", VOP_F32_F32, fexp2>;
defm V_LOG_F32 : VOP1Inst <"v_log_f32", VOP_F32_F32, flog2>;
defm V_RCP_F32 : VOP1Inst <"v_rcp_f32", VOP_F32_F32, AMDGPUrcp>;
defm V_RCP_IFLAG_F32 : VOP1Inst <"v_rcp_iflag_f32", VOP_F32_F32, AMDGPUrcp_iflag>;
defm V_RSQ_F32 : VOP1Inst <"v_rsq_f32", VOP_F32_F32, AMDGPUrsq>;
defm V_SQRT_F32 : VOP1Inst <"v_sqrt_f32", VOP_F32_F32, any_amdgcn_sqrt>;
} // End TRANS = 1, SchedRW = [WriteTrans32]

let TRANS = 1, SchedRW = [WriteTrans64] in {
defm V_RCP_F64 : VOP1Inst <"v_rcp_f64", VOP_F64_F64, AMDGPUrcp>;
defm V_RSQ_F64 : VOP1Inst <"v_rsq_f64", VOP_F64_F64, AMDGPUrsq>;
defm V_SQRT_F64 : VOP1Inst <"v_sqrt_f64", VOP_F64_F64, any_amdgcn_sqrt>;
} // End TRANS = 1, SchedRW = [WriteTrans64]

let TRANS = 1, SchedRW = [WriteTrans32] in {
defm V_SIN_F32 : VOP1Inst <"v_sin_f32", VOP_F32_F32, AMDGPUsin>;
defm V_COS_F32 : VOP1Inst <"v_cos_f32", VOP_F32_F32, AMDGPUcos>;
} // End TRANS = 1, SchedRW = [WriteTrans32]

defm V_NOT_B32 : VOP1Inst <"v_not_b32", VOP_I32_I32>;
defm V_BFREV_B32 : VOP1Inst <"v_bfrev_b32", VOP_I32_I32, DivergentUnaryFrag<bitreverse>>;
defm V_FFBH_U32 : VOP1Inst <"v_ffbh_u32", VOP_I32_I32, AMDGPUffbh_u32>;
defm V_FFBL_B32 : VOP1Inst <"v_ffbl_b32", VOP_I32_I32, AMDGPUffbl_b32>;
defm V_FFBH_I32 : VOP1Inst <"v_ffbh_i32", VOP_I32_I32, AMDGPUffbh_i32>;

let SchedRW = [WriteDoubleAdd] in {
defm V_FREXP_EXP_I32_F64 : VOP1Inst <"v_frexp_exp_i32_f64", VOP_I32_F64_SPECIAL_OMOD, int_amdgcn_frexp_exp>;
defm V_FREXP_MANT_F64 : VOP1Inst <"v_frexp_mant_f64", VOP_F64_F64, int_amdgcn_frexp_mant>;
let FPDPRounding = 1 in {
defm V_FRACT_F64 : VOP1Inst <"v_fract_f64", VOP_F64_F64, AMDGPUfract>;
} // End FPDPRounding = 1
} // End SchedRW = [WriteDoubleAdd]

defm V_FREXP_EXP_I32_F32 : VOP1Inst <"v_frexp_exp_i32_f32", VOP_I32_F32, int_amdgcn_frexp_exp>;
defm V_FREXP_MANT_F32 : VOP1Inst <"v_frexp_mant_f32", VOP_F32_F32, int_amdgcn_frexp_mant>;
} // End isReMaterializable = 1

let VOPAsmPrefer32Bit = 1 in {
defm V_CLREXCP : VOP1Inst <"v_clrexcp", VOP_NO_EXT<VOP_NONE>>;
}

// Restrict src0 to be VGPR
def VOP_MOVRELS : VOPProfile<[i32, i32, untyped, untyped]> {
  let Src0RC32 = VRegSrc_32;
  let Src0RC64 = VRegSrc_32;
}

// Special case because there are no true output operands.  Hack vdst
// to be a src operand. The custom inserter must add a tied implicit
// def and use of the super register since there seems to be no way to
// add an implicit def of a virtual register in tablegen.
class VOP_MOVREL<RegisterOperand Src1RC> : VOPProfile<[untyped, i32, untyped, untyped]> {
  let Src0RC32 = VOPDstOperand<VGPR_32>;
  let Src0RC64 = VOPDstOperand<VGPR_32>;

  let Outs = (outs);
  let Ins32 = (ins Src0RC32:$vdst, Src1RC:$src0);
  let Ins64 = (ins Src0RC64:$vdst, Src1RC:$src0);
  let Asm32 = getAsm32<1, 1>.ret;
  let Asm64 = getAsm64<1, 1, 0, 0, 1>.ret;

  let OutsSDWA = (outs Src0RC32:$vdst);
  let InsSDWA = (ins Src0ModSDWA:$src0_modifiers, Src0SDWA:$src0,
                     clampmod:$clamp, dst_sel:$dst_sel, dst_unused:$dst_unused,
                     src0_sel:$src0_sel);
  let AsmSDWA9 = getAsmSDWA9<1, 0, 1>.ret;

  let OutsDPP = (outs Src0RC32:$vdst);
  let InsDPP16 = (ins Src0RC32:$old, Src0RC32:$src0,
                      dpp_ctrl:$dpp_ctrl, row_mask:$row_mask,
                      bank_mask:$bank_mask, bound_ctrl:$bound_ctrl, FI:$fi);
  let AsmDPP16 = getAsmDPP16<1, 1, 0>.ret;
  let InsDPP8 = (ins Src0RC32:$old, Src0RC32:$src0, dpp8:$dpp8, FI:$fi);
  let AsmDPP8 = getAsmDPP8<1, 1, 0>.ret;

  let OutsVOP3DPP = (outs Src0RC64:$vdst);
  let InsVOP3DPP = getInsVOP3DPP<InsVOP3Base, Src0RC64, NumSrcArgs>.ret;
  let InsVOP3DPP16 = getInsVOP3DPP16<InsVOP3Base, Src0RC64, NumSrcArgs>.ret;
  let InsVOP3DPP8 = getInsVOP3DPP8<InsVOP3Base, Src0RC64, NumSrcArgs>.ret;

  let AsmVOP3DPPBase =
      getAsmVOP3DPPBase<NumSrcArgs, 1 /* HasDst */, HasClamp,
                        HasOpSel, HasOMod, IsVOP3P, HasModifiers,
                        HasModifiers, HasModifiers, HasModifiers>.ret;

  let HasDst = 0;
  let EmitDst = 1; // force vdst emission
}

def VOP_MOVRELD : VOP_MOVREL<VSrc_b32>;
def VOP_MOVRELSD : VOP_MOVREL<VRegSrc_32>;

let SubtargetPredicate = HasMovrel, Uses = [M0, EXEC] in {
 // v_movreld_b32 is a special case because the destination output
 // register is really a source. It isn't actually read (but may be
 // written), and is only to provide the base register to start
 // indexing from. Tablegen seems to not let you define an implicit
 // virtual register output for the super register being written into,
 // so this must have an implicit def of the register added to it.
defm V_MOVRELD_B32 : VOP1Inst <"v_movreld_b32", VOP_MOVRELD>;
defm V_MOVRELS_B32 : VOP1Inst <"v_movrels_b32", VOP_MOVRELS>;
defm V_MOVRELSD_B32 : VOP1Inst <"v_movrelsd_b32", VOP_MOVRELSD>;
} // End Uses = [M0, EXEC]

let isReMaterializable = 1 in {
let SubtargetPredicate = isGFX6GFX7 in {
  let TRANS = 1, SchedRW = [WriteTrans32] in {
    defm V_LOG_CLAMP_F32 :
      VOP1Inst<"v_log_clamp_f32", VOP_F32_F32, int_amdgcn_log_clamp>;
    defm V_RCP_CLAMP_F32 :
      VOP1Inst<"v_rcp_clamp_f32", VOP_F32_F32>;
    defm V_RCP_LEGACY_F32 :
      VOP1Inst<"v_rcp_legacy_f32", VOP_F32_F32, AMDGPUrcp_legacy>;
    defm V_RSQ_CLAMP_F32 :
      VOP1Inst<"v_rsq_clamp_f32", VOP_F32_F32, AMDGPUrsq_clamp>;
    defm V_RSQ_LEGACY_F32 :
      VOP1Inst<"v_rsq_legacy_f32", VOP_F32_F32, int_amdgcn_rsq_legacy>;
  } // End TRANS = 1, SchedRW = [WriteTrans32]

  let SchedRW = [WriteTrans64] in {
    defm V_RCP_CLAMP_F64 :
      VOP1Inst<"v_rcp_clamp_f64", VOP_F64_F64>;
    defm V_RSQ_CLAMP_F64 :
      VOP1Inst<"v_rsq_clamp_f64", VOP_F64_F64, AMDGPUrsq_clamp>;
  } // End SchedRW = [WriteTrans64]
} // End SubtargetPredicate = isGFX6GFX7

let SubtargetPredicate = isGFX7GFX8GFX9 in {
  let TRANS = 1, SchedRW = [WriteTrans32] in {
    defm V_LOG_LEGACY_F32 : VOP1Inst<"v_log_legacy_f32", VOP_F32_F32>;
    defm V_EXP_LEGACY_F32 : VOP1Inst<"v_exp_legacy_f32", VOP_F32_F32>;
  } // End TRANS = 1, SchedRW = [WriteTrans32]
} // End SubtargetPredicate = isGFX7GFX8GFX9

let SubtargetPredicate = isGFX7Plus in {
  let SchedRW = [WriteDoubleAdd] in {
    defm V_TRUNC_F64 : VOP1Inst<"v_trunc_f64", VOP_F64_F64, ftrunc>;
    defm V_CEIL_F64  : VOP1Inst<"v_ceil_f64", VOP_F64_F64, fceil>;
    defm V_RNDNE_F64 : VOP1Inst<"v_rndne_f64", VOP_F64_F64, frint>;
    defm V_FLOOR_F64 : VOP1Inst<"v_floor_f64", VOP_F64_F64, ffloor>;
  } // End SchedRW = [WriteDoubleAdd]
} // End SubtargetPredicate = isGFX7Plus
} // End isReMaterializable = 1

let FPDPRounding = 1 in {
let OtherPredicates = [Has16BitInsts, NotHasTrue16BitInsts] in {
defm V_CVT_F16_U16 : VOP1Inst <"v_cvt_f16_u16", VOP1_F16_I16, uint_to_fp>;
defm V_CVT_F16_I16 : VOP1Inst <"v_cvt_f16_i16", VOP1_F16_I16, sint_to_fp>;
}
let OtherPredicates = [HasTrue16BitInsts] in {
defm V_CVT_F16_U16_t16 : VOP1Inst <"v_cvt_f16_u16_t16", VOP1_F16_I16_t16, uint_to_fp>;
defm V_CVT_F16_I16_t16 : VOP1Inst <"v_cvt_f16_i16_t16", VOP1_F16_I16_t16, sint_to_fp>;
}
} // End FPDPRounding = 1
// OMod clears exceptions when set in these two instructions
let OtherPredicates = [Has16BitInsts, NotHasTrue16BitInsts] in {
defm V_CVT_U16_F16 : VOP1Inst <"v_cvt_u16_f16", VOP_I16_F16_SPECIAL_OMOD, fp_to_uint>;
defm V_CVT_I16_F16 : VOP1Inst <"v_cvt_i16_f16", VOP_I16_F16_SPECIAL_OMOD, fp_to_sint>;
}
let OtherPredicates = [HasTrue16BitInsts] in {
defm V_CVT_U16_F16_t16 : VOP1Inst <"v_cvt_u16_f16_t16", VOP_I16_F16_SPECIAL_OMOD_t16, fp_to_uint>;
defm V_CVT_I16_F16_t16 : VOP1Inst <"v_cvt_i16_f16_t16", VOP_I16_F16_SPECIAL_OMOD_t16, fp_to_sint>;
}
let TRANS = 1, SchedRW = [WriteTrans32] in {
defm V_RCP_F16 : VOP1Inst_t16 <"v_rcp_f16", VOP_F16_F16, AMDGPUrcp>;
defm V_SQRT_F16 : VOP1Inst_t16 <"v_sqrt_f16", VOP_F16_F16, any_amdgcn_sqrt>;
defm V_RSQ_F16 : VOP1Inst_t16 <"v_rsq_f16", VOP_F16_F16, AMDGPUrsq>;
defm V_LOG_F16 : VOP1Inst_t16 <"v_log_f16", VOP_F16_F16, flog2>;
defm V_EXP_F16 : VOP1Inst_t16 <"v_exp_f16", VOP_F16_F16, fexp2>;
defm V_SIN_F16 : VOP1Inst_t16 <"v_sin_f16", VOP_F16_F16, AMDGPUsin>;
defm V_COS_F16 : VOP1Inst_t16 <"v_cos_f16", VOP_F16_F16, AMDGPUcos>;
} // End TRANS = 1, SchedRW = [WriteTrans32]
defm V_FREXP_MANT_F16 : VOP1Inst_t16 <"v_frexp_mant_f16", VOP_F16_F16, int_amdgcn_frexp_mant>;
let OtherPredicates = [Has16BitInsts, NotHasTrue16BitInsts] in {
defm V_FREXP_EXP_I16_F16 : VOP1Inst <"v_frexp_exp_i16_f16", VOP_I16_F16_SPECIAL_OMOD, int_amdgcn_frexp_exp>;
}
let OtherPredicates = [HasTrue16BitInsts] in {
defm V_FREXP_EXP_I16_F16_t16 : VOP1Inst <"v_frexp_exp_i16_f16_t16", VOP_I16_F16_SPECIAL_OMOD_t16, int_amdgcn_frexp_exp>;
}
defm V_FLOOR_F16 : VOP1Inst_t16 <"v_floor_f16", VOP_F16_F16, ffloor>;
defm V_CEIL_F16 : VOP1Inst_t16 <"v_ceil_f16", VOP_F16_F16, fceil>;
defm V_TRUNC_F16 : VOP1Inst_t16 <"v_trunc_f16", VOP_F16_F16, ftrunc>;
defm V_RNDNE_F16 : VOP1Inst_t16 <"v_rndne_f16", VOP_F16_F16, frint>;
let FPDPRounding = 1 in {
defm V_FRACT_F16 : VOP1Inst_t16 <"v_fract_f16", VOP_F16_F16, AMDGPUfract>;
} // End FPDPRounding = 1

let OtherPredicates = [Has16BitInsts, NotHasTrue16BitInsts] in {
def : GCNPat<
    (f32 (f16_to_fp i16:$src)),
    (V_CVT_F32_F16_e32 $src)
>;
def : GCNPat<
    (i16 (AMDGPUfp_to_f16 f32:$src)),
    (V_CVT_F16_F32_e32 $src)
>;
}
let OtherPredicates = [HasTrue16BitInsts] in {
def : GCNPat<
    (f32 (f16_to_fp i16:$src)),
    (V_CVT_F32_F16_t16_e32 $src)
>;
def : GCNPat<
    (i16 (AMDGPUfp_to_f16 f32:$src)),
    (V_CVT_F16_F32_t16_e32 $src)
>;
}

def VOP_SWAP_I32 : VOPProfile<[i32, i32, i32, untyped]> {
  let Outs32 = (outs VGPR_32:$vdst, VGPR_32:$vdst1);
  let Ins32 = (ins VGPR_32:$src0, VGPR_32:$src1);
  let Outs64 = Outs32;
  let Asm32 = " $vdst, $src0";
  let Asm64 = "";
  let Ins64 = (ins);
}

let SubtargetPredicate = isGFX9Plus in {
  def V_SWAP_B32 : VOP1_Pseudo<"v_swap_b32", VOP_SWAP_I32, [], 1> {
    let Constraints = "$vdst = $src1, $vdst1 = $src0";
    let DisableEncoding = "$vdst1,$src1";
    let SchedRW = [Write64Bit, Write64Bit];
  }

  let isReMaterializable = 1 in
  defm V_SAT_PK_U8_I16    : VOP1Inst_t16<"v_sat_pk_u8_i16", VOP_I16_I32>;

  let mayRaiseFPException = 0 in {
    let OtherPredicates = [Has16BitInsts, NotHasTrue16BitInsts] in {
      defm V_CVT_NORM_I16_F16 : VOP1Inst<"v_cvt_norm_i16_f16", VOP_I16_F16_SPECIAL_OMOD>;
      defm V_CVT_NORM_U16_F16 : VOP1Inst<"v_cvt_norm_u16_f16", VOP_I16_F16_SPECIAL_OMOD>;
    }
    let OtherPredicates = [HasTrue16BitInsts] in {
      defm V_CVT_NORM_I16_F16_t16 : VOP1Inst<"v_cvt_norm_i16_f16_t16", VOP_I16_F16_SPECIAL_OMOD_t16>;
      defm V_CVT_NORM_U16_F16_t16 : VOP1Inst<"v_cvt_norm_u16_f16_t16", VOP_I16_F16_SPECIAL_OMOD_t16>;
    }
  } // End mayRaiseFPException = 0
} // End SubtargetPredicate = isGFX9Plus

let SubtargetPredicate = isGFX9Only in {
  defm V_SCREEN_PARTITION_4SE_B32 : VOP1Inst <"v_screen_partition_4se_b32", VOP_I32_I32>;
} // End SubtargetPredicate = isGFX9Only

class VOPProfile_Base_CVT_F32_F8<ValueType vt> : VOPProfileI2F <vt, i32> {
  let HasExtSDWA = 1;
  let HasExtSDWA9 = 1;
  let HasExt = 1;
  let DstRCSDWA = getVALUDstForVT<vt>.ret;
  let InsSDWA = (ins Bin32SDWAInputMods:$src0_modifiers, Src0SDWA:$src0,
                     clampmod:$clamp, omod:$omod, src0_sel:$src0_sel);
  let AsmSDWA = "$vdst, $src0_modifiers$clamp$omod $src0_sel"; // No dst_sel
  let AsmSDWA9 = AsmSDWA;
  let EmitDstSel = 0;
}

def VOPProfileCVT_F32_F8    : VOPProfile_Base_CVT_F32_F8 <f32>;
def VOPProfileCVT_PK_F32_F8 : VOPProfile_Base_CVT_F32_F8 <v2f32>;

let SubtargetPredicate = HasFP8Insts, mayRaiseFPException = 0,
    SchedRW = [WriteFloatCvt] in {
  defm V_CVT_F32_FP8    : VOP1Inst<"v_cvt_f32_fp8", VOPProfileCVT_F32_F8>;
  defm V_CVT_F32_BF8    : VOP1Inst<"v_cvt_f32_bf8", VOPProfileCVT_F32_F8>;
  defm V_CVT_PK_F32_FP8 : VOP1Inst<"v_cvt_pk_f32_fp8", VOPProfileCVT_PK_F32_F8>;
  defm V_CVT_PK_F32_BF8 : VOP1Inst<"v_cvt_pk_f32_bf8", VOPProfileCVT_PK_F32_F8>;
}

class Cvt_F32_F8_Pat<SDPatternOperator node, int index,
    VOP1_Pseudo inst_e32, VOP1_SDWA_Pseudo inst_sdwa> : GCNPat<
    (f32 (node i32:$src, index)),
    !if (index,
         (inst_sdwa 0, $src, 0, 0, index),
         (inst_e32 $src))
>;

foreach Index = [0, 1, 2, 3] in {
  def : Cvt_F32_F8_Pat<int_amdgcn_cvt_f32_fp8, Index,
                       V_CVT_F32_FP8_e32, V_CVT_F32_FP8_sdwa>;
  def : Cvt_F32_F8_Pat<int_amdgcn_cvt_f32_bf8, Index,
                       V_CVT_F32_BF8_e32, V_CVT_F32_BF8_sdwa>;
}

class Cvt_PK_F32_F8_Pat<SDPatternOperator node, int index,
    VOP1_Pseudo inst_e32, VOP1_SDWA_Pseudo inst_sdwa> : GCNPat<
    (v2f32 (node i32:$src, index)),
    !if (index,
         (inst_sdwa 0, $src, 0, 0, SDWA.WORD_1),
         (inst_e32 $src))
>;

foreach Index = [0, -1] in {
  def : Cvt_PK_F32_F8_Pat<int_amdgcn_cvt_pk_f32_fp8, Index,
                          V_CVT_PK_F32_FP8_e32, V_CVT_PK_F32_FP8_sdwa>;
  def : Cvt_PK_F32_F8_Pat<int_amdgcn_cvt_pk_f32_bf8, Index,
                          V_CVT_PK_F32_BF8_e32, V_CVT_PK_F32_BF8_sdwa>;
}

let SubtargetPredicate = isGFX10Plus in {
  defm V_PIPEFLUSH        : VOP1Inst<"v_pipeflush", VOP_NO_EXT<VOP_NONE>>;

  let Uses = [M0] in {
    defm V_MOVRELSD_2_B32 :
      VOP1Inst<"v_movrelsd_2_b32", VOP_MOVRELSD>;

    def V_SWAPREL_B32 : VOP1_Pseudo<"v_swaprel_b32", VOP_SWAP_I32, [], 1> {
      let Constraints = "$vdst = $src1, $vdst1 = $src0";
      let DisableEncoding = "$vdst1,$src1";
      let SchedRW = [Write64Bit, Write64Bit];
    }
  } // End Uses = [M0]
} // End SubtargetPredicate = isGFX10Plus

def VOPProfileAccMov : VOP_NO_EXT<VOP_I32_I32> {
  let DstRC = RegisterOperand<AGPR_32>;
  let Src0RC32 = RegisterOperand<AGPR_32>;
  let Asm32 = " $vdst, $src0";
}

def V_ACCVGPR_MOV_B32 : VOP1_Pseudo<"v_accvgpr_mov_b32", VOPProfileAccMov, [], 1> {
  let SubtargetPredicate = isGFX90APlus;
  let isReMaterializable = 1;
  let isAsCheapAsAMove = 1;
}

let SubtargetPredicate = isGFX11Plus in {
  // Restrict src0 to be VGPR
  def V_PERMLANE64_B32 : VOP1_Pseudo<"v_permlane64_b32", VOP_MOVRELS,
                                      getVOP1Pat64<int_amdgcn_permlane64,
                                                   VOP_MOVRELS>.ret,
                                      /*VOP1Only=*/ 1>;
  defm V_NOT_B16        : VOP1Inst_t16<"v_not_b16", VOP_I16_I16>;
  defm V_CVT_I32_I16    : VOP1Inst_t16<"v_cvt_i32_i16", VOP_I32_I16>;
  defm V_CVT_U32_U16    : VOP1Inst_t16<"v_cvt_u32_u16", VOP_I32_I16>;
} // End SubtargetPredicate = isGFX11Plus

//===----------------------------------------------------------------------===//
// Target-specific instruction encodings.
//===----------------------------------------------------------------------===//

class VOP1_DPP<bits<8> op, VOP1_DPP_Pseudo ps, VOPProfile p = ps.Pfl, bit isDPP16 = 0> :
    VOP_DPP<ps.OpName, p, isDPP16> {
  let hasSideEffects = ps.hasSideEffects;
  let Defs = ps.Defs;
  let SchedRW = ps.SchedRW;
  let Uses = ps.Uses;
  let TRANS = ps.TRANS;

  bits<8> vdst;
  let Inst{8-0}   = 0xfa;
  let Inst{16-9}  = op;
  let Inst{24-17} = !if(p.EmitDst, vdst{7-0}, 0);
  let Inst{31-25} = 0x3f;
}

class VOP1_DPP16<bits<8> op, VOP1_DPP_Pseudo ps, int subtarget, VOPProfile p = ps.Pfl> :
    VOP1_DPP<op, ps, p, 1>,
    SIMCInstr <ps.PseudoInstr, subtarget> {
  let AssemblerPredicate = HasDPP16;
  let SubtargetPredicate = HasDPP16;
}

class VOP1_DPP8<bits<8> op, VOP1_Pseudo ps, VOPProfile p = ps.Pfl> :
    VOP_DPP8<ps.OpName, p> {
  let hasSideEffects = ps.hasSideEffects;
  let Defs = ps.Defs;
  let SchedRW = ps.SchedRW;
  let Uses = ps.Uses;

  bits<8> vdst;
  let Inst{8-0}   = fi;
  let Inst{16-9}  = op;
  let Inst{24-17} = !if(p.EmitDst, vdst{7-0}, 0);
  let Inst{31-25} = 0x3f;
}

//===----------------------------------------------------------------------===//
// GFX11.
//===----------------------------------------------------------------------===//

let AssemblerPredicate = isGFX11Only, DecoderNamespace = "GFX11" in {
  multiclass VOP1Only_Real_gfx11<bits<9> op> {
    let IsSingle = 1 in
      def _gfx11 :
        VOP1_Real<!cast<VOP1_Pseudo>(NAME), SIEncodingFamily.GFX11>,
        VOP1e<op{7-0}, !cast<VOP1_Pseudo>(NAME).Pfl>;
  }
  multiclass VOP1_Real_e32_gfx11<bits<9> op, string opName = NAME> {
    defvar ps = !cast<VOP1_Pseudo>(opName#"_e32");
    def _e32_gfx11 :
      VOP1_Real<ps, SIEncodingFamily.GFX11>,
      VOP1e<op{7-0}, ps.Pfl>;
  }
  multiclass VOP1_Real_e32_with_name_gfx11<bits<9> op, string opName,
                                       string asmName> {
    defvar ps = !cast<VOP1_Pseudo>(opName#"_e32");
    let AsmString = asmName # ps.AsmOperands in {
      defm NAME : VOP1_Real_e32_gfx11<op, opName>;
    }
  }
  multiclass VOP1_Real_e64_gfx11<bits<9> op> {
    def _e64_gfx11 :
      VOP3_Real<!cast<VOP3_Pseudo>(NAME#"_e64"), SIEncodingFamily.GFX11>,
      VOP3e_gfx11<{0, 1, 1, op{6-0}}, !cast<VOP3_Pseudo>(NAME#"_e64").Pfl>;
  }
  multiclass VOP1_Real_dpp_gfx11<bits<9> op, string opName = NAME> {
    defvar ps = !cast<VOP1_Pseudo>(opName#"_e32");
    def _dpp_gfx11 : VOP1_DPP16<op{7-0}, !cast<VOP1_DPP_Pseudo>(opName#"_dpp"), SIEncodingFamily.GFX11> {
      let DecoderNamespace = "DPPGFX11";
    }
  }
  multiclass VOP1_Real_dpp_with_name_gfx11<bits<9> op, string opName,
                                           string asmName> {
    defvar ps = !cast<VOP1_Pseudo>(opName#"_e32");
    let AsmString = asmName # ps.Pfl.AsmDPP16, DecoderNamespace = "DPPGFX11" in {
      defm NAME : VOP1_Real_dpp_gfx11<op, opName>;
    }
  }
  multiclass VOP1_Real_dpp8_gfx11<bits<9> op, string opName = NAME> {
    defvar ps = !cast<VOP1_Pseudo>(opName#"_e32");
    def _dpp8_gfx11 : VOP1_DPP8<op{7-0}, ps> {
      let DecoderNamespace = "DPP8GFX11";
    }
  }
  multiclass VOP1_Real_dpp8_with_name_gfx11<bits<9> op, string opName,
                                           string asmName> {
    defvar ps = !cast<VOP1_Pseudo>(opName#"_e32");
    let AsmString = asmName # ps.Pfl.AsmDPP8, DecoderNamespace = "DPP8GFX11" in {
      defm NAME : VOP1_Real_dpp8_gfx11<op, opName>;
    }
  }
} // End AssemblerPredicate = isGFX11Only, DecoderNamespace = "GFX11"

multiclass VOP1_Realtriple_e64_gfx11<bits<9> op> {
  defm NAME : VOP3_Realtriple_gfx11<{0, 1, 1, op{6-0}}, /*isSingle=*/ 0, NAME>;
}
multiclass VOP1_Realtriple_e64_with_name_gfx11<bits<9> op, string opName,
  string asmName> {
  defm NAME : VOP3_Realtriple_with_name_gfx11<{0, 1, 1, op{6-0}}, opName,
    asmName>;
}

multiclass VOP1_Real_FULL_gfx11<bits<9> op> :
  VOP1_Real_e32_gfx11<op>, VOP1_Realtriple_e64_gfx11<op>,
  VOP1_Real_dpp_gfx11<op>, VOP1_Real_dpp8_gfx11<op>;

multiclass VOP1_Real_NO_VOP3_with_name_gfx11<bits<9> op, string opName,
                                           string asmName> {
  defm NAME : VOP1_Real_e32_with_name_gfx11<op, opName, asmName>,
              VOP1_Real_dpp_with_name_gfx11<op, opName, asmName>,
              VOP1_Real_dpp8_with_name_gfx11<op, opName, asmName>;
  defvar ps = !cast<VOP1_Pseudo>(opName#"_e32");
  def gfx11_alias : MnemonicAlias<ps.Mnemonic, asmName>,
                    Requires<[isGFX11Plus]>;
}

multiclass VOP1_Real_FULL_with_name_gfx11<bits<9> op, string opName,
                                         string asmName> :
  VOP1_Real_NO_VOP3_with_name_gfx11<op, opName, asmName>,
  VOP1_Realtriple_e64_with_name_gfx11<op, opName, asmName>;

multiclass VOP1_Real_FULL_t16_gfx11<bits<9> op, string asmName,
                                    string opName = NAME> :
  VOP1_Real_FULL_with_name_gfx11<op, opName, asmName>;

multiclass VOP1_Real_NO_DPP_gfx11<bits<9> op> :
  VOP1_Real_e32_gfx11<op>, VOP1_Real_e64_gfx11<op>;

defm V_CVT_NEAREST_I32_F32 : VOP1_Real_FULL_with_name_gfx11<0x00c,
  "V_CVT_RPI_I32_F32", "v_cvt_nearest_i32_f32">;
defm V_CVT_FLOOR_I32_F32   : VOP1_Real_FULL_with_name_gfx11<0x00d,
  "V_CVT_FLR_I32_F32", "v_cvt_floor_i32_f32">;
defm V_CLZ_I32_U32         : VOP1_Real_FULL_with_name_gfx11<0x039,
  "V_FFBH_U32", "v_clz_i32_u32">;
defm V_CTZ_I32_B32         : VOP1_Real_FULL_with_name_gfx11<0x03a,
  "V_FFBL_B32", "v_ctz_i32_b32">;
defm V_CLS_I32             : VOP1_Real_FULL_with_name_gfx11<0x03b,
  "V_FFBH_I32", "v_cls_i32">;
defm V_PERMLANE64_B32      : VOP1Only_Real_gfx11<0x067>;
defm V_NOT_B16_t16           : VOP1_Real_FULL_t16_gfx11<0x069, "v_not_b16">;
defm V_CVT_I32_I16_t16       : VOP1_Real_FULL_t16_gfx11<0x06a, "v_cvt_i32_i16">;
defm V_CVT_U32_U16_t16       : VOP1_Real_FULL_t16_gfx11<0x06b, "v_cvt_u32_u16">;

defm V_CVT_F16_U16_t16       : VOP1_Real_FULL_t16_gfx11<0x050, "v_cvt_f16_u16">;
defm V_CVT_F16_I16_t16       : VOP1_Real_FULL_t16_gfx11<0x051, "v_cvt_f16_i16">;
defm V_CVT_U16_F16_t16       : VOP1_Real_FULL_t16_gfx11<0x052, "v_cvt_u16_f16">;
defm V_CVT_I16_F16_t16       : VOP1_Real_FULL_t16_gfx11<0x053, "v_cvt_i16_f16">;
defm V_RCP_F16_t16           : VOP1_Real_FULL_t16_gfx11<0x054, "v_rcp_f16">;
defm V_SQRT_F16_t16          : VOP1_Real_FULL_t16_gfx11<0x055, "v_sqrt_f16">;
defm V_RSQ_F16_t16           : VOP1_Real_FULL_t16_gfx11<0x056, "v_rsq_f16">;
defm V_LOG_F16_t16           : VOP1_Real_FULL_t16_gfx11<0x057, "v_log_f16">;
defm V_EXP_F16_t16           : VOP1_Real_FULL_t16_gfx11<0x058, "v_exp_f16">;
defm V_FREXP_MANT_F16_t16    : VOP1_Real_FULL_t16_gfx11<0x059, "v_frexp_mant_f16">;
defm V_FREXP_EXP_I16_F16_t16 : VOP1_Real_FULL_t16_gfx11<0x05a, "v_frexp_exp_i16_f16">;
defm V_FLOOR_F16_t16         : VOP1_Real_FULL_t16_gfx11<0x05b, "v_floor_f16">;
defm V_CEIL_F16_t16          : VOP1_Real_FULL_t16_gfx11<0x05c, "v_ceil_f16">;
defm V_TRUNC_F16_t16         : VOP1_Real_FULL_t16_gfx11<0x05d, "v_trunc_f16">;
defm V_RNDNE_F16_t16         : VOP1_Real_FULL_t16_gfx11<0x05e, "v_rndne_f16">;
defm V_FRACT_F16_t16         : VOP1_Real_FULL_t16_gfx11<0x05f, "v_fract_f16">;
defm V_SIN_F16_t16           : VOP1_Real_FULL_t16_gfx11<0x060, "v_sin_f16">;
defm V_COS_F16_t16           : VOP1_Real_FULL_t16_gfx11<0x061, "v_cos_f16">;
<<<<<<< HEAD
=======
defm V_SAT_PK_U8_I16_t16     : VOP1_Real_FULL_t16_gfx11<0x062, "v_sat_pk_u8_i16">;
>>>>>>> f2751388
defm V_CVT_NORM_I16_F16_t16  : VOP1_Real_FULL_t16_gfx11<0x063, "v_cvt_norm_i16_f16">;
defm V_CVT_NORM_U16_F16_t16  : VOP1_Real_FULL_t16_gfx11<0x064, "v_cvt_norm_u16_f16">;

defm V_CVT_F16_F32_t16       : VOP1_Real_FULL_t16_gfx11<0x00a, "v_cvt_f16_f32">;
defm V_CVT_F32_F16_t16       : VOP1_Real_FULL_t16_gfx11<0x00b, "v_cvt_f32_f16">;

//===----------------------------------------------------------------------===//
// GFX10.
//===----------------------------------------------------------------------===//

let AssemblerPredicate = isGFX10Only, DecoderNamespace = "GFX10" in {
  multiclass VOP1Only_Real_gfx10<bits<9> op> {
    def _gfx10 :
      VOP1_Real<!cast<VOP1_Pseudo>(NAME), SIEncodingFamily.GFX10>,
      VOP1e<op{7-0}, !cast<VOP1_Pseudo>(NAME).Pfl>;
  }
  multiclass VOP1_Real_e32_gfx10<bits<9> op> {
    def _e32_gfx10 :
      VOP1_Real<!cast<VOP1_Pseudo>(NAME#"_e32"), SIEncodingFamily.GFX10>,
      VOP1e<op{7-0}, !cast<VOP1_Pseudo>(NAME#"_e32").Pfl>;
  }
  multiclass VOP1_Real_e64_gfx10<bits<9> op> {
    def _e64_gfx10 :
      VOP3_Real<!cast<VOP3_Pseudo>(NAME#"_e64"), SIEncodingFamily.GFX10>,
      VOP3e_gfx10<{0, 1, 1, op{6-0}}, !cast<VOP3_Pseudo>(NAME#"_e64").Pfl>;
  }
  multiclass VOP1_Real_sdwa_gfx10<bits<9> op> {
    foreach _ = BoolToList<!cast<VOP1_Pseudo>(NAME#"_e32").Pfl.HasExtSDWA9>.ret in
    def _sdwa_gfx10 :
      VOP_SDWA10_Real<!cast<VOP1_SDWA_Pseudo>(NAME#"_sdwa")>,
      VOP1_SDWA9Ae<op{7-0}, !cast<VOP1_SDWA_Pseudo>(NAME#"_sdwa").Pfl> {
      let DecoderNamespace = "SDWA10";
    }
  }
  multiclass VOP1_Real_dpp_gfx10<bits<9> op> {
    foreach _ = BoolToList<!cast<VOP1_Pseudo>(NAME#"_e32").Pfl.HasExt32BitDPP>.ret in
    def _dpp_gfx10 : VOP1_DPP16<op{7-0}, !cast<VOP1_DPP_Pseudo>(NAME#"_dpp"), SIEncodingFamily.GFX10> {
      let DecoderNamespace = "SDWA10";
    }
  }
  multiclass VOP1_Real_dpp8_gfx10<bits<9> op> {
    foreach _ = BoolToList<!cast<VOP1_Pseudo>(NAME#"_e32").Pfl.HasExt32BitDPP>.ret in
    def _dpp8_gfx10 : VOP1_DPP8<op{7-0}, !cast<VOP1_Pseudo>(NAME#"_e32")> {
      let DecoderNamespace = "DPP8";
    }
  }
} // End AssemblerPredicate = isGFX10Only, DecoderNamespace = "GFX10"

multiclass VOP1_Real_gfx10<bits<9> op> :
  VOP1_Real_e32_gfx10<op>, VOP1_Real_e64_gfx10<op>,
  VOP1_Real_sdwa_gfx10<op>, VOP1_Real_dpp_gfx10<op>,
  VOP1_Real_dpp8_gfx10<op>;

multiclass VOP1_Real_gfx10_FULL_gfx11<bits<9> op> :
  VOP1_Real_gfx10<op>, VOP1_Real_FULL_gfx11<op>;

multiclass VOP1_Real_gfx10_NO_DPP_gfx11<bits<9> op> :
  VOP1_Real_gfx10<op>, VOP1_Real_NO_DPP_gfx11<op>;

multiclass VOP1Only_Real_gfx10_gfx11<bits<9> op> :
  VOP1Only_Real_gfx10<op>, VOP1Only_Real_gfx11<op>;

defm V_PIPEFLUSH         : VOP1_Real_gfx10_NO_DPP_gfx11<0x01b>;
defm V_MOVRELSD_2_B32    : VOP1_Real_gfx10_FULL_gfx11<0x048>;
defm V_CVT_F16_U16       : VOP1_Real_gfx10<0x050>;
defm V_CVT_F16_I16       : VOP1_Real_gfx10<0x051>;
defm V_CVT_U16_F16       : VOP1_Real_gfx10<0x052>;
defm V_CVT_I16_F16       : VOP1_Real_gfx10<0x053>;
defm V_RCP_F16           : VOP1_Real_gfx10<0x054>;
defm V_SQRT_F16          : VOP1_Real_gfx10<0x055>;
defm V_RSQ_F16           : VOP1_Real_gfx10<0x056>;
defm V_LOG_F16           : VOP1_Real_gfx10<0x057>;
defm V_EXP_F16           : VOP1_Real_gfx10<0x058>;
defm V_FREXP_MANT_F16    : VOP1_Real_gfx10<0x059>;
defm V_FREXP_EXP_I16_F16 : VOP1_Real_gfx10<0x05a>;
defm V_FLOOR_F16         : VOP1_Real_gfx10<0x05b>;
defm V_CEIL_F16          : VOP1_Real_gfx10<0x05c>;
defm V_TRUNC_F16         : VOP1_Real_gfx10<0x05d>;
defm V_RNDNE_F16         : VOP1_Real_gfx10<0x05e>;
defm V_FRACT_F16         : VOP1_Real_gfx10<0x05f>;
defm V_SIN_F16           : VOP1_Real_gfx10<0x060>;
defm V_COS_F16           : VOP1_Real_gfx10<0x061>;
<<<<<<< HEAD
defm V_SAT_PK_U8_I16     : VOP1_Real_gfx10_FULL_gfx11<0x062>;
=======
defm V_SAT_PK_U8_I16     : VOP1_Real_gfx10<0x062>;
>>>>>>> f2751388
defm V_CVT_NORM_I16_F16  : VOP1_Real_gfx10<0x063>;
defm V_CVT_NORM_U16_F16  : VOP1_Real_gfx10<0x064>;

defm V_SWAP_B32          : VOP1Only_Real_gfx10_gfx11<0x065>;
defm V_SWAPREL_B32       : VOP1Only_Real_gfx10_gfx11<0x068>;

//===----------------------------------------------------------------------===//
// GFX7, GFX10.
//===----------------------------------------------------------------------===//

let AssemblerPredicate = isGFX7Only, DecoderNamespace = "GFX7" in {
  multiclass VOP1_Real_e32_gfx7<bits<9> op> {
    def _e32_gfx7 :
      VOP1_Real<!cast<VOP1_Pseudo>(NAME#"_e32"), SIEncodingFamily.SI>,
      VOP1e<op{7-0}, !cast<VOP1_Pseudo>(NAME#"_e32").Pfl>;
  }
  multiclass VOP1_Real_e64_gfx7<bits<9> op> {
    def _e64_gfx7 :
      VOP3_Real<!cast<VOP3_Pseudo>(NAME#"_e64"), SIEncodingFamily.SI>,
      VOP3e_gfx6_gfx7<{1, 1, op{6-0}}, !cast<VOP3_Pseudo>(NAME#"_e64").Pfl>;
  }
} // End AssemblerPredicate = isGFX7Only, DecoderNamespace = "GFX7"

multiclass VOP1_Real_gfx7<bits<9> op> :
  VOP1_Real_e32_gfx7<op>, VOP1_Real_e64_gfx7<op>;

multiclass VOP1_Real_gfx7_gfx10<bits<9> op> :
  VOP1_Real_gfx7<op>, VOP1_Real_gfx10<op>;

multiclass VOP1_Real_gfx7_gfx10_NO_DPP_gfx11<bits<9> op> :
  VOP1_Real_gfx7_gfx10<op>, VOP1_Real_NO_DPP_gfx11<op>;

defm V_LOG_LEGACY_F32 : VOP1_Real_gfx7<0x045>;
defm V_EXP_LEGACY_F32 : VOP1_Real_gfx7<0x046>;

defm V_TRUNC_F64      : VOP1_Real_gfx7_gfx10_NO_DPP_gfx11<0x017>;
defm V_CEIL_F64       : VOP1_Real_gfx7_gfx10_NO_DPP_gfx11<0x018>;
defm V_RNDNE_F64      : VOP1_Real_gfx7_gfx10_NO_DPP_gfx11<0x019>;
defm V_FLOOR_F64      : VOP1_Real_gfx7_gfx10_NO_DPP_gfx11<0x01a>;

//===----------------------------------------------------------------------===//
// GFX6, GFX7, GFX10, GFX11.
//===----------------------------------------------------------------------===//

let AssemblerPredicate = isGFX6GFX7, DecoderNamespace = "GFX6GFX7" in {
  multiclass VOP1_Real_e32_gfx6_gfx7<bits<9> op> {
    def _e32_gfx6_gfx7 :
      VOP1_Real<!cast<VOP1_Pseudo>(NAME#"_e32"), SIEncodingFamily.SI>,
      VOP1e<op{7-0}, !cast<VOP1_Pseudo>(NAME#"_e32").Pfl>;
  }
  multiclass VOP1_Real_e64_gfx6_gfx7<bits<9> op> {
    def _e64_gfx6_gfx7 :
      VOP3_Real<!cast<VOP3_Pseudo>(NAME#"_e64"), SIEncodingFamily.SI>,
      VOP3e_gfx6_gfx7<{1, 1, op{6-0}}, !cast<VOP3_Pseudo>(NAME#"_e64").Pfl>;
  }
} // End AssemblerPredicate = isGFX6GFX7, DecoderNamespace = "GFX6GFX7"

multiclass VOP1_Real_gfx6_gfx7<bits<9> op> :
  VOP1_Real_e32_gfx6_gfx7<op>, VOP1_Real_e64_gfx6_gfx7<op>;

multiclass VOP1_Real_gfx6_gfx7_gfx10<bits<9> op> :
  VOP1_Real_gfx6_gfx7<op>, VOP1_Real_gfx10<op>;

multiclass VOP1_Real_gfx6_gfx7_gfx10_FULL_gfx11<bits<9> op> :
  VOP1_Real_gfx6_gfx7_gfx10<op>, VOP1_Real_FULL_gfx11<op>;

multiclass VOP1_Real_gfx6_gfx7_gfx10_NO_DPP_gfx11<bits<9> op> :
  VOP1_Real_gfx6_gfx7_gfx10<op>, VOP1_Real_NO_DPP_gfx11<op>;

defm V_LOG_CLAMP_F32     : VOP1_Real_gfx6_gfx7<0x026>;
defm V_RCP_CLAMP_F32     : VOP1_Real_gfx6_gfx7<0x028>;
defm V_RCP_LEGACY_F32    : VOP1_Real_gfx6_gfx7<0x029>;
defm V_RSQ_CLAMP_F32     : VOP1_Real_gfx6_gfx7<0x02c>;
defm V_RSQ_LEGACY_F32    : VOP1_Real_gfx6_gfx7<0x02d>;
defm V_RCP_CLAMP_F64     : VOP1_Real_gfx6_gfx7<0x030>;
defm V_RSQ_CLAMP_F64     : VOP1_Real_gfx6_gfx7<0x032>;

defm V_NOP               : VOP1_Real_gfx6_gfx7_gfx10_NO_DPP_gfx11<0x000>;
defm V_MOV_B32           : VOP1_Real_gfx6_gfx7_gfx10_FULL_gfx11<0x001>;
defm V_CVT_I32_F64       : VOP1_Real_gfx6_gfx7_gfx10_NO_DPP_gfx11<0x003>;
defm V_CVT_F64_I32       : VOP1_Real_gfx6_gfx7_gfx10_NO_DPP_gfx11<0x004>;
defm V_CVT_F32_I32       : VOP1_Real_gfx6_gfx7_gfx10_FULL_gfx11<0x005>;
defm V_CVT_F32_U32       : VOP1_Real_gfx6_gfx7_gfx10_FULL_gfx11<0x006>;
defm V_CVT_U32_F32       : VOP1_Real_gfx6_gfx7_gfx10_FULL_gfx11<0x007>;
defm V_CVT_I32_F32       : VOP1_Real_gfx6_gfx7_gfx10_FULL_gfx11<0x008>;
defm V_CVT_F16_F32       : VOP1_Real_gfx6_gfx7_gfx10<0x00a>;
defm V_CVT_F32_F16       : VOP1_Real_gfx6_gfx7_gfx10<0x00b>;
defm V_CVT_RPI_I32_F32   : VOP1_Real_gfx6_gfx7_gfx10<0x00c>;
defm V_CVT_FLR_I32_F32   : VOP1_Real_gfx6_gfx7_gfx10<0x00d>;
defm V_CVT_OFF_F32_I4    : VOP1_Real_gfx6_gfx7_gfx10_FULL_gfx11<0x00e>;
defm V_CVT_F32_F64       : VOP1_Real_gfx6_gfx7_gfx10_NO_DPP_gfx11<0x00f>;
defm V_CVT_F64_F32       : VOP1_Real_gfx6_gfx7_gfx10_NO_DPP_gfx11<0x010>;
defm V_CVT_F32_UBYTE0    : VOP1_Real_gfx6_gfx7_gfx10_FULL_gfx11<0x011>;
defm V_CVT_F32_UBYTE1    : VOP1_Real_gfx6_gfx7_gfx10_FULL_gfx11<0x012>;
defm V_CVT_F32_UBYTE2    : VOP1_Real_gfx6_gfx7_gfx10_FULL_gfx11<0x013>;
defm V_CVT_F32_UBYTE3    : VOP1_Real_gfx6_gfx7_gfx10_FULL_gfx11<0x014>;
defm V_CVT_U32_F64       : VOP1_Real_gfx6_gfx7_gfx10_NO_DPP_gfx11<0x015>;
defm V_CVT_F64_U32       : VOP1_Real_gfx6_gfx7_gfx10_NO_DPP_gfx11<0x016>;
defm V_FRACT_F32         : VOP1_Real_gfx6_gfx7_gfx10_FULL_gfx11<0x020>;
defm V_TRUNC_F32         : VOP1_Real_gfx6_gfx7_gfx10_FULL_gfx11<0x021>;
defm V_CEIL_F32          : VOP1_Real_gfx6_gfx7_gfx10_FULL_gfx11<0x022>;
defm V_RNDNE_F32         : VOP1_Real_gfx6_gfx7_gfx10_FULL_gfx11<0x023>;
defm V_FLOOR_F32         : VOP1_Real_gfx6_gfx7_gfx10_FULL_gfx11<0x024>;
defm V_EXP_F32           : VOP1_Real_gfx6_gfx7_gfx10_FULL_gfx11<0x025>;
defm V_LOG_F32           : VOP1_Real_gfx6_gfx7_gfx10_FULL_gfx11<0x027>;
defm V_RCP_F32           : VOP1_Real_gfx6_gfx7_gfx10_FULL_gfx11<0x02a>;
defm V_RCP_IFLAG_F32     : VOP1_Real_gfx6_gfx7_gfx10_FULL_gfx11<0x02b>;
defm V_RSQ_F32           : VOP1_Real_gfx6_gfx7_gfx10_FULL_gfx11<0x02e>;
defm V_RCP_F64           : VOP1_Real_gfx6_gfx7_gfx10_NO_DPP_gfx11<0x02f>;
defm V_RSQ_F64           : VOP1_Real_gfx6_gfx7_gfx10_NO_DPP_gfx11<0x031>;
defm V_SQRT_F32          : VOP1_Real_gfx6_gfx7_gfx10_FULL_gfx11<0x033>;
defm V_SQRT_F64          : VOP1_Real_gfx6_gfx7_gfx10_NO_DPP_gfx11<0x034>;
defm V_SIN_F32           : VOP1_Real_gfx6_gfx7_gfx10_FULL_gfx11<0x035>;
defm V_COS_F32           : VOP1_Real_gfx6_gfx7_gfx10_FULL_gfx11<0x036>;
defm V_NOT_B32           : VOP1_Real_gfx6_gfx7_gfx10_FULL_gfx11<0x037>;
defm V_BFREV_B32         : VOP1_Real_gfx6_gfx7_gfx10_FULL_gfx11<0x038>;
defm V_FFBH_U32          : VOP1_Real_gfx6_gfx7_gfx10<0x039>;
defm V_FFBL_B32          : VOP1_Real_gfx6_gfx7_gfx10<0x03a>;
defm V_FFBH_I32          : VOP1_Real_gfx6_gfx7_gfx10<0x03b>;
defm V_FREXP_EXP_I32_F64 : VOP1_Real_gfx6_gfx7_gfx10_NO_DPP_gfx11<0x03c>;
defm V_FREXP_MANT_F64    : VOP1_Real_gfx6_gfx7_gfx10_NO_DPP_gfx11<0x03d>;
defm V_FRACT_F64         : VOP1_Real_gfx6_gfx7_gfx10_NO_DPP_gfx11<0x03e>;
defm V_FREXP_EXP_I32_F32 : VOP1_Real_gfx6_gfx7_gfx10_FULL_gfx11<0x03f>;
defm V_FREXP_MANT_F32    : VOP1_Real_gfx6_gfx7_gfx10_FULL_gfx11<0x040>;
defm V_CLREXCP           : VOP1_Real_gfx6_gfx7_gfx10<0x041>;
defm V_MOVRELD_B32       : VOP1_Real_gfx6_gfx7_gfx10_FULL_gfx11<0x042>;
defm V_MOVRELS_B32       : VOP1_Real_gfx6_gfx7_gfx10_FULL_gfx11<0x043>;
defm V_MOVRELSD_B32      : VOP1_Real_gfx6_gfx7_gfx10_FULL_gfx11<0x044>;

//===----------------------------------------------------------------------===//
// GFX8, GFX9 (VI).
//===----------------------------------------------------------------------===//

class VOP1_DPPe <bits<8> op, VOP1_DPP_Pseudo ps, VOPProfile P = ps.Pfl> :
  VOP_DPPe <P> {
  bits<8> vdst;
  let Inst{8-0}   = 0xfa; // dpp
  let Inst{16-9}  = op;
  let Inst{24-17} = !if(P.EmitDst, vdst{7-0}, 0);
  let Inst{31-25} = 0x3f; //encoding
}

multiclass VOP1Only_Real_vi <bits<10> op> {
  let AssemblerPredicate = isGFX8GFX9, DecoderNamespace = "GFX8" in {
    def _vi :
      VOP1_Real<!cast<VOP1_Pseudo>(NAME), SIEncodingFamily.VI>,
      VOP1e<op{7-0}, !cast<VOP1_Pseudo>(NAME).Pfl>;
  }
}

multiclass VOP1_Real_e32e64_vi <bits<10> op> {
  let AssemblerPredicate = isGFX8GFX9, DecoderNamespace = "GFX8" in {
    def _e32_vi :
      VOP1_Real<!cast<VOP1_Pseudo>(NAME#"_e32"), SIEncodingFamily.VI>,
      VOP1e<op{7-0}, !cast<VOP1_Pseudo>(NAME#"_e32").Pfl>;
    def _e64_vi :
      VOP3_Real<!cast<VOP3_Pseudo>(NAME#"_e64"), SIEncodingFamily.VI>,
      VOP3e_vi <!add(0x140, op), !cast<VOP3_Pseudo>(NAME#"_e64").Pfl>;
  }
}

multiclass VOP1_Real_vi <bits<10> op> {
  defm NAME : VOP1_Real_e32e64_vi <op>;

  foreach _ = BoolToList<!cast<VOP1_Pseudo>(NAME#"_e32").Pfl.HasExtSDWA>.ret in
  def _sdwa_vi :
    VOP_SDWA_Real <!cast<VOP1_SDWA_Pseudo>(NAME#"_sdwa")>,
    VOP1_SDWAe <op{7-0}, !cast<VOP1_SDWA_Pseudo>(NAME#"_sdwa").Pfl>;

  foreach _ = BoolToList<!cast<VOP1_Pseudo>(NAME#"_e32").Pfl.HasExtSDWA9>.ret in
  def _sdwa_gfx9 :
    VOP_SDWA9_Real <!cast<VOP1_SDWA_Pseudo>(NAME#"_sdwa")>,
    VOP1_SDWA9Ae <op{7-0}, !cast<VOP1_SDWA_Pseudo>(NAME#"_sdwa").Pfl>;

  foreach _ = BoolToList<!cast<VOP1_Pseudo>(NAME#"_e32").Pfl.HasExtDPP>.ret in
    def _dpp_vi :
      VOP_DPP_Real<!cast<VOP1_DPP_Pseudo>(NAME#"_dpp"), SIEncodingFamily.VI>,
      VOP1_DPPe<op{7-0}, !cast<VOP1_DPP_Pseudo>(NAME#"_dpp")>;
}

defm V_NOP               : VOP1_Real_vi <0x0>;
defm V_MOV_B32           : VOP1_Real_vi <0x1>;
defm V_CVT_I32_F64       : VOP1_Real_vi <0x3>;
defm V_CVT_F64_I32       : VOP1_Real_vi <0x4>;
defm V_CVT_F32_I32       : VOP1_Real_vi <0x5>;
defm V_CVT_F32_U32       : VOP1_Real_vi <0x6>;
defm V_CVT_U32_F32       : VOP1_Real_vi <0x7>;
defm V_CVT_I32_F32       : VOP1_Real_vi <0x8>;
defm V_CVT_F16_F32       : VOP1_Real_vi <0xa>;
defm V_CVT_F32_F16       : VOP1_Real_vi <0xb>;
defm V_CVT_RPI_I32_F32   : VOP1_Real_vi <0xc>;
defm V_CVT_FLR_I32_F32   : VOP1_Real_vi <0xd>;
defm V_CVT_OFF_F32_I4    : VOP1_Real_vi <0xe>;
defm V_CVT_F32_F64       : VOP1_Real_vi <0xf>;
defm V_CVT_F64_F32       : VOP1_Real_vi <0x10>;
defm V_CVT_F32_UBYTE0    : VOP1_Real_vi <0x11>;
defm V_CVT_F32_UBYTE1    : VOP1_Real_vi <0x12>;
defm V_CVT_F32_UBYTE2    : VOP1_Real_vi <0x13>;
defm V_CVT_F32_UBYTE3    : VOP1_Real_vi <0x14>;
defm V_CVT_U32_F64       : VOP1_Real_vi <0x15>;
defm V_CVT_F64_U32       : VOP1_Real_vi <0x16>;
defm V_FRACT_F32         : VOP1_Real_vi <0x1b>;
defm V_TRUNC_F32         : VOP1_Real_vi <0x1c>;
defm V_CEIL_F32          : VOP1_Real_vi <0x1d>;
defm V_RNDNE_F32         : VOP1_Real_vi <0x1e>;
defm V_FLOOR_F32         : VOP1_Real_vi <0x1f>;
defm V_EXP_F32           : VOP1_Real_vi <0x20>;
defm V_LOG_F32           : VOP1_Real_vi <0x21>;
defm V_RCP_F32           : VOP1_Real_vi <0x22>;
defm V_RCP_IFLAG_F32     : VOP1_Real_vi <0x23>;
defm V_RSQ_F32           : VOP1_Real_vi <0x24>;
defm V_RCP_F64           : VOP1_Real_vi <0x25>;
defm V_RSQ_F64           : VOP1_Real_vi <0x26>;
defm V_SQRT_F32          : VOP1_Real_vi <0x27>;
defm V_SQRT_F64          : VOP1_Real_vi <0x28>;
defm V_SIN_F32           : VOP1_Real_vi <0x29>;
defm V_COS_F32           : VOP1_Real_vi <0x2a>;
defm V_NOT_B32           : VOP1_Real_vi <0x2b>;
defm V_BFREV_B32         : VOP1_Real_vi <0x2c>;
defm V_FFBH_U32          : VOP1_Real_vi <0x2d>;
defm V_FFBL_B32          : VOP1_Real_vi <0x2e>;
defm V_FFBH_I32          : VOP1_Real_vi <0x2f>;
defm V_FREXP_EXP_I32_F64 : VOP1_Real_vi <0x30>;
defm V_FREXP_MANT_F64    : VOP1_Real_vi <0x31>;
defm V_FRACT_F64         : VOP1_Real_vi <0x32>;
defm V_FREXP_EXP_I32_F32 : VOP1_Real_vi <0x33>;
defm V_FREXP_MANT_F32    : VOP1_Real_vi <0x34>;
defm V_CLREXCP           : VOP1_Real_vi <0x35>;
defm V_MOVRELD_B32       : VOP1_Real_e32e64_vi <0x36>;
defm V_MOVRELS_B32       : VOP1_Real_e32e64_vi <0x37>;
defm V_MOVRELSD_B32      : VOP1_Real_e32e64_vi <0x38>;
defm V_TRUNC_F64         : VOP1_Real_vi <0x17>;
defm V_CEIL_F64          : VOP1_Real_vi <0x18>;
defm V_FLOOR_F64         : VOP1_Real_vi <0x1A>;
defm V_RNDNE_F64         : VOP1_Real_vi <0x19>;
defm V_LOG_LEGACY_F32    : VOP1_Real_vi <0x4c>;
defm V_EXP_LEGACY_F32    : VOP1_Real_vi <0x4b>;
defm V_CVT_F16_U16       : VOP1_Real_vi <0x39>;
defm V_CVT_F16_I16       : VOP1_Real_vi <0x3a>;
defm V_CVT_U16_F16       : VOP1_Real_vi <0x3b>;
defm V_CVT_I16_F16       : VOP1_Real_vi <0x3c>;
defm V_RCP_F16           : VOP1_Real_vi <0x3d>;
defm V_SQRT_F16          : VOP1_Real_vi <0x3e>;
defm V_RSQ_F16           : VOP1_Real_vi <0x3f>;
defm V_LOG_F16           : VOP1_Real_vi <0x40>;
defm V_EXP_F16           : VOP1_Real_vi <0x41>;
defm V_FREXP_MANT_F16    : VOP1_Real_vi <0x42>;
defm V_FREXP_EXP_I16_F16 : VOP1_Real_vi <0x43>;
defm V_FLOOR_F16         : VOP1_Real_vi <0x44>;
defm V_CEIL_F16          : VOP1_Real_vi <0x45>;
defm V_TRUNC_F16         : VOP1_Real_vi <0x46>;
defm V_RNDNE_F16         : VOP1_Real_vi <0x47>;
defm V_FRACT_F16         : VOP1_Real_vi <0x48>;
defm V_SIN_F16           : VOP1_Real_vi <0x49>;
defm V_COS_F16           : VOP1_Real_vi <0x4a>;
defm V_SWAP_B32          : VOP1Only_Real_vi <0x51>;

defm V_SAT_PK_U8_I16     : VOP1_Real_vi<0x4f>;
defm V_CVT_NORM_I16_F16  : VOP1_Real_vi<0x4d>;
defm V_CVT_NORM_U16_F16  : VOP1_Real_vi<0x4e>;

defm V_ACCVGPR_MOV_B32   : VOP1Only_Real_vi<0x52>;

let VOP1 = 1, SubtargetPredicate = isGFX8GFX9, Uses = [EXEC, M0] in {

// Copy of v_mov_b32 with $vdst as a use operand for use with VGPR
// indexing mode. vdst can't be treated as a def for codegen purposes,
// and an implicit use and def of the super register should be added.
def V_MOV_B32_indirect_write : VPseudoInstSI<(outs),
  (ins getVALUDstForVT<i32>.ret:$vdst, getVOPSrc0ForVT<i32, 0>.ret:$src0)>,
  PseudoInstExpansion<(V_MOV_B32_e32_vi getVALUDstForVT<i32>.ret:$vdst,
                                        getVOPSrc0ForVT<i32, 0>.ret:$src0)>;

// Copy of v_mov_b32 for use with VGPR indexing mode. An implicit use of the
// super register should be added.
def V_MOV_B32_indirect_read : VPseudoInstSI<
  (outs getVALUDstForVT<i32>.ret:$vdst),
  (ins getVOPSrc0ForVT<i32, 0>.ret:$src0)>,
  PseudoInstExpansion<(V_MOV_B32_e32_vi getVALUDstForVT<i32>.ret:$vdst,
                                        getVOPSrc0ForVT<i32, 0>.ret:$src0)>;

} // End VOP1 = 1, SubtargetPredicate = isGFX8GFX9, Uses = [M0]

let OtherPredicates = [isGFX8Plus] in {

def : GCNPat <
  (i32 (int_amdgcn_mov_dpp i32:$src, timm:$dpp_ctrl, timm:$row_mask,
                           timm:$bank_mask, timm:$bound_ctrl)),
  (V_MOV_B32_dpp VGPR_32:$src, VGPR_32:$src, (as_i32timm $dpp_ctrl),
                       (as_i32timm $row_mask), (as_i32timm $bank_mask),
                       (as_i1timm $bound_ctrl))
>;

def : GCNPat <
  (i32 (int_amdgcn_update_dpp i32:$old, i32:$src, timm:$dpp_ctrl,
                              timm:$row_mask, timm:$bank_mask,
                              timm:$bound_ctrl)),
  (V_MOV_B32_dpp VGPR_32:$old, VGPR_32:$src, (as_i32timm $dpp_ctrl),
                 (as_i32timm $row_mask), (as_i32timm $bank_mask),
                 (as_i1timm $bound_ctrl))
>;

} // End OtherPredicates = [isGFX8Plus]

let OtherPredicates = [isGFX8Plus] in {
def : GCNPat<
  (i32 (anyext i16:$src)),
  (COPY $src)
>;

def : GCNPat<
   (i64 (anyext i16:$src)),
   (REG_SEQUENCE VReg_64,
     (i32 (COPY $src)), sub0,
     (V_MOV_B32_e32 (i32 0)), sub1)
>;

def : GCNPat<
  (i16 (trunc i32:$src)),
  (COPY $src)
>;

def : GCNPat <
  (i16 (trunc i64:$src)),
  (EXTRACT_SUBREG $src, sub0)
>;

} // End OtherPredicates = [isGFX8Plus]

//===----------------------------------------------------------------------===//
// GFX9
//===----------------------------------------------------------------------===//

multiclass VOP1_Real_gfx9 <bits<10> op> {
  let AssemblerPredicate = isGFX9Only, DecoderNamespace = "GFX9" in {
    defm NAME : VOP1_Real_e32e64_vi <op>;
  }

  foreach _ = BoolToList<!cast<VOP1_Pseudo>(NAME#"_e32").Pfl.HasExtSDWA9>.ret in
  def _sdwa_gfx9 :
    VOP_SDWA9_Real <!cast<VOP1_SDWA_Pseudo>(NAME#"_sdwa")>,
    VOP1_SDWA9Ae <op{7-0}, !cast<VOP1_SDWA_Pseudo>(NAME#"_sdwa").Pfl>;

  foreach _ = BoolToList<!cast<VOP1_Pseudo>(NAME#"_e32").Pfl.HasExtDPP>.ret in
    def _dpp_gfx9 :
      VOP_DPP_Real<!cast<VOP1_DPP_Pseudo>(NAME#"_dpp"), SIEncodingFamily.GFX9>,
      VOP1_DPPe<op{7-0}, !cast<VOP1_DPP_Pseudo>(NAME#"_dpp")>;

}

multiclass VOP1_Real_NoDstSel_SDWA_gfx9 <bits<10> op> {
  let AssemblerPredicate = isGFX9Only, DecoderNamespace = "GFX9" in {
    defm NAME : VOP1_Real_e32e64_vi <op>;
  }

  foreach _ = BoolToList<!cast<VOP1_Pseudo>(NAME#"_e32").Pfl.HasExtSDWA9>.ret in
  def _sdwa_gfx9 :
    VOP_SDWA9_Real <!cast<VOP1_SDWA_Pseudo>(NAME#"_sdwa")>,
    VOP1_SDWA9Ae <op{7-0}, !cast<VOP1_SDWA_Pseudo>(NAME#"_sdwa").Pfl> {
      let Inst{42-40} = 6;
    }

  foreach _ = BoolToList<!cast<VOP1_Pseudo>(NAME#"_e32").Pfl.HasExtDPP>.ret in
    def _dpp_gfx9 :
      VOP_DPP_Real<!cast<VOP1_DPP_Pseudo>(NAME#"_dpp"), SIEncodingFamily.GFX9>,
      VOP1_DPPe<op{7-0}, !cast<VOP1_DPP_Pseudo>(NAME#"_dpp")>;
}

defm V_SCREEN_PARTITION_4SE_B32 : VOP1_Real_gfx9 <0x37>;

let AssemblerPredicate = isGFX940Plus, DecoderNamespace = "GFX9" in
defm V_MOV_B64 : VOP1_Real_gfx9 <0x38>;

let OtherPredicates = [HasFP8Insts] in {
defm V_CVT_F32_FP8       : VOP1_Real_NoDstSel_SDWA_gfx9<0x54>;
defm V_CVT_F32_BF8       : VOP1_Real_NoDstSel_SDWA_gfx9<0x55>;
defm V_CVT_PK_F32_FP8    : VOP1_Real_NoDstSel_SDWA_gfx9<0x56>;
defm V_CVT_PK_F32_BF8    : VOP1_Real_NoDstSel_SDWA_gfx9<0x57>;
}

//===----------------------------------------------------------------------===//
// GFX10
//===----------------------------------------------------------------------===//

let OtherPredicates = [isGFX10Only] in {
def : GCNPat <
  (i32 (int_amdgcn_mov_dpp8 i32:$src, timm:$dpp8)),
  (V_MOV_B32_dpp8_gfx10 VGPR_32:$src, VGPR_32:$src,
                        (as_i32timm $dpp8), (i32 DPP8Mode.FI_0))
>;
} // End OtherPredicates = [isGFX10Only]

//===----------------------------------------------------------------------===//
// GFX11
//===----------------------------------------------------------------------===//

let OtherPredicates = [isGFX11Only] in {
def : GCNPat <
  (i32 (int_amdgcn_mov_dpp8 i32:$src, timm:$dpp8)),
  (V_MOV_B32_dpp8_gfx11 VGPR_32:$src, VGPR_32:$src,
                        (as_i32timm $dpp8), (i32 DPP8Mode.FI_0))
>;
} // End OtherPredicates = [isGFX11Only]<|MERGE_RESOLUTION|>--- conflicted
+++ resolved
@@ -822,10 +822,7 @@
 defm V_FRACT_F16_t16         : VOP1_Real_FULL_t16_gfx11<0x05f, "v_fract_f16">;
 defm V_SIN_F16_t16           : VOP1_Real_FULL_t16_gfx11<0x060, "v_sin_f16">;
 defm V_COS_F16_t16           : VOP1_Real_FULL_t16_gfx11<0x061, "v_cos_f16">;
-<<<<<<< HEAD
-=======
 defm V_SAT_PK_U8_I16_t16     : VOP1_Real_FULL_t16_gfx11<0x062, "v_sat_pk_u8_i16">;
->>>>>>> f2751388
 defm V_CVT_NORM_I16_F16_t16  : VOP1_Real_FULL_t16_gfx11<0x063, "v_cvt_norm_i16_f16">;
 defm V_CVT_NORM_U16_F16_t16  : VOP1_Real_FULL_t16_gfx11<0x064, "v_cvt_norm_u16_f16">;
 
@@ -908,11 +905,7 @@
 defm V_FRACT_F16         : VOP1_Real_gfx10<0x05f>;
 defm V_SIN_F16           : VOP1_Real_gfx10<0x060>;
 defm V_COS_F16           : VOP1_Real_gfx10<0x061>;
-<<<<<<< HEAD
-defm V_SAT_PK_U8_I16     : VOP1_Real_gfx10_FULL_gfx11<0x062>;
-=======
 defm V_SAT_PK_U8_I16     : VOP1_Real_gfx10<0x062>;
->>>>>>> f2751388
 defm V_CVT_NORM_I16_F16  : VOP1_Real_gfx10<0x063>;
 defm V_CVT_NORM_U16_F16  : VOP1_Real_gfx10<0x064>;
 
