//===-- VOP2Instructions.td - Vector Instruction Definitions --------------===//
//
// Part of the LLVM Project, under the Apache License v2.0 with LLVM Exceptions.
// See https://llvm.org/LICENSE.txt for license information.
// SPDX-License-Identifier: Apache-2.0 WITH LLVM-exception
//
//===----------------------------------------------------------------------===//

//===----------------------------------------------------------------------===//
// VOP2 Classes
//===----------------------------------------------------------------------===//

class VOP2e <bits<6> op, VOPProfile P> : Enc32 {
  bits<8> vdst;
  bits<9> src0;
  bits<8> src1;

  let Inst{8-0}   = !if(P.HasSrc0, src0, 0);
  let Inst{16-9}  = !if(P.HasSrc1, src1, 0);
  let Inst{24-17} = !if(P.EmitDst, vdst, 0);
  let Inst{30-25} = op;
  let Inst{31}    = 0x0; //encoding
}

class VOP2_MADKe <bits<6> op, VOPProfile P> : Enc64 {
  bits<8>  vdst;
  bits<9>  src0;
  bits<8>  src1;
  bits<32> imm;

  let Inst{8-0}   = !if(P.HasSrc0, src0, 0);
  let Inst{16-9}  = !if(P.HasSrc1, src1, 0);
  let Inst{24-17} = !if(P.EmitDst, vdst, 0);
  let Inst{30-25} = op;
  let Inst{31}    = 0x0; // encoding
  let Inst{63-32} = imm;
}

class VOP2_SDWAe <bits<6> op, VOPProfile P> : VOP_SDWAe <P> {
  bits<8> vdst;
  bits<8> src1;

  let Inst{8-0}   = 0xf9; // sdwa
  let Inst{16-9}  = !if(P.HasSrc1, src1{7-0}, 0);
  let Inst{24-17} = !if(P.EmitDst, vdst{7-0}, 0);
  let Inst{30-25} = op;
  let Inst{31}    = 0x0; // encoding
}

class VOP2_SDWA9Ae <bits<6> op, VOPProfile P> : VOP_SDWA9Ae <P> {
  bits<8> vdst;
  bits<9> src1;

  let Inst{8-0}   = 0xf9; // sdwa
  let Inst{16-9}  = !if(P.HasSrc1, src1{7-0}, 0);
  let Inst{24-17} = !if(P.EmitDst, vdst{7-0}, 0);
  let Inst{30-25} = op;
  let Inst{31}    = 0x0; // encoding
  let Inst{63}    = !if(P.HasSrc1, src1{8}, 0); // src1_sgpr
}

class VOP2_Pseudo <string opName, VOPProfile P, list<dag> pattern=[], string suffix = "_e32"> :
  VOP_Pseudo <opName, suffix, P, P.Outs32, P.Ins32, "", pattern> {

  let AsmOperands = P.Asm32;

  let Size = 4;
  let mayLoad = 0;
  let mayStore = 0;
  let hasSideEffects = 0;

  let ReadsModeReg = !or(isFloatType<P.DstVT>.ret, isFloatType<P.Src0VT>.ret);

  let mayRaiseFPException = ReadsModeReg;

  let VOP2 = 1;
  let VALU = 1;
  let Uses = !if(ReadsModeReg, [MODE, EXEC], [EXEC]);

  let AsmVariantName = AMDGPUAsmVariants.Default;
}

class VOP2_Real <VOP2_Pseudo ps, int EncodingFamily, string real_name = ps.Mnemonic> :
  VOP_Real <ps>,
  InstSI <ps.OutOperandList, ps.InOperandList, real_name # ps.AsmOperands, []>,
  SIMCInstr <ps.PseudoInstr, EncodingFamily> {

  let VALU = 1;
  let VOP2 = 1;
  let isPseudo = 0;
  let isCodeGenOnly = 0;

  let Constraints     = ps.Constraints;
  let DisableEncoding = ps.DisableEncoding;

  // copy relevant pseudo op flags
  let SubtargetPredicate = ps.SubtargetPredicate;
  let OtherPredicates    = ps.OtherPredicates;
  let AsmMatchConverter  = ps.AsmMatchConverter;
  let AsmVariantName     = ps.AsmVariantName;
  let Constraints        = ps.Constraints;
  let DisableEncoding    = ps.DisableEncoding;
  let TSFlags            = ps.TSFlags;
  let UseNamedOperandTable = ps.UseNamedOperandTable;
  let Uses                 = ps.Uses;
  let Defs                 = ps.Defs;
  let SchedRW              = ps.SchedRW;
  let mayLoad              = ps.mayLoad;
  let mayStore             = ps.mayStore;
}

class VOP2_SDWA_Pseudo <string OpName, VOPProfile P, list<dag> pattern=[]> :
  VOP_SDWA_Pseudo <OpName, P, pattern> {
  let AsmMatchConverter = "cvtSdwaVOP2";
}

class VOP2_DPP_Pseudo <string OpName, VOPProfile P, list<dag> pattern=[]> :
  VOP_DPP_Pseudo <OpName, P, pattern> {
}


class getVOP2Pat64 <SDPatternOperator node, VOPProfile P> : LetDummies {
  list<dag> ret = !if(P.HasModifiers,
    [(set P.DstVT:$vdst,
      (node (P.Src0VT
              !if(P.HasOMod,
                  (VOP3Mods0 P.Src0VT:$src0, i32:$src0_modifiers, i1:$clamp, i32:$omod),
                  (VOP3Mods0 P.Src0VT:$src0, i32:$src0_modifiers, i1:$clamp))),
            (P.Src1VT (VOP3Mods P.Src1VT:$src1, i32:$src1_modifiers))))],
    [(set P.DstVT:$vdst, (node P.Src0VT:$src0, P.Src1VT:$src1))]);
}

multiclass VOP2Inst_e32<string opName,
                        VOPProfile P,
                        SDPatternOperator node = null_frag,
                        string revOp = opName,
                        bit GFX9Renamed = 0> {
  let renamedInGFX9 = GFX9Renamed in {
    def _e32 : VOP2_Pseudo <opName, P, VOPPatOrNull<node,P>.ret>,
               Commutable_REV<revOp#"_e32", !eq(revOp, opName)>;
  } // End renamedInGFX9 = GFX9Renamed
}
multiclass
    VOP2Inst_e32_VOPD<string opName, VOPProfile P, bits<5> VOPDOp,
                      string VOPDName, SDPatternOperator node = null_frag,
                      string revOp = opName, bit GFX9Renamed = 0> {
  defm NAME : VOP2Inst_e32<opName, P, node, revOp, GFX9Renamed>,
              VOPD_Component<VOPDOp, VOPDName>;
}
multiclass VOP2Inst_e64<string opName,
                        VOPProfile P,
                        SDPatternOperator node = null_frag,
                        string revOp = opName,
                        bit GFX9Renamed = 0> {
  let renamedInGFX9 = GFX9Renamed in {
    def _e64 : VOP3InstBase <opName, P, node, 1>,
               Commutable_REV<revOp#"_e64", !eq(revOp, opName)>;

    let SubtargetPredicate = isGFX11Plus in {
      foreach _ = BoolToList<P.HasExtVOP3DPP>.ret in
        def _e64_dpp  : VOP3_DPP_Pseudo <opName, P>;
    } // End SubtargetPredicate = isGFX11Plus
  } // End renamedInGFX9 = GFX9Renamed
}

multiclass VOP2Inst_sdwa<string opName,
                         VOPProfile P,
                         bit GFX9Renamed = 0> {
  let renamedInGFX9 = GFX9Renamed in {
    foreach _ = BoolToList<P.HasExtSDWA>.ret in
      def _sdwa : VOP2_SDWA_Pseudo <opName, P>;
  } // End renamedInGFX9 = GFX9Renamed
}

multiclass VOP2Inst<string opName,
                    VOPProfile P,
                    SDPatternOperator node = null_frag,
                    string revOp = opName,
                    bit GFX9Renamed = 0> :
    VOP2Inst_e32<opName, P, node, revOp, GFX9Renamed>,
    VOP2Inst_e64<opName, P, node, revOp, GFX9Renamed>,
    VOP2Inst_sdwa<opName, P, GFX9Renamed> {
  let renamedInGFX9 = GFX9Renamed in {
    foreach _ = BoolToList<P.HasExtDPP>.ret in
      def _dpp  : VOP2_DPP_Pseudo <opName, P>;
  }
}

multiclass VOP2Inst_t16<string opName,
                        VOPProfile P,
                        SDPatternOperator node = null_frag,
                        string revOp = opName,
                        bit GFX9Renamed = 0> {
  let SubtargetPredicate = NotHasTrue16BitInsts, OtherPredicates = [Has16BitInsts]  in {
    defm NAME : VOP2Inst<opName, P, node, revOp, GFX9Renamed>;
  }
  let SubtargetPredicate = HasTrue16BitInsts in {
    defm _t16 : VOP2Inst<opName#"_t16", VOPProfile_True16<P>, node, revOp#"_t16", GFX9Renamed>;
  }
}

// Creating a _t16_e32 pseudo when there is no corresponding real instruction on
// any subtarget is a problem. It makes getMCOpcodeGen return -1, which we
// assume means the instruction is already a real. The fix is to not create that
// _t16_e32 pseudo
multiclass VOP2Inst_e64_t16<string opName,
                        VOPProfile P,
                        SDPatternOperator node = null_frag,
                        string revOp = opName,
                        bit GFX9Renamed = 0> {
  let SubtargetPredicate = NotHasTrue16BitInsts, OtherPredicates = [Has16BitInsts]  in {
    defm NAME : VOP2Inst<opName, P, node, revOp, GFX9Renamed>;
  }
  let SubtargetPredicate = HasTrue16BitInsts in {
    defm _t16 : VOP2Inst_e64<opName#"_t16", VOPProfile_True16<P>, node, revOp#"_t16", GFX9Renamed>;
  }
}

multiclass VOP2Inst_VOPD<string opName,
                         VOPProfile P,
                         bits<5> VOPDOp,
                         string VOPDName,
                         SDPatternOperator node = null_frag,
                         string revOp = opName,
                         bit GFX9Renamed = 0> :
    VOP2Inst_e32_VOPD<opName, P, VOPDOp, VOPDName, node, revOp, GFX9Renamed>,
    VOP2Inst_e64<opName, P, node, revOp, GFX9Renamed>,
    VOP2Inst_sdwa<opName, P, GFX9Renamed> {
  let renamedInGFX9 = GFX9Renamed in {
    foreach _ = BoolToList<P.HasExtDPP>.ret in
      def _dpp  : VOP2_DPP_Pseudo <opName, P>;
  }
}

multiclass VOP2bInst <string opName,
                      VOPProfile P,
                      SDPatternOperator node = null_frag,
                      string revOp = opName,
                      bit GFX9Renamed = 0,
                      bit useSGPRInput = !eq(P.NumSrcArgs, 3)> {
  let renamedInGFX9 = GFX9Renamed in {
    let SchedRW = [Write32Bit, WriteSALU] in {
      let Uses = !if(useSGPRInput, [VCC, EXEC], [EXEC]), Defs = [VCC] in {
        def _e32 : VOP2_Pseudo <opName, P, VOPPatOrNull<node,P>.ret>,
                   Commutable_REV<revOp#"_e32", !eq(revOp, opName)> {
          let usesCustomInserter = true;
        }

        foreach _ = BoolToList<P.HasExtSDWA>.ret in
          def _sdwa  : VOP2_SDWA_Pseudo <opName, P> {
            let AsmMatchConverter = "cvtSdwaVOP2b";
          }
        foreach _ = BoolToList<P.HasExtDPP>.ret in
          def _dpp  : VOP2_DPP_Pseudo <opName, P>;
      } // End Uses = !if(useSGPRInput, [VCC, EXEC], [EXEC]), Defs = [VCC]

      def _e64 : VOP3InstBase <opName, P, node, 1>,
                 Commutable_REV<revOp#"_e64", !eq(revOp, opName)>;

      let SubtargetPredicate = isGFX11Plus in {
        foreach _ = BoolToList<P.HasExtVOP3DPP>.ret in
          def _e64_dpp  : VOP3_DPP_Pseudo <opName, P>;
      } // End SubtargetPredicate = isGFX11Plus
    }
  }
}

class VOP2bInstAlias <VOP2_Pseudo ps, Instruction inst,
                      string OpName, string opnd> :
  InstAlias <OpName#" "#!subst("vcc", opnd, ps.Pfl.Asm32),
             (inst ps.Pfl.DstRC:$vdst, ps.Pfl.Src0RC32:$src0,
                   ps.Pfl.Src1RC32:$src1),
             1, inst.AsmVariantName>,
  PredicateControl {
}

multiclass VOP2bInstAliases<VOP2_Pseudo ps, VOP2_Real inst, string OpName> {
  let WaveSizePredicate = isWave32 in {
    def : VOP2bInstAlias<ps, inst, OpName, "vcc_lo">;
  }
  let WaveSizePredicate = isWave64 in {
    def : VOP2bInstAlias<ps, inst, OpName, "vcc">;
  }
}

multiclass
    VOP2eInst_Base<string opName, VOPProfile P, bits<5> VOPDOp, string VOPDName,
                   SDPatternOperator node, string revOp, bit useSGPRInput> {

  let SchedRW = [Write32Bit] in {
    let Uses = !if(useSGPRInput, [VCC, EXEC], [EXEC]) in {
      if !eq(VOPDOp, -1) then
        def _e32 : VOP2_Pseudo <opName, P>,
                   Commutable_REV<revOp#"_e32", !eq(revOp, opName)>;
      else
        def _e32 : VOP2_Pseudo <opName, P>,
                   Commutable_REV<revOp#"_e32", !eq(revOp, opName)>,
                   VOPD_Component<VOPDOp, VOPDName>;

      foreach _ = BoolToList<P.HasExtSDWA>.ret in
        def _sdwa : VOP2_SDWA_Pseudo <opName, P> {
          let AsmMatchConverter = "cvtSdwaVOP2e";
        }

      foreach _ = BoolToList<P.HasExtDPP>.ret in
        def _dpp  : VOP2_DPP_Pseudo <opName, P>;
    }

    def _e64 : VOP3InstBase <opName, P, node, 1>,
               Commutable_REV<revOp#"_e64", !eq(revOp, opName)> {
      let isReMaterializable = 1;
    }

    let SubtargetPredicate = isGFX11Plus in {
      foreach _ = BoolToList<P.HasExtVOP3DPP>.ret in
        def _e64_dpp  : VOP3_DPP_Pseudo <opName, P>;
    } // End SubtargetPredicate = isGFX11Plus
  }
}

multiclass
    VOP2eInst<string opName, VOPProfile P, SDPatternOperator node = null_frag,
              string revOp = opName, bit useSGPRInput = !eq(P.NumSrcArgs, 3)>
    : VOP2eInst_Base<opName, P, -1, "", node, revOp, useSGPRInput>;

multiclass
    VOP2eInst_VOPD<string opName, VOPProfile P, bits<5> VOPDOp, string VOPDName,
                   SDPatternOperator node = null_frag, string revOp = opName,
                   bit useSGPRInput = !eq(P.NumSrcArgs, 3)>
    : VOP2eInst_Base<opName, P, VOPDOp, VOPDName, node, revOp, useSGPRInput>;

class VOP2eInstAlias <VOP2_Pseudo ps, Instruction inst, string opnd = ""> :
  InstAlias <ps.OpName#" "#ps.Pfl.Asm32#", "#opnd,
             (inst ps.Pfl.DstRC:$vdst, ps.Pfl.Src0RC32:$src0,
                   ps.Pfl.Src1RC32:$src1),
             1, inst.AsmVariantName>,
  PredicateControl;

class VOP2e64InstAlias <VOP3_Pseudo ps, Instruction inst> :
  InstAlias <ps.OpName#" "#ps.Pfl.Asm64,
             (inst ps.Pfl.DstRC:$vdst, VOPDstS64orS32:$sdst,
                   ps.Pfl.Src0RC32:$src0, ps.Pfl.Src1RC32:$src1, clampmod:$clamp),
             1, inst.AsmVariantName>,
  PredicateControl;

multiclass VOP2eInstAliases<VOP2_Pseudo ps, VOP2_Real inst> {
  let WaveSizePredicate = isWave32 in {
    def : VOP2eInstAlias<ps, inst, "vcc_lo">;
  }
  let WaveSizePredicate = isWave64 in {
    def : VOP2eInstAlias<ps, inst, "vcc">;
  }
}

class VOP_MADK_Base<ValueType vt> : VOPProfile <[vt, vt, vt, vt]> {
  string AsmVOPDXDeferred = ?;
}

class VOP_MADAK <ValueType vt> : VOP_MADK_Base<vt> {
  field Operand ImmOpType = !if(!eq(vt.Size, 32), f32kimm, f16kimm);
  field dag Ins32 = !if(!eq(vt.Size, 32),
                        (ins VSrc_f32_Deferred:$src0, VGPR_32:$src1, ImmOpType:$imm),
                        (ins VSrc_f16_Deferred:$src0, VGPR_32:$src1, ImmOpType:$imm));
  field dag InsVOPDX = (ins VSrc_f32_Deferred:$src0X, VGPR_32:$vsrc1X, ImmOpType:$imm);
  // Note that both src0X and imm are deferred
  let InsVOPDXDeferred = (ins VSrc_f32_Deferred:$src0X, VGPR_32:$vsrc1X, ImmOpType:$immDeferred);
  field dag InsVOPDY = (ins VSrc_f32_Deferred:$src0Y, VGPR_32:$vsrc1Y, ImmOpType:$imm);

  field string Asm32 = "$vdst, $src0, $src1, $imm";
  field string AsmVOPDX = "$vdstX, $src0X, $vsrc1X, $imm";
  let AsmVOPDXDeferred = "$vdstX, $src0X, $vsrc1X, $immDeferred";
  field string AsmVOPDY = "$vdstY, $src0Y, $vsrc1Y, $imm";
  field bit HasExt = 0;
  let IsSingle = 1;
}

def VOP_MADAK_F16 : VOP_MADAK <f16>;
def VOP_MADAK_F16_t16 : VOP_MADAK <f16> {
  let IsTrue16 = 1;
  let DstRC = VOPDstOperand<VGPR_32_Lo128>;
  let Ins32 = (ins VSrcT_f16_Lo128_Deferred:$src0, VGPR_32_Lo128:$src1, ImmOpType:$imm);
}
def VOP_MADAK_F32 : VOP_MADAK <f32>;

class VOP_MADMK <ValueType vt> : VOP_MADK_Base<vt> {
  field Operand ImmOpType = !if(!eq(vt.Size, 32), f32kimm, f16kimm);
  field dag Ins32 = !if(!eq(vt.Size, 32),
                        (ins VSrc_f32_Deferred:$src0, ImmOpType:$imm, VGPR_32:$src1),
                        (ins VSrc_f16_Deferred:$src0, ImmOpType:$imm, VGPR_32:$src1));
  field dag InsVOPDX = (ins VSrc_f32_Deferred:$src0X, ImmOpType:$imm, VGPR_32:$vsrc1X);
  let InsVOPDXDeferred = (ins VSrc_f32_Deferred:$src0X, ImmOpType:$immDeferred, VGPR_32:$vsrc1X);
  field dag InsVOPDY = (ins VSrc_f32_Deferred:$src0Y, ImmOpType:$imm, VGPR_32:$vsrc1Y);

  field string Asm32 = "$vdst, $src0, $imm, $src1";
  field string AsmVOPDX = "$vdstX, $src0X, $imm, $vsrc1X";
  let AsmVOPDXDeferred = "$vdstX, $src0X, $immDeferred, $vsrc1X";
  field string AsmVOPDY = "$vdstY, $src0Y, $imm, $vsrc1Y";
  field bit HasExt = 0;
  let IsSingle = 1;
}

def VOP_MADMK_F16 : VOP_MADMK <f16>;
def VOP_MADMK_F16_t16 : VOP_MADMK <f16> {
  let IsTrue16 = 1;
  let DstRC = VOPDstOperand<VGPR_32_Lo128>;
  let Ins32 = (ins VSrcT_f16_Lo128_Deferred:$src0, ImmOpType:$imm, VGPR_32_Lo128:$src1);
}
def VOP_MADMK_F32 : VOP_MADMK <f32>;

class getRegisterOperandForVT<ValueType VT> {
  RegisterOperand ret = RegisterOperand<getVregSrcForVT<VT>.ret>;
}

// FIXME: Remove src2_modifiers. It isn't used, so is wasting memory
// and processing time but it makes it easier to convert to mad.
class VOP_MAC <ValueType vt0, ValueType vt1=vt0> : VOPProfile <[vt0, vt1, vt1, vt0]> {
  let Ins32 = (ins Src0RC32:$src0, Src1RC32:$src1, getVregSrcForVT<Src2VT>.ret:$src2);
  let Ins64 = getIns64<Src0RC64, Src1RC64, getRegisterOperandForVT<Src2VT>.ret, 3,
                       0, HasModifiers, HasModifiers, HasOMod,
                       Src0Mod, Src1Mod, Src2Mod>.ret;
  let InsDPP = (ins Src0ModDPP:$src0_modifiers, Src0DPP:$src0,
                    Src1ModDPP:$src1_modifiers, Src1DPP:$src1,
                    getVregSrcForVT<Src2VT>.ret:$src2, // stub argument
                    dpp_ctrl:$dpp_ctrl, row_mask:$row_mask,
                    bank_mask:$bank_mask, bound_ctrl:$bound_ctrl);
  let InsDPP16 = !con(InsDPP, (ins FI:$fi));
  let InsVOP3Base  = getIns64<Src0VOP3DPP, Src1RC64, RegisterOperand<VGPR_32>, 3,
                       0, HasModifiers, HasModifiers, HasOMod,
                       Src0Mod, Src1Mod, Src2Mod>.ret;
  // We need a dummy src2 tied to dst to track the use of that register for s_delay_alu
  let InsVOPDX = (ins Src0RC32:$src0X, Src1RC32:$vsrc1X, VGPRSrc_32:$src2X);
  let InsVOPDXDeferred =
    (ins !if(!eq(Src0VT.Size, 32), VSrc_f32_Deferred, VSrc_f16_Deferred):$src0X,
         VGPR_32:$vsrc1X, VGPRSrc_32:$src2X);
  let InsVOPDY = (ins Src0RC32:$src0Y, Src1RC32:$vsrc1Y, VGPRSrc_32:$src2Y);
  let InsVOPDYDeferred =
    (ins !if(!eq(Src1VT.Size, 32), VSrc_f32_Deferred, VSrc_f16_Deferred):$src0Y,
         VGPR_32:$vsrc1Y, VGPRSrc_32:$src2Y);

  let InsDPP8 = (ins Src0ModDPP:$src0_modifiers, Src0DPP:$src0,
                     Src1ModDPP:$src1_modifiers, Src1DPP:$src1,
                     getVregSrcForVT<Src2VT>.ret:$src2, // stub argument
                     dpp8:$dpp8, FI:$fi);
  let InsSDWA = (ins Src0ModSDWA:$src0_modifiers, Src0SDWA:$src0,
                     Src1ModSDWA:$src1_modifiers, Src1SDWA:$src1,
                     getVregSrcForVT<Src2VT>.ret:$src2, // stub argument
                     clampmod:$clamp, omod:$omod,
                     dst_sel:$dst_sel, dst_unused:$dst_unused,
                     src0_sel:$src0_sel, src1_sel:$src1_sel);
  let Asm32 = getAsm32<1, 2, vt0>.ret;
  let Asm64 = getAsm64<1, 2, 0, HasModifiers, HasOMod, vt0>.ret;
  let AsmDPP = getAsmDPP<1, 2, HasModifiers, vt0>.ret;
  let AsmDPP16 = getAsmDPP16<1, 2, HasModifiers, vt0>.ret;
  let AsmDPP8 = getAsmDPP8<1, 2, 0, vt0>.ret;
  let AsmSDWA = getAsmSDWA<1, 2, vt0>.ret;
  let AsmSDWA9 = getAsmSDWA9<1, 1, 2, vt0>.ret;
  let AsmVOP3DPPBase =
      getAsmVOP3DPPBase<2 /*NumSrcArgs*/, HasDst, HasClamp,
                        HasOpSel, HasOMod, IsVOP3P, HasModifiers,
                        HasModifiers, HasModifiers,
                        0 /*Src2HasMods*/, DstVT>.ret;
  let HasSrc2 = 0;
  let HasSrc2Mods = 0;

  let HasExt = 1;
  let HasExtDPP = 1;
  let HasExt32BitDPP = 1;
  let HasExtSDWA = 1;
  let HasExtSDWA9 = 0;
  let TieRegDPP = "$src2";
}

def VOP_MAC_F16 : VOP_MAC <f16>;
def VOP_MAC_F16_t16 : VOP_MAC <f16> {
  let IsTrue16 = 1;
  let DstRC = VOPDstOperand<VGPR_32_Lo128>;
  let DstRC64 = VOPDstOperand<VGPR_32>;
  let Src1RC32 = VGPRSrc_32_Lo128;
  let Ins32 = (ins Src0RC32:$src0, Src1RC32:$src1, getVregSrcForVT_t16<Src2VT>.ret:$src2);
  let Src0DPP = getVregSrcForVT_t16<Src0VT>.ret;
  let Src1DPP = getVregSrcForVT_t16<Src1VT>.ret;
  let Src2DPP = getVregSrcForVT_t16<Src2VT>.ret;
  let Src0ModDPP = getSrcModDPP_t16<Src0VT>.ret;
  let Src1ModDPP = getSrcModDPP_t16<Src1VT>.ret;
  let Src2ModDPP = getSrcModDPP_t16<Src2VT>.ret;
  let InsDPP = (ins Src0ModDPP:$src0_modifiers, Src0DPP:$src0,
                    Src1ModDPP:$src1_modifiers, Src1DPP:$src1,
                    getVregSrcForVT_t16<Src2VT>.ret:$src2, // stub argument
                    dpp_ctrl:$dpp_ctrl, row_mask:$row_mask,
                    bank_mask:$bank_mask, bound_ctrl:$bound_ctrl);
  let InsDPP8 = (ins Src0ModDPP:$src0_modifiers, Src0DPP:$src0,
                     Src1ModDPP:$src1_modifiers, Src1DPP:$src1,
                     getVregSrcForVT_t16<Src2VT>.ret:$src2, // stub argument
                     dpp8:$dpp8, FI:$fi);
}
def VOP_MAC_F32 : VOP_MAC <f32>;
let HasExtDPP = 0, HasExt32BitDPP = 0 in
def VOP_MAC_LEGACY_F32 : VOP_MAC <f32>;
let HasExtSDWA = 0, HasExt32BitDPP = 0, HasExt64BitDPP = 1 in
def VOP_MAC_F64 : VOP_MAC <f64>;

class VOP_DOT_ACC<ValueType vt0, ValueType vt1> : VOP_MAC<vt0, vt1> {
  let HasClamp = 0;
  let HasExtSDWA = 0;
  let HasOpSel = 0;
  let IsPacked = 0;
}

def VOP_DOT_ACC_F32_V2F16 : VOP_DOT_ACC<f32, v2f16> {
  let Src0ModDPP = FPVRegInputMods;
  let Src1ModDPP = FPVRegInputMods;
}

def VOP_DOT_ACC_I32_I32   : VOP_DOT_ACC<i32, i32> {
  let HasExtVOP3DPP = 0;
  let HasSrc0Mods = 1;
  let HasSrc1Mods = 1;
}

// Write out to vcc or arbitrary SGPR.
def VOP2b_I32_I1_I32_I32 : VOPProfile<[i32, i32, i32, untyped], /*EnableClamp=*/1> {
  let Asm32 = "$vdst, vcc, $src0, $src1";
  let Asm64 = "$vdst, $sdst, $src0, $src1$clamp";
  let AsmSDWA = "$vdst, vcc, $src0_modifiers, $src1_modifiers$clamp $dst_sel $dst_unused $src0_sel $src1_sel";
  let AsmSDWA9 = "$vdst, vcc, $src0_modifiers, $src1_modifiers$clamp $dst_sel $dst_unused $src0_sel $src1_sel";
  let AsmDPP = "$vdst, vcc, $src0, $src1 $dpp_ctrl$row_mask$bank_mask$bound_ctrl";
  let AsmDPP8 = "$vdst, vcc, $src0, $src1 $dpp8$fi";
  let AsmDPP16 = AsmDPP#"$fi";
  let AsmVOP3DPPBase = Asm64;
  let InsDPP = (ins DstRCDPP:$old,
                    Src0DPP:$src0,
                    Src1DPP:$src1,
                    dpp_ctrl:$dpp_ctrl, row_mask:$row_mask,
                    bank_mask:$bank_mask, bound_ctrl:$bound_ctrl);
  let InsDPP16 = !con(InsDPP, (ins FI:$fi));
  let InsDPP8 = (ins DstRCDPP:$old,
                    Src0DPP:$src0,
                    Src1DPP:$src1,
                    dpp8:$dpp8, FI:$fi);
  let Outs32 = (outs DstRC:$vdst);
  let Outs64 = (outs DstRC:$vdst, VOPDstS64orS32:$sdst);
  let OutsVOP3DPP = Outs64;
  let OutsVOP3DPP8 = Outs64;
}

// Write out to vcc or arbitrary SGPR and read in from vcc or
// arbitrary SGPR.
def VOP2b_I32_I1_I32_I32_I1 : VOPProfile<[i32, i32, i32, i1], /*EnableClamp=*/1> {
  let HasSrc2Mods = 0;
  let Asm32 = "$vdst, vcc, $src0, $src1, vcc";
  let Asm64 = "$vdst, $sdst, $src0, $src1, $src2$clamp";
  let AsmSDWA = "$vdst, vcc, $src0_modifiers, $src1_modifiers, vcc$clamp $dst_sel $dst_unused $src0_sel $src1_sel";
  let AsmSDWA9 = "$vdst, vcc, $src0_modifiers, $src1_modifiers, vcc$clamp $dst_sel $dst_unused $src0_sel $src1_sel";
  let AsmDPP = "$vdst, vcc, $src0, $src1, vcc $dpp_ctrl$row_mask$bank_mask$bound_ctrl";
  let AsmDPP8 = "$vdst, vcc, $src0, $src1, vcc $dpp8$fi";
  let AsmDPP16 = AsmDPP#"$fi";
  let Outs32 = (outs DstRC:$vdst);
  let Outs64 = (outs DstRC:$vdst, VOPDstS64orS32:$sdst);
  let AsmVOP3DPPBase = Asm64;
  let OutsVOP3DPP = Outs64;
  let OutsVOP3DPP8 = Outs64;

  // Suppress src2 implied by type since the 32-bit encoding uses an
  // implicit VCC use.
  let Ins32 = (ins Src0RC32:$src0, Src1RC32:$src1);

  let InsSDWA = (ins Src0ModSDWA:$src0_modifiers, Src0SDWA:$src0,
                     Src1ModSDWA:$src1_modifiers, Src1SDWA:$src1,
                     clampmod:$clamp,
                     dst_sel:$dst_sel, dst_unused:$dst_unused,
                     src0_sel:$src0_sel, src1_sel:$src1_sel);

  let InsDPP = (ins DstRCDPP:$old,
                    Src0DPP:$src0,
                    Src1DPP:$src1,
                    dpp_ctrl:$dpp_ctrl, row_mask:$row_mask,
                    bank_mask:$bank_mask, bound_ctrl:$bound_ctrl);
  let InsDPP16 = !con(InsDPP, (ins FI:$fi));
  let InsDPP8 = (ins DstRCDPP:$old,
                     Src0DPP:$src0,
                     Src1DPP:$src1,
                     dpp8:$dpp8, FI:$fi);

  let HasExt = 1;
  let HasExtDPP = 1;
  let HasExt32BitDPP = 1;
  let HasExtSDWA = 1;
  let HasExtSDWA9 = 1;
}

// Read in from vcc or arbitrary SGPR.
class VOP2e_SGPR<list<ValueType> ArgVT> : VOPProfile<ArgVT> {
  let Asm32 = "$vdst, $src0, $src1";
  let Asm64 = "$vdst, $src0_modifiers, $src1_modifiers, $src2";
  let AsmSDWA = "$vdst, $src0_modifiers, $src1_modifiers, vcc$clamp $dst_sel $dst_unused $src0_sel $src1_sel";
  let AsmSDWA9 = "$vdst, $src0_modifiers, $src1_modifiers, vcc$clamp $dst_sel $dst_unused $src0_sel $src1_sel";
  let AsmDPP = "$vdst, $src0_modifiers, $src1_modifiers, vcc $dpp_ctrl$row_mask$bank_mask$bound_ctrl";
  let AsmDPP8 = "$vdst, $src0, $src1, vcc $dpp8$fi";
  let AsmDPP16 = AsmDPP#"$fi";
  let AsmVOP3DPPBase = Asm64;

  let Outs32 = (outs DstRC:$vdst);
  let Outs64 = (outs DstRC:$vdst);

  // Suppress src2 implied by type since the 32-bit encoding uses an
  // implicit VCC use.
  let Ins32 = (ins VSrc_f32:$src0, Src1RC32:$src1);

  let HasModifiers = 1;

  // Select FP modifiers for VOP3
  let Src0Mod = !if(!eq(Src0VT.Size, 16), FP16InputMods, FP32InputMods);
  let Src1Mod = Src0Mod;

  let HasSrc0IntMods = 0;
  let HasSrc1IntMods = 0;
  let HasSrc0FloatMods = 1;
  let HasSrc1FloatMods = 1;
  let InsSDWA = (ins FP32SDWAInputMods:$src0_modifiers, SDWASrc_f32:$src0,
                     FP32SDWAInputMods:$src1_modifiers, SDWASrc_f32:$src1,
                     clampmod:$clamp,
                     dst_sel:$dst_sel, dst_unused:$dst_unused,
                     src0_sel:$src0_sel, src1_sel:$src1_sel);

  let InsDPP = (ins DstRCDPP:$old,
                    FPVRegInputMods:$src0_modifiers, Src0DPP:$src0,
                    FPVRegInputMods:$src1_modifiers, Src1DPP:$src1,
                    dpp_ctrl:$dpp_ctrl, row_mask:$row_mask,
                    bank_mask:$bank_mask, bound_ctrl:$bound_ctrl);
  let InsDPP16 = !con(InsDPP, (ins FI:$fi));
  let InsDPP8 = (ins DstRCDPP:$old,
                     FPVRegInputMods:$src0_modifiers, Src0DPP:$src0,
                     FPVRegInputMods:$src1_modifiers, Src1DPP:$src1,
                     dpp8:$dpp8, FI:$fi);

  let Src0ModVOP3DPP = FPVRegInputMods;
  let Src1ModVOP3DPP = FPVRegInputMods;

  let HasExt = 1;
  let HasExtDPP = 1;
  let HasExt32BitDPP = 1;
  let HasExtSDWA = 1;
  let HasExtSDWA9 = 1;
}

def VOP2e_I32_I32_I32_I1 : VOP2e_SGPR<[i32, i32, i32, i1]>;
def VOP2e_I16_I16_I16_I1 : VOP2e_SGPR<[i16, i16, i16, i1]>;

def VOP_READLANE : VOPProfile<[i32, i32, i32, untyped]> {
  let Outs32 = (outs SReg_32:$vdst);
  let Outs64 = Outs32;
  let Ins32 = (ins VRegOrLds_32:$src0, SCSrc_b32:$src1);
  let Ins64 = Ins32;
  let Asm32 = " $vdst, $src0, $src1";
  let Asm64 = Asm32;

  let HasExt = 0;
  let HasExtDPP = 0;
  let HasExt32BitDPP = 0;
  let HasExt64BitDPP = 0;
  let HasExtSDWA = 0;
  let HasExtSDWA9 = 0;
}

def VOP_WRITELANE : VOPProfile<[i32, i32, i32, i32]> {
  let Outs32 = (outs VGPR_32:$vdst);
  let Outs64 = Outs32;
  let Ins32 = (ins SCSrc_b32:$src0, SCSrc_b32:$src1, VGPR_32:$vdst_in);
  let Ins64 = Ins32;
  let Asm32 = " $vdst, $src0, $src1";
  let Asm64 = Asm32;
  let HasSrc2 = 0;
  let HasSrc2Mods = 0;

  let HasExt = 0;
  let HasExtDPP = 0;
  let HasExt32BitDPP = 0;
  let HasExt64BitDPP = 0;
  let HasExtSDWA = 0;
  let HasExtSDWA9 = 0;
}

//===----------------------------------------------------------------------===//
// VOP2 Instructions
//===----------------------------------------------------------------------===//

let SubtargetPredicate = isGFX11Plus in
defm V_CNDMASK_B16 : VOP2eInst <"v_cndmask_b16", VOP2e_I16_I16_I16_I1>;
defm V_CNDMASK_B32 : VOP2eInst_VOPD <"v_cndmask_b32", VOP2e_I32_I32_I32_I1, 0x9, "v_cndmask_b32">;
let SubtargetPredicate = HasMadMacF32Insts, isReMaterializable = 1 in
def V_MADMK_F32 : VOP2_Pseudo <"v_madmk_f32", VOP_MADMK_F32, []>;

let isCommutable = 1 in {
let isReMaterializable = 1 in {
defm V_ADD_F32 : VOP2Inst_VOPD <"v_add_f32", VOP_F32_F32_F32, 0x4, "v_add_f32", any_fadd>;
defm V_SUB_F32 : VOP2Inst_VOPD <"v_sub_f32", VOP_F32_F32_F32, 0x5, "v_sub_f32", any_fsub>;
defm V_SUBREV_F32 : VOP2Inst_VOPD <"v_subrev_f32", VOP_F32_F32_F32, 0x6, "v_subrev_f32", null_frag, "v_sub_f32">;
defm V_MUL_LEGACY_F32 : VOP2Inst_VOPD <"v_mul_legacy_f32", VOP_F32_F32_F32, 0x7, "v_mul_dx9_zero_f32", AMDGPUfmul_legacy>;
defm V_MUL_F32 : VOP2Inst_VOPD <"v_mul_f32", VOP_F32_F32_F32, 0x3, "v_mul_f32", any_fmul>;
defm V_MUL_I32_I24 : VOP2Inst <"v_mul_i32_i24", VOP_I32_I32_I32_ARITH, AMDGPUmul_i24>;
defm V_MUL_HI_I32_I24 : VOP2Inst <"v_mul_hi_i32_i24", VOP_I32_I32_I32, AMDGPUmulhi_i24>;
defm V_MUL_U32_U24 : VOP2Inst <"v_mul_u32_u24", VOP_I32_I32_I32_ARITH, AMDGPUmul_u24>;
defm V_MUL_HI_U32_U24 : VOP2Inst <"v_mul_hi_u32_u24", VOP_I32_I32_I32, AMDGPUmulhi_u24>;
defm V_MIN_F32 : VOP2Inst_VOPD <"v_min_f32", VOP_F32_F32_F32, 0xb, "v_min_f32", fminnum_like>;
defm V_MAX_F32 : VOP2Inst_VOPD <"v_max_f32", VOP_F32_F32_F32, 0xa, "v_max_f32", fmaxnum_like>;
defm V_MIN_I32 : VOP2Inst <"v_min_i32", VOP_PAT_GEN<VOP_I32_I32_I32>, smin>;
defm V_MAX_I32 : VOP2Inst <"v_max_i32", VOP_PAT_GEN<VOP_I32_I32_I32>, smax>;
defm V_MIN_U32 : VOP2Inst <"v_min_u32", VOP_PAT_GEN<VOP_I32_I32_I32>, umin>;
defm V_MAX_U32 : VOP2Inst <"v_max_u32", VOP_PAT_GEN<VOP_I32_I32_I32>, umax>;
defm V_LSHRREV_B32 : VOP2Inst <"v_lshrrev_b32", VOP_I32_I32_I32, clshr_rev_32, "v_lshr_b32">;
defm V_ASHRREV_I32 : VOP2Inst <"v_ashrrev_i32", VOP_I32_I32_I32, cashr_rev_32, "v_ashr_i32">;
defm V_LSHLREV_B32 : VOP2Inst_VOPD <"v_lshlrev_b32", VOP_I32_I32_I32, 0x11, "v_lshlrev_b32", clshl_rev_32, "v_lshl_b32">;
defm V_AND_B32 : VOP2Inst_VOPD <"v_and_b32", VOP_PAT_GEN<VOP_I32_I32_I32>, 0x12, "v_and_b32", and>;
defm V_OR_B32 : VOP2Inst <"v_or_b32", VOP_PAT_GEN<VOP_I32_I32_I32>, or>;
defm V_XOR_B32 : VOP2Inst <"v_xor_b32", VOP_PAT_GEN<VOP_I32_I32_I32>, xor>;
} // End isReMaterializable = 1

let mayRaiseFPException = 0 in {
let OtherPredicates = [HasMadMacF32Insts] in {
let Constraints = "$vdst = $src2", DisableEncoding="$src2",
    isConvertibleToThreeAddress = 1 in {
defm V_MAC_F32 : VOP2Inst <"v_mac_f32", VOP_MAC_F32>;

let SubtargetPredicate = isGFX6GFX7GFX10 in
defm V_MAC_LEGACY_F32 : VOP2Inst <"v_mac_legacy_f32", VOP_MAC_LEGACY_F32>;
} // End Constraints = "$vdst = $src2", DisableEncoding="$src2",
  //     isConvertibleToThreeAddress = 1

let isReMaterializable = 1 in
def V_MADAK_F32 : VOP2_Pseudo <"v_madak_f32", VOP_MADAK_F32, []>;
} // End OtherPredicates = [HasMadMacF32Insts]
} // End mayRaiseFPException = 0

// No patterns so that the scalar instructions are always selected.
// The scalar versions will be replaced with vector when needed later.
defm V_ADD_CO_U32 : VOP2bInst <"v_add_co_u32", VOP2b_I32_I1_I32_I32, null_frag, "v_add_co_u32", 1>;
defm V_SUB_CO_U32 : VOP2bInst <"v_sub_co_u32", VOP2b_I32_I1_I32_I32, null_frag, "v_sub_co_u32", 1>;
defm V_SUBREV_CO_U32 : VOP2bInst <"v_subrev_co_u32", VOP2b_I32_I1_I32_I32, null_frag, "v_sub_co_u32", 1>;
defm V_ADDC_U32 : VOP2bInst <"v_addc_u32", VOP2b_I32_I1_I32_I32_I1, null_frag, "v_addc_u32", 1>;
defm V_SUBB_U32 : VOP2bInst <"v_subb_u32", VOP2b_I32_I1_I32_I32_I1, null_frag, "v_subb_u32", 1>;
defm V_SUBBREV_U32 : VOP2bInst <"v_subbrev_u32", VOP2b_I32_I1_I32_I32_I1, null_frag, "v_subb_u32", 1>;


let SubtargetPredicate = HasAddNoCarryInsts, isReMaterializable = 1 in {
defm V_ADD_U32 : VOP2Inst_VOPD <"v_add_u32", VOP_I32_I32_I32_ARITH, 0x10, "v_add_nc_u32", null_frag, "v_add_u32", 1>;
defm V_SUB_U32 : VOP2Inst <"v_sub_u32", VOP_I32_I32_I32_ARITH, null_frag, "v_sub_u32", 1>;
defm V_SUBREV_U32 : VOP2Inst <"v_subrev_u32", VOP_I32_I32_I32_ARITH, null_frag, "v_sub_u32", 1>;
}

} // End isCommutable = 1

// These are special and do not read the exec mask.
let isConvergent = 1, Uses = []<Register> in {
def V_READLANE_B32 : VOP2_Pseudo<"v_readlane_b32", VOP_READLANE,
  [(set i32:$vdst, (int_amdgcn_readlane i32:$src0, i32:$src1))]>;

let Constraints = "$vdst = $vdst_in", DisableEncoding="$vdst_in" in {
def V_WRITELANE_B32 : VOP2_Pseudo<"v_writelane_b32", VOP_WRITELANE,
  [(set i32:$vdst, (int_amdgcn_writelane i32:$src0, i32:$src1, i32:$vdst_in))]>;
} // End $vdst = $vdst_in, DisableEncoding $vdst_in
} // End isConvergent = 1

let isReMaterializable = 1 in {
defm V_BFM_B32 : VOP2Inst <"v_bfm_b32", VOP_I32_I32_I32>;
defm V_BCNT_U32_B32 : VOP2Inst <"v_bcnt_u32_b32", VOP_I32_I32_I32, add_ctpop>;
defm V_MBCNT_LO_U32_B32 : VOP2Inst <"v_mbcnt_lo_u32_b32", VOP_I32_I32_I32, int_amdgcn_mbcnt_lo>;
defm V_MBCNT_HI_U32_B32 : VOP2Inst <"v_mbcnt_hi_u32_b32", VOP_I32_I32_I32, int_amdgcn_mbcnt_hi>;
defm V_LDEXP_F32 : VOP2Inst <"v_ldexp_f32", VOP_F32_F32_I32, AMDGPUldexp>;

let ReadsModeReg = 0, mayRaiseFPException = 0 in {
defm V_CVT_PKNORM_I16_F32 : VOP2Inst <"v_cvt_pknorm_i16_f32", VOP_V2I16_F32_F32, AMDGPUpknorm_i16_f32>;
defm V_CVT_PKNORM_U16_F32 : VOP2Inst <"v_cvt_pknorm_u16_f32", VOP_V2I16_F32_F32, AMDGPUpknorm_u16_f32>;
}

defm V_CVT_PKRTZ_F16_F32 : VOP2Inst <"v_cvt_pkrtz_f16_f32", VOP_V2F16_F32_F32, AMDGPUpkrtz_f16_f32>;
defm V_CVT_PK_U16_U32 : VOP2Inst <"v_cvt_pk_u16_u32", VOP_V2I16_I32_I32, AMDGPUpk_u16_u32>;
defm V_CVT_PK_I16_I32 : VOP2Inst <"v_cvt_pk_i16_i32", VOP_V2I16_I32_I32, AMDGPUpk_i16_i32>;


let SubtargetPredicate = isGFX6GFX7 in {
defm V_MIN_LEGACY_F32 : VOP2Inst <"v_min_legacy_f32", VOP_F32_F32_F32, AMDGPUfmin_legacy>;
defm V_MAX_LEGACY_F32 : VOP2Inst <"v_max_legacy_f32", VOP_F32_F32_F32, AMDGPUfmax_legacy>;
} // End SubtargetPredicate = isGFX6GFX7

let isCommutable = 1 in {
let SubtargetPredicate = isGFX6GFX7 in {
defm V_LSHR_B32 : VOP2Inst <"v_lshr_b32", VOP_PAT_GEN<VOP_I32_I32_I32>, csrl_32>;
defm V_ASHR_I32 : VOP2Inst <"v_ashr_i32", VOP_PAT_GEN<VOP_I32_I32_I32>, csra_32>;
defm V_LSHL_B32 : VOP2Inst <"v_lshl_b32", VOP_PAT_GEN<VOP_I32_I32_I32>, cshl_32>;
} // End SubtargetPredicate = isGFX6GFX7
} // End isCommutable = 1
} // End isReMaterializable = 1

defm V_CVT_PKACCUM_U8_F32 : VOP2Inst <"v_cvt_pkaccum_u8_f32", VOP_NO_EXT<VOP_I32_F32_I32>>; // TODO: set "Uses = dst"

class DivergentBinOp<SDPatternOperator Op, VOP_Pseudo Inst> :
  GCNPat<
      (getDivergentFrag<Op>.ret Inst.Pfl.Src0VT:$src0, Inst.Pfl.Src1VT:$src1),
      !if(!cast<Commutable_REV>(Inst).IsOrig,
        (Inst $src0, $src1),
        (Inst $src1, $src0)
      )
  >;

class DivergentClampingBinOp<SDPatternOperator Op, VOP_Pseudo Inst> :
  GCNPat<
      (getDivergentFrag<Op>.ret Inst.Pfl.Src0VT:$src0, Inst.Pfl.Src1VT:$src1),
      !if(!cast<Commutable_REV>(Inst).IsOrig,
        (Inst $src0, $src1, 0),
        (Inst $src1, $src0, 0)
      )
  >;

def : DivergentBinOp<csrl_32, V_LSHRREV_B32_e64>;
def : DivergentBinOp<csra_32, V_ASHRREV_I32_e64>;
def : DivergentBinOp<cshl_32, V_LSHLREV_B32_e64>;

let SubtargetPredicate = HasAddNoCarryInsts in {
  def : DivergentClampingBinOp<add, V_ADD_U32_e64>;
  def : DivergentClampingBinOp<sub, V_SUB_U32_e64>;
}

let SubtargetPredicate = isGFX6GFX7GFX8GFX9, Predicates = [isGFX6GFX7GFX8GFX9] in {
def : DivergentClampingBinOp<add, V_ADD_CO_U32_e64>;
def : DivergentClampingBinOp<sub, V_SUB_CO_U32_e64>;
}

def : DivergentBinOp<adde, V_ADDC_U32_e32>;
def : DivergentBinOp<sube, V_SUBB_U32_e32>;

class divergent_i64_BinOp <SDPatternOperator Op, Instruction Inst> :
  GCNPat<
      (getDivergentFrag<Op>.ret i64:$src0, i64:$src1),
      (REG_SEQUENCE VReg_64,
        (Inst
          (i32 (EXTRACT_SUBREG $src0, sub0)),
          (i32 (EXTRACT_SUBREG $src1, sub0))
        ), sub0,
        (Inst
          (i32 (EXTRACT_SUBREG $src0, sub1)),
          (i32 (EXTRACT_SUBREG $src1, sub1))
        ), sub1
      )
  >;

def :  divergent_i64_BinOp <and, V_AND_B32_e64>;
def :  divergent_i64_BinOp <or,  V_OR_B32_e64>;
def :  divergent_i64_BinOp <xor, V_XOR_B32_e64>;

//===----------------------------------------------------------------------===//
// 16-Bit Operand Instructions
//===----------------------------------------------------------------------===//
<<<<<<< HEAD

let isReMaterializable = 1 in {
let FPDPRounding = 1 in {
defm V_LDEXP_F16 : VOP2Inst_t16 <"v_ldexp_f16", VOP_F16_F16_I32, AMDGPUldexp>;
=======

def LDEXP_F16_VOPProfile_True16 : VOPProfile_True16<VOP_F16_F16_I32> {
  // The ldexp.f16 intrinsic expects a i32 src1 operand, though the hardware
  // encoding treats src1 as an f16
  let Src1RC32 = RegisterOperand<VGPR_32_Lo128>;
  let Src1DPP = VGPR_32_Lo128;
  let Src1ModDPP = IntT16VRegInputMods;
}

let isReMaterializable = 1 in {
let FPDPRounding = 1 in {
  let SubtargetPredicate = NotHasTrue16BitInsts, OtherPredicates = [Has16BitInsts]  in
    defm V_LDEXP_F16 : VOP2Inst <"v_ldexp_f16", VOP_F16_F16_I32, AMDGPUldexp>;
  let SubtargetPredicate = HasTrue16BitInsts in
    defm V_LDEXP_F16_t16 : VOP2Inst <"v_ldexp_f16_t16", LDEXP_F16_VOPProfile_True16, AMDGPUldexp>;
>>>>>>> f2751388
} // End FPDPRounding = 1
// FIXME VOP3 Only instructions. NFC using VOPProfile_True16 for these until a planned change to use a new register class for VOP3 encoded True16 instuctions
defm V_LSHLREV_B16 : VOP2Inst_e64_t16 <"v_lshlrev_b16", VOP_I16_I16_I16, clshl_rev_16>;
defm V_LSHRREV_B16 : VOP2Inst_e64_t16 <"v_lshrrev_b16", VOP_I16_I16_I16, clshr_rev_16>;
defm V_ASHRREV_I16 : VOP2Inst_e64_t16 <"v_ashrrev_i16", VOP_I16_I16_I16, cashr_rev_16>;
let isCommutable = 1 in {
let FPDPRounding = 1 in {
defm V_ADD_F16 : VOP2Inst_t16 <"v_add_f16", VOP_F16_F16_F16, any_fadd>;
defm V_SUB_F16 : VOP2Inst_t16 <"v_sub_f16", VOP_F16_F16_F16, any_fsub>;
defm V_SUBREV_F16 : VOP2Inst_t16 <"v_subrev_f16", VOP_F16_F16_F16, null_frag, "v_sub_f16">;
defm V_MUL_F16 : VOP2Inst_t16 <"v_mul_f16", VOP_F16_F16_F16, any_fmul>;
} // End FPDPRounding = 1
defm V_MUL_LO_U16 : VOP2Inst_e64_t16 <"v_mul_lo_u16", VOP_I16_I16_I16, mul>;
defm V_MAX_F16 : VOP2Inst_t16 <"v_max_f16", VOP_F16_F16_F16, fmaxnum_like>;
defm V_MIN_F16 : VOP2Inst_t16 <"v_min_f16", VOP_F16_F16_F16, fminnum_like>;
defm V_MAX_U16 : VOP2Inst_e64_t16 <"v_max_u16", VOP_I16_I16_I16, umax>;
defm V_MAX_I16 : VOP2Inst_e64_t16 <"v_max_i16", VOP_I16_I16_I16, smax>;
defm V_MIN_U16 : VOP2Inst_e64_t16 <"v_min_u16", VOP_I16_I16_I16, umin>;
defm V_MIN_I16 : VOP2Inst_e64_t16 <"v_min_i16", VOP_I16_I16_I16, smin>;
} // End isCommutable = 1
} // End isReMaterializable = 1

let SubtargetPredicate = isGFX11Plus in {
  let isCommutable = 1 in {
    defm V_AND_B16_t16 : VOP2Inst_e64 <"v_and_b16_t16", VOPProfile_True16<VOP_I16_I16_I16>, and>;
    defm V_OR_B16_t16  : VOP2Inst_e64 <"v_or_b16_t16", VOPProfile_True16<VOP_I16_I16_I16>, or>;
    defm V_XOR_B16_t16 : VOP2Inst_e64 <"v_xor_b16_t16", VOPProfile_True16<VOP_I16_I16_I16>, xor>;
  } // End isCommutable = 1
} // End SubtargetPredicate = isGFX11Plus

let FPDPRounding = 1, isReMaterializable = 1 in {
let SubtargetPredicate = isGFX10Plus, OtherPredicates = [NotHasTrue16BitInsts] in {
def V_FMAMK_F16 : VOP2_Pseudo <"v_fmamk_f16", VOP_MADMK_F16, [], "">;
}
let SubtargetPredicate = HasTrue16BitInsts in {
def V_FMAMK_F16_t16 : VOP2_Pseudo <"v_fmamk_f16_t16", VOP_MADMK_F16_t16, [], "">;
}

let isCommutable = 1 in {
let SubtargetPredicate = isGFX10Plus, OtherPredicates = [NotHasTrue16BitInsts] in {
def V_FMAAK_F16 : VOP2_Pseudo <"v_fmaak_f16", VOP_MADAK_F16, [], "">;
}
let SubtargetPredicate = HasTrue16BitInsts in {
def V_FMAAK_F16_t16 : VOP2_Pseudo <"v_fmaak_f16_t16", VOP_MADAK_F16_t16, [], "">;
}
} // End isCommutable = 1
} // End FPDPRounding  = 1, isReMaterializable = 1

let Constraints = "$vdst = $src2",
    DisableEncoding="$src2",
    isConvertibleToThreeAddress = 1,
    isCommutable = 1 in {
let SubtargetPredicate = isGFX10Plus, OtherPredicates = [NotHasTrue16BitInsts] in {
defm V_FMAC_F16 : VOP2Inst <"v_fmac_f16", VOP_MAC_F16>;
}
let SubtargetPredicate = HasTrue16BitInsts in {
defm V_FMAC_F16_t16 : VOP2Inst <"v_fmac_f16_t16", VOP_MAC_F16_t16>;
}
} // End FMAC Constraints

let SubtargetPredicate = Has16BitInsts in {
let isReMaterializable = 1 in {
let FPDPRounding = 1 in {
def V_MADMK_F16 : VOP2_Pseudo <"v_madmk_f16", VOP_MADMK_F16, [], "">;
} // End FPDPRounding = 1
let isCommutable = 1 in {
let mayRaiseFPException = 0 in {
def V_MADAK_F16 : VOP2_Pseudo <"v_madak_f16", VOP_MADAK_F16, [], "">;
}
let SubtargetPredicate = isGFX8GFX9 in {
  defm V_ADD_U16 : VOP2Inst <"v_add_u16", VOP_I16_I16_I16_ARITH, add>;
  defm V_SUB_U16 : VOP2Inst <"v_sub_u16" , VOP_I16_I16_I16_ARITH, sub>;
  defm V_SUBREV_U16 : VOP2Inst <"v_subrev_u16", VOP_I16_I16_I16_ARITH, null_frag, "v_sub_u16">;
}
} // End isCommutable = 1
} // End isReMaterializable = 1

// FIXME: Missing FPDPRounding
let Constraints = "$vdst = $src2", DisableEncoding="$src2",
    isConvertibleToThreeAddress = 1, isCommutable = 1 in {
defm V_MAC_F16 : VOP2Inst <"v_mac_f16", VOP_MAC_F16>;
}
} // End SubtargetPredicate = Has16BitInsts


let SubtargetPredicate = HasDLInsts in {

let isReMaterializable = 1 in
defm V_XNOR_B32 : VOP2Inst <"v_xnor_b32", VOP_I32_I32_I32, xnor>;

def : GCNPat<
  (i32 (DivergentUnaryFrag<not> (xor_oneuse i32:$src0, i32:$src1))),
  (i32 (V_XNOR_B32_e64 $src0, $src1))
>;

def : GCNPat<
  (i32 (DivergentBinFrag<xor_oneuse> (not i32:$src0), i32:$src1)),
  (i32 (V_XNOR_B32_e64 $src0, $src1))
>;

def : GCNPat<
  (i64 (DivergentUnaryFrag<not> (xor_oneuse i64:$src0, i64:$src1))),
  (REG_SEQUENCE VReg_64, (i32 (V_XNOR_B32_e64
                            (i32 (EXTRACT_SUBREG $src0, sub0)),
                            (i32 (EXTRACT_SUBREG $src1, sub0)))), sub0,
                     (i32 (V_XNOR_B32_e64
                            (i32 (EXTRACT_SUBREG $src0, sub1)),
                            (i32 (EXTRACT_SUBREG $src1, sub1)))), sub1)
>;

def : GCNPat<
  (i64 (DivergentBinFrag<xor_oneuse> (not i64:$src0), i64:$src1)),
  (REG_SEQUENCE VReg_64, (i32 (V_XNOR_B32_e64
                            (i32 (EXTRACT_SUBREG $src0, sub0)),
                            (i32 (EXTRACT_SUBREG $src1, sub0)))), sub0,
                     (i32 (V_XNOR_B32_e64
                            (i32 (EXTRACT_SUBREG $src0, sub1)),
                            (i32 (EXTRACT_SUBREG $src1, sub1)))), sub1)
>;

let Constraints = "$vdst = $src2",
    DisableEncoding = "$src2",
    isConvertibleToThreeAddress = 1,
    isCommutable = 1 in
defm V_FMAC_F32 : VOP2Inst_VOPD <"v_fmac_f32", VOP_MAC_F32, 0x0, "v_fmac_f32">;
} // End SubtargetPredicate = HasDLInsts

let SubtargetPredicate = HasFmaLegacy32 in {

let Constraints = "$vdst = $src2",
    DisableEncoding = "$src2",
    isConvertibleToThreeAddress = 1,
    isCommutable = 1 in
defm V_FMAC_LEGACY_F32 : VOP2Inst <"v_fmac_legacy_f32", VOP_MAC_LEGACY_F32>;

} // End SubtargetPredicate = HasFmaLegacy32

let SubtargetPredicate = isGFX90APlus,
    Constraints = "$vdst = $src2",
    DisableEncoding="$src2",
    isConvertibleToThreeAddress = 1,
    isCommutable = 1,
    SchedRW = [WriteDoubleAdd] in
defm V_FMAC_F64 : VOP2Inst <"v_fmac_f64", VOP_MAC_F64>;

let Constraints = "$vdst = $src2",
      DisableEncoding="$src2",
      isConvertibleToThreeAddress = 1,
      isCommutable = 1,
      IsDOT = 1 in {
  let SubtargetPredicate = HasDot5Insts in
    defm V_DOT2C_F32_F16 : VOP2Inst_VOPD<"v_dot2c_f32_f16", VOP_DOT_ACC_F32_V2F16, 0xc, "v_dot2acc_f32_f16">;
  let SubtargetPredicate = HasDot6Insts in
    defm V_DOT4C_I32_I8  : VOP2Inst<"v_dot4c_i32_i8",  VOP_DOT_ACC_I32_I32>;

  let SubtargetPredicate = HasDot4Insts in
    defm V_DOT2C_I32_I16 : VOP2Inst<"v_dot2c_i32_i16", VOP_DOT_ACC_I32_I32>;
  let SubtargetPredicate = HasDot3Insts in
    defm V_DOT8C_I32_I4  : VOP2Inst<"v_dot8c_i32_i4",  VOP_DOT_ACC_I32_I32>;
}

let AddedComplexity = 30 in {
  def : GCNPat<
    (f32 (AMDGPUfdot2 v2f16:$src0, v2f16:$src1, f32:$src2, (i1 DSTCLAMP.NONE))),
    (f32 (V_DOT2C_F32_F16_e32 $src0, $src1, $src2))
  > {
    let SubtargetPredicate = HasDot5Insts;
  }
  def : GCNPat<
    (i32 (int_amdgcn_sdot4 i32:$src0, i32:$src1, i32:$src2, (i1 DSTCLAMP.NONE))),
    (i32 (V_DOT4C_I32_I8_e32 $src0, $src1, $src2))
  > {
    let SubtargetPredicate = HasDot6Insts;
  }
  def : GCNPat<
    (i32 (int_amdgcn_sdot2 v2i16:$src0, v2i16:$src1, i32:$src2, (i1 DSTCLAMP.NONE))),
    (i32 (V_DOT2C_I32_I16_e32 $src0, $src1, $src2))
  > {
    let SubtargetPredicate = HasDot4Insts;
  }
  def : GCNPat<
    (i32 (int_amdgcn_sdot8 i32:$src0, i32:$src1, i32:$src2, (i1 DSTCLAMP.NONE))),
    (i32 (V_DOT8C_I32_I4_e32 $src0, $src1, $src2))
  > {
    let SubtargetPredicate = HasDot3Insts;
  }
} // End AddedComplexity = 30

let SubtargetPredicate = HasFmaakFmamkF32Insts, isReMaterializable = 1 in {
def V_FMAMK_F32 : VOP2_Pseudo<"v_fmamk_f32", VOP_MADMK_F32, [], "">, VOPD_Component<0x2, "v_fmamk_f32">;

let isCommutable = 1 in
def V_FMAAK_F32 : VOP2_Pseudo<"v_fmaak_f32", VOP_MADAK_F32, [], "">, VOPD_Component<0x1, "v_fmaak_f32">;
}

let SubtargetPredicate = HasPkFmacF16Inst in {
defm V_PK_FMAC_F16 : VOP2Inst<"v_pk_fmac_f16", VOP_V2F16_V2F16_V2F16>;
} // End SubtargetPredicate = HasPkFmacF16Inst

// Note: 16-bit instructions produce a 0 result in the high 16-bits
// on GFX8 and GFX9 and preserve high 16 bits on GFX10+
multiclass Arithmetic_i16_0Hi_Pats <SDPatternOperator op, Instruction inst> {

def : GCNPat<
  (i32 (zext (op i16:$src0, i16:$src1))),
  (inst VSrc_b16:$src0, VSrc_b16:$src1)
>;

def : GCNPat<
  (i64 (zext (op i16:$src0, i16:$src1))),
   (REG_SEQUENCE VReg_64,
     (inst $src0, $src1), sub0,
     (V_MOV_B32_e32 (i32 0)), sub1)
>;
}

class ZExt_i16_i1_Pat <SDNode ext> : GCNPat <
  (i16 (ext i1:$src)),
  (V_CNDMASK_B32_e64 (i32 0/*src0mod*/), (i32 0/*src0*/),
                     (i32 0/*src1mod*/), (i32 1/*src1*/),
                     $src)
>;

foreach vt = [i16, v2i16] in {
def : GCNPat <
  (and vt:$src0, vt:$src1),
  (V_AND_B32_e64 VSrc_b32:$src0, VSrc_b32:$src1)
>;

def : GCNPat <
  (or vt:$src0, vt:$src1),
  (V_OR_B32_e64 VSrc_b32:$src0, VSrc_b32:$src1)
>;

def : GCNPat <
  (xor vt:$src0, vt:$src1),
  (V_XOR_B32_e64 VSrc_b32:$src0, VSrc_b32:$src1)
>;
}

let Predicates = [Has16BitInsts, isGFX8GFX9] in {

// Undo sub x, c -> add x, -c canonicalization since c is more likely
// an inline immediate than -c.
// TODO: Also do for 64-bit.
def : GCNPat<
  (add i16:$src0, (i16 NegSubInlineIntConst16:$src1)),
  (V_SUB_U16_e64 VSrc_b16:$src0, NegSubInlineIntConst16:$src1)
>;

def : GCNPat<
  (i32 (zext (add i16:$src0, (i16 NegSubInlineIntConst16:$src1)))),
  (V_SUB_U16_e64 VSrc_b16:$src0, NegSubInlineIntConst16:$src1)
>;

defm : Arithmetic_i16_0Hi_Pats<add, V_ADD_U16_e64>;
defm : Arithmetic_i16_0Hi_Pats<mul, V_MUL_LO_U16_e64>;
defm : Arithmetic_i16_0Hi_Pats<sub, V_SUB_U16_e64>;
defm : Arithmetic_i16_0Hi_Pats<smin, V_MIN_I16_e64>;
defm : Arithmetic_i16_0Hi_Pats<smax, V_MAX_I16_e64>;
defm : Arithmetic_i16_0Hi_Pats<umin, V_MIN_U16_e64>;
defm : Arithmetic_i16_0Hi_Pats<umax, V_MAX_U16_e64>;
defm : Arithmetic_i16_0Hi_Pats<clshl_rev_16, V_LSHLREV_B16_e64>;
defm : Arithmetic_i16_0Hi_Pats<clshr_rev_16, V_LSHRREV_B16_e64>;
defm : Arithmetic_i16_0Hi_Pats<cashr_rev_16, V_ASHRREV_I16_e64>;

}  // End Predicates = [Has16BitInsts, isGFX8GFX9]

let Predicates = [Has16BitInsts] in {

def : ZExt_i16_i1_Pat<zext>;
def : ZExt_i16_i1_Pat<anyext>;

def : GCNPat <
  (i16 (sext i1:$src)),
  (V_CNDMASK_B32_e64 /*src0mod*/(i32 0), /*src0*/(i32 0),
                     /*src1mod*/(i32 0), /*src1*/(i32 -1), $src)
>;

} // End Predicates = [Has16BitInsts]


let SubtargetPredicate = HasIntClamp in {
// Set clamp bit for saturation.
def : VOPBinOpClampPat<uaddsat, V_ADD_CO_U32_e64, i32>;
def : VOPBinOpClampPat<usubsat, V_SUB_CO_U32_e64, i32>;
}

let SubtargetPredicate = HasAddNoCarryInsts, OtherPredicates = [HasIntClamp] in {
let AddedComplexity = 1 in { // Prefer over form with carry-out.
def : VOPBinOpClampPat<uaddsat, V_ADD_U32_e64, i32>;
def : VOPBinOpClampPat<usubsat, V_SUB_U32_e64, i32>;
}
}

let SubtargetPredicate = Has16BitInsts, OtherPredicates = [HasIntClamp] in {
def : VOPBinOpClampPat<uaddsat, V_ADD_U16_e64, i16>;
def : VOPBinOpClampPat<usubsat, V_SUB_U16_e64, i16>;
}

//===----------------------------------------------------------------------===//
// DPP Encodings
//===----------------------------------------------------------------------===//

class VOP2_DPP<bits<6> op, VOP2_DPP_Pseudo ps,
               string opName = ps.OpName, VOPProfile p = ps.Pfl,
               bit IsDPP16 = 0> :
    VOP_DPP<opName, p, IsDPP16> {
  let hasSideEffects = ps.hasSideEffects;
  let Defs = ps.Defs;
  let SchedRW = ps.SchedRW;
  let Uses = ps.Uses;

  bits<8> vdst;
  bits<8> src1;
  let Inst{8-0}   = 0xfa;
  let Inst{16-9}  = !if(p.HasSrc1, src1{7-0}, 0);
  let Inst{24-17} = !if(p.EmitDst, vdst{7-0}, 0);
  let Inst{30-25} = op;
  let Inst{31}    = 0x0;
}

class Base_VOP2_DPP16<bits<6> op, VOP2_DPP_Pseudo ps,
                 string opName = ps.OpName, VOPProfile p = ps.Pfl> :
    VOP2_DPP<op, ps, opName, p, 1> {
  let AssemblerPredicate = HasDPP16;
  let SubtargetPredicate = HasDPP16;
  let OtherPredicates = ps.OtherPredicates;
}

class VOP2_DPP16<bits<6> op, VOP2_DPP_Pseudo ps, int subtarget,
                 string opName = ps.OpName, VOPProfile p = ps.Pfl> :
    Base_VOP2_DPP16<op, ps, opName, p>,
    SIMCInstr <ps.PseudoInstr, subtarget>;

class VOP2_DPP8<bits<6> op, VOP2_Pseudo ps,
                VOPProfile p = ps.Pfl> :
    VOP_DPP8<ps.OpName, p> {
  let hasSideEffects = ps.hasSideEffects;
  let Defs = ps.Defs;
  let SchedRW = ps.SchedRW;
  let Uses = ps.Uses;

  bits<8> vdst;
  bits<8> src1;

  let Inst{8-0}   = fi;
  let Inst{16-9}  = !if(p.HasSrc1, src1{7-0}, 0);
  let Inst{24-17} = !if(p.EmitDst, vdst{7-0}, 0);
  let Inst{30-25} = op;
  let Inst{31}    = 0x0;

  let OtherPredicates = ps.OtherPredicates;
}

//===----------------------------------------------------------------------===//
// GFX11.
//===----------------------------------------------------------------------===//

let AssemblerPredicate = isGFX11Only, DecoderNamespace = "GFX11" in {
  //===------------------------------- VOP2 -------------------------------===//
  multiclass VOP2Only_Real_MADK_gfx11<bits<6> op> {
    def _gfx11 :
      VOP2_Real<!cast<VOP2_Pseudo>(NAME), SIEncodingFamily.GFX11>,
      VOP2_MADKe<op{5-0}, !cast<VOP2_Pseudo>(NAME).Pfl>;
  }
  multiclass VOP2Only_Real_MADK_gfx11_with_name<bits<6> op, string asmName,
                                                string opName = NAME> {
    def _gfx11 :
        VOP2_Real<!cast<VOP2_Pseudo>(opName), SIEncodingFamily.GFX11>,
        VOP2_MADKe<op{5-0}, !cast<VOP2_Pseudo>(opName).Pfl> {
      VOP2_Pseudo ps = !cast<VOP2_Pseudo>(opName);
      let AsmString = asmName # ps.AsmOperands;
    }
  }
  multiclass VOP2_Real_e32_gfx11<bits<6> op> {
    def _e32_gfx11 :
      VOP2_Real<!cast<VOP2_Pseudo>(NAME#"_e32"), SIEncodingFamily.GFX11>,
      VOP2e<op{5-0}, !cast<VOP2_Pseudo>(NAME#"_e32").Pfl>;
  }
  multiclass VOP2Only_Real_e32_gfx11<bits<6> op> {
    let IsSingle = 1 in
      defm NAME: VOP2_Real_e32_gfx11<op>;
  }
  multiclass VOP2_Real_e64_gfx11<bits<6> op> {
    def _e64_gfx11 :
      VOP3_Real<!cast<VOP3_Pseudo>(NAME#"_e64"), SIEncodingFamily.GFX11>,
      VOP3e_gfx11<{0, 1, 0, 0, op{5-0}}, !cast<VOP3_Pseudo>(NAME#"_e64").Pfl>;
  }
  multiclass VOP2_Real_dpp_gfx11<bits<6> op> {
    foreach _ = BoolToList<!cast<VOP2_Pseudo>(NAME#"_e32").Pfl.HasExtDPP>.ret in
    def _dpp_gfx11 : VOP2_DPP16<op, !cast<VOP2_DPP_Pseudo>(NAME#"_dpp"), SIEncodingFamily.GFX11> {
      let DecoderNamespace = "DPPGFX11";
    }
  }
  multiclass VOP2_Real_dpp8_gfx11<bits<6> op> {
    foreach _ = BoolToList<!cast<VOP2_Pseudo>(NAME#"_e32").Pfl.HasExtDPP>.ret in
    def _dpp8_gfx11 : VOP2_DPP8<op, !cast<VOP2_Pseudo>(NAME#"_e32")> {
      let DecoderNamespace = "DPP8GFX11";
    }
  }

  //===------------------------- VOP2 (with name) -------------------------===//
  multiclass VOP2_Real_e32_with_name_gfx11<bits<6> op, string opName,
                                           string asmName, bit single = 0> {
    defvar ps = !cast<VOP2_Pseudo>(opName#"_e32");
    def _e32_gfx11 :
      VOP2_Real<ps, SIEncodingFamily.GFX11, asmName>,
      VOP2e<op{5-0}, ps.Pfl> {
        let AsmString = asmName # ps.AsmOperands;
        let IsSingle = single;
      }
  }
  multiclass VOP2_Real_e64_with_name_gfx11<bits<6> op, string opName,
                                           string asmName> {
    defvar ps = !cast<VOP3_Pseudo>(opName#"_e64");
    def _e64_gfx11 :
      VOP3_Real<ps, SIEncodingFamily.GFX11>,
      VOP3e_gfx11<{0, 1, 0, 0, op{5-0}}, ps.Pfl> {
        let AsmString = asmName # ps.AsmOperands;
      }
  }

  multiclass VOP2_Real_dpp_with_name_gfx11<bits<6> op, string opName,
                                           string asmName> {
    defvar ps = !cast<VOP2_Pseudo>(opName#"_e32");
    foreach _ = BoolToList<ps.Pfl.HasExtDPP>.ret in
    def _dpp_gfx11 : VOP2_DPP16<op, !cast<VOP2_DPP_Pseudo>(opName#"_dpp"),
        SIEncodingFamily.GFX11> {
      let AsmString = asmName # ps.Pfl.AsmDPP16;
      let DecoderNamespace = "DPPGFX11";
    }
  }
  multiclass VOP2_Real_dpp8_with_name_gfx11<bits<6> op, string opName,
                                            string asmName> {
    defvar ps = !cast<VOP2_Pseudo>(opName#"_e32");
    foreach _ = BoolToList<ps.Pfl.HasExtDPP>.ret in
    def _dpp8_gfx11 : VOP2_DPP8<op, ps> {
      let AsmString = asmName # ps.Pfl.AsmDPP8;
      let DecoderNamespace = "DPP8GFX11";
    }
  }

  //===------------------------------ VOP2be ------------------------------===//
  multiclass VOP2be_Real_e32_gfx11<bits<6> op, string opName, string asmName> {
    defvar ps = !cast<VOP2_Pseudo>(opName#"_e32");
    def _e32_gfx11 :
      VOP2_Real<ps, SIEncodingFamily.GFX11>,
      VOP2e<op{5-0}, ps.Pfl> {
        let AsmString = asmName # !subst(", vcc", "", ps.AsmOperands);
      }
  }
  multiclass VOP2be_Real_dpp_gfx11<bits<6> op, string opName, string asmName> {
    foreach _ = BoolToList<!cast<VOP2_Pseudo>(opName#"_e32").Pfl.HasExtDPP>.ret in
    def _dpp_gfx11 :
      VOP2_DPP16<op, !cast<VOP2_DPP_Pseudo>(opName#"_dpp"), SIEncodingFamily.GFX11, asmName> {
        string AsmDPP = !cast<VOP2_Pseudo>(opName#"_e32").Pfl.AsmDPP16;
        let AsmString = asmName # !subst(", vcc", "", AsmDPP);
        let DecoderNamespace = "DPPGFX11";
      }
    foreach _ = BoolToList<!cast<VOP2_Pseudo>(opName#"_e32").Pfl.HasExtDPP>.ret in
    def _dpp_w32_gfx11 :
      Base_VOP2_DPP16<op, !cast<VOP2_DPP_Pseudo>(opName#"_dpp"), asmName> {
        string AsmDPP = !cast<VOP2_Pseudo>(opName#"_e32").Pfl.AsmDPP16;
        let AsmString = asmName # !subst("vcc", "vcc_lo", AsmDPP);
        let isAsmParserOnly = 1;
        let WaveSizePredicate = isWave32;
      }
    foreach _ = BoolToList<!cast<VOP2_Pseudo>(opName#"_e32").Pfl.HasExtDPP>.ret in
    def _dpp_w64_gfx11 :
      Base_VOP2_DPP16<op, !cast<VOP2_DPP_Pseudo>(opName#"_dpp"), asmName> {
        string AsmDPP = !cast<VOP2_Pseudo>(opName#"_e32").Pfl.AsmDPP16;
        let AsmString = asmName # AsmDPP;
        let isAsmParserOnly = 1;
        let WaveSizePredicate = isWave64;
      }
  }
  multiclass VOP2be_Real_dpp8_gfx11<bits<6> op, string opName, string asmName> {
    foreach _ = BoolToList<!cast<VOP2_Pseudo>(opName#"_e32").Pfl.HasExtDPP>.ret in
    def _dpp8_gfx11 :
      VOP2_DPP8<op, !cast<VOP2_Pseudo>(opName#"_e32")> {
        string AsmDPP8 = !cast<VOP2_Pseudo>(opName#"_e32").Pfl.AsmDPP8;
        let AsmString = asmName # !subst(", vcc", "", AsmDPP8);
        let DecoderNamespace = "DPP8GFX11";
      }
    foreach _ = BoolToList<!cast<VOP2_Pseudo>(opName#"_e32").Pfl.HasExtDPP>.ret in
    def _dpp8_w32_gfx11 :
      VOP2_DPP8<op, !cast<VOP2_Pseudo>(opName#"_e32")> {
        string AsmDPP8 = !cast<VOP2_Pseudo>(opName#"_e32").Pfl.AsmDPP8;
        let AsmString = asmName # !subst("vcc", "vcc_lo", AsmDPP8);
        let isAsmParserOnly = 1;
        let WaveSizePredicate = isWave32;
      }
    foreach _ = BoolToList<!cast<VOP2_Pseudo>(opName#"_e32").Pfl.HasExtDPP>.ret in
    def _dpp8_w64_gfx11 :
      VOP2_DPP8<op, !cast<VOP2_Pseudo>(opName#"_e32")> {
        string AsmDPP8 = !cast<VOP2_Pseudo>(opName#"_e32").Pfl.AsmDPP8;
        let AsmString = asmName # AsmDPP8;
        let isAsmParserOnly = 1;
        let WaveSizePredicate = isWave64;
      }
  }

} // End AssemblerPredicate = isGFX11Only, DecoderNamespace = "GFX11"

// We don't want to override separate decoderNamespaces within these
multiclass VOP2_Realtriple_e64_gfx11<bits<6> op> {
  defm NAME : VOP3_Realtriple_gfx11<{0, 1, 0, 0, op{5-0}}, /*isSingle=*/ 0, NAME> ;
}
multiclass VOP2_Realtriple_e64_with_name_gfx11<bits<6> op, string opName,
                                               string asmName> {
  defm NAME : VOP3_Realtriple_with_name_gfx11<{0, 1, 0, 0, op{5-0}}, opName, asmName> ;
}

multiclass VOP2be_Real_gfx11<bits<6> op, string opName, string asmName> :
  VOP2be_Real_e32_gfx11<op, opName, asmName>,
  VOP3be_Realtriple_gfx11<{0, 1, 0, 0, op{5-0}}, /*isSingle=*/ 0, opName, asmName>,
  VOP2be_Real_dpp_gfx11<op, opName, asmName>,
  VOP2be_Real_dpp8_gfx11<op, opName, asmName>;

// Only for CNDMASK
multiclass VOP2e_Real_gfx11<bits<6> op, string opName, string asmName> :
  VOP2_Real_e32_gfx11<op>,
  VOP2_Realtriple_e64_gfx11<op>,
  VOP2be_Real_dpp_gfx11<op, opName, asmName>,
  VOP2be_Real_dpp8_gfx11<op, opName, asmName>;

multiclass VOP2Only_Real_gfx11<bits<6> op> :
  VOP2Only_Real_e32_gfx11<op>,
  VOP2_Real_dpp_gfx11<op>,
  VOP2_Real_dpp8_gfx11<op>;

multiclass VOP2_Real_NO_VOP3_gfx11<bits<6> op> :
  VOP2_Real_e32_gfx11<op>, VOP2_Real_dpp_gfx11<op>, VOP2_Real_dpp8_gfx11<op>;

multiclass VOP2_Real_FULL_gfx11<bits<6> op> :
  VOP2_Realtriple_e64_gfx11<op>, VOP2_Real_NO_VOP3_gfx11<op>;

multiclass VOP2_Real_NO_VOP3_with_name_gfx11<bits<6> op, string opName,
                                           string asmName, bit isSingle = 0> {

  defm NAME : VOP2_Real_e32_with_name_gfx11<op, opName, asmName, isSingle>,
  VOP2_Real_dpp_with_name_gfx11<op, opName, asmName>,
  VOP2_Real_dpp8_with_name_gfx11<op, opName, asmName>;
  defvar ps = !cast<VOP2_Pseudo>(opName#"_e32");
  def _gfx11_alias : MnemonicAlias<ps.Mnemonic, asmName>, Requires<[isGFX11Plus]>;
}

multiclass VOP2_Real_FULL_with_name_gfx11<bits<6> op, string opName,
                                         string asmName> :
  VOP2_Realtriple_e64_with_name_gfx11<op, opName, asmName>,
  VOP2_Real_NO_VOP3_with_name_gfx11<op, opName, asmName>;

multiclass VOP2_Real_FULL_t16_gfx11<bits<6> op, string asmName, string opName = NAME>
    : VOP2_Real_FULL_with_name_gfx11<op, opName, asmName>;

multiclass VOP2_Real_NO_DPP_gfx11<bits<6> op> :
  VOP2_Real_e32_gfx11<op>, VOP2_Real_e64_gfx11<op>;

multiclass VOP2_Real_NO_DPP_with_name_gfx11<bits<6> op, string opName,
                                           string asmName> {
  defm NAME : VOP2_Real_e32_with_name_gfx11<op, opName, asmName>,
              VOP2_Real_e64_with_name_gfx11<op, opName, asmName>;
  defvar ps = !cast<VOP2_Pseudo>(opName#"_e32");
  def _gfx11_alias : MnemonicAlias<ps.Mnemonic, asmName>, Requires<[isGFX11Plus]>;
}

defm V_CNDMASK_B32 : VOP2e_Real_gfx11<0x001, "V_CNDMASK_B32",
  "v_cndmask_b32">;
defm V_DOT2ACC_F32_F16 : VOP2_Real_NO_VOP3_with_name_gfx11<0x002,
  "V_DOT2C_F32_F16", "v_dot2acc_f32_f16", 1>;
defm V_FMAC_DX9_ZERO_F32 : VOP2_Real_NO_DPP_with_name_gfx11<0x006,
  "V_FMAC_LEGACY_F32", "v_fmac_dx9_zero_f32">;
defm V_MUL_DX9_ZERO_F32 : VOP2_Real_FULL_with_name_gfx11<0x007,
  "V_MUL_LEGACY_F32", "v_mul_dx9_zero_f32">;
defm V_LSHLREV_B32        : VOP2_Real_FULL_gfx11<0x018>;
defm V_LSHRREV_B32        : VOP2_Real_FULL_gfx11<0x019>;
defm V_ASHRREV_I32        : VOP2_Real_FULL_gfx11<0x01a>;
defm V_ADD_CO_CI_U32 :
  VOP2be_Real_gfx11<0x020, "V_ADDC_U32", "v_add_co_ci_u32">;
defm V_SUB_CO_CI_U32 :
  VOP2be_Real_gfx11<0x021, "V_SUBB_U32", "v_sub_co_ci_u32">;
defm V_SUBREV_CO_CI_U32 :
  VOP2be_Real_gfx11<0x022, "V_SUBBREV_U32", "v_subrev_co_ci_u32">;

defm V_CVT_PK_RTZ_F16_F32  : VOP2_Real_FULL_with_name_gfx11<0x02f,
  "V_CVT_PKRTZ_F16_F32", "v_cvt_pk_rtz_f16_f32">;
defm V_PK_FMAC_F16     : VOP2Only_Real_gfx11<0x03c>;

defm V_ADD_F16_t16         : VOP2_Real_FULL_t16_gfx11<0x032, "v_add_f16">;
defm V_SUB_F16_t16         : VOP2_Real_FULL_t16_gfx11<0x033, "v_sub_f16">;
defm V_SUBREV_F16_t16      : VOP2_Real_FULL_t16_gfx11<0x034, "v_subrev_f16">;
defm V_MUL_F16_t16         : VOP2_Real_FULL_t16_gfx11<0x035, "v_mul_f16">;
defm V_FMAC_F16_t16        : VOP2_Real_FULL_t16_gfx11<0x036, "v_fmac_f16">;
defm V_LDEXP_F16_t16       : VOP2_Real_FULL_t16_gfx11<0x03b, "v_ldexp_f16">;
defm V_MAX_F16_t16         : VOP2_Real_FULL_t16_gfx11<0x039, "v_max_f16">;
defm V_MIN_F16_t16         : VOP2_Real_FULL_t16_gfx11<0x03a, "v_min_f16">;
defm V_FMAMK_F16_t16       : VOP2Only_Real_MADK_gfx11_with_name<0x037, "v_fmamk_f16">;
defm V_FMAAK_F16_t16       : VOP2Only_Real_MADK_gfx11_with_name<0x038, "v_fmaak_f16">;

// VOP3 only.
defm V_CNDMASK_B16        : VOP3Only_Realtriple_gfx11<0x25d>;
defm V_LDEXP_F32          : VOP3Only_Realtriple_gfx11<0x31c>;
defm V_BFM_B32            : VOP3Only_Realtriple_gfx11<0x31d>;
defm V_BCNT_U32_B32       : VOP3Only_Realtriple_gfx11<0x31e>;
defm V_MBCNT_LO_U32_B32   : VOP3Only_Realtriple_gfx11<0x31f>;
defm V_MBCNT_HI_U32_B32   : VOP3Only_Realtriple_gfx11<0x320>;
defm V_CVT_PKNORM_I16_F32 : VOP3Only_Realtriple_gfx11<0x321>;
defm V_CVT_PKNORM_U16_F32 : VOP3Only_Realtriple_gfx11<0x322>;
defm V_CVT_PK_U16_U32     : VOP3Only_Realtriple_gfx11<0x323>;
defm V_CVT_PK_I16_I32     : VOP3Only_Realtriple_gfx11<0x324>;
defm V_ADD_CO_U32         : VOP3beOnly_Realtriple_gfx11<0x300>;
defm V_SUB_CO_U32         : VOP3beOnly_Realtriple_gfx11<0x301>;
defm V_SUBREV_CO_U32      : VOP3beOnly_Realtriple_gfx11<0x302>;

let SubtargetPredicate = isGFX11Plus in {
  defm : VOP2eInstAliases<V_CNDMASK_B32_e32, V_CNDMASK_B32_e32_gfx11>;

  defm : VOP2bInstAliases<
    V_ADDC_U32_e32, V_ADD_CO_CI_U32_e32_gfx11, "v_add_co_ci_u32">;
  defm : VOP2bInstAliases<
    V_SUBB_U32_e32, V_SUB_CO_CI_U32_e32_gfx11, "v_sub_co_ci_u32">;
  defm : VOP2bInstAliases<
    V_SUBBREV_U32_e32, V_SUBREV_CO_CI_U32_e32_gfx11, "v_subrev_co_ci_u32">;
} // End SubtargetPredicate = isGFX11Plus

//===----------------------------------------------------------------------===//
// GFX10.
//===----------------------------------------------------------------------===//

let AssemblerPredicate = isGFX10Only, DecoderNamespace = "GFX10" in {
  //===------------------------------- VOP2 -------------------------------===//
  multiclass VOP2Only_Real_MADK_gfx10<bits<6> op> {
    def _gfx10 :
      VOP2_Real<!cast<VOP2_Pseudo>(NAME), SIEncodingFamily.GFX10>,
      VOP2_MADKe<op{5-0}, !cast<VOP2_Pseudo>(NAME).Pfl>;
  }
  multiclass VOP2Only_Real_MADK_gfx10_with_name<bits<6> op, string opName,
                                                string asmName> {
    def _gfx10 :
        VOP2_Real<!cast<VOP2_Pseudo>(opName), SIEncodingFamily.GFX10>,
        VOP2_MADKe<op{5-0}, !cast<VOP2_Pseudo>(opName).Pfl> {
      VOP2_Pseudo ps = !cast<VOP2_Pseudo>(opName);
      let AsmString = asmName # ps.AsmOperands;
    }
  }
  multiclass VOP2_Real_e32_gfx10<bits<6> op> {
    def _e32_gfx10 :
      VOP2_Real<!cast<VOP2_Pseudo>(NAME#"_e32"), SIEncodingFamily.GFX10>,
      VOP2e<op{5-0}, !cast<VOP2_Pseudo>(NAME#"_e32").Pfl>;
  }
  multiclass VOP2_Real_e64_gfx10<bits<6> op> {
    def _e64_gfx10 :
      VOP3_Real<!cast<VOP3_Pseudo>(NAME#"_e64"), SIEncodingFamily.GFX10>,
      VOP3e_gfx10<{0, 1, 0, 0, op{5-0}}, !cast<VOP3_Pseudo>(NAME#"_e64").Pfl>;
  }
  multiclass VOP2_Real_sdwa_gfx10<bits<6> op> {
    foreach _ = BoolToList<!cast<VOP2_Pseudo>(NAME#"_e32").Pfl.HasExtSDWA9>.ret in
    def _sdwa_gfx10 :
      VOP_SDWA10_Real<!cast<VOP2_SDWA_Pseudo>(NAME#"_sdwa")>,
      VOP2_SDWA9Ae<op{5-0}, !cast<VOP2_SDWA_Pseudo>(NAME#"_sdwa").Pfl> {
      let DecoderNamespace = "SDWA10";
    }
  }
  multiclass VOP2_Real_dpp_gfx10<bits<6> op> {
    foreach _ = BoolToList<!cast<VOP2_Pseudo>(NAME#"_e32").Pfl.HasExt32BitDPP>.ret in
    def _dpp_gfx10 : VOP2_DPP16<op, !cast<VOP2_DPP_Pseudo>(NAME#"_dpp"), SIEncodingFamily.GFX10> {
      let DecoderNamespace = "SDWA10";
    }
  }
  multiclass VOP2_Real_dpp8_gfx10<bits<6> op> {
    foreach _ = BoolToList<!cast<VOP2_Pseudo>(NAME#"_e32").Pfl.HasExt32BitDPP>.ret in
    def _dpp8_gfx10 : VOP2_DPP8<op, !cast<VOP2_Pseudo>(NAME#"_e32")> {
      let DecoderNamespace = "DPP8";
    }
  }

  //===------------------------- VOP2 (with name) -------------------------===//
  multiclass VOP2_Real_e32_gfx10_with_name<bits<6> op, string opName,
                                           string asmName> {
    def _e32_gfx10 :
      VOP2_Real<!cast<VOP2_Pseudo>(opName#"_e32"), SIEncodingFamily.GFX10>,
      VOP2e<op{5-0}, !cast<VOP2_Pseudo>(opName#"_e32").Pfl> {
        VOP2_Pseudo ps = !cast<VOP2_Pseudo>(opName#"_e32");
        let AsmString = asmName # ps.AsmOperands;
      }
  }
  multiclass VOP2_Real_e64_gfx10_with_name<bits<6> op, string opName,
                                           string asmName> {
    def _e64_gfx10 :
      VOP3_Real<!cast<VOP3_Pseudo>(opName#"_e64"), SIEncodingFamily.GFX10>,
      VOP3e_gfx10<{0, 1, 0, 0, op{5-0}},
                  !cast<VOP3_Pseudo>(opName#"_e64").Pfl> {
        VOP3_Pseudo ps = !cast<VOP3_Pseudo>(opName#"_e64");
        let AsmString = asmName # ps.AsmOperands;
      }
  }
  let DecoderNamespace = "SDWA10" in {
    multiclass VOP2_Real_sdwa_gfx10_with_name<bits<6> op, string opName,
                                              string asmName> {
      foreach _ = BoolToList<!cast<VOP2_Pseudo>(opName#"_e32").Pfl.HasExtSDWA9>.ret in
      def _sdwa_gfx10 :
        VOP_SDWA10_Real<!cast<VOP2_SDWA_Pseudo>(opName#"_sdwa")>,
        VOP2_SDWA9Ae<op{5-0}, !cast<VOP2_SDWA_Pseudo>(opName#"_sdwa").Pfl> {
          VOP2_SDWA_Pseudo ps = !cast<VOP2_SDWA_Pseudo>(opName#"_sdwa");
          let AsmString = asmName # ps.AsmOperands;
        }
    }
    multiclass VOP2_Real_dpp_gfx10_with_name<bits<6> op, string opName,
                                             string asmName> {
      foreach _ = BoolToList<!cast<VOP2_Pseudo>(opName#"_e32").Pfl.HasExt32BitDPP>.ret in
      def _dpp_gfx10 : VOP2_DPP16<op, !cast<VOP2_DPP_Pseudo>(opName#"_dpp"), SIEncodingFamily.GFX10> {
        VOP2_Pseudo ps = !cast<VOP2_Pseudo>(opName#"_e32");
        let AsmString = asmName # ps.Pfl.AsmDPP16;
      }
    }
    multiclass VOP2_Real_dpp8_gfx10_with_name<bits<6> op, string opName,
                                              string asmName> {
      foreach _ = BoolToList<!cast<VOP2_Pseudo>(opName#"_e32").Pfl.HasExt32BitDPP>.ret in
      def _dpp8_gfx10 : VOP2_DPP8<op, !cast<VOP2_Pseudo>(opName#"_e32")> {
        VOP2_Pseudo ps = !cast<VOP2_Pseudo>(opName#"_e32");
        let AsmString = asmName # ps.Pfl.AsmDPP8;
        let DecoderNamespace = "DPP8";
      }
    }
  } // End DecoderNamespace = "SDWA10"

  //===------------------------------ VOP2be ------------------------------===//
  multiclass VOP2be_Real_e32_gfx10<bits<6> op, string opName, string asmName> {
    def _e32_gfx10 :
      VOP2_Real<!cast<VOP2_Pseudo>(opName#"_e32"), SIEncodingFamily.GFX10>,
      VOP2e<op{5-0}, !cast<VOP2_Pseudo>(opName#"_e32").Pfl> {
        VOP2_Pseudo Ps = !cast<VOP2_Pseudo>(opName#"_e32");
        let AsmString = asmName # !subst(", vcc", "", Ps.AsmOperands);
      }
  }
  multiclass VOP2be_Real_e64_gfx10<bits<6> op, string opName, string asmName> {
    def _e64_gfx10 :
      VOP3_Real<!cast<VOP3_Pseudo>(opName#"_e64"), SIEncodingFamily.GFX10>,
      VOP3be_gfx10<{0, 1, 0, 0, op{5-0}},
                   !cast<VOP3_Pseudo>(opName#"_e64").Pfl> {
        VOP3_Pseudo Ps = !cast<VOP3_Pseudo>(opName#"_e64");
        let AsmString = asmName # Ps.AsmOperands;
      }
  }
  multiclass VOP2be_Real_sdwa_gfx10<bits<6> op, string opName, string asmName> {
    foreach _ = BoolToList<!cast<VOP2_Pseudo>(opName#"_e32").Pfl.HasExtSDWA9>.ret in
    def _sdwa_gfx10 :
      VOP_SDWA10_Real<!cast<VOP2_SDWA_Pseudo>(opName#"_sdwa")>,
      VOP2_SDWA9Ae<op{5-0}, !cast<VOP2_SDWA_Pseudo>(opName#"_sdwa").Pfl> {
        VOP2_SDWA_Pseudo Ps = !cast<VOP2_SDWA_Pseudo>(opName#"_sdwa");
        let AsmString = asmName # !subst(", vcc", "", Ps.AsmOperands);
        let DecoderNamespace = "SDWA10";
      }
    foreach _ = BoolToList<!cast<VOP2_Pseudo>(opName#"_e32").Pfl.HasExtSDWA9>.ret in
    def _sdwa_w32_gfx10 :
      Base_VOP_SDWA10_Real<!cast<VOP2_SDWA_Pseudo>(opName#"_sdwa")>,
      VOP2_SDWA9Ae<op{5-0}, !cast<VOP2_SDWA_Pseudo>(opName#"_sdwa").Pfl> {
        VOP2_SDWA_Pseudo Ps = !cast<VOP2_SDWA_Pseudo>(opName#"_sdwa");
        let AsmString = asmName # !subst("vcc", "vcc_lo", Ps.AsmOperands);
        let isAsmParserOnly = 1;
        let DecoderNamespace = "SDWA10";
        let WaveSizePredicate = isWave32;
      }
    foreach _ = BoolToList<!cast<VOP2_Pseudo>(opName#"_e32").Pfl.HasExtSDWA9>.ret in
    def _sdwa_w64_gfx10 :
      Base_VOP_SDWA10_Real<!cast<VOP2_SDWA_Pseudo>(opName#"_sdwa")>,
      VOP2_SDWA9Ae<op{5-0}, !cast<VOP2_SDWA_Pseudo>(opName#"_sdwa").Pfl> {
        VOP2_SDWA_Pseudo Ps = !cast<VOP2_SDWA_Pseudo>(opName#"_sdwa");
        let AsmString = asmName # Ps.AsmOperands;
        let isAsmParserOnly = 1;
        let DecoderNamespace = "SDWA10";
        let WaveSizePredicate = isWave64;
      }
  }
  multiclass VOP2be_Real_dpp_gfx10<bits<6> op, string opName, string asmName> {
    foreach _ = BoolToList<!cast<VOP2_Pseudo>(opName#"_e32").Pfl.HasExt32BitDPP>.ret in
    def _dpp_gfx10 :
      VOP2_DPP16<op, !cast<VOP2_DPP_Pseudo>(opName#"_dpp"), SIEncodingFamily.GFX10, asmName> {
        string AsmDPP = !cast<VOP2_Pseudo>(opName#"_e32").Pfl.AsmDPP16;
        let AsmString = asmName # !subst(", vcc", "", AsmDPP);
        let DecoderNamespace = "SDWA10";
      }
    foreach _ = BoolToList<!cast<VOP2_Pseudo>(opName#"_e32").Pfl.HasExt32BitDPP>.ret in
    def _dpp_w32_gfx10 :
      Base_VOP2_DPP16<op, !cast<VOP2_DPP_Pseudo>(opName#"_dpp"), asmName> {
        string AsmDPP = !cast<VOP2_Pseudo>(opName#"_e32").Pfl.AsmDPP16;
        let AsmString = asmName # !subst("vcc", "vcc_lo", AsmDPP);
        let isAsmParserOnly = 1;
        let WaveSizePredicate = isWave32;
      }
    foreach _ = BoolToList<!cast<VOP2_Pseudo>(opName#"_e32").Pfl.HasExt32BitDPP>.ret in
    def _dpp_w64_gfx10 :
      Base_VOP2_DPP16<op, !cast<VOP2_DPP_Pseudo>(opName#"_dpp"), asmName> {
        string AsmDPP = !cast<VOP2_Pseudo>(opName#"_e32").Pfl.AsmDPP16;
        let AsmString = asmName # AsmDPP;
        let isAsmParserOnly = 1;
        let WaveSizePredicate = isWave64;
      }
  }
  multiclass VOP2be_Real_dpp8_gfx10<bits<6> op, string opName, string asmName> {
    foreach _ = BoolToList<!cast<VOP2_Pseudo>(opName#"_e32").Pfl.HasExt32BitDPP>.ret in
    def _dpp8_gfx10 :
      VOP2_DPP8<op, !cast<VOP2_Pseudo>(opName#"_e32")> {
        string AsmDPP8 = !cast<VOP2_Pseudo>(opName#"_e32").Pfl.AsmDPP8;
        let AsmString = asmName # !subst(", vcc", "", AsmDPP8);
        let DecoderNamespace = "DPP8";
      }
    foreach _ = BoolToList<!cast<VOP2_Pseudo>(opName#"_e32").Pfl.HasExt32BitDPP>.ret in
    def _dpp8_w32_gfx10 :
      VOP2_DPP8<op, !cast<VOP2_Pseudo>(opName#"_e32")> {
        string AsmDPP8 = !cast<VOP2_Pseudo>(opName#"_e32").Pfl.AsmDPP8;
        let AsmString = asmName # !subst("vcc", "vcc_lo", AsmDPP8);
        let isAsmParserOnly = 1;
        let WaveSizePredicate = isWave32;
      }
    foreach _ = BoolToList<!cast<VOP2_Pseudo>(opName#"_e32").Pfl.HasExt32BitDPP>.ret in
    def _dpp8_w64_gfx10 :
      VOP2_DPP8<op, !cast<VOP2_Pseudo>(opName#"_e32")> {
        string AsmDPP8 = !cast<VOP2_Pseudo>(opName#"_e32").Pfl.AsmDPP8;
        let AsmString = asmName # AsmDPP8;
        let isAsmParserOnly = 1;
        let WaveSizePredicate = isWave64;
      }
  }

  //===----------------------------- VOP3Only -----------------------------===//
  multiclass VOP3Only_Real_gfx10<bits<10> op> {
    def _e64_gfx10 :
      VOP3_Real<!cast<VOP3_Pseudo>(NAME#"_e64"), SIEncodingFamily.GFX10>,
      VOP3e_gfx10<op, !cast<VOP3_Pseudo>(NAME#"_e64").Pfl> {
        let IsSingle = 1;
      }
  }

  //===---------------------------- VOP3beOnly ----------------------------===//
  multiclass VOP3beOnly_Real_gfx10<bits<10> op> {
    def _e64_gfx10 :
      VOP3_Real<!cast<VOP3_Pseudo>(NAME#"_e64"), SIEncodingFamily.GFX10>,
      VOP3be_gfx10<op, !cast<VOP3_Pseudo>(NAME#"_e64").Pfl> {
        let IsSingle = 1;
      }
  }
} // End AssemblerPredicate = isGFX10Only, DecoderNamespace = "GFX10"

multiclass VOP2Only_Real_MADK_gfx10_gfx11<bits<6> op> :
  VOP2Only_Real_MADK_gfx10<op>, VOP2Only_Real_MADK_gfx11<op>;

multiclass VOP2be_Real_gfx10<bits<6> op, string opName, string asmName> :
  VOP2be_Real_e32_gfx10<op, opName, asmName>,
  VOP2be_Real_e64_gfx10<op, opName, asmName>,
  VOP2be_Real_sdwa_gfx10<op, opName, asmName>,
  VOP2be_Real_dpp_gfx10<op, opName, asmName>,
  VOP2be_Real_dpp8_gfx10<op, opName, asmName>;

multiclass VOP2e_Real_gfx10<bits<6> op, string opName, string asmName> :
  VOP2_Real_e32_gfx10<op>,
  VOP2_Real_e64_gfx10<op>,
  VOP2be_Real_sdwa_gfx10<op, opName, asmName>,
  VOP2be_Real_dpp_gfx10<op, opName, asmName>,
  VOP2be_Real_dpp8_gfx10<op, opName, asmName>;

multiclass VOP2_Real_gfx10<bits<6> op> :
  VOP2_Real_e32_gfx10<op>, VOP2_Real_e64_gfx10<op>,
  VOP2_Real_sdwa_gfx10<op>, VOP2_Real_dpp_gfx10<op>, VOP2_Real_dpp8_gfx10<op>;

multiclass VOP2_Real_gfx10_gfx11<bits<6> op> :
  VOP2_Real_gfx10<op>, VOP2_Real_FULL_gfx11<op>;

multiclass VOP2_Real_with_name_gfx10<bits<6> op, string opName,
                                     string asmName> :
  VOP2_Real_e32_gfx10_with_name<op, opName, asmName>,
  VOP2_Real_e64_gfx10_with_name<op, opName, asmName>,
  VOP2_Real_sdwa_gfx10_with_name<op, opName, asmName>,
  VOP2_Real_dpp_gfx10_with_name<op, opName, asmName>,
  VOP2_Real_dpp8_gfx10_with_name<op, opName, asmName>;

multiclass VOP2_Real_with_name_gfx10_gfx11<bits<6> op, string opName,
                                     string asmName> :
  VOP2_Real_with_name_gfx10<op, opName, asmName>,
  VOP2_Real_FULL_with_name_gfx11<op, opName, asmName>;

// NB: Same opcode as v_mac_legacy_f32
let DecoderNamespace = "GFX10_B" in
defm V_FMAC_LEGACY_F32 : VOP2_Real_gfx10<0x006>;

defm V_XNOR_B32        : VOP2_Real_gfx10_gfx11<0x01e>;
defm V_FMAC_F32        : VOP2_Real_gfx10_gfx11<0x02b>;
defm V_FMAMK_F32       : VOP2Only_Real_MADK_gfx10_gfx11<0x02c>;
defm V_FMAAK_F32       : VOP2Only_Real_MADK_gfx10_gfx11<0x02d>;
defm V_ADD_F16         : VOP2_Real_gfx10<0x032>;
defm V_SUB_F16         : VOP2_Real_gfx10<0x033>;
defm V_SUBREV_F16      : VOP2_Real_gfx10<0x034>;
defm V_MUL_F16         : VOP2_Real_gfx10<0x035>;
defm V_FMAC_F16        : VOP2_Real_gfx10<0x036>;
defm V_FMAMK_F16       : VOP2Only_Real_MADK_gfx10<0x037>;
defm V_FMAAK_F16       : VOP2Only_Real_MADK_gfx10<0x038>;
defm V_MAX_F16         : VOP2_Real_gfx10<0x039>;
defm V_MIN_F16         : VOP2_Real_gfx10<0x03a>;
defm V_LDEXP_F16       : VOP2_Real_gfx10<0x03b>;

let IsSingle = 1 in {
  defm V_PK_FMAC_F16     : VOP2_Real_e32_gfx10<0x03c>;
}

// VOP2 no carry-in, carry-out.
defm V_ADD_NC_U32 :
  VOP2_Real_with_name_gfx10_gfx11<0x025, "V_ADD_U32", "v_add_nc_u32">;
defm V_SUB_NC_U32 :
  VOP2_Real_with_name_gfx10_gfx11<0x026, "V_SUB_U32", "v_sub_nc_u32">;
defm V_SUBREV_NC_U32 :
  VOP2_Real_with_name_gfx10_gfx11<0x027, "V_SUBREV_U32", "v_subrev_nc_u32">;

// VOP2 carry-in, carry-out.
defm V_ADD_CO_CI_U32 :
  VOP2be_Real_gfx10<0x028, "V_ADDC_U32", "v_add_co_ci_u32">;
defm V_SUB_CO_CI_U32 :
  VOP2be_Real_gfx10<0x029, "V_SUBB_U32", "v_sub_co_ci_u32">;
defm V_SUBREV_CO_CI_U32 :
  VOP2be_Real_gfx10<0x02a, "V_SUBBREV_U32", "v_subrev_co_ci_u32">;

defm V_CNDMASK_B32 :
  VOP2e_Real_gfx10<0x001, "V_CNDMASK_B32", "v_cndmask_b32">;

// VOP3 only.
defm V_BFM_B32            : VOP3Only_Real_gfx10<0x363>;
defm V_BCNT_U32_B32       : VOP3Only_Real_gfx10<0x364>;
defm V_MBCNT_LO_U32_B32   : VOP3Only_Real_gfx10<0x365>;
defm V_MBCNT_HI_U32_B32   : VOP3Only_Real_gfx10<0x366>;
defm V_LDEXP_F32          : VOP3Only_Real_gfx10<0x362>;
defm V_CVT_PKNORM_I16_F32 : VOP3Only_Real_gfx10<0x368>;
defm V_CVT_PKNORM_U16_F32 : VOP3Only_Real_gfx10<0x369>;
defm V_CVT_PK_U16_U32     : VOP3Only_Real_gfx10<0x36a>;
defm V_CVT_PK_I16_I32     : VOP3Only_Real_gfx10<0x36b>;

// VOP3 carry-out.
defm V_ADD_CO_U32 : VOP3beOnly_Real_gfx10<0x30f>;
defm V_SUB_CO_U32 : VOP3beOnly_Real_gfx10<0x310>;
defm V_SUBREV_CO_U32 : VOP3beOnly_Real_gfx10<0x319>;

let SubtargetPredicate = isGFX10Only in {
  defm : VOP2eInstAliases<V_CNDMASK_B32_e32, V_CNDMASK_B32_e32_gfx10>;

  defm : VOP2bInstAliases<
    V_ADDC_U32_e32, V_ADD_CO_CI_U32_e32_gfx10, "v_add_co_ci_u32">;
  defm : VOP2bInstAliases<
    V_SUBB_U32_e32, V_SUB_CO_CI_U32_e32_gfx10, "v_sub_co_ci_u32">;
  defm : VOP2bInstAliases<
    V_SUBBREV_U32_e32, V_SUBREV_CO_CI_U32_e32_gfx10, "v_subrev_co_ci_u32">;
} // End SubtargetPredicate = isGFX10Only

//===----------------------------------------------------------------------===//
// GFX6, GFX7, GFX10, GFX11
//===----------------------------------------------------------------------===//

class VOP2_DPPe <bits<6> op, VOP2_DPP_Pseudo ps, VOPProfile P = ps.Pfl> :
  VOP_DPPe <P> {
  bits<8> vdst;
  bits<8> src1;
  let Inst{8-0}   = 0xfa; //dpp
  let Inst{16-9}  = !if(P.HasSrc1, src1{7-0}, 0);
  let Inst{24-17} = !if(P.EmitDst, vdst{7-0}, 0);
  let Inst{30-25} = op;
  let Inst{31}    = 0x0; //encoding
}

let AssemblerPredicate = isGFX6GFX7, DecoderNamespace = "GFX6GFX7" in {
  multiclass VOP2_Lane_Real_gfx6_gfx7<bits<6> op> {
    def _gfx6_gfx7 :
      VOP2_Real<!cast<VOP2_Pseudo>(NAME), SIEncodingFamily.SI>,
      VOP2e<op{5-0}, !cast<VOP2_Pseudo>(NAME).Pfl>;
  }
  multiclass VOP2Only_Real_MADK_gfx6_gfx7<bits<6> op> {
    def _gfx6_gfx7 :
      VOP2_Real<!cast<VOP2_Pseudo>(NAME), SIEncodingFamily.SI>,
      VOP2_MADKe<op{5-0}, !cast<VOP2_Pseudo>(NAME).Pfl>;
  }
  multiclass VOP2_Real_e32_gfx6_gfx7<bits<6> op, string opName = NAME> {
    def _e32_gfx6_gfx7 :
      VOP2_Real<!cast<VOP2_Pseudo>(opName#"_e32"), SIEncodingFamily.SI>,
      VOP2e<op{5-0}, !cast<VOP2_Pseudo>(opName#"_e32").Pfl>;
  }
  multiclass VOP2_Real_e64_gfx6_gfx7<bits<6> op, string opName = NAME> {
    def _e64_gfx6_gfx7 :
      VOP3_Real<!cast<VOP3_Pseudo>(opName#"_e64"), SIEncodingFamily.SI>,
      VOP3e_gfx6_gfx7<{1, 0, 0, op{5-0}}, !cast<VOP3_Pseudo>(opName#"_e64").Pfl>;
  }
  multiclass VOP2be_Real_e64_gfx6_gfx7<bits<6> op, string opName = NAME> {
    def _e64_gfx6_gfx7 :
      VOP3_Real<!cast<VOP3_Pseudo>(opName#"_e64"), SIEncodingFamily.SI>,
      VOP3be_gfx6_gfx7<{1, 0, 0, op{5-0}}, !cast<VOP3_Pseudo>(opName#"_e64").Pfl>;
  }
} // End AssemblerPredicate = isGFX6GFX7, DecoderNamespace = "GFX6GFX7"

multiclass VOP2Only_Real_MADK_gfx6_gfx7_gfx10<bits<6> op> :
  VOP2Only_Real_MADK_gfx6_gfx7<op>, VOP2Only_Real_MADK_gfx10<op>;

multiclass VOP2_Real_gfx6_gfx7<bits<6> op> :
  VOP2_Real_e32_gfx6_gfx7<op>, VOP2_Real_e64_gfx6_gfx7<op>;

multiclass VOP2_Real_gfx6_gfx7_gfx10<bits<6> op> :
  VOP2_Real_gfx6_gfx7<op>, VOP2_Real_gfx10<op>;

multiclass VOP2_Real_gfx6_gfx7_gfx10_gfx11<bits<6> op> :
  VOP2_Real_gfx6_gfx7_gfx10<op>, VOP2_Real_FULL_gfx11<op>;

multiclass VOP2be_Real_gfx6_gfx7<bits<6> op> :
  VOP2_Real_e32_gfx6_gfx7<op>, VOP2be_Real_e64_gfx6_gfx7<op>;

multiclass VOP2be_Real_gfx6_gfx7_with_name<bits<6> op,
  string opName, string asmName>  {
  defvar ps32 = !cast<VOP2_Pseudo>(opName#"_e32");
  defvar ps64 = !cast<VOP3_Pseudo>(opName#"_e64");

  let AsmString = asmName # ps32.AsmOperands in {
    defm "" : VOP2_Real_e32_gfx6_gfx7<op, opName>;
  }

   let AsmString = asmName # ps64.AsmOperands in {
    defm "" : VOP2be_Real_e64_gfx6_gfx7<op, opName>;
  }
}

defm V_CNDMASK_B32        : VOP2_Real_gfx6_gfx7<0x000>;
defm V_MIN_LEGACY_F32     : VOP2_Real_gfx6_gfx7<0x00d>;
defm V_MAX_LEGACY_F32     : VOP2_Real_gfx6_gfx7<0x00e>;
defm V_LSHR_B32           : VOP2_Real_gfx6_gfx7<0x015>;
defm V_ASHR_I32           : VOP2_Real_gfx6_gfx7<0x017>;
defm V_LSHL_B32           : VOP2_Real_gfx6_gfx7<0x019>;
defm V_BFM_B32            : VOP2_Real_gfx6_gfx7<0x01e>;
defm V_BCNT_U32_B32       : VOP2_Real_gfx6_gfx7<0x022>;
defm V_MBCNT_LO_U32_B32   : VOP2_Real_gfx6_gfx7<0x023>;
defm V_MBCNT_HI_U32_B32   : VOP2_Real_gfx6_gfx7<0x024>;
defm V_LDEXP_F32          : VOP2_Real_gfx6_gfx7<0x02b>;
defm V_CVT_PKACCUM_U8_F32 : VOP2_Real_gfx6_gfx7<0x02c>;
defm V_CVT_PKNORM_I16_F32 : VOP2_Real_gfx6_gfx7<0x02d>;
defm V_CVT_PKNORM_U16_F32 : VOP2_Real_gfx6_gfx7<0x02e>;
defm V_CVT_PK_U16_U32     : VOP2_Real_gfx6_gfx7<0x030>;
defm V_CVT_PK_I16_I32     : VOP2_Real_gfx6_gfx7<0x031>;

// V_ADD_I32, V_SUB_I32, and V_SUBREV_I32 where renamed to *_U32 in
// VI, but the VI instructions behave the same as the SI versions.
defm V_ADD_I32            : VOP2be_Real_gfx6_gfx7_with_name<0x025, "V_ADD_CO_U32", "v_add_i32">;
defm V_SUB_I32            : VOP2be_Real_gfx6_gfx7_with_name<0x026, "V_SUB_CO_U32", "v_sub_i32">;
defm V_SUBREV_I32         : VOP2be_Real_gfx6_gfx7_with_name<0x027, "V_SUBREV_CO_U32", "v_subrev_i32">;
defm V_ADDC_U32           : VOP2be_Real_gfx6_gfx7<0x028>;
defm V_SUBB_U32           : VOP2be_Real_gfx6_gfx7<0x029>;
defm V_SUBBREV_U32        : VOP2be_Real_gfx6_gfx7<0x02a>;

defm V_READLANE_B32 : VOP2_Lane_Real_gfx6_gfx7<0x001>;

let InOperandList = (ins SSrcOrLds_b32:$src0, SCSrc_b32:$src1, VGPR_32:$vdst_in) in {
  defm V_WRITELANE_B32 : VOP2_Lane_Real_gfx6_gfx7<0x002>;
} // End InOperandList = (ins SSrcOrLds_b32:$src0, SCSrc_b32:$src1, VGPR_32:$vdst_in)

let SubtargetPredicate = isGFX6GFX7 in {
  defm : VOP2eInstAliases<V_CNDMASK_B32_e32, V_CNDMASK_B32_e32_gfx6_gfx7>;
  defm : VOP2eInstAliases<V_ADD_CO_U32_e32, V_ADD_I32_e32_gfx6_gfx7>;
  defm : VOP2eInstAliases<V_SUB_CO_U32_e32, V_SUB_I32_e32_gfx6_gfx7>;
  defm : VOP2eInstAliases<V_SUBREV_CO_U32_e32, V_SUBREV_I32_e32_gfx6_gfx7>;

  def : VOP2e64InstAlias<V_ADD_CO_U32_e64, V_ADD_I32_e64_gfx6_gfx7>;
  def : VOP2e64InstAlias<V_SUB_CO_U32_e64, V_SUB_I32_e64_gfx6_gfx7>;
  def : VOP2e64InstAlias<V_SUBREV_CO_U32_e64, V_SUBREV_I32_e64_gfx6_gfx7>;
} // End SubtargetPredicate = isGFX6GFX7

defm V_ADD_F32            : VOP2_Real_gfx6_gfx7_gfx10_gfx11<0x003>;
defm V_SUB_F32            : VOP2_Real_gfx6_gfx7_gfx10_gfx11<0x004>;
defm V_SUBREV_F32         : VOP2_Real_gfx6_gfx7_gfx10_gfx11<0x005>;
defm V_MAC_LEGACY_F32     : VOP2_Real_gfx6_gfx7_gfx10<0x006>;
defm V_MUL_LEGACY_F32     : VOP2_Real_gfx6_gfx7_gfx10<0x007>;
defm V_MUL_F32            : VOP2_Real_gfx6_gfx7_gfx10_gfx11<0x008>;
defm V_MUL_I32_I24        : VOP2_Real_gfx6_gfx7_gfx10_gfx11<0x009>;
defm V_MUL_HI_I32_I24     : VOP2_Real_gfx6_gfx7_gfx10_gfx11<0x00a>;
defm V_MUL_U32_U24        : VOP2_Real_gfx6_gfx7_gfx10_gfx11<0x00b>;
defm V_MUL_HI_U32_U24     : VOP2_Real_gfx6_gfx7_gfx10_gfx11<0x00c>;
defm V_MIN_F32            : VOP2_Real_gfx6_gfx7_gfx10_gfx11<0x00f>;
defm V_MAX_F32            : VOP2_Real_gfx6_gfx7_gfx10_gfx11<0x010>;
defm V_MIN_I32            : VOP2_Real_gfx6_gfx7_gfx10_gfx11<0x011>;
defm V_MAX_I32            : VOP2_Real_gfx6_gfx7_gfx10_gfx11<0x012>;
defm V_MIN_U32            : VOP2_Real_gfx6_gfx7_gfx10_gfx11<0x013>;
defm V_MAX_U32            : VOP2_Real_gfx6_gfx7_gfx10_gfx11<0x014>;
defm V_LSHRREV_B32        : VOP2_Real_gfx6_gfx7_gfx10<0x016>;
defm V_ASHRREV_I32        : VOP2_Real_gfx6_gfx7_gfx10<0x018>;
defm V_LSHLREV_B32        : VOP2_Real_gfx6_gfx7_gfx10<0x01a>;
defm V_AND_B32            : VOP2_Real_gfx6_gfx7_gfx10_gfx11<0x01b>;
defm V_OR_B32             : VOP2_Real_gfx6_gfx7_gfx10_gfx11<0x01c>;
defm V_XOR_B32            : VOP2_Real_gfx6_gfx7_gfx10_gfx11<0x01d>;
defm V_MAC_F32            : VOP2_Real_gfx6_gfx7_gfx10<0x01f>;
defm V_CVT_PKRTZ_F16_F32  : VOP2_Real_gfx6_gfx7_gfx10<0x02f>;
defm V_MADMK_F32          : VOP2Only_Real_MADK_gfx6_gfx7_gfx10<0x020>;
defm V_MADAK_F32          : VOP2Only_Real_MADK_gfx6_gfx7_gfx10<0x021>;

//===----------------------------------------------------------------------===//
// GFX8, GFX9 (VI).
//===----------------------------------------------------------------------===//

let AssemblerPredicate = isGFX8GFX9, DecoderNamespace = "GFX8" in {

multiclass VOP2_Real_MADK_vi <bits<6> op> {
  def _vi : VOP2_Real<!cast<VOP2_Pseudo>(NAME), SIEncodingFamily.VI>,
            VOP2_MADKe<op{5-0}, !cast<VOP2_Pseudo>(NAME).Pfl>;
}

multiclass VOP2_Real_MADK_gfx940 <bits<6> op> {
  def _gfx940 : VOP2_Real<!cast<VOP2_Pseudo>(NAME), SIEncodingFamily.GFX940>,
                VOP2_MADKe<op{5-0}, !cast<VOP2_Pseudo>(NAME).Pfl> {
    let DecoderNamespace = "GFX9";
  }
}

multiclass VOP2_Real_e32_vi <bits<6> op> {
  def _e32_vi :
    VOP2_Real<!cast<VOP2_Pseudo>(NAME#"_e32"), SIEncodingFamily.VI>,
    VOP2e<op{5-0}, !cast<VOP2_Pseudo>(NAME#"_e32").Pfl>;
}

multiclass VOP2_Real_e64_vi <bits<10> op> {
  def _e64_vi :
    VOP3_Real<!cast<VOP3_Pseudo>(NAME#"_e64"), SIEncodingFamily.VI>,
    VOP3e_vi <op, !cast<VOP3_Pseudo>(NAME#"_e64").Pfl>;
}

multiclass VOP2_Real_e64only_vi <bits<10> op> {
  def _e64_vi :
    VOP3_Real<!cast<VOP3_Pseudo>(NAME#"_e64"), SIEncodingFamily.VI>,
    VOP3e_vi <op, !cast<VOP3_Pseudo>(NAME#"_e64").Pfl> {
      let IsSingle = 1;
    }
}

multiclass Base_VOP2_Real_e32e64_vi <bits<6> op> :
  VOP2_Real_e32_vi<op>,
  VOP2_Real_e64_vi<{0, 1, 0, 0, op{5-0}}>;

} // End AssemblerPredicate = isGFX8GFX9, DecoderNamespace = "GFX8"

multiclass VOP2_SDWA_Real <bits<6> op> {
  foreach _ = BoolToList<!cast<VOP2_Pseudo>(NAME#"_e32").Pfl.HasExtSDWA>.ret in
  def _sdwa_vi :
    VOP_SDWA_Real <!cast<VOP2_SDWA_Pseudo>(NAME#"_sdwa")>,
    VOP2_SDWAe <op{5-0}, !cast<VOP2_SDWA_Pseudo>(NAME#"_sdwa").Pfl>;
}

multiclass VOP2_SDWA9_Real <bits<6> op> {
  foreach _ = BoolToList<!cast<VOP2_Pseudo>(NAME#"_e32").Pfl.HasExtSDWA9>.ret in
  def _sdwa_gfx9 :
    VOP_SDWA9_Real <!cast<VOP2_SDWA_Pseudo>(NAME#"_sdwa")>,
    VOP2_SDWA9Ae <op{5-0}, !cast<VOP2_SDWA_Pseudo>(NAME#"_sdwa").Pfl>;
}

let AssemblerPredicate = isGFX8Only in {

multiclass VOP2be_Real_e32e64_vi_only <bits<6> op, string OpName, string AsmName> {
  def _e32_vi :
    VOP2_Real<!cast<VOP2_Pseudo>(OpName#"_e32"), SIEncodingFamily.VI>,
    VOP2e<op{5-0}, !cast<VOP2_Pseudo>(OpName#"_e32").Pfl> {
      VOP2_Pseudo ps = !cast<VOP2_Pseudo>(OpName#"_e32");
      let AsmString = AsmName # ps.AsmOperands;
      let DecoderNamespace = "GFX8";
    }
  def _e64_vi :
    VOP3_Real<!cast<VOP3_Pseudo>(OpName#"_e64"), SIEncodingFamily.VI>,
    VOP3be_vi <{0, 1, 0, 0, op{5-0}}, !cast<VOP3_Pseudo>(OpName#"_e64").Pfl> {
      VOP3_Pseudo ps = !cast<VOP3_Pseudo>(OpName#"_e64");
      let AsmString = AsmName # ps.AsmOperands;
      let DecoderNamespace = "GFX8";
    }
  foreach _ = BoolToList<!cast<VOP2_Pseudo>(OpName#"_e32").Pfl.HasExtSDWA>.ret in
    def _sdwa_vi :
      VOP_SDWA_Real <!cast<VOP2_SDWA_Pseudo>(OpName#"_sdwa")>,
      VOP2_SDWAe <op{5-0}, !cast<VOP2_SDWA_Pseudo>(OpName#"_sdwa").Pfl> {
        VOP2_SDWA_Pseudo ps = !cast<VOP2_SDWA_Pseudo>(OpName#"_sdwa");
        let AsmString = AsmName # ps.AsmOperands;
      }
  foreach _ = BoolToList<!cast<VOP2_Pseudo>(OpName#"_e32").Pfl.HasExtDPP>.ret in
    def _dpp_vi :
      VOP_DPP_Real<!cast<VOP2_DPP_Pseudo>(OpName#"_dpp"), SIEncodingFamily.VI>,
      VOP2_DPPe<op, !cast<VOP2_DPP_Pseudo>(OpName#"_dpp")> {
        VOP2_DPP_Pseudo ps = !cast<VOP2_DPP_Pseudo>(OpName#"_dpp");
        let AsmString = AsmName # ps.AsmOperands;
      }
}
}

let AssemblerPredicate = isGFX9Only in {

multiclass VOP2be_Real_e32e64_gfx9 <bits<6> op, string OpName, string AsmName> {
  def _e32_gfx9 :
    VOP2_Real<!cast<VOP2_Pseudo>(OpName#"_e32"), SIEncodingFamily.GFX9>,
    VOP2e<op{5-0}, !cast<VOP2_Pseudo>(OpName#"_e32").Pfl> {
      VOP2_Pseudo ps = !cast<VOP2_Pseudo>(OpName#"_e32");
      let AsmString = AsmName # ps.AsmOperands;
      let DecoderNamespace = "GFX9";
    }
  def _e64_gfx9 :
    VOP3_Real<!cast<VOP3_Pseudo>(OpName#"_e64"), SIEncodingFamily.GFX9>,
    VOP3be_vi <{0, 1, 0, 0, op{5-0}}, !cast<VOP3_Pseudo>(OpName#"_e64").Pfl> {
      VOP3_Pseudo ps = !cast<VOP3_Pseudo>(OpName#"_e64");
      let AsmString = AsmName # ps.AsmOperands;
      let DecoderNamespace = "GFX9";
    }
  foreach _ = BoolToList<!cast<VOP2_Pseudo>(OpName#"_e32").Pfl.HasExtSDWA9>.ret in
    def _sdwa_gfx9 :
      VOP_SDWA9_Real <!cast<VOP2_SDWA_Pseudo>(OpName#"_sdwa")>,
      VOP2_SDWA9Ae <op{5-0}, !cast<VOP2_SDWA_Pseudo>(OpName#"_sdwa").Pfl> {
        VOP2_SDWA_Pseudo ps = !cast<VOP2_SDWA_Pseudo>(OpName#"_sdwa");
        let AsmString = AsmName # ps.AsmOperands;
      }
  foreach _ = BoolToList<!cast<VOP2_Pseudo>(OpName#"_e32").Pfl.HasExtDPP>.ret in
    def _dpp_gfx9 :
      VOP_DPP_Real<!cast<VOP2_DPP_Pseudo>(OpName#"_dpp"), SIEncodingFamily.GFX9>,
      VOP2_DPPe<op, !cast<VOP2_DPP_Pseudo>(OpName#"_dpp")> {
        VOP2_DPP_Pseudo ps = !cast<VOP2_DPP_Pseudo>(OpName#"_dpp");
        let AsmString = AsmName # ps.AsmOperands;
        let DecoderNamespace = "SDWA9";
      }
}

multiclass VOP2_Real_e32e64_gfx9 <bits<6> op> {
  def _e32_gfx9 :
    VOP2_Real<!cast<VOP2_Pseudo>(NAME#"_e32"), SIEncodingFamily.GFX9>,
    VOP2e<op{5-0}, !cast<VOP2_Pseudo>(NAME#"_e32").Pfl>{
      let DecoderNamespace = "GFX9";
    }
  def _e64_gfx9 :
    VOP3_Real<!cast<VOP3_Pseudo>(NAME#"_e64"), SIEncodingFamily.GFX9>,
    VOP3e_vi <{0, 1, 0, 0, op{5-0}}, !cast<VOP3_Pseudo>(NAME#"_e64").Pfl> {
      let DecoderNamespace = "GFX9";
    }
  foreach _ = BoolToList<!cast<VOP2_Pseudo>(NAME#"_e32").Pfl.HasExtSDWA9>.ret in
    def _sdwa_gfx9 :
      VOP_SDWA9_Real <!cast<VOP2_SDWA_Pseudo>(NAME#"_sdwa")>,
      VOP2_SDWA9Ae <op{5-0}, !cast<VOP2_SDWA_Pseudo>(NAME#"_sdwa").Pfl> {
      }
  foreach _ = BoolToList<!cast<VOP2_Pseudo>(NAME#"_e32").Pfl.HasExtDPP>.ret in
    def _dpp_gfx9 :
      VOP_DPP_Real<!cast<VOP2_DPP_Pseudo>(NAME#"_dpp"), SIEncodingFamily.GFX9>,
      VOP2_DPPe<op, !cast<VOP2_DPP_Pseudo>(NAME#"_dpp")> {
        let DecoderNamespace = "SDWA9";
      }
}

} // AssemblerPredicate = isGFX9Only

multiclass VOP2_Real_e32e64_vi <bits<6> op> :
  Base_VOP2_Real_e32e64_vi<op>, VOP2_SDWA_Real<op>, VOP2_SDWA9_Real<op> {

  foreach _ = BoolToList<!cast<VOP2_Pseudo>(NAME#"_e32").Pfl.HasExtDPP>.ret in
    def _dpp_vi :
      VOP_DPP_Real<!cast<VOP2_DPP_Pseudo>(NAME#"_dpp"), SIEncodingFamily.VI>,
      VOP2_DPPe<op, !cast<VOP2_DPP_Pseudo>(NAME#"_dpp")>;
}

defm V_CNDMASK_B32        : VOP2_Real_e32e64_vi <0x0>;
defm V_ADD_F32            : VOP2_Real_e32e64_vi <0x1>;
defm V_SUB_F32            : VOP2_Real_e32e64_vi <0x2>;
defm V_SUBREV_F32         : VOP2_Real_e32e64_vi <0x3>;
let AssemblerPredicate = isGCN3ExcludingGFX90A in
defm V_MUL_LEGACY_F32     : VOP2_Real_e32e64_vi <0x4>;
defm V_MUL_F32            : VOP2_Real_e32e64_vi <0x5>;
defm V_MUL_I32_I24        : VOP2_Real_e32e64_vi <0x6>;
defm V_MUL_HI_I32_I24     : VOP2_Real_e32e64_vi <0x7>;
defm V_MUL_U32_U24        : VOP2_Real_e32e64_vi <0x8>;
defm V_MUL_HI_U32_U24     : VOP2_Real_e32e64_vi <0x9>;
defm V_MIN_F32            : VOP2_Real_e32e64_vi <0xa>;
defm V_MAX_F32            : VOP2_Real_e32e64_vi <0xb>;
defm V_MIN_I32            : VOP2_Real_e32e64_vi <0xc>;
defm V_MAX_I32            : VOP2_Real_e32e64_vi <0xd>;
defm V_MIN_U32            : VOP2_Real_e32e64_vi <0xe>;
defm V_MAX_U32            : VOP2_Real_e32e64_vi <0xf>;
defm V_LSHRREV_B32        : VOP2_Real_e32e64_vi <0x10>;
defm V_ASHRREV_I32        : VOP2_Real_e32e64_vi <0x11>;
defm V_LSHLREV_B32        : VOP2_Real_e32e64_vi <0x12>;
defm V_AND_B32            : VOP2_Real_e32e64_vi <0x13>;
defm V_OR_B32             : VOP2_Real_e32e64_vi <0x14>;
defm V_XOR_B32            : VOP2_Real_e32e64_vi <0x15>;
defm V_MAC_F32            : VOP2_Real_e32e64_vi <0x16>;
defm V_MADMK_F32          : VOP2_Real_MADK_vi <0x17>;
defm V_MADAK_F32          : VOP2_Real_MADK_vi <0x18>;

defm V_ADD_U32            : VOP2be_Real_e32e64_vi_only <0x19, "V_ADD_CO_U32",     "v_add_u32">;
defm V_SUB_U32            : VOP2be_Real_e32e64_vi_only <0x1a, "V_SUB_CO_U32",     "v_sub_u32">;
defm V_SUBREV_U32         : VOP2be_Real_e32e64_vi_only <0x1b, "V_SUBREV_CO_U32",  "v_subrev_u32">;
defm V_ADDC_U32           : VOP2be_Real_e32e64_vi_only <0x1c, "V_ADDC_U32",    "v_addc_u32">;
defm V_SUBB_U32           : VOP2be_Real_e32e64_vi_only <0x1d, "V_SUBB_U32",    "v_subb_u32">;
defm V_SUBBREV_U32        : VOP2be_Real_e32e64_vi_only <0x1e, "V_SUBBREV_U32", "v_subbrev_u32">;

defm V_ADD_CO_U32         : VOP2be_Real_e32e64_gfx9 <0x19, "V_ADD_CO_U32",     "v_add_co_u32">;
defm V_SUB_CO_U32         : VOP2be_Real_e32e64_gfx9 <0x1a, "V_SUB_CO_U32",     "v_sub_co_u32">;
defm V_SUBREV_CO_U32      : VOP2be_Real_e32e64_gfx9 <0x1b, "V_SUBREV_CO_U32",  "v_subrev_co_u32">;
defm V_ADDC_CO_U32        : VOP2be_Real_e32e64_gfx9 <0x1c, "V_ADDC_U32",    "v_addc_co_u32">;
defm V_SUBB_CO_U32        : VOP2be_Real_e32e64_gfx9 <0x1d, "V_SUBB_U32",    "v_subb_co_u32">;
defm V_SUBBREV_CO_U32     : VOP2be_Real_e32e64_gfx9 <0x1e, "V_SUBBREV_U32", "v_subbrev_co_u32">;

defm V_ADD_U32            : VOP2_Real_e32e64_gfx9 <0x34>;
defm V_SUB_U32            : VOP2_Real_e32e64_gfx9 <0x35>;
defm V_SUBREV_U32         : VOP2_Real_e32e64_gfx9 <0x36>;

defm V_BFM_B32            : VOP2_Real_e64only_vi <0x293>;
defm V_BCNT_U32_B32       : VOP2_Real_e64only_vi <0x28b>;
defm V_MBCNT_LO_U32_B32   : VOP2_Real_e64only_vi <0x28c>;
defm V_MBCNT_HI_U32_B32   : VOP2_Real_e64only_vi <0x28d>;
defm V_LDEXP_F32          : VOP2_Real_e64only_vi <0x288>;
defm V_CVT_PKACCUM_U8_F32 : VOP2_Real_e64only_vi <0x1f0>;
defm V_CVT_PKNORM_I16_F32 : VOP2_Real_e64only_vi <0x294>;
defm V_CVT_PKNORM_U16_F32 : VOP2_Real_e64only_vi <0x295>;
defm V_CVT_PKRTZ_F16_F32  : VOP2_Real_e64only_vi <0x296>;
defm V_CVT_PK_U16_U32     : VOP2_Real_e64only_vi <0x297>;
defm V_CVT_PK_I16_I32     : VOP2_Real_e64only_vi <0x298>;

defm V_ADD_F16            : VOP2_Real_e32e64_vi <0x1f>;
defm V_SUB_F16            : VOP2_Real_e32e64_vi <0x20>;
defm V_SUBREV_F16         : VOP2_Real_e32e64_vi <0x21>;
defm V_MUL_F16            : VOP2_Real_e32e64_vi <0x22>;
defm V_MAC_F16            : VOP2_Real_e32e64_vi <0x23>;
defm V_MADMK_F16          : VOP2_Real_MADK_vi <0x24>;
defm V_MADAK_F16          : VOP2_Real_MADK_vi <0x25>;
defm V_ADD_U16            : VOP2_Real_e32e64_vi <0x26>;
defm V_SUB_U16            : VOP2_Real_e32e64_vi <0x27>;
defm V_SUBREV_U16         : VOP2_Real_e32e64_vi <0x28>;
defm V_MUL_LO_U16         : VOP2_Real_e32e64_vi <0x29>;
defm V_LSHLREV_B16        : VOP2_Real_e32e64_vi <0x2a>;
defm V_LSHRREV_B16        : VOP2_Real_e32e64_vi <0x2b>;
defm V_ASHRREV_I16        : VOP2_Real_e32e64_vi <0x2c>;
defm V_MAX_F16            : VOP2_Real_e32e64_vi <0x2d>;
defm V_MIN_F16            : VOP2_Real_e32e64_vi <0x2e>;
defm V_MAX_U16            : VOP2_Real_e32e64_vi <0x2f>;
defm V_MAX_I16            : VOP2_Real_e32e64_vi <0x30>;
defm V_MIN_U16            : VOP2_Real_e32e64_vi <0x31>;
defm V_MIN_I16            : VOP2_Real_e32e64_vi <0x32>;
defm V_LDEXP_F16          : VOP2_Real_e32e64_vi <0x33>;

let SubtargetPredicate = isGFX8GFX9 in {

// Aliases to simplify matching of floating-point instructions that
// are VOP2 on SI and VOP3 on VI.
class SI2_VI3Alias <string name, VOP3_Real inst> : InstAlias <
  name#" $dst, $src0, $src1",
  !if(inst.Pfl.HasOMod,
      (inst VGPR_32:$dst, 0, VCSrc_f32:$src0, 0, VCSrc_f32:$src1, 0, 0),
      (inst VGPR_32:$dst, 0, VCSrc_f32:$src0, 0, VCSrc_f32:$src1, 0))
>, PredicateControl {
  let UseInstAsmMatchConverter = 0;
  let AsmVariantName = AMDGPUAsmVariants.VOP3;
}

def : SI2_VI3Alias <"v_ldexp_f32", V_LDEXP_F32_e64_vi>;
def : SI2_VI3Alias <"v_cvt_pkaccum_u8_f32", V_CVT_PKACCUM_U8_F32_e64_vi>;
def : SI2_VI3Alias <"v_cvt_pknorm_i16_f32", V_CVT_PKNORM_I16_F32_e64_vi>;
def : SI2_VI3Alias <"v_cvt_pknorm_u16_f32", V_CVT_PKNORM_U16_F32_e64_vi>;
def : SI2_VI3Alias <"v_cvt_pkrtz_f16_f32", V_CVT_PKRTZ_F16_F32_e64_vi>;

defm : VOP2eInstAliases<V_CNDMASK_B32_e32, V_CNDMASK_B32_e32_vi>;

} // End SubtargetPredicate = isGFX8GFX9

let SubtargetPredicate = isGFX9Only in {

defm : VOP2bInstAliases<V_ADD_U32_e32,     V_ADD_CO_U32_e32_gfx9,     "v_add_co_u32">;
defm : VOP2bInstAliases<V_ADDC_U32_e32,    V_ADDC_CO_U32_e32_gfx9,    "v_addc_co_u32">;
defm : VOP2bInstAliases<V_SUB_U32_e32,     V_SUB_CO_U32_e32_gfx9,     "v_sub_co_u32">;
defm : VOP2bInstAliases<V_SUBB_U32_e32,    V_SUBB_CO_U32_e32_gfx9,    "v_subb_co_u32">;
defm : VOP2bInstAliases<V_SUBREV_U32_e32,  V_SUBREV_CO_U32_e32_gfx9,  "v_subrev_co_u32">;
defm : VOP2bInstAliases<V_SUBBREV_U32_e32, V_SUBBREV_CO_U32_e32_gfx9, "v_subbrev_co_u32">;

} // End SubtargetPredicate = isGFX9Only

let SubtargetPredicate = HasDLInsts in {

defm V_FMAC_F32 : VOP2_Real_e32e64_vi <0x3b>;
defm V_XNOR_B32 : VOP2_Real_e32e64_vi <0x3d>;

} // End SubtargetPredicate = HasDLInsts

let AssemblerPredicate = isGFX90APlus, DecoderNamespace = "GFX90A" in {
  multiclass VOP2_Real_e32_gfx90a <bits<6> op> {
    def _e32_gfx90a :
      VOP2_Real<!cast<VOP2_Pseudo>(NAME#"_e32"), SIEncodingFamily.GFX90A>,
      VOP2e<op{5-0}, !cast<VOP2_Pseudo>(NAME#"_e32").Pfl>;
  }

  multiclass VOP2_Real_e64_gfx90a <bits<10> op> {
    def _e64_gfx90a :
      VOP3_Real<!cast<VOP3_Pseudo>(NAME#"_e64"), SIEncodingFamily.GFX90A>,
      VOP3e_vi <op, !cast<VOP3_Pseudo>(NAME#"_e64").Pfl>;
  }

  multiclass Base_VOP2_Real_e32e64_gfx90a <bits<6> op> :
    VOP2_Real_e32_gfx90a<op>,
    VOP2_Real_e64_gfx90a<{0, 1, 0, 0, op{5-0}}>;

  multiclass VOP2_Real_e32e64_gfx90a <bits<6> op> :
    Base_VOP2_Real_e32e64_gfx90a<op> {

    foreach _ = BoolToList<!cast<VOP2_Pseudo>(NAME#"_e32").Pfl.HasExtDPP>.ret in
      def _dpp_gfx90a :
        VOP_DPP_Real<!cast<VOP2_DPP_Pseudo>(NAME#"_dpp"), SIEncodingFamily.GFX90A>,
        VOP2_DPPe<op, !cast<VOP2_DPP_Pseudo>(NAME#"_dpp")> {
          let DecoderNamespace = "SDWA9";
        }
  }
} // End AssemblerPredicate = isGFX90APlus, DecoderNamespace = "GFX90A"

let SubtargetPredicate = isGFX90APlus in {
  defm V_FMAC_F64       : VOP2_Real_e32e64_gfx90a <0x4>;
  let IsSingle = 1 in {
    defm V_MUL_LEGACY_F32 : VOP2_Real_e64_gfx90a <0x2a1>;
  }
} // End SubtargetPredicate = isGFX90APlus

let SubtargetPredicate = HasFmaakFmamkF32Insts in {
defm V_FMAMK_F32        : VOP2_Real_MADK_gfx940 <0x17>;
defm V_FMAAK_F32        : VOP2_Real_MADK_gfx940 <0x18>;
}

multiclass VOP2_Real_DOT_ACC_gfx9<bits<6> op> : VOP2_Real_e32_vi<op> {
  def _dpp_vi : VOP2_DPP<op, !cast<VOP2_DPP_Pseudo>(NAME#"_dpp")>;
}

multiclass VOP2_Real_DOT_ACC_gfx10<bits<6> op> :
  VOP2_Real_e32_gfx10<op>,
  VOP2_Real_dpp_gfx10<op>,
  VOP2_Real_dpp8_gfx10<op>;

let SubtargetPredicate = HasDot5Insts in {
  defm V_DOT2C_F32_F16 : VOP2_Real_DOT_ACC_gfx9<0x37>;
  // NB: Opcode conflicts with V_DOT8C_I32_I4
  // This opcode exists in gfx 10.1* only
  defm V_DOT2C_F32_F16 : VOP2_Real_DOT_ACC_gfx10<0x02>;
}

let SubtargetPredicate = HasDot6Insts in {
  defm V_DOT4C_I32_I8  : VOP2_Real_DOT_ACC_gfx9<0x39>;
  defm V_DOT4C_I32_I8  : VOP2_Real_DOT_ACC_gfx10<0x0d>;
}

let SubtargetPredicate = HasDot4Insts in {
  defm V_DOT2C_I32_I16 : VOP2_Real_DOT_ACC_gfx9<0x38>;
}
let SubtargetPredicate = HasDot3Insts in {
  defm V_DOT8C_I32_I4  : VOP2_Real_DOT_ACC_gfx9<0x3a>;
}

let SubtargetPredicate = HasPkFmacF16Inst in {
defm V_PK_FMAC_F16 : VOP2_Real_e32_vi<0x3c>;
} // End SubtargetPredicate = HasPkFmacF16Inst

let SubtargetPredicate = HasDot3Insts in {
  // NB: Opcode conflicts with V_DOT2C_F32_F16
  let DecoderNamespace = "GFX10_B" in
  defm V_DOT8C_I32_I4 : VOP2_Real_DOT_ACC_gfx10<0x02>;
}<|MERGE_RESOLUTION|>--- conflicted
+++ resolved
@@ -850,12 +850,6 @@
 //===----------------------------------------------------------------------===//
 // 16-Bit Operand Instructions
 //===----------------------------------------------------------------------===//
-<<<<<<< HEAD
-
-let isReMaterializable = 1 in {
-let FPDPRounding = 1 in {
-defm V_LDEXP_F16 : VOP2Inst_t16 <"v_ldexp_f16", VOP_F16_F16_I32, AMDGPUldexp>;
-=======
 
 def LDEXP_F16_VOPProfile_True16 : VOPProfile_True16<VOP_F16_F16_I32> {
   // The ldexp.f16 intrinsic expects a i32 src1 operand, though the hardware
@@ -871,7 +865,6 @@
     defm V_LDEXP_F16 : VOP2Inst <"v_ldexp_f16", VOP_F16_F16_I32, AMDGPUldexp>;
   let SubtargetPredicate = HasTrue16BitInsts in
     defm V_LDEXP_F16_t16 : VOP2Inst <"v_ldexp_f16_t16", LDEXP_F16_VOPProfile_True16, AMDGPUldexp>;
->>>>>>> f2751388
 } // End FPDPRounding = 1
 // FIXME VOP3 Only instructions. NFC using VOPProfile_True16 for these until a planned change to use a new register class for VOP3 encoded True16 instuctions
 defm V_LSHLREV_B16 : VOP2Inst_e64_t16 <"v_lshlrev_b16", VOP_I16_I16_I16, clshl_rev_16>;
