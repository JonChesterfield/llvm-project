--- conflicted
+++ resolved
@@ -792,10 +792,7 @@
   def _t16 : VOPC_Class_Profile<sched, f16, i16> {
     let IsTrue16 = 1;
     let Src1RC32 = RegisterOperand<getVregSrcForVT_t16<Src1VT>.ret>;
-<<<<<<< HEAD
-=======
     let Src1RC64 = VSrc_b32;
->>>>>>> f2751388
     let Src0DPP = getVregSrcForVT_t16<Src0VT>.ret;
     let Src1DPP = getVregSrcForVT_t16<Src1VT>.ret;
     let Src2DPP = getVregSrcForVT_t16<Src2VT>.ret;
@@ -823,10 +820,7 @@
   def _t16 : VOPC_Class_NoSdst_Profile<sched, f16, i16> {
     let IsTrue16 = 1;
     let Src1RC32 = RegisterOperand<getVregSrcForVT_t16<Src1VT>.ret>;
-<<<<<<< HEAD
-=======
     let Src1RC64 = VSrc_b32;
->>>>>>> f2751388
     let Src0DPP = getVregSrcForVT_t16<Src0VT>.ret;
     let Src1DPP = getVregSrcForVT_t16<Src1VT>.ret;
     let Src2DPP = getVregSrcForVT_t16<Src2VT>.ret;
@@ -1410,22 +1404,14 @@
         VOPCe<op{7-0}>,
         MnemonicAlias<!if(!empty(pseudo_mnemonic), ps32.Mnemonic,
                           pseudo_mnemonic),
-<<<<<<< HEAD
-                      asm_name>,
-=======
                       asm_name, ps32.AsmVariantName>,
->>>>>>> f2751388
         Requires<[isGFX11Plus]>;
       def _e64_gfx11 :
             VOP3_Real<ps64, SIEncodingFamily.GFX11, asm_name>,
             VOP3a_gfx11<{0, op}, ps64.Pfl>,
             MnemonicAlias<!if(!empty(pseudo_mnemonic), ps64.Mnemonic,
                               pseudo_mnemonic),
-<<<<<<< HEAD
-                          asm_name>,
-=======
                           asm_name, ps64.AsmVariantName>,
->>>>>>> f2751388
             Requires<[isGFX11Plus]> {
         // Encoding used for VOPC instructions encoded as VOP3 differs from
         // VOP3e by destination name (sdst) as VOPC doesn't have vector dst.
@@ -1582,11 +1568,7 @@
           : VOPC_Real<ps32, SIEncodingFamily.GFX11, asm_name>,
             MnemonicAlias<!if(!empty(pseudo_mnemonic), !subst("_nosdst", "", ps32.Mnemonic),
                               pseudo_mnemonic),
-<<<<<<< HEAD
-                          asm_name>,
-=======
                           asm_name, ps32.AsmVariantName>,
->>>>>>> f2751388
             Requires<[isGFX11Plus]>,
             VOPCe<op{7-0}> {
         let AsmString = asm_name # "{_e32} " # ps32.AsmOperands;
@@ -1595,11 +1577,7 @@
           : VOP3_Real<ps64, SIEncodingFamily.GFX11, asm_name>,
             MnemonicAlias<!if(!empty(pseudo_mnemonic), !subst("_nosdst", "", ps64.Mnemonic),
                               pseudo_mnemonic),
-<<<<<<< HEAD
-                          asm_name>,
-=======
                           asm_name, ps64.AsmVariantName>,
->>>>>>> f2751388
             Requires<[isGFX11Plus]>,
             VOP3a_gfx11<{0, op}, ps64.Pfl> {
         let Inst{7-0} = ? ; // sdst
