//===-- X86.td - Target definition file for the Intel X86 --*- tablegen -*-===//
//
// Part of the LLVM Project, under the Apache License v2.0 with LLVM Exceptions.
// See https://llvm.org/LICENSE.txt for license information.
// SPDX-License-Identifier: Apache-2.0 WITH LLVM-exception
//
//===----------------------------------------------------------------------===//
//
// This is a target description file for the Intel i386 architecture, referred
// to here as the "X86" architecture.
//
//===----------------------------------------------------------------------===//

// Get the target-independent interfaces which we are implementing...
//
include "llvm/Target/Target.td"

//===----------------------------------------------------------------------===//
// X86 Subtarget state
//
// disregarding specific ABI / programming model
def Is64Bit : SubtargetFeature<"64bit-mode", "Is64Bit", "true",
                               "64-bit mode (x86_64)">;
def Is32Bit : SubtargetFeature<"32bit-mode", "Is32Bit", "true",
                               "32-bit mode (80386)">;
def Is16Bit : SubtargetFeature<"16bit-mode", "Is16Bit", "true",
                               "16-bit mode (i8086)">;

//===----------------------------------------------------------------------===//
// X86 Subtarget ISA features
//===----------------------------------------------------------------------===//

def FeatureX87     : SubtargetFeature<"x87","HasX87", "true",
                                      "Enable X87 float instructions">;

def FeatureNOPL    : SubtargetFeature<"nopl", "HasNOPL", "true",
                                      "Enable NOPL instruction (generally pentium pro+)">;

def FeatureCMOV    : SubtargetFeature<"cmov","HasCMOV", "true",
                                      "Enable conditional move instructions">;

def FeatureCX8     : SubtargetFeature<"cx8", "HasCX8", "true",
                                      "Support CMPXCHG8B instructions">;

def FeatureCRC32   : SubtargetFeature<"crc32", "HasCRC32", "true",
                                      "Enable SSE 4.2 CRC32 instruction (used when SSE4.2 is supported but function is GPR only)">;

def FeaturePOPCNT   : SubtargetFeature<"popcnt", "HasPOPCNT", "true",
                                       "Support POPCNT instruction">;

def FeatureFXSR    : SubtargetFeature<"fxsr", "HasFXSR", "true",
                                      "Support fxsave/fxrestore instructions">;

def FeatureXSAVE   : SubtargetFeature<"xsave", "HasXSAVE", "true",
                                       "Support xsave instructions">;

def FeatureXSAVEOPT: SubtargetFeature<"xsaveopt", "HasXSAVEOPT", "true",
                                       "Support xsaveopt instructions",
                                       [FeatureXSAVE]>;

def FeatureXSAVEC  : SubtargetFeature<"xsavec", "HasXSAVEC", "true",
                                       "Support xsavec instructions",
                                       [FeatureXSAVE]>;

def FeatureXSAVES  : SubtargetFeature<"xsaves", "HasXSAVES", "true",
                                       "Support xsaves instructions",
                                       [FeatureXSAVE]>;

def FeatureSSE1    : SubtargetFeature<"sse", "X86SSELevel", "SSE1",
                                      "Enable SSE instructions">;
def FeatureSSE2    : SubtargetFeature<"sse2", "X86SSELevel", "SSE2",
                                      "Enable SSE2 instructions",
                                      [FeatureSSE1]>;
def FeatureSSE3    : SubtargetFeature<"sse3", "X86SSELevel", "SSE3",
                                      "Enable SSE3 instructions",
                                      [FeatureSSE2]>;
def FeatureSSSE3   : SubtargetFeature<"ssse3", "X86SSELevel", "SSSE3",
                                      "Enable SSSE3 instructions",
                                      [FeatureSSE3]>;
def FeatureSSE41   : SubtargetFeature<"sse4.1", "X86SSELevel", "SSE41",
                                      "Enable SSE 4.1 instructions",
                                      [FeatureSSSE3]>;
def FeatureSSE42   : SubtargetFeature<"sse4.2", "X86SSELevel", "SSE42",
                                      "Enable SSE 4.2 instructions",
                                      [FeatureSSE41]>;
// The MMX subtarget feature is separate from the rest of the SSE features
// because it's important (for odd compatibility reasons) to be able to
// turn it off explicitly while allowing SSE+ to be on.
def FeatureMMX     : SubtargetFeature<"mmx","X863DNowLevel", "MMX",
                                      "Enable MMX instructions">;
def Feature3DNow   : SubtargetFeature<"3dnow", "X863DNowLevel", "ThreeDNow",
                                      "Enable 3DNow! instructions",
                                      [FeatureMMX]>;
def Feature3DNowA  : SubtargetFeature<"3dnowa", "X863DNowLevel", "ThreeDNowA",
                                      "Enable 3DNow! Athlon instructions",
                                      [Feature3DNow]>;
// All x86-64 hardware has SSE2, but we don't mark SSE2 as an implied
// feature, because SSE2 can be disabled (e.g. for compiling OS kernels)
// without disabling 64-bit mode. Nothing should imply this feature bit. It
// is used to enforce that only 64-bit capable CPUs are used in 64-bit mode.
def FeatureX86_64   : SubtargetFeature<"64bit", "HasX86_64", "true",
                                      "Support 64-bit instructions">;
def FeatureCX16     : SubtargetFeature<"cx16", "HasCX16", "true",
                                       "64-bit with cmpxchg16b (this is true for most x86-64 chips, but not the first AMD chips)",
                                       [FeatureCX8]>;
def FeatureSSE4A   : SubtargetFeature<"sse4a", "HasSSE4A", "true",
                                      "Support SSE 4a instructions",
                                      [FeatureSSE3]>;

def FeatureAVX     : SubtargetFeature<"avx", "X86SSELevel", "AVX",
                                      "Enable AVX instructions",
                                      [FeatureSSE42]>;
def FeatureAVX2    : SubtargetFeature<"avx2", "X86SSELevel", "AVX2",
                                      "Enable AVX2 instructions",
                                      [FeatureAVX]>;
def FeatureFMA     : SubtargetFeature<"fma", "HasFMA", "true",
                                      "Enable three-operand fused multiple-add",
                                      [FeatureAVX]>;
def FeatureF16C    : SubtargetFeature<"f16c", "HasF16C", "true",
                       "Support 16-bit floating point conversion instructions",
                       [FeatureAVX]>;
def FeatureAVX512   : SubtargetFeature<"avx512f", "X86SSELevel", "AVX512",
                                      "Enable AVX-512 instructions",
                                      [FeatureAVX2, FeatureFMA, FeatureF16C]>;
def FeatureERI      : SubtargetFeature<"avx512er", "HasERI", "true",
                      "Enable AVX-512 Exponential and Reciprocal Instructions",
                                      [FeatureAVX512]>;
def FeatureCDI      : SubtargetFeature<"avx512cd", "HasCDI", "true",
                      "Enable AVX-512 Conflict Detection Instructions",
                                      [FeatureAVX512]>;
def FeatureVPOPCNTDQ : SubtargetFeature<"avx512vpopcntdq", "HasVPOPCNTDQ",
                       "true", "Enable AVX-512 Population Count Instructions",
                                      [FeatureAVX512]>;
def FeaturePFI      : SubtargetFeature<"avx512pf", "HasPFI", "true",
                      "Enable AVX-512 PreFetch Instructions",
                                      [FeatureAVX512]>;
def FeaturePREFETCHI  : SubtargetFeature<"prefetchi", "HasPREFETCHI",
                                   "true",
                                   "Prefetch instruction with T0 or T1 Hint">;
def FeaturePREFETCHWT1  : SubtargetFeature<"prefetchwt1", "HasPREFETCHWT1",
                                   "true",
                                   "Prefetch with Intent to Write and T1 Hint">;
def FeatureDQI     : SubtargetFeature<"avx512dq", "HasDQI", "true",
                      "Enable AVX-512 Doubleword and Quadword Instructions",
                                      [FeatureAVX512]>;
def FeatureBWI     : SubtargetFeature<"avx512bw", "HasBWI", "true",
                      "Enable AVX-512 Byte and Word Instructions",
                                      [FeatureAVX512]>;
def FeatureVLX     : SubtargetFeature<"avx512vl", "HasVLX", "true",
                      "Enable AVX-512 Vector Length eXtensions",
                                      [FeatureAVX512]>;
def FeatureVBMI     : SubtargetFeature<"avx512vbmi", "HasVBMI", "true",
                      "Enable AVX-512 Vector Byte Manipulation Instructions",
                                      [FeatureBWI]>;
def FeatureVBMI2    : SubtargetFeature<"avx512vbmi2", "HasVBMI2", "true",
                      "Enable AVX-512 further Vector Byte Manipulation Instructions",
                                      [FeatureBWI]>;
def FeatureAVXIFMA    : SubtargetFeature<"avxifma", "HasAVXIFMA", "true",
                           "Enable AVX-IFMA",
                           [FeatureAVX2]>;
def FeatureIFMA     : SubtargetFeature<"avx512ifma", "HasIFMA", "true",
                      "Enable AVX-512 Integer Fused Multiple-Add",
                                      [FeatureAVX512]>;
def FeaturePKU   : SubtargetFeature<"pku", "HasPKU", "true",
                      "Enable protection keys">;
def FeatureVNNI    : SubtargetFeature<"avx512vnni", "HasVNNI", "true",
                          "Enable AVX-512 Vector Neural Network Instructions",
                                      [FeatureAVX512]>;
def FeatureAVXVNNI    : SubtargetFeature<"avxvnni", "HasAVXVNNI", "true",
                           "Support AVX_VNNI encoding",
                                      [FeatureAVX2]>;
def FeatureBF16    : SubtargetFeature<"avx512bf16", "HasBF16", "true",
                           "Support bfloat16 floating point",
                                      [FeatureBWI]>;
def FeatureBITALG  : SubtargetFeature<"avx512bitalg", "HasBITALG", "true",
                       "Enable AVX-512 Bit Algorithms",
                        [FeatureBWI]>;
def FeatureVP2INTERSECT  : SubtargetFeature<"avx512vp2intersect",
                                            "HasVP2INTERSECT", "true",
                                            "Enable AVX-512 vp2intersect",
                                            [FeatureAVX512]>;
// FIXME: FP16 scalar intrinsics use the type v8f16, which is supposed to be
// guarded under condition hasVLX. So we imply it in FeatureFP16 currently.
// FIXME: FP16 conversion between f16 and i64 customize type v8i64, which is
// supposed to be guarded under condition hasDQI. So we imply it in FeatureFP16
// currently.
def FeatureFP16    : SubtargetFeature<"avx512fp16", "HasFP16", "true",
                           "Support 16-bit floating point",
                           [FeatureBWI, FeatureVLX, FeatureDQI]>;
def FeatureAVXVNNIINT8  : SubtargetFeature<"avxvnniint8",
                             "HasAVXVNNIINT8", "true",
                             "Enable AVX-VNNI-INT8",
                             [FeatureAVX2]>;
def FeaturePCLMUL  : SubtargetFeature<"pclmul", "HasPCLMUL", "true",
                         "Enable packed carry-less multiplication instructions",
                               [FeatureSSE2]>;
def FeatureGFNI    : SubtargetFeature<"gfni", "HasGFNI", "true",
                         "Enable Galois Field Arithmetic Instructions",
                               [FeatureSSE2]>;
def FeatureVPCLMULQDQ : SubtargetFeature<"vpclmulqdq", "HasVPCLMULQDQ", "true",
                                         "Enable vpclmulqdq instructions",
                                         [FeatureAVX, FeaturePCLMUL]>;
def FeatureFMA4    : SubtargetFeature<"fma4", "HasFMA4", "true",
                                      "Enable four-operand fused multiple-add",
                                      [FeatureAVX, FeatureSSE4A]>;
def FeatureXOP     : SubtargetFeature<"xop", "HasXOP", "true",
                                      "Enable XOP instructions",
                                      [FeatureFMA4]>;
def FeatureSSEUnalignedMem : SubtargetFeature<"sse-unaligned-mem",
                                          "HasSSEUnalignedMem", "true",
                      "Allow unaligned memory operands with SSE instructions (this may require setting a configuration bit in the processor)">;
def FeatureAES     : SubtargetFeature<"aes", "HasAES", "true",
                                      "Enable AES instructions",
                                      [FeatureSSE2]>;
def FeatureVAES    : SubtargetFeature<"vaes", "HasVAES", "true",
                       "Promote selected AES instructions to AVX512/AVX registers",
                        [FeatureAVX2, FeatureAES]>;
def FeatureTBM     : SubtargetFeature<"tbm", "HasTBM", "true",
                                      "Enable TBM instructions">;
def FeatureLWP     : SubtargetFeature<"lwp", "HasLWP", "true",
                                      "Enable LWP instructions">;
def FeatureMOVBE   : SubtargetFeature<"movbe", "HasMOVBE", "true",
                                      "Support MOVBE instruction">;
def FeatureRDRAND  : SubtargetFeature<"rdrnd", "HasRDRAND", "true",
                                      "Support RDRAND instruction">;
def FeatureFSGSBase : SubtargetFeature<"fsgsbase", "HasFSGSBase", "true",
                                       "Support FS/GS Base instructions">;
def FeatureLZCNT   : SubtargetFeature<"lzcnt", "HasLZCNT", "true",
                                      "Support LZCNT instruction">;
def FeatureBMI     : SubtargetFeature<"bmi", "HasBMI", "true",
                                      "Support BMI instructions">;
def FeatureBMI2    : SubtargetFeature<"bmi2", "HasBMI2", "true",
                                      "Support BMI2 instructions">;
def FeatureRTM     : SubtargetFeature<"rtm", "HasRTM", "true",
                                      "Support RTM instructions">;
def FeatureADX     : SubtargetFeature<"adx", "HasADX", "true",
                                      "Support ADX instructions">;
def FeatureSHA     : SubtargetFeature<"sha", "HasSHA", "true",
                                      "Enable SHA instructions",
                                      [FeatureSSE2]>;
<<<<<<< HEAD
=======
def FeatureSHA512  : SubtargetFeature<"sha512", "HasSHA512", "true",
                                      "Support SHA512 instructions",
                                      [FeatureAVX2]>;
>>>>>>> 26474391
// Processor supports CET SHSTK - Control-Flow Enforcement Technology
// using Shadow Stack
def FeatureSHSTK   : SubtargetFeature<"shstk", "HasSHSTK", "true",
                       "Support CET Shadow-Stack instructions">;
<<<<<<< HEAD
=======
def FeatureSM3     : SubtargetFeature<"sm3", "HasSM3", "true",
                                      "Support SM3 instructions",
                                      [FeatureAVX]>;
def FeatureSM4     : SubtargetFeature<"sm4", "HasSM4", "true",
                                      "Support SM4 instructions",
                                      [FeatureAVX2]>;
>>>>>>> 26474391
def FeaturePRFCHW  : SubtargetFeature<"prfchw", "HasPRFCHW", "true",
                                      "Support PRFCHW instructions">;
def FeatureRDSEED  : SubtargetFeature<"rdseed", "HasRDSEED", "true",
                                      "Support RDSEED instruction">;
def FeatureLAHFSAHF64 : SubtargetFeature<"sahf", "HasLAHFSAHF64", "true",
                           "Support LAHF and SAHF instructions in 64-bit mode">;
def FeatureMWAITX  : SubtargetFeature<"mwaitx", "HasMWAITX", "true",
                                      "Enable MONITORX/MWAITX timer functionality">;
def FeatureCLZERO  : SubtargetFeature<"clzero", "HasCLZERO", "true",
                                      "Enable Cache Line Zero">;
def FeatureCLDEMOTE  : SubtargetFeature<"cldemote", "HasCLDEMOTE", "true",
                                      "Enable Cache Line Demote">;
def FeaturePTWRITE  : SubtargetFeature<"ptwrite", "HasPTWRITE", "true",
                                      "Support ptwrite instruction">;
def FeatureAMXTILE     : SubtargetFeature<"amx-tile", "HasAMXTILE", "true",
                                      "Support AMX-TILE instructions">;
def FeatureAMXINT8     : SubtargetFeature<"amx-int8", "HasAMXINT8", "true",
                                      "Support AMX-INT8 instructions",
                                      [FeatureAMXTILE]>;
def FeatureAMXBF16     : SubtargetFeature<"amx-bf16", "HasAMXBF16", "true",
                                      "Support AMX-BF16 instructions",
                                      [FeatureAMXTILE]>;
def FeatureAMXFP16     : SubtargetFeature<"amx-fp16", "HasAMXFP16", "true",
                                      "Support AMX amx-fp16 instructions",
                                      [FeatureAMXTILE]>;
def FeatureAMXCOMPLEX : SubtargetFeature<"amx-complex", "HasAMXCOMPLEX", "true",
                                         "Support AMX-COMPLEX instructions",
                                         [FeatureAMXTILE]>;
def FeatureCMPCCXADD : SubtargetFeature<"cmpccxadd", "HasCMPCCXADD", "true",
                                        "Support CMPCCXADD instructions">;
def FeatureRAOINT : SubtargetFeature<"raoint", "HasRAOINT", "true",
                                     "Support RAO-INT instructions",
                                     []>;
def FeatureAVXNECONVERT : SubtargetFeature<"avxneconvert", "HasAVXNECONVERT", "true",
                                           "Support AVX-NE-CONVERT instructions",
                                           [FeatureAVX2]>;
def FeatureINVPCID : SubtargetFeature<"invpcid", "HasINVPCID", "true",
                                      "Invalidate Process-Context Identifier">;
def FeatureSGX     : SubtargetFeature<"sgx", "HasSGX", "true",
                                      "Enable Software Guard Extensions">;
def FeatureCLFLUSHOPT : SubtargetFeature<"clflushopt", "HasCLFLUSHOPT", "true",
                                      "Flush A Cache Line Optimized">;
def FeatureCLWB    : SubtargetFeature<"clwb", "HasCLWB", "true",
                                      "Cache Line Write Back">;
def FeatureWBNOINVD    : SubtargetFeature<"wbnoinvd", "HasWBNOINVD", "true",
                                      "Write Back No Invalidate">;
def FeatureRDPID : SubtargetFeature<"rdpid", "HasRDPID", "true",
                                    "Support RDPID instructions">;
def FeatureRDPRU : SubtargetFeature<"rdpru", "HasRDPRU", "true",
                                    "Support RDPRU instructions">;
def FeatureWAITPKG  : SubtargetFeature<"waitpkg", "HasWAITPKG", "true",
                                      "Wait and pause enhancements">;
def FeatureENQCMD : SubtargetFeature<"enqcmd", "HasENQCMD", "true",
                                     "Has ENQCMD instructions">;
def FeatureKL  : SubtargetFeature<"kl", "HasKL", "true",
                                  "Support Key Locker kl Instructions",
                                  [FeatureSSE2]>;
def FeatureWIDEKL  : SubtargetFeature<"widekl", "HasWIDEKL", "true",
                                      "Support Key Locker wide Instructions",
                                      [FeatureKL]>;
def FeatureHRESET : SubtargetFeature<"hreset", "HasHRESET", "true",
                                      "Has hreset instruction">;
def FeatureSERIALIZE : SubtargetFeature<"serialize", "HasSERIALIZE", "true",
                                        "Has serialize instruction">;
def FeatureTSXLDTRK : SubtargetFeature<"tsxldtrk", "HasTSXLDTRK", "true",
                                       "Support TSXLDTRK instructions">;
def FeatureUINTR : SubtargetFeature<"uintr", "HasUINTR", "true",
                                    "Has UINTR Instructions">;
def FeaturePCONFIG : SubtargetFeature<"pconfig", "HasPCONFIG", "true",
                                      "platform configuration instruction">;
def FeatureMOVDIRI  : SubtargetFeature<"movdiri", "HasMOVDIRI", "true",
                                       "Support movdiri instruction (direct store integer)">;
def FeatureMOVDIR64B : SubtargetFeature<"movdir64b", "HasMOVDIR64B", "true",
                                        "Support movdir64b instruction (direct store 64 bytes)">;

// Ivy Bridge and newer processors have enhanced REP MOVSB and STOSB (aka
// "string operations"). See "REP String Enhancement" in the Intel Software
// Development Manual. This feature essentially means that REP MOVSB will copy
// using the largest available size instead of copying bytes one by one, making
// it at least as fast as REPMOVS{W,D,Q}.
def FeatureERMSB
    : SubtargetFeature<
          "ermsb", "HasERMSB", "true",
          "REP MOVS/STOS are fast">;

// Icelake and newer processors have Fast Short REP MOV.
def FeatureFSRM
    : SubtargetFeature<
          "fsrm", "HasFSRM", "true",
          "REP MOVSB of short lengths is faster">;

def FeatureSoftFloat
    : SubtargetFeature<"soft-float", "UseSoftFloat", "true",
                       "Use software floating point features">;

//===----------------------------------------------------------------------===//
// X86 Subtarget Security Mitigation features
//===----------------------------------------------------------------------===//

// Lower indirect calls using a special construct called a `retpoline` to
// mitigate potential Spectre v2 attacks against them.
def FeatureRetpolineIndirectCalls
    : SubtargetFeature<
          "retpoline-indirect-calls", "UseRetpolineIndirectCalls", "true",
          "Remove speculation of indirect calls from the generated code">;

// Lower indirect branches and switches either using conditional branch trees
// or using a special construct called a `retpoline` to mitigate potential
// Spectre v2 attacks against them.
def FeatureRetpolineIndirectBranches
    : SubtargetFeature<
          "retpoline-indirect-branches", "UseRetpolineIndirectBranches", "true",
          "Remove speculation of indirect branches from the generated code">;

// Deprecated umbrella feature for enabling both `retpoline-indirect-calls` and
// `retpoline-indirect-branches` above.
def FeatureRetpoline
    : SubtargetFeature<"retpoline", "DeprecatedUseRetpoline", "true",
                       "Remove speculation of indirect branches from the "
                       "generated code, either by avoiding them entirely or "
                       "lowering them with a speculation blocking construct",
                       [FeatureRetpolineIndirectCalls,
                        FeatureRetpolineIndirectBranches]>;

// Rely on external thunks for the emitted retpoline calls. This allows users
// to provide their own custom thunk definitions in highly specialized
// environments such as a kernel that does boot-time hot patching.
def FeatureRetpolineExternalThunk
    : SubtargetFeature<
          "retpoline-external-thunk", "UseRetpolineExternalThunk", "true",
          "When lowering an indirect call or branch using a `retpoline`, rely "
          "on the specified user provided thunk rather than emitting one "
          "ourselves. Only has effect when combined with some other retpoline "
          "feature", [FeatureRetpolineIndirectCalls]>;

// Mitigate LVI attacks against indirect calls/branches and call returns
def FeatureLVIControlFlowIntegrity
    : SubtargetFeature<
          "lvi-cfi", "UseLVIControlFlowIntegrity", "true",
          "Prevent indirect calls/branches from using a memory operand, and "
          "precede all indirect calls/branches from a register with an "
          "LFENCE instruction to serialize control flow. Also decompose RET "
          "instructions into a POP+LFENCE+JMP sequence.">;

// Enable SESES to mitigate speculative execution attacks
def FeatureSpeculativeExecutionSideEffectSuppression
    : SubtargetFeature<
          "seses", "UseSpeculativeExecutionSideEffectSuppression", "true",
          "Prevent speculative execution side channel timing attacks by "
          "inserting a speculation barrier before memory reads, memory writes, "
          "and conditional branches. Implies LVI Control Flow integrity.",
          [FeatureLVIControlFlowIntegrity]>;

// Mitigate LVI attacks against data loads
def FeatureLVILoadHardening
    : SubtargetFeature<
          "lvi-load-hardening", "UseLVILoadHardening", "true",
          "Insert LFENCE instructions to prevent data speculatively injected "
          "into loads from being used maliciously.">;

def FeatureTaggedGlobals
    : SubtargetFeature<
          "tagged-globals", "AllowTaggedGlobals", "true",
          "Use an instruction sequence for taking the address of a global "
          "that allows a memory tag in the upper address bits.">;

// Control codegen mitigation against Straight Line Speculation vulnerability.
def FeatureHardenSlsRet
    : SubtargetFeature<
          "harden-sls-ret", "HardenSlsRet", "true",
          "Harden against straight line speculation across RET instructions.">;

def FeatureHardenSlsIJmp
    : SubtargetFeature<
          "harden-sls-ijmp", "HardenSlsIJmp", "true",
          "Harden against straight line speculation across indirect JMP instructions.">;

//===----------------------------------------------------------------------===//
// X86 Subtarget Tuning features
//===----------------------------------------------------------------------===//
def TuningPreferMovmskOverVTest : SubtargetFeature<"prefer-movmsk-over-vtest",
                                       "PreferMovmskOverVTest", "true",
                                       "Prefer movmsk over vtest instruction">;

def TuningSlowSHLD : SubtargetFeature<"slow-shld", "IsSHLDSlow", "true",
                                       "SHLD instruction is slow">;

def TuningSlowPMULLD : SubtargetFeature<"slow-pmulld", "IsPMULLDSlow", "true",
                                        "PMULLD instruction is slow (compared to PMULLW/PMULHW and PMULUDQ)">;

def TuningSlowPMADDWD : SubtargetFeature<"slow-pmaddwd", "IsPMADDWDSlow",
                                          "true",
                                          "PMADDWD is slower than PMULLD">;

// FIXME: This should not apply to CPUs that do not have SSE.
def TuningSlowUAMem16 : SubtargetFeature<"slow-unaligned-mem-16",
                                "IsUnalignedMem16Slow", "true",
                                "Slow unaligned 16-byte memory access">;

def TuningSlowUAMem32 : SubtargetFeature<"slow-unaligned-mem-32",
                                "IsUnalignedMem32Slow", "true",
                                "Slow unaligned 32-byte memory access">;

def TuningLEAForSP : SubtargetFeature<"lea-sp", "UseLeaForSP", "true",
                                     "Use LEA for adjusting the stack pointer (this is an optimization for Intel Atom processors)">;

// True if 8-bit divisions are significantly faster than
// 32-bit divisions and should be used when possible.
def TuningSlowDivide32 : SubtargetFeature<"idivl-to-divb",
                                     "HasSlowDivide32", "true",
                                     "Use 8-bit divide for positive values less than 256">;

// True if 32-bit divides are significantly faster than
// 64-bit divisions and should be used when possible.
def TuningSlowDivide64 : SubtargetFeature<"idivq-to-divl",
                                     "HasSlowDivide64", "true",
                                     "Use 32-bit divide for positive values less than 2^32">;

def TuningPadShortFunctions : SubtargetFeature<"pad-short-functions",
                                     "PadShortFunctions", "true",
                                     "Pad short functions (to prevent a stall when returning too early)">;

// On some processors, instructions that implicitly take two memory operands are
// slow. In practice, this means that CALL, PUSH, and POP with memory operands
// should be avoided in favor of a MOV + register CALL/PUSH/POP.
def TuningSlowTwoMemOps : SubtargetFeature<"slow-two-mem-ops",
                                     "SlowTwoMemOps", "true",
                                     "Two memory operand instructions are slow">;

// True if the LEA instruction inputs have to be ready at address generation
// (AG) time.
def TuningLEAUsesAG : SubtargetFeature<"lea-uses-ag", "LeaUsesAG", "true",
                                   "LEA instruction needs inputs at AG stage">;

def TuningSlowLEA : SubtargetFeature<"slow-lea", "SlowLEA", "true",
                                   "LEA instruction with certain arguments is slow">;

// True if the LEA instruction has all three source operands: base, index,
// and offset or if the LEA instruction uses base and index registers where
// the base is EBP, RBP,or R13
def TuningSlow3OpsLEA : SubtargetFeature<"slow-3ops-lea", "Slow3OpsLEA", "true",
                                   "LEA instruction with 3 ops or certain registers is slow">;

// True if INC and DEC instructions are slow when writing to flags
def TuningSlowIncDec : SubtargetFeature<"slow-incdec", "SlowIncDec", "true",
                                   "INC and DEC instructions are slower than ADD and SUB">;

def TuningPOPCNTFalseDeps : SubtargetFeature<"false-deps-popcnt",
                                     "HasPOPCNTFalseDeps", "true",
                                     "POPCNT has a false dependency on dest register">;

def TuningLZCNTFalseDeps : SubtargetFeature<"false-deps-lzcnt-tzcnt",
                                     "HasLZCNTFalseDeps", "true",
                                     "LZCNT/TZCNT have a false dependency on dest register">;

def TuningMULCFalseDeps : SubtargetFeature<"false-deps-mulc",
                               "HasMULCFalseDeps", "true",
                               "VF[C]MULCPH/SH has a false dependency on dest register">;

def TuningPERMFalseDeps : SubtargetFeature<"false-deps-perm",
                               "HasPERMFalseDeps", "true",
                               "VPERMD/Q/PS/PD has a false dependency on dest register">;

def TuningRANGEFalseDeps : SubtargetFeature<"false-deps-range",
                               "HasRANGEFalseDeps", "true",
                               "VRANGEPD/PS/SD/SS has a false dependency on dest register">;

def TuningGETMANTFalseDeps : SubtargetFeature<"false-deps-getmant",
                               "HasGETMANTFalseDeps", "true",
                               "VGETMANTSS/SD/SH and VGETMANDPS/PD(memory version) has a"
                               " false dependency on dest register">;

def TuningMULLQFalseDeps : SubtargetFeature<"false-deps-mullq",
                               "HasMULLQFalseDeps", "true",
                               "VPMULLQ has a false dependency on dest register">;

def TuningSBBDepBreaking : SubtargetFeature<"sbb-dep-breaking",
                                     "HasSBBDepBreaking", "true",
                                     "SBB with same register has no source dependency">;

// On recent X86 (port bound) processors, its preferable to combine to a single shuffle
// using a variable mask over multiple fixed shuffles.
def TuningFastVariableCrossLaneShuffle
    : SubtargetFeature<"fast-variable-crosslane-shuffle",
                       "HasFastVariableCrossLaneShuffle",
                       "true", "Cross-lane shuffles with variable masks are fast">;
def TuningFastVariablePerLaneShuffle
    : SubtargetFeature<"fast-variable-perlane-shuffle",
                       "HasFastVariablePerLaneShuffle",
                       "true", "Per-lane shuffles with variable masks are fast">;

// Goldmont / Tremont (atom in general) has no bypass delay
def TuningNoDomainDelay : SubtargetFeature<"no-bypass-delay",
                                   "NoDomainDelay","true",
                                   "Has no bypass delay when using the 'wrong' domain">;

// Many processors (Nehalem+ on Intel) have no bypass delay when
// using the wrong mov type.
def TuningNoDomainDelayMov : SubtargetFeature<"no-bypass-delay-mov",
                                   "NoDomainDelayMov","true",
                                   "Has no bypass delay when using the 'wrong' mov type">;

// Newer processors (Skylake+ on Intel) have no bypass delay when
// using the wrong blend type.
def TuningNoDomainDelayBlend : SubtargetFeature<"no-bypass-delay-blend",
                                   "NoDomainDelayBlend","true",
                                   "Has no bypass delay when using the 'wrong' blend type">;

// Newer processors (Haswell+ on Intel) have no bypass delay when
// using the wrong shuffle type.
def TuningNoDomainDelayShuffle : SubtargetFeature<"no-bypass-delay-shuffle",
                                   "NoDomainDelayShuffle","true",
                                   "Has no bypass delay when using the 'wrong' shuffle type">;

// Prefer lowering shuffles on AVX512 targets (e.g. Skylake Server) to
// imm shifts/rotate if they can use more ports than regular shuffles.
def TuningPreferShiftShuffle : SubtargetFeature<"faster-shift-than-shuffle",
                                   "PreferLowerShuffleAsShift", "true",
                                   "Shifts are faster (or as fast) as shuffle">;

def TuningFastImmVectorShift : SubtargetFeature<"tuning-fast-imm-vector-shift",
                                   "FastImmVectorShift", "true",
                                   "Vector shifts are fast (2/cycle) as opposed to slow (1/cycle)">;

// On some X86 processors, a vzeroupper instruction should be inserted after
// using ymm/zmm registers before executing code that may use SSE instructions.
def TuningInsertVZEROUPPER
    : SubtargetFeature<"vzeroupper",
                       "InsertVZEROUPPER",
                       "true", "Should insert vzeroupper instructions">;

// TuningFastScalarFSQRT should be enabled if scalar FSQRT has shorter latency
// than the corresponding NR code. TuningFastVectorFSQRT should be enabled if
// vector FSQRT has higher throughput than the corresponding NR code.
// The idea is that throughput bound code is likely to be vectorized, so for
// vectorized code we should care about the throughput of SQRT operations.
// But if the code is scalar that probably means that the code has some kind of
// dependency and we should care more about reducing the latency.

// True if hardware SQRTSS instruction is at least as fast (latency) as
// RSQRTSS followed by a Newton-Raphson iteration.
def TuningFastScalarFSQRT
    : SubtargetFeature<"fast-scalar-fsqrt", "HasFastScalarFSQRT",
                       "true", "Scalar SQRT is fast (disable Newton-Raphson)">;
// True if hardware SQRTPS/VSQRTPS instructions are at least as fast
// (throughput) as RSQRTPS/VRSQRTPS followed by a Newton-Raphson iteration.
def TuningFastVectorFSQRT
    : SubtargetFeature<"fast-vector-fsqrt", "HasFastVectorFSQRT",
                       "true", "Vector SQRT is fast (disable Newton-Raphson)">;

// If lzcnt has equivalent latency/throughput to most simple integer ops, it can
// be used to replace test/set sequences.
def TuningFastLZCNT
    : SubtargetFeature<
          "fast-lzcnt", "HasFastLZCNT", "true",
          "LZCNT instructions are as fast as most simple integer ops">;

// If the target can efficiently decode NOPs upto 7-bytes in length.
def TuningFast7ByteNOP
    : SubtargetFeature<
          "fast-7bytenop", "HasFast7ByteNOP", "true",
          "Target can quickly decode up to 7 byte NOPs">;

// If the target can efficiently decode NOPs upto 11-bytes in length.
def TuningFast11ByteNOP
    : SubtargetFeature<
          "fast-11bytenop", "HasFast11ByteNOP", "true",
          "Target can quickly decode up to 11 byte NOPs">;

// If the target can efficiently decode NOPs upto 15-bytes in length.
def TuningFast15ByteNOP
    : SubtargetFeature<
          "fast-15bytenop", "HasFast15ByteNOP", "true",
          "Target can quickly decode up to 15 byte NOPs">;

// Sandy Bridge and newer processors can use SHLD with the same source on both
// inputs to implement rotate to avoid the partial flag update of the normal
// rotate instructions.
def TuningFastSHLDRotate
    : SubtargetFeature<
          "fast-shld-rotate", "HasFastSHLDRotate", "true",
          "SHLD can be used as a faster rotate">;

// Bulldozer and newer processors can merge CMP/TEST (but not other
// instructions) with conditional branches.
def TuningBranchFusion
    : SubtargetFeature<"branchfusion", "HasBranchFusion", "true",
                 "CMP/TEST can be fused with conditional branches">;

// Sandy Bridge and newer processors have many instructions that can be
// fused with conditional branches and pass through the CPU as a single
// operation.
def TuningMacroFusion
    : SubtargetFeature<"macrofusion", "HasMacroFusion", "true",
                 "Various instructions can be fused with conditional branches">;

// Gather is available since Haswell (AVX2 set). So technically, we can
// generate Gathers on all AVX2 processors. But the overhead on HSW is high.
// Skylake Client processor has faster Gathers than HSW and performance is
// similar to Skylake Server (AVX-512).
def TuningFastGather
    : SubtargetFeature<"fast-gather", "HasFastGather", "true",
                       "Indicates if gather is reasonably fast (this is true for Skylake client and all AVX-512 CPUs)">;

def TuningPrefer128Bit
    : SubtargetFeature<"prefer-128-bit", "Prefer128Bit", "true",
                       "Prefer 128-bit AVX instructions">;

def TuningPrefer256Bit
    : SubtargetFeature<"prefer-256-bit", "Prefer256Bit", "true",
                       "Prefer 256-bit AVX instructions">;

def TuningAllowLight256Bit
    : SubtargetFeature<"allow-light-256-bit", "AllowLight256Bit", "true",
                       "Enable generation of 256-bit load/stores even if we prefer 128-bit">;

def TuningPreferMaskRegisters
    : SubtargetFeature<"prefer-mask-registers", "PreferMaskRegisters", "true",
                       "Prefer AVX512 mask registers over PTEST/MOVMSK">;

def TuningFastBEXTR : SubtargetFeature<"fast-bextr", "HasFastBEXTR", "true",
          "Indicates that the BEXTR instruction is implemented as a single uop "
          "with good throughput">;

// Combine vector math operations with shuffles into horizontal math
// instructions if a CPU implements horizontal operations (introduced with
// SSE3) with better latency/throughput than the alternative sequence.
def TuningFastHorizontalOps
    : SubtargetFeature<
        "fast-hops", "HasFastHorizontalOps", "true",
        "Prefer horizontal vector math instructions (haddp, phsub, etc.) over "
        "normal vector instructions with shuffles">;

def TuningFastScalarShiftMasks
    : SubtargetFeature<
        "fast-scalar-shift-masks", "HasFastScalarShiftMasks", "true",
        "Prefer a left/right scalar logical shift pair over a shift+and pair">;

def TuningFastVectorShiftMasks
    : SubtargetFeature<
        "fast-vector-shift-masks", "HasFastVectorShiftMasks", "true",
        "Prefer a left/right vector logical shift pair over a shift+and pair">;

def TuningFastMOVBE
    : SubtargetFeature<"fast-movbe", "HasFastMOVBE", "true",
    "Prefer a movbe over a single-use load + bswap / single-use bswap + store">;

def TuningUseSLMArithCosts
    : SubtargetFeature<"use-slm-arith-costs", "UseSLMArithCosts", "true",
        "Use Silvermont specific arithmetic costs">;

def TuningUseGLMDivSqrtCosts
    : SubtargetFeature<"use-glm-div-sqrt-costs", "UseGLMDivSqrtCosts", "true",
        "Use Goldmont specific floating point div/sqrt costs">;

//===----------------------------------------------------------------------===//
// X86 CPU Families
// TODO: Remove these - use general tuning features to determine codegen.
//===----------------------------------------------------------------------===//

// Bonnell
def ProcIntelAtom : SubtargetFeature<"", "IsAtom", "true", "Is Intel Atom processor">;

//===----------------------------------------------------------------------===//
// Register File Description
//===----------------------------------------------------------------------===//

include "X86RegisterInfo.td"
include "X86RegisterBanks.td"

//===----------------------------------------------------------------------===//
// Instruction Descriptions
//===----------------------------------------------------------------------===//

include "X86Schedule.td"
include "X86InstrInfo.td"
include "X86SchedPredicates.td"

def X86InstrInfo : InstrInfo;

//===----------------------------------------------------------------------===//
// X86 Scheduler Models
//===----------------------------------------------------------------------===//

include "X86ScheduleAtom.td"
include "X86SchedSandyBridge.td"
include "X86SchedHaswell.td"
include "X86SchedBroadwell.td"
include "X86ScheduleSLM.td"
include "X86ScheduleZnver1.td"
include "X86ScheduleZnver2.td"
include "X86ScheduleZnver3.td"
include "X86ScheduleZnver4.td"
include "X86ScheduleBdVer2.td"
include "X86ScheduleBtVer2.td"
include "X86SchedSkylakeClient.td"
include "X86SchedSkylakeServer.td"
include "X86SchedIceLake.td"
include "X86SchedAlderlakeP.td"
include "X86SchedSapphireRapids.td"

//===----------------------------------------------------------------------===//
// X86 Processor Feature Lists
//===----------------------------------------------------------------------===//

def ProcessorFeatures {
  // x86-64 micro-architecture levels: x86-64 and x86-64-v[234]
  list<SubtargetFeature> X86_64V1Features = [
    FeatureX87, FeatureCX8, FeatureCMOV, FeatureMMX, FeatureSSE2,
    FeatureFXSR, FeatureNOPL, FeatureX86_64,
  ];
  list<SubtargetFeature> X86_64V1Tuning = [
    TuningMacroFusion,
    TuningSlow3OpsLEA,
    TuningSlowDivide64,
    TuningSlowIncDec,
    TuningInsertVZEROUPPER
  ];

  list<SubtargetFeature> X86_64V2Features = !listconcat(X86_64V1Features, [
    FeatureCX16, FeatureLAHFSAHF64, FeatureCRC32, FeaturePOPCNT,
    FeatureSSE42
  ]);
  list<SubtargetFeature> X86_64V2Tuning = [
    TuningMacroFusion,
    TuningSlow3OpsLEA,
    TuningSlowDivide64,
    TuningSlowUAMem32,
    TuningFastScalarFSQRT,
    TuningFastSHLDRotate,
    TuningFast15ByteNOP,
    TuningPOPCNTFalseDeps,
    TuningInsertVZEROUPPER
  ];

  list<SubtargetFeature> X86_64V3Features = !listconcat(X86_64V2Features, [
    FeatureAVX2, FeatureBMI, FeatureBMI2, FeatureF16C, FeatureFMA, FeatureLZCNT,
    FeatureMOVBE, FeatureXSAVE
  ]);
  list<SubtargetFeature> X86_64V3Tuning = [
    TuningMacroFusion,
    TuningSlow3OpsLEA,
    TuningSlowDivide64,
    TuningFastScalarFSQRT,
    TuningFastSHLDRotate,
    TuningFast15ByteNOP,
    TuningFastVariableCrossLaneShuffle,
    TuningFastVariablePerLaneShuffle,
    TuningPOPCNTFalseDeps,
    TuningLZCNTFalseDeps,
    TuningInsertVZEROUPPER,
    TuningAllowLight256Bit
  ];

  list<SubtargetFeature> X86_64V4Features = !listconcat(X86_64V3Features, [
    FeatureBWI,
    FeatureCDI,
    FeatureDQI,
    FeatureVLX,
  ]);
  list<SubtargetFeature> X86_64V4Tuning = [
    TuningMacroFusion,
    TuningSlow3OpsLEA,
    TuningSlowDivide64,
    TuningFastScalarFSQRT,
    TuningFastVectorFSQRT,
    TuningFastSHLDRotate,
    TuningFast15ByteNOP,
    TuningFastVariableCrossLaneShuffle,
    TuningFastVariablePerLaneShuffle,
    TuningPrefer256Bit,
    TuningFastGather,
    TuningPOPCNTFalseDeps,
    TuningInsertVZEROUPPER,
    TuningAllowLight256Bit
  ];

  // Nehalem
  list<SubtargetFeature> NHMFeatures = X86_64V2Features;
  list<SubtargetFeature> NHMTuning = [TuningMacroFusion,
                                      TuningInsertVZEROUPPER,
                                      TuningNoDomainDelayMov];

  // Westmere
  list<SubtargetFeature> WSMAdditionalFeatures = [FeaturePCLMUL];
  list<SubtargetFeature> WSMTuning = NHMTuning;
  list<SubtargetFeature> WSMFeatures =
    !listconcat(NHMFeatures, WSMAdditionalFeatures);

  // Sandybridge
  list<SubtargetFeature> SNBAdditionalFeatures = [FeatureAVX,
                                                  FeatureXSAVE,
                                                  FeatureXSAVEOPT];
  list<SubtargetFeature> SNBTuning = [TuningMacroFusion,
                                      TuningSlow3OpsLEA,
                                      TuningSlowDivide64,
                                      TuningSlowUAMem32,
                                      TuningFastScalarFSQRT,
                                      TuningFastSHLDRotate,
                                      TuningFast15ByteNOP,
                                      TuningPOPCNTFalseDeps,
                                      TuningInsertVZEROUPPER,
                                      TuningNoDomainDelayMov];
  list<SubtargetFeature> SNBFeatures =
    !listconcat(WSMFeatures, SNBAdditionalFeatures);

  // Ivybridge
  list<SubtargetFeature> IVBAdditionalFeatures = [FeatureRDRAND,
                                                  FeatureF16C,
                                                  FeatureFSGSBase];
  list<SubtargetFeature> IVBTuning = SNBTuning;
  list<SubtargetFeature> IVBFeatures =
    !listconcat(SNBFeatures, IVBAdditionalFeatures);

  // Haswell
  list<SubtargetFeature> HSWAdditionalFeatures = [FeatureAVX2,
                                                  FeatureBMI,
                                                  FeatureBMI2,
                                                  FeatureERMSB,
                                                  FeatureFMA,
                                                  FeatureINVPCID,
                                                  FeatureLZCNT,
                                                  FeatureMOVBE];
  list<SubtargetFeature> HSWTuning = [TuningMacroFusion,
                                      TuningSlow3OpsLEA,
                                      TuningSlowDivide64,
                                      TuningFastScalarFSQRT,
                                      TuningFastSHLDRotate,
                                      TuningFast15ByteNOP,
                                      TuningFastVariableCrossLaneShuffle,
                                      TuningFastVariablePerLaneShuffle,
                                      TuningPOPCNTFalseDeps,
                                      TuningLZCNTFalseDeps,
                                      TuningInsertVZEROUPPER,
                                      TuningAllowLight256Bit,
                                      TuningNoDomainDelayMov,
                                      TuningNoDomainDelayShuffle];
  list<SubtargetFeature> HSWFeatures =
    !listconcat(IVBFeatures, HSWAdditionalFeatures);

  // Broadwell
  list<SubtargetFeature> BDWAdditionalFeatures = [FeatureADX,
                                                  FeatureRDSEED,
                                                  FeaturePRFCHW];
  list<SubtargetFeature> BDWTuning = HSWTuning;
  list<SubtargetFeature> BDWFeatures =
    !listconcat(HSWFeatures, BDWAdditionalFeatures);

  // Skylake
  list<SubtargetFeature> SKLAdditionalFeatures = [FeatureAES,
                                                  FeatureXSAVEC,
                                                  FeatureXSAVES,
                                                  FeatureCLFLUSHOPT];
  list<SubtargetFeature> SKLTuning = [TuningFastGather,
                                      TuningMacroFusion,
                                      TuningSlow3OpsLEA,
                                      TuningSlowDivide64,
                                      TuningFastScalarFSQRT,
                                      TuningFastVectorFSQRT,
                                      TuningFastSHLDRotate,
                                      TuningFast15ByteNOP,
                                      TuningFastVariableCrossLaneShuffle,
                                      TuningFastVariablePerLaneShuffle,
                                      TuningPOPCNTFalseDeps,
                                      TuningInsertVZEROUPPER,
                                      TuningAllowLight256Bit,
                                      TuningNoDomainDelayMov,
                                      TuningNoDomainDelayShuffle,
                                      TuningNoDomainDelayBlend];
  list<SubtargetFeature> SKLFeatures =
    !listconcat(BDWFeatures, SKLAdditionalFeatures);

  // Skylake-AVX512
  list<SubtargetFeature> SKXAdditionalFeatures = [FeatureAES,
                                                  FeatureXSAVEC,
                                                  FeatureXSAVES,
                                                  FeatureCLFLUSHOPT,
                                                  FeatureAVX512,
                                                  FeatureCDI,
                                                  FeatureDQI,
                                                  FeatureBWI,
                                                  FeatureVLX,
                                                  FeaturePKU,
                                                  FeatureCLWB];
  list<SubtargetFeature> SKXTuning = [TuningFastGather,
                                      TuningMacroFusion,
                                      TuningSlow3OpsLEA,
                                      TuningSlowDivide64,
                                      TuningFastScalarFSQRT,
                                      TuningFastVectorFSQRT,
                                      TuningFastSHLDRotate,
                                      TuningFast15ByteNOP,
                                      TuningFastVariableCrossLaneShuffle,
                                      TuningFastVariablePerLaneShuffle,
                                      TuningPrefer256Bit,
                                      TuningPOPCNTFalseDeps,
                                      TuningInsertVZEROUPPER,
                                      TuningAllowLight256Bit,
                                      TuningPreferShiftShuffle,
                                      TuningNoDomainDelayMov,
                                      TuningNoDomainDelayShuffle,
                                      TuningNoDomainDelayBlend,
                                      TuningFastImmVectorShift];
  list<SubtargetFeature> SKXFeatures =
    !listconcat(BDWFeatures, SKXAdditionalFeatures);

  // Cascadelake
  list<SubtargetFeature> CLXAdditionalFeatures = [FeatureVNNI];
  list<SubtargetFeature> CLXTuning = SKXTuning;
  list<SubtargetFeature> CLXFeatures =
    !listconcat(SKXFeatures, CLXAdditionalFeatures);

  // Cooperlake
  list<SubtargetFeature> CPXAdditionalFeatures = [FeatureBF16];
  list<SubtargetFeature> CPXTuning = SKXTuning;
  list<SubtargetFeature> CPXFeatures =
    !listconcat(CLXFeatures, CPXAdditionalFeatures);

  // Cannonlake
  list<SubtargetFeature> CNLAdditionalFeatures = [FeatureAVX512,
                                                  FeatureCDI,
                                                  FeatureDQI,
                                                  FeatureBWI,
                                                  FeatureVLX,
                                                  FeaturePKU,
                                                  FeatureVBMI,
                                                  FeatureIFMA,
                                                  FeatureSHA];
  list<SubtargetFeature> CNLTuning = [TuningFastGather,
                                      TuningMacroFusion,
                                      TuningSlow3OpsLEA,
                                      TuningSlowDivide64,
                                      TuningFastScalarFSQRT,
                                      TuningFastVectorFSQRT,
                                      TuningFastSHLDRotate,
                                      TuningFast15ByteNOP,
                                      TuningFastVariableCrossLaneShuffle,
                                      TuningFastVariablePerLaneShuffle,
                                      TuningPrefer256Bit,
                                      TuningInsertVZEROUPPER,
                                      TuningAllowLight256Bit,
                                      TuningNoDomainDelayMov,
                                      TuningNoDomainDelayShuffle,
                                      TuningNoDomainDelayBlend,
                                      TuningFastImmVectorShift];
  list<SubtargetFeature> CNLFeatures =
    !listconcat(SKLFeatures, CNLAdditionalFeatures);

  // Icelake
  list<SubtargetFeature> ICLAdditionalFeatures = [FeatureBITALG,
                                                  FeatureVAES,
                                                  FeatureVBMI2,
                                                  FeatureVNNI,
                                                  FeatureVPCLMULQDQ,
                                                  FeatureVPOPCNTDQ,
                                                  FeatureGFNI,
                                                  FeatureRDPID,
                                                  FeatureFSRM];
  list<SubtargetFeature> ICLTuning = [TuningFastGather,
                                      TuningMacroFusion,
                                      TuningSlowDivide64,
                                      TuningFastScalarFSQRT,
                                      TuningFastVectorFSQRT,
                                      TuningFastSHLDRotate,
                                      TuningFast15ByteNOP,
                                      TuningFastVariableCrossLaneShuffle,
                                      TuningFastVariablePerLaneShuffle,
                                      TuningPrefer256Bit,
                                      TuningInsertVZEROUPPER,
                                      TuningAllowLight256Bit,
                                      TuningNoDomainDelayMov,
                                      TuningNoDomainDelayShuffle,
                                      TuningNoDomainDelayBlend,
                                      TuningFastImmVectorShift];
  list<SubtargetFeature> ICLFeatures =
    !listconcat(CNLFeatures, ICLAdditionalFeatures);

  // Icelake Server
  list<SubtargetFeature> ICXAdditionalFeatures = [FeaturePCONFIG,
                                                  FeatureCLWB,
                                                  FeatureWBNOINVD];
  list<SubtargetFeature> ICXTuning = ICLTuning;
  list<SubtargetFeature> ICXFeatures =
    !listconcat(ICLFeatures, ICXAdditionalFeatures);

  // Tigerlake
  list<SubtargetFeature> TGLAdditionalFeatures = [FeatureVP2INTERSECT,
                                                  FeatureCLWB,
                                                  FeatureMOVDIRI,
                                                  FeatureMOVDIR64B,
                                                  FeatureSHSTK];
  list<SubtargetFeature> TGLTuning = ICLTuning;
  list<SubtargetFeature> TGLFeatures =
    !listconcat(ICLFeatures, TGLAdditionalFeatures );

  // Sapphirerapids
  list<SubtargetFeature> SPRAdditionalFeatures = [FeatureAMXTILE,
                                                  FeatureAMXINT8,
                                                  FeatureAMXBF16,
                                                  FeatureBF16,
                                                  FeatureSERIALIZE,
                                                  FeatureCLDEMOTE,
                                                  FeatureWAITPKG,
                                                  FeaturePTWRITE,
                                                  FeatureFP16,
                                                  FeatureAVXVNNI,
                                                  FeatureTSXLDTRK,
                                                  FeatureENQCMD,
                                                  FeatureSHSTK,
                                                  FeatureMOVDIRI,
                                                  FeatureMOVDIR64B,
                                                  FeatureUINTR];
  list<SubtargetFeature> SPRAdditionalTuning = [TuningMULCFalseDeps,
                                                TuningPERMFalseDeps,
                                                TuningRANGEFalseDeps,
                                                TuningGETMANTFalseDeps,
                                                TuningMULLQFalseDeps];
  list<SubtargetFeature> SPRTuning = !listconcat(ICXTuning, SPRAdditionalTuning);
  list<SubtargetFeature> SPRFeatures =
    !listconcat(ICXFeatures, SPRAdditionalFeatures);

  // Graniterapids
  list<SubtargetFeature> GNRAdditionalFeatures = [FeatureAMXFP16,
                                                  FeaturePREFETCHI];
  list<SubtargetFeature> GNRFeatures =
    !listconcat(SPRFeatures, GNRAdditionalFeatures);

  // Graniterapids D
  list<SubtargetFeature> GNRDAdditionalFeatures = [FeatureAMXCOMPLEX];
  list<SubtargetFeature> GNRDFeatures =
    !listconcat(GNRFeatures, GNRDAdditionalFeatures);

  // Atom
  list<SubtargetFeature> AtomFeatures = [FeatureX87,
                                         FeatureCX8,
                                         FeatureCMOV,
                                         FeatureMMX,
                                         FeatureSSSE3,
                                         FeatureFXSR,
                                         FeatureNOPL,
                                         FeatureX86_64,
                                         FeatureCX16,
                                         FeatureMOVBE,
                                         FeatureLAHFSAHF64];
  list<SubtargetFeature> AtomTuning = [ProcIntelAtom,
                                       TuningSlowUAMem16,
                                       TuningLEAForSP,
                                       TuningSlowDivide32,
                                       TuningSlowDivide64,
                                       TuningSlowTwoMemOps,
                                       TuningLEAUsesAG,
                                       TuningPadShortFunctions,
                                       TuningInsertVZEROUPPER,
                                       TuningNoDomainDelay];

  // Silvermont
  list<SubtargetFeature> SLMAdditionalFeatures = [FeatureSSE42,
                                                  FeatureCRC32,
                                                  FeaturePOPCNT,
                                                  FeaturePCLMUL,
                                                  FeaturePRFCHW,
                                                  FeatureRDRAND];
  list<SubtargetFeature> SLMTuning = [TuningUseSLMArithCosts,
                                      TuningSlowTwoMemOps,
                                      TuningSlowLEA,
                                      TuningSlowIncDec,
                                      TuningSlowDivide64,
                                      TuningSlowPMULLD,
                                      TuningFast7ByteNOP,
                                      TuningFastMOVBE,
                                      TuningPOPCNTFalseDeps,
                                      TuningInsertVZEROUPPER,
                                      TuningNoDomainDelay];
  list<SubtargetFeature> SLMFeatures =
    !listconcat(AtomFeatures, SLMAdditionalFeatures);

  // Goldmont
  list<SubtargetFeature> GLMAdditionalFeatures = [FeatureAES,
                                                  FeatureSHA,
                                                  FeatureRDSEED,
                                                  FeatureXSAVE,
                                                  FeatureXSAVEOPT,
                                                  FeatureXSAVEC,
                                                  FeatureXSAVES,
                                                  FeatureCLFLUSHOPT,
                                                  FeatureFSGSBase];
  list<SubtargetFeature> GLMTuning = [TuningUseGLMDivSqrtCosts,
                                      TuningSlowTwoMemOps,
                                      TuningSlowLEA,
                                      TuningSlowIncDec,
                                      TuningFastMOVBE,
                                      TuningPOPCNTFalseDeps,
                                      TuningInsertVZEROUPPER,
                                      TuningNoDomainDelay];
  list<SubtargetFeature> GLMFeatures =
    !listconcat(SLMFeatures, GLMAdditionalFeatures);

  // Goldmont Plus
  list<SubtargetFeature> GLPAdditionalFeatures = [FeaturePTWRITE,
                                                  FeatureRDPID];
  list<SubtargetFeature> GLPTuning = [TuningUseGLMDivSqrtCosts,
                                      TuningSlowTwoMemOps,
                                      TuningSlowLEA,
                                      TuningSlowIncDec,
                                      TuningFastMOVBE,
                                      TuningInsertVZEROUPPER,
                                      TuningNoDomainDelay];
  list<SubtargetFeature> GLPFeatures =
    !listconcat(GLMFeatures, GLPAdditionalFeatures);

  // Tremont
  list<SubtargetFeature> TRMAdditionalFeatures = [FeatureCLWB,
                                                  FeatureGFNI];
  list<SubtargetFeature> TRMTuning = GLPTuning;
  list<SubtargetFeature> TRMFeatures =
    !listconcat(GLPFeatures, TRMAdditionalFeatures);

  // Alderlake
  list<SubtargetFeature> ADLAdditionalFeatures = [FeatureSERIALIZE,
                                                  FeaturePCONFIG,
                                                  FeatureSHSTK,
                                                  FeatureWIDEKL,
                                                  FeatureINVPCID,
                                                  FeatureADX,
                                                  FeatureFMA,
                                                  FeatureVAES,
                                                  FeatureVPCLMULQDQ,
                                                  FeatureF16C,
                                                  FeatureBMI,
                                                  FeatureBMI2,
                                                  FeatureLZCNT,
                                                  FeatureAVXVNNI,
                                                  FeaturePKU,
                                                  FeatureHRESET,
                                                  FeatureCLDEMOTE,
                                                  FeatureMOVDIRI,
                                                  FeatureMOVDIR64B,
                                                  FeatureWAITPKG];
  list<SubtargetFeature> ADLAdditionalTuning = [TuningPERMFalseDeps,
                                                TuningPreferMovmskOverVTest,
                                                TuningFastImmVectorShift];
  list<SubtargetFeature> ADLTuning = !listconcat(SKLTuning, ADLAdditionalTuning);
  list<SubtargetFeature> ADLFeatures =
    !listconcat(TRMFeatures, ADLAdditionalFeatures);

  // Sierraforest
  list<SubtargetFeature> SRFAdditionalFeatures = [FeatureCMPCCXADD,
                                                  FeatureAVXIFMA,
                                                  FeatureAVXNECONVERT,
                                                  FeatureENQCMD,
                                                  FeatureUINTR,
                                                  FeatureAVXVNNIINT8];
  list<SubtargetFeature> SRFFeatures =
    !listconcat(ADLFeatures, SRFAdditionalFeatures);

  // Grandridge
  list<SubtargetFeature> GRRAdditionalFeatures = [FeatureRAOINT];
  list<SubtargetFeature> GRRFeatures =
    !listconcat(SRFFeatures, GRRAdditionalFeatures);

  // Knights Landing
  list<SubtargetFeature> KNLFeatures = [FeatureX87,
                                        FeatureCX8,
                                        FeatureCMOV,
                                        FeatureMMX,
                                        FeatureFXSR,
                                        FeatureNOPL,
                                        FeatureX86_64,
                                        FeatureCX16,
                                        FeatureCRC32,
                                        FeaturePOPCNT,
                                        FeaturePCLMUL,
                                        FeatureXSAVE,
                                        FeatureXSAVEOPT,
                                        FeatureLAHFSAHF64,
                                        FeatureAES,
                                        FeatureRDRAND,
                                        FeatureF16C,
                                        FeatureFSGSBase,
                                        FeatureAVX512,
                                        FeatureERI,
                                        FeatureCDI,
                                        FeaturePFI,
                                        FeaturePREFETCHWT1,
                                        FeatureADX,
                                        FeatureRDSEED,
                                        FeatureMOVBE,
                                        FeatureLZCNT,
                                        FeatureBMI,
                                        FeatureBMI2,
                                        FeatureFMA,
                                        FeaturePRFCHW];
  list<SubtargetFeature> KNLTuning = [TuningSlowDivide64,
                                      TuningSlow3OpsLEA,
                                      TuningSlowIncDec,
                                      TuningSlowTwoMemOps,
                                      TuningPreferMaskRegisters,
                                      TuningFastGather,
                                      TuningFastMOVBE,
                                      TuningSlowPMADDWD];
  // TODO Add AVX5124FMAPS/AVX5124VNNIW features
  list<SubtargetFeature> KNMFeatures =
    !listconcat(KNLFeatures, [FeatureVPOPCNTDQ]);

  // Barcelona
  list<SubtargetFeature> BarcelonaFeatures = [FeatureX87,
                                              FeatureCX8,
                                              FeatureSSE4A,
                                              Feature3DNowA,
                                              FeatureFXSR,
                                              FeatureNOPL,
                                              FeatureCX16,
                                              FeaturePRFCHW,
                                              FeatureLZCNT,
                                              FeaturePOPCNT,
                                              FeatureLAHFSAHF64,
                                              FeatureCMOV,
                                              FeatureX86_64];
  list<SubtargetFeature> BarcelonaTuning = [TuningFastScalarShiftMasks,
                                            TuningSlowSHLD,
                                            TuningSBBDepBreaking,
                                            TuningInsertVZEROUPPER];

  // Bobcat
  list<SubtargetFeature> BtVer1Features = [FeatureX87,
                                           FeatureCX8,
                                           FeatureCMOV,
                                           FeatureMMX,
                                           FeatureSSSE3,
                                           FeatureSSE4A,
                                           FeatureFXSR,
                                           FeatureNOPL,
                                           FeatureX86_64,
                                           FeatureCX16,
                                           FeaturePRFCHW,
                                           FeatureLZCNT,
                                           FeaturePOPCNT,
                                           FeatureLAHFSAHF64];
  list<SubtargetFeature> BtVer1Tuning = [TuningFast15ByteNOP,
                                         TuningFastScalarShiftMasks,
                                         TuningFastVectorShiftMasks,
                                         TuningSlowSHLD,
                                         TuningSBBDepBreaking,
                                         TuningInsertVZEROUPPER];

  // Jaguar
  list<SubtargetFeature> BtVer2AdditionalFeatures = [FeatureAVX,
                                                     FeatureAES,
                                                     FeatureCRC32,
                                                     FeaturePCLMUL,
                                                     FeatureBMI,
                                                     FeatureF16C,
                                                     FeatureMOVBE,
                                                     FeatureXSAVE,
                                                     FeatureXSAVEOPT];
  list<SubtargetFeature> BtVer2Tuning = [TuningFastLZCNT,
                                         TuningFastBEXTR,
                                         TuningFastHorizontalOps,
                                         TuningFast15ByteNOP,
                                         TuningFastScalarShiftMasks,
                                         TuningFastVectorShiftMasks,
                                         TuningFastMOVBE,
                                         TuningSBBDepBreaking,
                                         TuningSlowSHLD];
  list<SubtargetFeature> BtVer2Features =
    !listconcat(BtVer1Features, BtVer2AdditionalFeatures);

  // Bulldozer
  list<SubtargetFeature> BdVer1Features = [FeatureX87,
                                           FeatureCX8,
                                           FeatureCMOV,
                                           FeatureXOP,
                                           FeatureX86_64,
                                           FeatureCX16,
                                           FeatureAES,
                                           FeatureCRC32,
                                           FeaturePRFCHW,
                                           FeaturePCLMUL,
                                           FeatureMMX,
                                           FeatureFXSR,
                                           FeatureNOPL,
                                           FeatureLZCNT,
                                           FeaturePOPCNT,
                                           FeatureXSAVE,
                                           FeatureLWP,
                                           FeatureLAHFSAHF64];
  list<SubtargetFeature> BdVer1Tuning = [TuningSlowSHLD,
                                         TuningFast11ByteNOP,
                                         TuningFastScalarShiftMasks,
                                         TuningBranchFusion,
                                         TuningSBBDepBreaking,
                                         TuningInsertVZEROUPPER];

  // PileDriver
  list<SubtargetFeature> BdVer2AdditionalFeatures = [FeatureF16C,
                                                     FeatureBMI,
                                                     FeatureTBM,
                                                     FeatureFMA];
  list<SubtargetFeature> BdVer2AdditionalTuning = [TuningFastBEXTR,
                                                   TuningFastMOVBE];
  list<SubtargetFeature> BdVer2Tuning =
    !listconcat(BdVer1Tuning, BdVer2AdditionalTuning);
  list<SubtargetFeature> BdVer2Features =
    !listconcat(BdVer1Features, BdVer2AdditionalFeatures);

  // Steamroller
  list<SubtargetFeature> BdVer3AdditionalFeatures = [FeatureXSAVEOPT,
                                                     FeatureFSGSBase];
  list<SubtargetFeature> BdVer3Tuning = BdVer2Tuning;
  list<SubtargetFeature> BdVer3Features =
    !listconcat(BdVer2Features, BdVer3AdditionalFeatures);

  // Excavator
  list<SubtargetFeature> BdVer4AdditionalFeatures = [FeatureAVX2,
                                                     FeatureBMI2,
                                                     FeatureMOVBE,
                                                     FeatureRDRAND,
                                                     FeatureMWAITX];
  list<SubtargetFeature> BdVer4Tuning = BdVer3Tuning;
  list<SubtargetFeature> BdVer4Features =
    !listconcat(BdVer3Features, BdVer4AdditionalFeatures);


  // AMD Zen Processors common ISAs
  list<SubtargetFeature> ZNFeatures = [FeatureADX,
                                       FeatureAES,
                                       FeatureAVX2,
                                       FeatureBMI,
                                       FeatureBMI2,
                                       FeatureCLFLUSHOPT,
                                       FeatureCLZERO,
                                       FeatureCMOV,
                                       FeatureX86_64,
                                       FeatureCX16,
                                       FeatureCRC32,
                                       FeatureF16C,
                                       FeatureFMA,
                                       FeatureFSGSBase,
                                       FeatureFXSR,
                                       FeatureNOPL,
                                       FeatureLAHFSAHF64,
                                       FeatureLZCNT,
                                       FeatureMMX,
                                       FeatureMOVBE,
                                       FeatureMWAITX,
                                       FeaturePCLMUL,
                                       FeaturePOPCNT,
                                       FeaturePRFCHW,
                                       FeatureRDRAND,
                                       FeatureRDSEED,
                                       FeatureSHA,
                                       FeatureSSE4A,
                                       FeatureX87,
                                       FeatureXSAVE,
                                       FeatureXSAVEC,
                                       FeatureXSAVEOPT,
                                       FeatureXSAVES];
  list<SubtargetFeature> ZNTuning = [TuningFastLZCNT,
                                     TuningFastBEXTR,
                                     TuningFast15ByteNOP,
                                     TuningBranchFusion,
                                     TuningFastScalarFSQRT,
                                     TuningFastVectorFSQRT,
                                     TuningFastScalarShiftMasks,
                                     TuningFastVariablePerLaneShuffle,
                                     TuningFastMOVBE,
                                     TuningSlowSHLD,
                                     TuningSBBDepBreaking,
                                     TuningInsertVZEROUPPER,
                                     TuningAllowLight256Bit];
  list<SubtargetFeature> ZN2AdditionalFeatures = [FeatureCLWB,
                                                  FeatureRDPID,
                                                  FeatureRDPRU,
                                                  FeatureWBNOINVD];
  list<SubtargetFeature> ZN2Tuning = ZNTuning;
  list<SubtargetFeature> ZN2Features =
    !listconcat(ZNFeatures, ZN2AdditionalFeatures);
  list<SubtargetFeature> ZN3AdditionalFeatures = [FeatureFSRM,
                                                  FeatureINVPCID,
                                                  FeaturePKU,
                                                  FeatureVAES,
                                                  FeatureVPCLMULQDQ];
  list<SubtargetFeature> ZN3AdditionalTuning = [TuningMacroFusion];
  list<SubtargetFeature> ZN3Tuning =
    !listconcat(ZN2Tuning, ZN3AdditionalTuning);
  list<SubtargetFeature> ZN3Features =
    !listconcat(ZN2Features, ZN3AdditionalFeatures);
  list<SubtargetFeature> ZN4Tuning = ZN3Tuning;
  list<SubtargetFeature> ZN4AdditionalFeatures = [FeatureAVX512,
                                                  FeatureCDI,
                                                  FeatureDQI,
                                                  FeatureBWI,
                                                  FeatureVLX,
                                                  FeatureVBMI,
                                                  FeatureVBMI2,
                                                  FeatureIFMA,
                                                  FeatureVNNI,
                                                  FeatureBITALG,
                                                  FeatureGFNI,
                                                  FeatureBF16,
                                                  FeatureSHSTK,
                                                  FeatureVPOPCNTDQ];
  list<SubtargetFeature> ZN4Features =
    !listconcat(ZN3Features, ZN4AdditionalFeatures);
}

//===----------------------------------------------------------------------===//
// X86 processors supported.
//===----------------------------------------------------------------------===//

class Proc<string Name, list<SubtargetFeature> Features,
           list<SubtargetFeature> TuneFeatures>
 : ProcessorModel<Name, GenericModel, Features, TuneFeatures>;

class ProcModel<string Name, SchedMachineModel Model,
                list<SubtargetFeature> Features,
                list<SubtargetFeature> TuneFeatures>
 : ProcessorModel<Name, Model, Features, TuneFeatures>;

// NOTE: CMPXCHG8B is here for legacy compatibility so that it is only disabled
// if i386/i486 is specifically requested.
// NOTE: 64Bit is here as "generic" is the default llc CPU. The X86Subtarget
// constructor checks that any CPU used in 64-bit mode has FeatureX86_64
// enabled. It has no effect on code generation.
// NOTE: As a default tuning, "generic" aims to produce code optimized for the
// most common X86 processors. The tunings might be changed over time. It is
// recommended to use "tune-cpu"="x86-64" in function attribute for consistency.
def : ProcModel<"generic", SandyBridgeModel,
                [FeatureX87, FeatureCX8, FeatureX86_64],
                [TuningSlow3OpsLEA,
                 TuningSlowDivide64,
                 TuningMacroFusion,
                 TuningFastScalarFSQRT,
                 TuningFast15ByteNOP,
                 TuningInsertVZEROUPPER]>;

def : Proc<"i386",            [FeatureX87],
                              [TuningSlowUAMem16, TuningInsertVZEROUPPER]>;
def : Proc<"i486",            [FeatureX87],
                              [TuningSlowUAMem16, TuningInsertVZEROUPPER]>;
def : Proc<"i586",            [FeatureX87, FeatureCX8],
                              [TuningSlowUAMem16, TuningInsertVZEROUPPER]>;
def : Proc<"pentium",         [FeatureX87, FeatureCX8],
                              [TuningSlowUAMem16, TuningInsertVZEROUPPER]>;
foreach P = ["pentium-mmx", "pentium_mmx"] in {
  def : Proc<P, [FeatureX87, FeatureCX8, FeatureMMX],
                [TuningSlowUAMem16, TuningInsertVZEROUPPER]>;
}
def : Proc<"i686", [FeatureX87, FeatureCX8, FeatureCMOV],
                   [TuningSlowUAMem16, TuningInsertVZEROUPPER]>;
foreach P = ["pentiumpro", "pentium_pro"] in {
  def : Proc<P, [FeatureX87, FeatureCX8, FeatureCMOV, FeatureNOPL],
                [TuningSlowUAMem16, TuningInsertVZEROUPPER]>;
}
foreach P = ["pentium2", "pentium_ii"] in {
  def : Proc<P, [FeatureX87, FeatureCX8, FeatureMMX, FeatureCMOV,
                          FeatureFXSR, FeatureNOPL],
                        [TuningSlowUAMem16, TuningInsertVZEROUPPER]>;
}
foreach P = ["pentium3", "pentium3m", "pentium_iii_no_xmm_regs", "pentium_iii"] in {
  def : Proc<P, [FeatureX87, FeatureCX8, FeatureMMX,
                 FeatureSSE1, FeatureFXSR, FeatureNOPL, FeatureCMOV],
                [TuningSlowUAMem16, TuningInsertVZEROUPPER]>;
}

// Enable the PostRAScheduler for SSE2 and SSE3 class cpus.
// The intent is to enable it for pentium4 which is the current default
// processor in a vanilla 32-bit clang compilation when no specific
// architecture is specified.  This generally gives a nice performance
// increase on silvermont, with largely neutral behavior on other
// contemporary large core processors.
// pentium-m, pentium4m, prescott and nocona are included as a preventative
// measure to avoid performance surprises, in case clang's default cpu
// changes slightly.

foreach P = ["pentium_m", "pentium-m"] in {
def : ProcModel<P, GenericPostRAModel,
                [FeatureX87, FeatureCX8, FeatureMMX, FeatureSSE2,
                FeatureFXSR, FeatureNOPL, FeatureCMOV],
                [TuningSlowUAMem16, TuningInsertVZEROUPPER]>;
}

foreach P = ["pentium4", "pentium4m", "pentium_4"] in {
  def : ProcModel<P, GenericPostRAModel,
                  [FeatureX87, FeatureCX8, FeatureMMX, FeatureSSE2,
                   FeatureFXSR, FeatureNOPL, FeatureCMOV],
                  [TuningSlowUAMem16, TuningInsertVZEROUPPER]>;
}

// Intel Quark.
def : Proc<"lakemont", [FeatureCX8],
                       [TuningSlowUAMem16, TuningInsertVZEROUPPER]>;

// Intel Core Duo.
def : ProcModel<"yonah", SandyBridgeModel,
                [FeatureX87, FeatureCX8, FeatureMMX, FeatureSSE3,
                 FeatureFXSR, FeatureNOPL, FeatureCMOV],
                [TuningSlowUAMem16, TuningInsertVZEROUPPER]>;

// NetBurst.
foreach P = ["prescott", "pentium_4_sse3"] in {
  def : ProcModel<P, GenericPostRAModel,
                  [FeatureX87, FeatureCX8, FeatureMMX, FeatureSSE3,
                  FeatureFXSR, FeatureNOPL, FeatureCMOV],
                  [TuningSlowUAMem16, TuningInsertVZEROUPPER]>;
}
def : ProcModel<"nocona", GenericPostRAModel, [
  FeatureX87,
  FeatureCX8,
  FeatureCMOV,
  FeatureMMX,
  FeatureSSE3,
  FeatureFXSR,
  FeatureNOPL,
  FeatureX86_64,
  FeatureCX16,
],
[
  TuningSlowUAMem16,
  TuningInsertVZEROUPPER
]>;

// Intel Core 2 Solo/Duo.
foreach P = ["core2", "core_2_duo_ssse3"] in {
def : ProcModel<P, SandyBridgeModel, [
  FeatureX87,
  FeatureCX8,
  FeatureCMOV,
  FeatureMMX,
  FeatureSSSE3,
  FeatureFXSR,
  FeatureNOPL,
  FeatureX86_64,
  FeatureCX16,
  FeatureLAHFSAHF64
],
[
  TuningMacroFusion,
  TuningSlowUAMem16,
  TuningInsertVZEROUPPER
]>;
}
foreach P = ["penryn", "core_2_duo_sse4_1"] in {
def : ProcModel<P, SandyBridgeModel, [
  FeatureX87,
  FeatureCX8,
  FeatureCMOV,
  FeatureMMX,
  FeatureSSE41,
  FeatureFXSR,
  FeatureNOPL,
  FeatureX86_64,
  FeatureCX16,
  FeatureLAHFSAHF64
],
[
  TuningMacroFusion,
  TuningSlowUAMem16,
  TuningInsertVZEROUPPER
]>;
}

// Atom CPUs.
foreach P = ["bonnell", "atom"] in {
  def : ProcModel<P, AtomModel, ProcessorFeatures.AtomFeatures,
                  ProcessorFeatures.AtomTuning>;
}

foreach P = ["silvermont", "slm", "atom_sse4_2"] in {
  def : ProcModel<P, SLMModel, ProcessorFeatures.SLMFeatures,
                  ProcessorFeatures.SLMTuning>;
}

def : ProcModel<"atom_sse4_2_movbe", SLMModel, ProcessorFeatures.GLMFeatures,
                ProcessorFeatures.SLMTuning>;
def : ProcModel<"goldmont", SLMModel, ProcessorFeatures.GLMFeatures,
                ProcessorFeatures.GLMTuning>;
foreach P = ["goldmont_plus", "goldmont-plus"] in {
  def : ProcModel<P, SLMModel, ProcessorFeatures.GLPFeatures,
                  ProcessorFeatures.GLPTuning>;
}
def : ProcModel<"tremont", SLMModel, ProcessorFeatures.TRMFeatures,
                ProcessorFeatures.TRMTuning>;
def : ProcModel<"sierraforest", AlderlakePModel, ProcessorFeatures.SRFFeatures,
                ProcessorFeatures.TRMTuning>;
def : ProcModel<"grandridge", AlderlakePModel, ProcessorFeatures.GRRFeatures,
                ProcessorFeatures.TRMTuning>;

// "Arrandale" along with corei3 and corei5
foreach P = ["nehalem", "corei7", "core_i7_sse4_2"] in {
  def : ProcModel<P, SandyBridgeModel, ProcessorFeatures.NHMFeatures,
                  ProcessorFeatures.NHMTuning>;
}

// Westmere is the corei3/i5/i7 path from nehalem to sandybridge
foreach P = ["westmere", "core_aes_pclmulqdq"] in {
  def : ProcModel<P, SandyBridgeModel, ProcessorFeatures.WSMFeatures,
                  ProcessorFeatures.WSMTuning>;
}

foreach P = ["sandybridge", "corei7-avx", "core_2nd_gen_avx"] in {
  def : ProcModel<P, SandyBridgeModel, ProcessorFeatures.SNBFeatures,
                  ProcessorFeatures.SNBTuning>;
}

foreach P = ["ivybridge", "core-avx-i", "core_3rd_gen_avx"] in {
  def : ProcModel<P, SandyBridgeModel, ProcessorFeatures.IVBFeatures,
                  ProcessorFeatures.IVBTuning>;
}

foreach P = ["haswell", "core-avx2", "core_4th_gen_avx", "core_4th_gen_avx_tsx"] in {
  def : ProcModel<P, HaswellModel, ProcessorFeatures.HSWFeatures,
                  ProcessorFeatures.HSWTuning>;
}

foreach P = ["broadwell", "core_5th_gen_avx", "core_5th_gen_avx_tsx"] in {
  def : ProcModel<P, BroadwellModel, ProcessorFeatures.BDWFeatures,
                  ProcessorFeatures.BDWTuning>;
}

def : ProcModel<"skylake", SkylakeClientModel, ProcessorFeatures.SKLFeatures,
                ProcessorFeatures.SKLTuning>;

// FIXME: define KNL scheduler model
foreach P = ["knl", "mic_avx512"] in {
  def : ProcModel<P, HaswellModel, ProcessorFeatures.KNLFeatures,
                  ProcessorFeatures.KNLTuning>;
}
def : ProcModel<"knm", HaswellModel, ProcessorFeatures.KNMFeatures,
                ProcessorFeatures.KNLTuning>;

foreach P = ["skylake-avx512", "skx", "skylake_avx512"] in {
  def : ProcModel<P, SkylakeServerModel, ProcessorFeatures.SKXFeatures,
                  ProcessorFeatures.SKXTuning>;
}

def : ProcModel<"cascadelake", SkylakeServerModel,
                ProcessorFeatures.CLXFeatures, ProcessorFeatures.CLXTuning>;
def : ProcModel<"cooperlake", SkylakeServerModel,
                ProcessorFeatures.CPXFeatures, ProcessorFeatures.CPXTuning>;
def : ProcModel<"cannonlake", SkylakeServerModel,
                ProcessorFeatures.CNLFeatures, ProcessorFeatures.CNLTuning>;
foreach P = ["icelake-client", "icelake_client"] in {
def : ProcModel<P, IceLakeModel,
                ProcessorFeatures.ICLFeatures, ProcessorFeatures.ICLTuning>;
}
def : ProcModel<"rocketlake", IceLakeModel,
                ProcessorFeatures.ICLFeatures, ProcessorFeatures.ICLTuning>;
foreach P = ["icelake-server", "icelake_server"] in {
def : ProcModel<P, IceLakeModel,
                ProcessorFeatures.ICXFeatures, ProcessorFeatures.ICXTuning>;
}
def : ProcModel<"tigerlake", IceLakeModel,
                ProcessorFeatures.TGLFeatures, ProcessorFeatures.TGLTuning>;
def : ProcModel<"sapphirerapids", SapphireRapidsModel,
                ProcessorFeatures.SPRFeatures, ProcessorFeatures.SPRTuning>;
def : ProcModel<"alderlake", AlderlakePModel,
                ProcessorFeatures.ADLFeatures, ProcessorFeatures.ADLTuning>;
def : ProcModel<"raptorlake", AlderlakePModel,
                ProcessorFeatures.ADLFeatures, ProcessorFeatures.ADLTuning>;
def : ProcModel<"meteorlake", AlderlakePModel,
                ProcessorFeatures.ADLFeatures, ProcessorFeatures.ADLTuning>;
def : ProcModel<"graniterapids", SapphireRapidsModel,
                ProcessorFeatures.GNRFeatures, ProcessorFeatures.SPRTuning>;
def : ProcModel<"emeraldrapids", SapphireRapidsModel,
                ProcessorFeatures.SPRFeatures, ProcessorFeatures.SPRTuning>;
foreach P = ["graniterapids-d", "graniterapids_d"] in {
def : ProcModel<P, SapphireRapidsModel,
                ProcessorFeatures.GNRDFeatures, ProcessorFeatures.SPRTuning>;
}

// AMD CPUs.

def : Proc<"k6",   [FeatureX87, FeatureCX8, FeatureMMX],
                   [TuningSlowUAMem16, TuningInsertVZEROUPPER]>;
def : Proc<"k6-2", [FeatureX87, FeatureCX8, Feature3DNow],
                   [TuningSlowUAMem16, TuningInsertVZEROUPPER]>;
def : Proc<"k6-3", [FeatureX87, FeatureCX8, Feature3DNow],
                   [TuningSlowUAMem16, TuningInsertVZEROUPPER]>;

foreach P = ["athlon", "athlon-tbird"] in {
  def : Proc<P, [FeatureX87, FeatureCX8, FeatureCMOV, Feature3DNowA,
                 FeatureNOPL],
                [TuningSlowSHLD, TuningSlowUAMem16, TuningInsertVZEROUPPER]>;
}

foreach P = ["athlon-4", "athlon-xp", "athlon-mp"] in {
  def : Proc<P, [FeatureX87, FeatureCX8, FeatureCMOV,
                 FeatureSSE1, Feature3DNowA, FeatureFXSR, FeatureNOPL],
                [TuningSlowSHLD, TuningSlowUAMem16, TuningInsertVZEROUPPER]>;
}

foreach P = ["k8", "opteron", "athlon64", "athlon-fx"] in {
  def : Proc<P, [FeatureX87, FeatureCX8, FeatureSSE2, Feature3DNowA,
                 FeatureFXSR, FeatureNOPL, FeatureX86_64, FeatureCMOV],
                [TuningFastScalarShiftMasks, TuningSlowSHLD, TuningSlowUAMem16,
                 TuningSBBDepBreaking, TuningInsertVZEROUPPER]>;
}

foreach P = ["k8-sse3", "opteron-sse3", "athlon64-sse3"] in {
  def : Proc<P, [FeatureX87, FeatureCX8, FeatureSSE3, Feature3DNowA,
                 FeatureFXSR, FeatureNOPL, FeatureCX16, FeatureCMOV,
                 FeatureX86_64],
                [TuningFastScalarShiftMasks, TuningSlowSHLD, TuningSlowUAMem16,
                 TuningSBBDepBreaking, TuningInsertVZEROUPPER]>;
}

foreach P = ["amdfam10", "barcelona"] in {
  def : Proc<P, ProcessorFeatures.BarcelonaFeatures,
             ProcessorFeatures.BarcelonaTuning>;
}

// Bobcat
def : Proc<"btver1", ProcessorFeatures.BtVer1Features,
           ProcessorFeatures.BtVer1Tuning>;
// Jaguar
def : ProcModel<"btver2", BtVer2Model, ProcessorFeatures.BtVer2Features,
                ProcessorFeatures.BtVer2Tuning>;

// Bulldozer
def : ProcModel<"bdver1", BdVer2Model, ProcessorFeatures.BdVer1Features,
                ProcessorFeatures.BdVer1Tuning>;
// Piledriver
def : ProcModel<"bdver2", BdVer2Model, ProcessorFeatures.BdVer2Features,
                ProcessorFeatures.BdVer2Tuning>;
// Steamroller
def : Proc<"bdver3", ProcessorFeatures.BdVer3Features,
           ProcessorFeatures.BdVer3Tuning>;
// Excavator
def : Proc<"bdver4", ProcessorFeatures.BdVer4Features,
           ProcessorFeatures.BdVer4Tuning>;

def : ProcModel<"znver1", Znver1Model, ProcessorFeatures.ZNFeatures,
                ProcessorFeatures.ZNTuning>;
def : ProcModel<"znver2", Znver2Model, ProcessorFeatures.ZN2Features,
                ProcessorFeatures.ZN2Tuning>;
def : ProcModel<"znver3", Znver3Model, ProcessorFeatures.ZN3Features,
                ProcessorFeatures.ZN3Tuning>;
def : ProcModel<"znver4", Znver4Model, ProcessorFeatures.ZN4Features,
           ProcessorFeatures.ZN4Tuning>;

def : Proc<"geode",           [FeatureX87, FeatureCX8, Feature3DNowA],
                              [TuningSlowUAMem16, TuningInsertVZEROUPPER]>;

def : Proc<"winchip-c6",      [FeatureX87, FeatureMMX],
                              [TuningSlowUAMem16, TuningInsertVZEROUPPER]>;
def : Proc<"winchip2",        [FeatureX87, Feature3DNow],
                              [TuningSlowUAMem16, TuningInsertVZEROUPPER]>;
def : Proc<"c3",              [FeatureX87, Feature3DNow],
                              [TuningSlowUAMem16, TuningInsertVZEROUPPER]>;
def : Proc<"c3-2",            [FeatureX87, FeatureCX8, FeatureMMX,
                               FeatureSSE1, FeatureFXSR, FeatureCMOV],
                              [TuningSlowUAMem16, TuningInsertVZEROUPPER]>;

// We also provide a generic 64-bit specific x86 processor model which tries to
// be good for modern chips without enabling instruction set encodings past the
// basic SSE2 and 64-bit ones. It disables slow things from any mainstream and
// modern 64-bit x86 chip, and enables features that are generally beneficial.
//
// We currently use the Sandy Bridge model as the default scheduling model as
// we use it across Nehalem, Westmere, Sandy Bridge, and Ivy Bridge which
// covers a huge swath of x86 processors. If there are specific scheduling
// knobs which need to be tuned differently for AMD chips, we might consider
// forming a common base for them.
def : ProcModel<"x86-64", SandyBridgeModel, ProcessorFeatures.X86_64V1Features,
                ProcessorFeatures.X86_64V1Tuning>;
// Close to Sandybridge.
def : ProcModel<"x86-64-v2", SandyBridgeModel, ProcessorFeatures.X86_64V2Features,
                ProcessorFeatures.X86_64V2Tuning>;
// Close to Haswell.
def : ProcModel<"x86-64-v3", HaswellModel, ProcessorFeatures.X86_64V3Features,
                ProcessorFeatures.X86_64V3Tuning>;
// Close to the AVX-512 level implemented by Xeon Scalable Processors.
def : ProcModel<"x86-64-v4", SkylakeServerModel, ProcessorFeatures.X86_64V4Features,
                ProcessorFeatures.X86_64V4Tuning>;

//===----------------------------------------------------------------------===//
// Calling Conventions
//===----------------------------------------------------------------------===//

include "X86CallingConv.td"


//===----------------------------------------------------------------------===//
// Assembly Parser
//===----------------------------------------------------------------------===//

def ATTAsmParserVariant : AsmParserVariant {
  int Variant = 0;

  // Variant name.
  string Name = "att";

  // Discard comments in assembly strings.
  string CommentDelimiter = "#";

  // Recognize hard coded registers.
  string RegisterPrefix = "%";
}

def IntelAsmParserVariant : AsmParserVariant {
  int Variant = 1;

  // Variant name.
  string Name = "intel";

  // Discard comments in assembly strings.
  string CommentDelimiter = ";";

  // Recognize hard coded registers.
  string RegisterPrefix = "";
}

//===----------------------------------------------------------------------===//
// Assembly Printers
//===----------------------------------------------------------------------===//

// The X86 target supports two different syntaxes for emitting machine code.
// This is controlled by the -x86-asm-syntax={att|intel}
def ATTAsmWriter : AsmWriter {
  string AsmWriterClassName  = "ATTInstPrinter";
  int Variant = 0;
}
def IntelAsmWriter : AsmWriter {
  string AsmWriterClassName  = "IntelInstPrinter";
  int Variant = 1;
}

def X86 : Target {
  // Information about the instructions...
  let InstructionSet = X86InstrInfo;
  let AssemblyParserVariants = [ATTAsmParserVariant, IntelAsmParserVariant];
  let AssemblyWriters = [ATTAsmWriter, IntelAsmWriter];
  let AllowRegisterRenaming = 1;
}

//===----------------------------------------------------------------------===//
// Pfm Counters
//===----------------------------------------------------------------------===//

include "X86PfmCounters.td"<|MERGE_RESOLUTION|>--- conflicted
+++ resolved
@@ -238,25 +238,19 @@
 def FeatureSHA     : SubtargetFeature<"sha", "HasSHA", "true",
                                       "Enable SHA instructions",
                                       [FeatureSSE2]>;
-<<<<<<< HEAD
-=======
 def FeatureSHA512  : SubtargetFeature<"sha512", "HasSHA512", "true",
                                       "Support SHA512 instructions",
                                       [FeatureAVX2]>;
->>>>>>> 26474391
 // Processor supports CET SHSTK - Control-Flow Enforcement Technology
 // using Shadow Stack
 def FeatureSHSTK   : SubtargetFeature<"shstk", "HasSHSTK", "true",
                        "Support CET Shadow-Stack instructions">;
-<<<<<<< HEAD
-=======
 def FeatureSM3     : SubtargetFeature<"sm3", "HasSM3", "true",
                                       "Support SM3 instructions",
                                       [FeatureAVX]>;
 def FeatureSM4     : SubtargetFeature<"sm4", "HasSM4", "true",
                                       "Support SM4 instructions",
                                       [FeatureAVX2]>;
->>>>>>> 26474391
 def FeaturePRFCHW  : SubtargetFeature<"prfchw", "HasPRFCHW", "true",
                                       "Support PRFCHW instructions">;
 def FeatureRDSEED  : SubtargetFeature<"rdseed", "HasRDSEED", "true",
