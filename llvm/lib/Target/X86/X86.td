--- conflicted
+++ resolved
@@ -272,6 +272,9 @@
 def FeatureRAOINT : SubtargetFeature<"raoint", "HasRAOINT", "true",
                                      "Support RAO-INT instructions",
                                      []>;
+def FeatureAVXNECONVERT : SubtargetFeature<"avxneconvert", "HasAVXNECONVERT", "true",
+                                           "Support AVX-NE-CONVERT instructions",
+                                           [FeatureAVX2]>;
 def FeatureINVPCID : SubtargetFeature<"invpcid", "HasINVPCID", "true",
                                       "Invalidate Process-Context Identifier">;
 def FeatureSGX     : SubtargetFeature<"sgx", "HasSGX", "true",
@@ -940,6 +943,12 @@
   list<SubtargetFeature> SPRFeatures =
     !listconcat(ICXFeatures, SPRAdditionalFeatures);
 
+  // Graniterapids
+  list<SubtargetFeature> GNRAdditionalFeatures = [FeatureAMXFP16,
+                                                  FeaturePREFETCHI];
+  list<SubtargetFeature> GNRFeatures =
+    !listconcat(SPRFeatures, GNRAdditionalFeatures);
+
   // Atom
   list<SubtargetFeature> AtomFeatures = [FeatureX87,
                                          FeatureCX8,
@@ -1046,6 +1055,19 @@
   list<SubtargetFeature> ADLTuning = !listconcat(SKLTuning, ADLAdditionalTuning);
   list<SubtargetFeature> ADLFeatures =
     !listconcat(TRMFeatures, ADLAdditionalFeatures);
+
+  // Sierraforest
+  list<SubtargetFeature> SRFAdditionalFeatures = [FeatureCMPCCXADD,
+                                                  FeatureAVXIFMA,
+                                                  FeatureAVXNECONVERT,
+                                                  FeatureAVXVNNIINT8];
+  list<SubtargetFeature> SRFFeatures =
+    !listconcat(ADLFeatures, SRFAdditionalFeatures);
+
+  // Grandridge
+  list<SubtargetFeature> GRRAdditionalFeatures = [FeatureRAOINT];
+  list<SubtargetFeature> GRRFeatures =
+    !listconcat(SRFFeatures, GRRAdditionalFeatures);
 
   // Knights Landing
   list<SubtargetFeature> KNLFeatures = [FeatureX87,
@@ -1455,6 +1477,10 @@
                 ProcessorFeatures.GLPTuning>;
 def : ProcModel<"tremont", SLMModel, ProcessorFeatures.TRMFeatures,
                 ProcessorFeatures.TRMTuning>;
+def : ProcModel<"sierraforest", AlderlakePModel, ProcessorFeatures.SRFFeatures,
+                ProcessorFeatures.TRMTuning>;
+def : ProcModel<"grandridge", AlderlakePModel, ProcessorFeatures.GRRFeatures,
+                ProcessorFeatures.TRMTuning>;
 
 // "Arrandale" along with corei3 and corei5
 foreach P = ["nehalem", "corei7"] in {
@@ -1520,13 +1546,10 @@
                 ProcessorFeatures.ADLFeatures, ProcessorFeatures.ADLTuning>;
 def : ProcModel<"meteorlake", AlderlakePModel,
                 ProcessorFeatures.ADLFeatures, ProcessorFeatures.ADLTuning>;
-<<<<<<< HEAD
-=======
 def : ProcModel<"graniterapids", SkylakeServerModel,
                 ProcessorFeatures.GNRFeatures, ProcessorFeatures.SPRTuning>;
 def : ProcModel<"emeraldrapids", SkylakeServerModel,
                 ProcessorFeatures.SPRFeatures, ProcessorFeatures.SPRTuning>;
->>>>>>> 2c6ecc9d
 
 // AMD CPUs.
 
