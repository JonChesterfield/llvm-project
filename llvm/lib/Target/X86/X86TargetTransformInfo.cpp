--- conflicted
+++ resolved
@@ -1434,9 +1434,6 @@
       {TTI::SK_Reverse, MVT::v32i8, 2},  // vperm2i128 + pshufb
 
       {TTI::SK_Select, MVT::v16i16, 1}, // vpblendvb
-<<<<<<< HEAD
-      {TTI::SK_Select, MVT::v32i8, 1},  // vpblendvb
-=======
       {TTI::SK_Select, MVT::v16f16, 1}, // vpblendvb
       {TTI::SK_Select, MVT::v32i8,  1}, // vpblendvb
 
@@ -1445,7 +1442,6 @@
       {TTI::SK_Splice, MVT::v16i16, 2}, // vperm2i128 + vpalignr
       {TTI::SK_Splice, MVT::v16f16, 2}, // vperm2i128 + vpalignr
       {TTI::SK_Splice, MVT::v32i8,  2}, // vperm2i128 + vpalignr
->>>>>>> 355e0ce3
 
       {TTI::SK_PermuteSingleSrc, MVT::v4f64, 1},  // vpermpd
       {TTI::SK_PermuteSingleSrc, MVT::v8f32, 1},  // vpermps
