//===-- Host.cpp - Implement OS Host Detection ------------------*- C++ -*-===//
//
// Part of the LLVM Project, under the Apache License v2.0 with LLVM Exceptions.
// See https://llvm.org/LICENSE.txt for license information.
// SPDX-License-Identifier: Apache-2.0 WITH LLVM-exception
//
//===----------------------------------------------------------------------===//
//
//  This file implements the operating system Host detection.
//
//===----------------------------------------------------------------------===//

#include "llvm/TargetParser/Host.h"
#include "llvm/ADT/SmallVector.h"
#include "llvm/ADT/StringMap.h"
#include "llvm/ADT/StringRef.h"
#include "llvm/ADT/StringSwitch.h"
#include "llvm/Config/llvm-config.h"
#include "llvm/Support/MemoryBuffer.h"
#include "llvm/Support/raw_ostream.h"
#include "llvm/TargetParser/Triple.h"
#include "llvm/TargetParser/X86TargetParser.h"
#include <string.h>

// Include the platform-specific parts of this class.
#ifdef LLVM_ON_UNIX
#include "Unix/Host.inc"
#include <sched.h>
#endif
#ifdef _WIN32
#include "Windows/Host.inc"
#endif
#ifdef _MSC_VER
#include <intrin.h>
#endif
#ifdef __MVS__
#include "llvm/Support/BCD.h"
#endif
#if defined(__APPLE__)
#include <mach/host_info.h>
#include <mach/mach.h>
#include <mach/mach_host.h>
#include <mach/machine.h>
#include <sys/param.h>
#include <sys/sysctl.h>
#endif
#ifdef _AIX
#include <sys/systemcfg.h>
#endif
#if defined(__sun__) && defined(__svr4__)
#include <kstat.h>
#endif

#define DEBUG_TYPE "host-detection"

//===----------------------------------------------------------------------===//
//
//  Implementations of the CPU detection routines
//
//===----------------------------------------------------------------------===//

using namespace llvm;

static std::unique_ptr<llvm::MemoryBuffer>
    LLVM_ATTRIBUTE_UNUSED getProcCpuinfoContent() {
  llvm::ErrorOr<std::unique_ptr<llvm::MemoryBuffer>> Text =
      llvm::MemoryBuffer::getFileAsStream("/proc/cpuinfo");
  if (std::error_code EC = Text.getError()) {
    llvm::errs() << "Can't read "
                 << "/proc/cpuinfo: " << EC.message() << "\n";
    return nullptr;
  }
  return std::move(*Text);
}

StringRef sys::detail::getHostCPUNameForPowerPC(StringRef ProcCpuinfoContent) {
  // Access to the Processor Version Register (PVR) on PowerPC is privileged,
  // and so we must use an operating-system interface to determine the current
  // processor type. On Linux, this is exposed through the /proc/cpuinfo file.
  const char *generic = "generic";

  // The cpu line is second (after the 'processor: 0' line), so if this
  // buffer is too small then something has changed (or is wrong).
  StringRef::const_iterator CPUInfoStart = ProcCpuinfoContent.begin();
  StringRef::const_iterator CPUInfoEnd = ProcCpuinfoContent.end();

  StringRef::const_iterator CIP = CPUInfoStart;

  StringRef::const_iterator CPUStart = nullptr;
  size_t CPULen = 0;

  // We need to find the first line which starts with cpu, spaces, and a colon.
  // After the colon, there may be some additional spaces and then the cpu type.
  while (CIP < CPUInfoEnd && CPUStart == nullptr) {
    if (CIP < CPUInfoEnd && *CIP == '\n')
      ++CIP;

    if (CIP < CPUInfoEnd && *CIP == 'c') {
      ++CIP;
      if (CIP < CPUInfoEnd && *CIP == 'p') {
        ++CIP;
        if (CIP < CPUInfoEnd && *CIP == 'u') {
          ++CIP;
          while (CIP < CPUInfoEnd && (*CIP == ' ' || *CIP == '\t'))
            ++CIP;

          if (CIP < CPUInfoEnd && *CIP == ':') {
            ++CIP;
            while (CIP < CPUInfoEnd && (*CIP == ' ' || *CIP == '\t'))
              ++CIP;

            if (CIP < CPUInfoEnd) {
              CPUStart = CIP;
              while (CIP < CPUInfoEnd && (*CIP != ' ' && *CIP != '\t' &&
                                          *CIP != ',' && *CIP != '\n'))
                ++CIP;
              CPULen = CIP - CPUStart;
            }
          }
        }
      }
    }

    if (CPUStart == nullptr)
      while (CIP < CPUInfoEnd && *CIP != '\n')
        ++CIP;
  }

  if (CPUStart == nullptr)
    return generic;

  return StringSwitch<const char *>(StringRef(CPUStart, CPULen))
      .Case("604e", "604e")
      .Case("604", "604")
      .Case("7400", "7400")
      .Case("7410", "7400")
      .Case("7447", "7400")
      .Case("7455", "7450")
      .Case("G4", "g4")
      .Case("POWER4", "970")
      .Case("PPC970FX", "970")
      .Case("PPC970MP", "970")
      .Case("G5", "g5")
      .Case("POWER5", "g5")
      .Case("A2", "a2")
      .Case("POWER6", "pwr6")
      .Case("POWER7", "pwr7")
      .Case("POWER8", "pwr8")
      .Case("POWER8E", "pwr8")
      .Case("POWER8NVL", "pwr8")
      .Case("POWER9", "pwr9")
      .Case("POWER10", "pwr10")
      // FIXME: If we get a simulator or machine with the capabilities of
      // mcpu=future, we should revisit this and add the name reported by the
      // simulator/machine.
      .Default(generic);
}

StringRef sys::detail::getHostCPUNameForARM(StringRef ProcCpuinfoContent) {
  // The cpuid register on arm is not accessible from user space. On Linux,
  // it is exposed through the /proc/cpuinfo file.

  // Read 32 lines from /proc/cpuinfo, which should contain the CPU part line
  // in all cases.
  SmallVector<StringRef, 32> Lines;
  ProcCpuinfoContent.split(Lines, "\n");

  // Look for the CPU implementer line.
  StringRef Implementer;
  StringRef Hardware;
  StringRef Part;
  for (unsigned I = 0, E = Lines.size(); I != E; ++I) {
    if (Lines[I].startswith("CPU implementer"))
      Implementer = Lines[I].substr(15).ltrim("\t :");
    if (Lines[I].startswith("Hardware"))
      Hardware = Lines[I].substr(8).ltrim("\t :");
    if (Lines[I].startswith("CPU part"))
      Part = Lines[I].substr(8).ltrim("\t :");
  }

  if (Implementer == "0x41") { // ARM Ltd.
    // MSM8992/8994 may give cpu part for the core that the kernel is running on,
    // which is undeterministic and wrong. Always return cortex-a53 for these SoC.
    if (Hardware.endswith("MSM8994") || Hardware.endswith("MSM8996"))
      return "cortex-a53";


    // The CPU part is a 3 digit hexadecimal number with a 0x prefix. The
    // values correspond to the "Part number" in the CP15/c0 register. The
    // contents are specified in the various processor manuals.
    // This corresponds to the Main ID Register in Technical Reference Manuals.
    // and is used in programs like sys-utils
    return StringSwitch<const char *>(Part)
        .Case("0x926", "arm926ej-s")
        .Case("0xb02", "mpcore")
        .Case("0xb36", "arm1136j-s")
        .Case("0xb56", "arm1156t2-s")
        .Case("0xb76", "arm1176jz-s")
        .Case("0xc08", "cortex-a8")
        .Case("0xc09", "cortex-a9")
        .Case("0xc0f", "cortex-a15")
        .Case("0xc20", "cortex-m0")
        .Case("0xc23", "cortex-m3")
        .Case("0xc24", "cortex-m4")
        .Case("0xd22", "cortex-m55")
        .Case("0xd02", "cortex-a34")
        .Case("0xd04", "cortex-a35")
        .Case("0xd03", "cortex-a53")
        .Case("0xd05", "cortex-a55")
        .Case("0xd46", "cortex-a510")
        .Case("0xd07", "cortex-a57")
        .Case("0xd08", "cortex-a72")
        .Case("0xd09", "cortex-a73")
        .Case("0xd0a", "cortex-a75")
        .Case("0xd0b", "cortex-a76")
        .Case("0xd0d", "cortex-a77")
        .Case("0xd41", "cortex-a78")
        .Case("0xd47", "cortex-a710")
        .Case("0xd4d", "cortex-a715")
        .Case("0xd44", "cortex-x1")
        .Case("0xd4c", "cortex-x1c")
        .Case("0xd48", "cortex-x2")
        .Case("0xd4e", "cortex-x3")
        .Case("0xd0c", "neoverse-n1")
        .Case("0xd49", "neoverse-n2")
        .Case("0xd40", "neoverse-v1")
        .Case("0xd4f", "neoverse-v2")
        .Default("generic");
  }

  if (Implementer == "0x42" || Implementer == "0x43") { // Broadcom | Cavium.
    return StringSwitch<const char *>(Part)
      .Case("0x516", "thunderx2t99")
      .Case("0x0516", "thunderx2t99")
      .Case("0xaf", "thunderx2t99")
      .Case("0x0af", "thunderx2t99")
      .Case("0xa1", "thunderxt88")
      .Case("0x0a1", "thunderxt88")
      .Default("generic");
  }

  if (Implementer == "0x46") { // Fujitsu Ltd.
    return StringSwitch<const char *>(Part)
      .Case("0x001", "a64fx")
      .Default("generic");
  }

  if (Implementer == "0x4e") { // NVIDIA Corporation
    return StringSwitch<const char *>(Part)
        .Case("0x004", "carmel")
        .Default("generic");
  }

  if (Implementer == "0x48") // HiSilicon Technologies, Inc.
    // The CPU part is a 3 digit hexadecimal number with a 0x prefix. The
    // values correspond to the "Part number" in the CP15/c0 register. The
    // contents are specified in the various processor manuals.
    return StringSwitch<const char *>(Part)
      .Case("0xd01", "tsv110")
      .Default("generic");

  if (Implementer == "0x51") // Qualcomm Technologies, Inc.
    // The CPU part is a 3 digit hexadecimal number with a 0x prefix. The
    // values correspond to the "Part number" in the CP15/c0 register. The
    // contents are specified in the various processor manuals.
    return StringSwitch<const char *>(Part)
        .Case("0x06f", "krait") // APQ8064
        .Case("0x201", "kryo")
        .Case("0x205", "kryo")
        .Case("0x211", "kryo")
        .Case("0x800", "cortex-a73") // Kryo 2xx Gold
        .Case("0x801", "cortex-a73") // Kryo 2xx Silver
        .Case("0x802", "cortex-a75") // Kryo 3xx Gold
        .Case("0x803", "cortex-a75") // Kryo 3xx Silver
        .Case("0x804", "cortex-a76") // Kryo 4xx Gold
        .Case("0x805", "cortex-a76") // Kryo 4xx/5xx Silver
        .Case("0xc00", "falkor")
        .Case("0xc01", "saphira")
        .Default("generic");
  if (Implementer == "0x53") { // Samsung Electronics Co., Ltd.
    // The Exynos chips have a convoluted ID scheme that doesn't seem to follow
    // any predictive pattern across variants and parts.
    unsigned Variant = 0, Part = 0;

    // Look for the CPU variant line, whose value is a 1 digit hexadecimal
    // number, corresponding to the Variant bits in the CP15/C0 register.
    for (auto I : Lines)
      if (I.consume_front("CPU variant"))
        I.ltrim("\t :").getAsInteger(0, Variant);

    // Look for the CPU part line, whose value is a 3 digit hexadecimal
    // number, corresponding to the PartNum bits in the CP15/C0 register.
    for (auto I : Lines)
      if (I.consume_front("CPU part"))
        I.ltrim("\t :").getAsInteger(0, Part);

    unsigned Exynos = (Variant << 12) | Part;
    switch (Exynos) {
    default:
      // Default by falling through to Exynos M3.
      [[fallthrough]];
    case 0x1002:
      return "exynos-m3";
    case 0x1003:
      return "exynos-m4";
    }
  }

  if (Implementer == "0xc0") { // Ampere Computing
    return StringSwitch<const char *>(Part)
        .Case("0xac3", "ampere1")
        .Case("0xac4", "ampere1a")
        .Default("generic");
  }

  return "generic";
}

namespace {
StringRef getCPUNameFromS390Model(unsigned int Id, bool HaveVectorSupport) {
  switch (Id) {
    case 2064:  // z900 not supported by LLVM
    case 2066:
    case 2084:  // z990 not supported by LLVM
    case 2086:
    case 2094:  // z9-109 not supported by LLVM
    case 2096:
      return "generic";
    case 2097:
    case 2098:
      return "z10";
    case 2817:
    case 2818:
      return "z196";
    case 2827:
    case 2828:
      return "zEC12";
    case 2964:
    case 2965:
      return HaveVectorSupport? "z13" : "zEC12";
    case 3906:
    case 3907:
      return HaveVectorSupport? "z14" : "zEC12";
    case 8561:
    case 8562:
      return HaveVectorSupport? "z15" : "zEC12";
    case 3931:
    case 3932:
    default:
      return HaveVectorSupport? "z16" : "zEC12";
  }
}
} // end anonymous namespace

StringRef sys::detail::getHostCPUNameForS390x(StringRef ProcCpuinfoContent) {
  // STIDP is a privileged operation, so use /proc/cpuinfo instead.

  // The "processor 0:" line comes after a fair amount of other information,
  // including a cache breakdown, but this should be plenty.
  SmallVector<StringRef, 32> Lines;
  ProcCpuinfoContent.split(Lines, "\n");

  // Look for the CPU features.
  SmallVector<StringRef, 32> CPUFeatures;
  for (unsigned I = 0, E = Lines.size(); I != E; ++I)
    if (Lines[I].startswith("features")) {
      size_t Pos = Lines[I].find(':');
      if (Pos != StringRef::npos) {
        Lines[I].drop_front(Pos + 1).split(CPUFeatures, ' ');
        break;
      }
    }

  // We need to check for the presence of vector support independently of
  // the machine type, since we may only use the vector register set when
  // supported by the kernel (and hypervisor).
  bool HaveVectorSupport = false;
  for (unsigned I = 0, E = CPUFeatures.size(); I != E; ++I) {
    if (CPUFeatures[I] == "vx")
      HaveVectorSupport = true;
  }

  // Now check the processor machine type.
  for (unsigned I = 0, E = Lines.size(); I != E; ++I) {
    if (Lines[I].startswith("processor ")) {
      size_t Pos = Lines[I].find("machine = ");
      if (Pos != StringRef::npos) {
        Pos += sizeof("machine = ") - 1;
        unsigned int Id;
        if (!Lines[I].drop_front(Pos).getAsInteger(10, Id))
          return getCPUNameFromS390Model(Id, HaveVectorSupport);
      }
      break;
    }
  }

  return "generic";
}

StringRef sys::detail::getHostCPUNameForRISCV(StringRef ProcCpuinfoContent) {
  // There are 24 lines in /proc/cpuinfo
  SmallVector<StringRef> Lines;
  ProcCpuinfoContent.split(Lines, "\n");

  // Look for uarch line to determine cpu name
  StringRef UArch;
  for (unsigned I = 0, E = Lines.size(); I != E; ++I) {
    if (Lines[I].startswith("uarch")) {
      UArch = Lines[I].substr(5).ltrim("\t :");
      break;
    }
  }

  return StringSwitch<const char *>(UArch)
      .Case("sifive,u74-mc", "sifive-u74")
      .Case("sifive,bullet0", "sifive-u74")
      .Default("generic");
}

StringRef sys::detail::getHostCPUNameForBPF() {
#if !defined(__linux__) || !defined(__x86_64__)
  return "generic";
#else
  uint8_t v3_insns[40] __attribute__ ((aligned (8))) =
      /* BPF_MOV64_IMM(BPF_REG_0, 0) */
    { 0xb7, 0x0, 0x0, 0x0, 0x0, 0x0, 0x0, 0x0,
      /* BPF_MOV64_IMM(BPF_REG_2, 1) */
      0xb7, 0x2, 0x0, 0x0, 0x1, 0x0, 0x0, 0x0,
      /* BPF_JMP32_REG(BPF_JLT, BPF_REG_0, BPF_REG_2, 1) */
      0xae, 0x20, 0x1, 0x0, 0x0, 0x0, 0x0, 0x0,
      /* BPF_MOV64_IMM(BPF_REG_0, 1) */
      0xb7, 0x0, 0x0, 0x0, 0x1, 0x0, 0x0, 0x0,
      /* BPF_EXIT_INSN() */
      0x95, 0x0, 0x0, 0x0, 0x0, 0x0, 0x0, 0x0 };

  uint8_t v2_insns[40] __attribute__ ((aligned (8))) =
      /* BPF_MOV64_IMM(BPF_REG_0, 0) */
    { 0xb7, 0x0, 0x0, 0x0, 0x0, 0x0, 0x0, 0x0,
      /* BPF_MOV64_IMM(BPF_REG_2, 1) */
      0xb7, 0x2, 0x0, 0x0, 0x1, 0x0, 0x0, 0x0,
      /* BPF_JMP_REG(BPF_JLT, BPF_REG_0, BPF_REG_2, 1) */
      0xad, 0x20, 0x1, 0x0, 0x0, 0x0, 0x0, 0x0,
      /* BPF_MOV64_IMM(BPF_REG_0, 1) */
      0xb7, 0x0, 0x0, 0x0, 0x1, 0x0, 0x0, 0x0,
      /* BPF_EXIT_INSN() */
      0x95, 0x0, 0x0, 0x0, 0x0, 0x0, 0x0, 0x0 };

  struct bpf_prog_load_attr {
    uint32_t prog_type;
    uint32_t insn_cnt;
    uint64_t insns;
    uint64_t license;
    uint32_t log_level;
    uint32_t log_size;
    uint64_t log_buf;
    uint32_t kern_version;
    uint32_t prog_flags;
  } attr = {};
  attr.prog_type = 1; /* BPF_PROG_TYPE_SOCKET_FILTER */
  attr.insn_cnt = 5;
  attr.insns = (uint64_t)v3_insns;
  attr.license = (uint64_t)"DUMMY";

  int fd = syscall(321 /* __NR_bpf */, 5 /* BPF_PROG_LOAD */, &attr,
                   sizeof(attr));
  if (fd >= 0) {
    close(fd);
    return "v3";
  }

  /* Clear the whole attr in case its content changed by syscall. */
  memset(&attr, 0, sizeof(attr));
  attr.prog_type = 1; /* BPF_PROG_TYPE_SOCKET_FILTER */
  attr.insn_cnt = 5;
  attr.insns = (uint64_t)v2_insns;
  attr.license = (uint64_t)"DUMMY";
  fd = syscall(321 /* __NR_bpf */, 5 /* BPF_PROG_LOAD */, &attr, sizeof(attr));
  if (fd >= 0) {
    close(fd);
    return "v2";
  }
  return "v1";
#endif
}

#if defined(__i386__) || defined(_M_IX86) || \
    defined(__x86_64__) || defined(_M_X64)

// The check below for i386 was copied from clang's cpuid.h (__get_cpuid_max).
// Check motivated by bug reports for OpenSSL crashing on CPUs without CPUID
// support. Consequently, for i386, the presence of CPUID is checked first
// via the corresponding eflags bit.
// Removal of cpuid.h header motivated by PR30384
// Header cpuid.h and method __get_cpuid_max are not used in llvm, clang, openmp
// or test-suite, but are used in external projects e.g. libstdcxx
static bool isCpuIdSupported() {
#if defined(__GNUC__) || defined(__clang__)
#if defined(__i386__)
  int __cpuid_supported;
  __asm__("  pushfl\n"
          "  popl   %%eax\n"
          "  movl   %%eax,%%ecx\n"
          "  xorl   $0x00200000,%%eax\n"
          "  pushl  %%eax\n"
          "  popfl\n"
          "  pushfl\n"
          "  popl   %%eax\n"
          "  movl   $0,%0\n"
          "  cmpl   %%eax,%%ecx\n"
          "  je     1f\n"
          "  movl   $1,%0\n"
          "1:"
          : "=r"(__cpuid_supported)
          :
          : "eax", "ecx");
  if (!__cpuid_supported)
    return false;
#endif
  return true;
#endif
  return true;
}

/// getX86CpuIDAndInfo - Execute the specified cpuid and return the 4 values in
/// the specified arguments.  If we can't run cpuid on the host, return true.
static bool getX86CpuIDAndInfo(unsigned value, unsigned *rEAX, unsigned *rEBX,
                               unsigned *rECX, unsigned *rEDX) {
#if defined(__GNUC__) || defined(__clang__)
#if defined(__x86_64__)
  // gcc doesn't know cpuid would clobber ebx/rbx. Preserve it manually.
  // FIXME: should we save this for Clang?
  __asm__("movq\t%%rbx, %%rsi\n\t"
          "cpuid\n\t"
          "xchgq\t%%rbx, %%rsi\n\t"
          : "=a"(*rEAX), "=S"(*rEBX), "=c"(*rECX), "=d"(*rEDX)
          : "a"(value));
  return false;
#elif defined(__i386__)
  __asm__("movl\t%%ebx, %%esi\n\t"
          "cpuid\n\t"
          "xchgl\t%%ebx, %%esi\n\t"
          : "=a"(*rEAX), "=S"(*rEBX), "=c"(*rECX), "=d"(*rEDX)
          : "a"(value));
  return false;
#else
  return true;
#endif
#elif defined(_MSC_VER)
  // The MSVC intrinsic is portable across x86 and x64.
  int registers[4];
  __cpuid(registers, value);
  *rEAX = registers[0];
  *rEBX = registers[1];
  *rECX = registers[2];
  *rEDX = registers[3];
  return false;
#else
  return true;
#endif
}

namespace llvm {
namespace sys {
namespace detail {
namespace x86 {

VendorSignatures getVendorSignature(unsigned *MaxLeaf) {
  unsigned EAX = 0, EBX = 0, ECX = 0, EDX = 0;
  if (MaxLeaf == nullptr)
    MaxLeaf = &EAX;
  else
    *MaxLeaf = 0;

  if (!isCpuIdSupported())
    return VendorSignatures::UNKNOWN;

  if (getX86CpuIDAndInfo(0, MaxLeaf, &EBX, &ECX, &EDX) || *MaxLeaf < 1)
    return VendorSignatures::UNKNOWN;

  // "Genu ineI ntel"
  if (EBX == 0x756e6547 && EDX == 0x49656e69 && ECX == 0x6c65746e)
    return VendorSignatures::GENUINE_INTEL;

  // "Auth enti cAMD"
  if (EBX == 0x68747541 && EDX == 0x69746e65 && ECX == 0x444d4163)
    return VendorSignatures::AUTHENTIC_AMD;

  return VendorSignatures::UNKNOWN;
}

} // namespace x86
} // namespace detail
} // namespace sys
} // namespace llvm

using namespace llvm::sys::detail::x86;

/// getX86CpuIDAndInfoEx - Execute the specified cpuid with subleaf and return
/// the 4 values in the specified arguments.  If we can't run cpuid on the host,
/// return true.
static bool getX86CpuIDAndInfoEx(unsigned value, unsigned subleaf,
                                 unsigned *rEAX, unsigned *rEBX, unsigned *rECX,
                                 unsigned *rEDX) {
#if defined(__GNUC__) || defined(__clang__)
#if defined(__x86_64__)
  // gcc doesn't know cpuid would clobber ebx/rbx. Preserve it manually.
  // FIXME: should we save this for Clang?
  __asm__("movq\t%%rbx, %%rsi\n\t"
          "cpuid\n\t"
          "xchgq\t%%rbx, %%rsi\n\t"
          : "=a"(*rEAX), "=S"(*rEBX), "=c"(*rECX), "=d"(*rEDX)
          : "a"(value), "c"(subleaf));
  return false;
#elif defined(__i386__)
  __asm__("movl\t%%ebx, %%esi\n\t"
          "cpuid\n\t"
          "xchgl\t%%ebx, %%esi\n\t"
          : "=a"(*rEAX), "=S"(*rEBX), "=c"(*rECX), "=d"(*rEDX)
          : "a"(value), "c"(subleaf));
  return false;
#else
  return true;
#endif
#elif defined(_MSC_VER)
  int registers[4];
  __cpuidex(registers, value, subleaf);
  *rEAX = registers[0];
  *rEBX = registers[1];
  *rECX = registers[2];
  *rEDX = registers[3];
  return false;
#else
  return true;
#endif
}

// Read control register 0 (XCR0). Used to detect features such as AVX.
static bool getX86XCR0(unsigned *rEAX, unsigned *rEDX) {
#if defined(__GNUC__) || defined(__clang__)
  // Check xgetbv; this uses a .byte sequence instead of the instruction
  // directly because older assemblers do not include support for xgetbv and
  // there is no easy way to conditionally compile based on the assembler used.
  __asm__(".byte 0x0f, 0x01, 0xd0" : "=a"(*rEAX), "=d"(*rEDX) : "c"(0));
  return false;
#elif defined(_MSC_FULL_VER) && defined(_XCR_XFEATURE_ENABLED_MASK)
  unsigned long long Result = _xgetbv(_XCR_XFEATURE_ENABLED_MASK);
  *rEAX = Result;
  *rEDX = Result >> 32;
  return false;
#else
  return true;
#endif
}

static void detectX86FamilyModel(unsigned EAX, unsigned *Family,
                                 unsigned *Model) {
  *Family = (EAX >> 8) & 0xf; // Bits 8 - 11
  *Model = (EAX >> 4) & 0xf;  // Bits 4 - 7
  if (*Family == 6 || *Family == 0xf) {
    if (*Family == 0xf)
      // Examine extended family ID if family ID is F.
      *Family += (EAX >> 20) & 0xff; // Bits 20 - 27
    // Examine extended model ID if family ID is 6 or F.
    *Model += ((EAX >> 16) & 0xf) << 4; // Bits 16 - 19
  }
}

static StringRef
getIntelProcessorTypeAndSubtype(unsigned Family, unsigned Model,
                                const unsigned *Features,
                                unsigned *Type, unsigned *Subtype) {
  auto testFeature = [&](unsigned F) {
    return (Features[F / 32] & (1U << (F % 32))) != 0;
  };

  StringRef CPU;

  switch (Family) {
  case 3:
    CPU = "i386";
    break;
  case 4:
    CPU = "i486";
    break;
  case 5:
    if (testFeature(X86::FEATURE_MMX)) {
      CPU = "pentium-mmx";
      break;
    }
    CPU = "pentium";
    break;
  case 6:
    switch (Model) {
    case 0x0f: // Intel Core 2 Duo processor, Intel Core 2 Duo mobile
               // processor, Intel Core 2 Quad processor, Intel Core 2 Quad
               // mobile processor, Intel Core 2 Extreme processor, Intel
               // Pentium Dual-Core processor, Intel Xeon processor, model
               // 0Fh. All processors are manufactured using the 65 nm process.
    case 0x16: // Intel Celeron processor model 16h. All processors are
               // manufactured using the 65 nm process
      CPU = "core2";
      *Type = X86::INTEL_CORE2;
      break;
    case 0x17: // Intel Core 2 Extreme processor, Intel Xeon processor, model
               // 17h. All processors are manufactured using the 45 nm process.
               //
               // 45nm: Penryn , Wolfdale, Yorkfield (XE)
    case 0x1d: // Intel Xeon processor MP. All processors are manufactured using
               // the 45 nm process.
      CPU = "penryn";
      *Type = X86::INTEL_CORE2;
      break;
    case 0x1a: // Intel Core i7 processor and Intel Xeon processor. All
               // processors are manufactured using the 45 nm process.
    case 0x1e: // Intel(R) Core(TM) i7 CPU         870  @ 2.93GHz.
               // As found in a Summer 2010 model iMac.
    case 0x1f:
    case 0x2e:              // Nehalem EX
      CPU = "nehalem";
      *Type = X86::INTEL_COREI7;
      *Subtype = X86::INTEL_COREI7_NEHALEM;
      break;
    case 0x25: // Intel Core i7, laptop version.
    case 0x2c: // Intel Core i7 processor and Intel Xeon processor. All
               // processors are manufactured using the 32 nm process.
    case 0x2f: // Westmere EX
      CPU = "westmere";
      *Type = X86::INTEL_COREI7;
      *Subtype = X86::INTEL_COREI7_WESTMERE;
      break;
    case 0x2a: // Intel Core i7 processor. All processors are manufactured
               // using the 32 nm process.
    case 0x2d:
      CPU = "sandybridge";
      *Type = X86::INTEL_COREI7;
      *Subtype = X86::INTEL_COREI7_SANDYBRIDGE;
      break;
    case 0x3a:
    case 0x3e:              // Ivy Bridge EP
      CPU = "ivybridge";
      *Type = X86::INTEL_COREI7;
      *Subtype = X86::INTEL_COREI7_IVYBRIDGE;
      break;

    // Haswell:
    case 0x3c:
    case 0x3f:
    case 0x45:
    case 0x46:
      CPU = "haswell";
      *Type = X86::INTEL_COREI7;
      *Subtype = X86::INTEL_COREI7_HASWELL;
      break;

    // Broadwell:
    case 0x3d:
    case 0x47:
    case 0x4f:
    case 0x56:
      CPU = "broadwell";
      *Type = X86::INTEL_COREI7;
      *Subtype = X86::INTEL_COREI7_BROADWELL;
      break;

    // Skylake:
    case 0x4e:              // Skylake mobile
    case 0x5e:              // Skylake desktop
    case 0x8e:              // Kaby Lake mobile
    case 0x9e:              // Kaby Lake desktop
    case 0xa5:              // Comet Lake-H/S
    case 0xa6:              // Comet Lake-U
      CPU = "skylake";
      *Type = X86::INTEL_COREI7;
      *Subtype = X86::INTEL_COREI7_SKYLAKE;
      break;

    // Rocketlake:
    case 0xa7:
      CPU = "rocketlake";
      *Type = X86::INTEL_COREI7;
      *Subtype = X86::INTEL_COREI7_ROCKETLAKE;
      break;

    // Skylake Xeon:
    case 0x55:
      *Type = X86::INTEL_COREI7;
      if (testFeature(X86::FEATURE_AVX512BF16)) {
        CPU = "cooperlake";
        *Subtype = X86::INTEL_COREI7_COOPERLAKE;
      } else if (testFeature(X86::FEATURE_AVX512VNNI)) {
        CPU = "cascadelake";
        *Subtype = X86::INTEL_COREI7_CASCADELAKE;
      } else {
        CPU = "skylake-avx512";
        *Subtype = X86::INTEL_COREI7_SKYLAKE_AVX512;
      }
      break;

    // Cannonlake:
    case 0x66:
      CPU = "cannonlake";
      *Type = X86::INTEL_COREI7;
      *Subtype = X86::INTEL_COREI7_CANNONLAKE;
      break;

    // Icelake:
    case 0x7d:
    case 0x7e:
      CPU = "icelake-client";
      *Type = X86::INTEL_COREI7;
      *Subtype = X86::INTEL_COREI7_ICELAKE_CLIENT;
      break;

    // Tigerlake:
    case 0x8c:
    case 0x8d:
      CPU = "tigerlake";
      *Type = X86::INTEL_COREI7;
      *Subtype = X86::INTEL_COREI7_TIGERLAKE;
      break;

    // Alderlake:
    case 0x97:
    case 0x9a:
    // Raptorlake:
    case 0xb7:
    // Meteorlake:
    case 0xaa:
    case 0xac:
      CPU = "alderlake";
      *Type = X86::INTEL_COREI7;
      *Subtype = X86::INTEL_COREI7_ALDERLAKE;
      break;

    // Icelake Xeon:
    case 0x6a:
    case 0x6c:
      CPU = "icelake-server";
      *Type = X86::INTEL_COREI7;
      *Subtype = X86::INTEL_COREI7_ICELAKE_SERVER;
      break;

    // Emerald Rapids:
    case 0xcf:
    // Sapphire Rapids:
    case 0x8f:
      CPU = "sapphirerapids";
      *Type = X86::INTEL_COREI7;
      *Subtype = X86::INTEL_COREI7_SAPPHIRERAPIDS;
      break;

    case 0x1c: // Most 45 nm Intel Atom processors
    case 0x26: // 45 nm Atom Lincroft
    case 0x27: // 32 nm Atom Medfield
    case 0x35: // 32 nm Atom Midview
    case 0x36: // 32 nm Atom Midview
      CPU = "bonnell";
      *Type = X86::INTEL_BONNELL;
      break;

    // Atom Silvermont codes from the Intel software optimization guide.
    case 0x37:
    case 0x4a:
    case 0x4d:
    case 0x5a:
    case 0x5d:
    case 0x4c: // really airmont
      CPU = "silvermont";
      *Type = X86::INTEL_SILVERMONT;
      break;
    // Goldmont:
    case 0x5c: // Apollo Lake
    case 0x5f: // Denverton
      CPU = "goldmont";
      *Type = X86::INTEL_GOLDMONT;
      break;
    case 0x7a:
      CPU = "goldmont-plus";
      *Type = X86::INTEL_GOLDMONT_PLUS;
      break;
    case 0x86:
      CPU = "tremont";
      *Type = X86::INTEL_TREMONT;
      break;

    // Xeon Phi (Knights Landing + Knights Mill):
    case 0x57:
      CPU = "knl";
      *Type = X86::INTEL_KNL;
      break;
    case 0x85:
      CPU = "knm";
      *Type = X86::INTEL_KNM;
      break;

    default: // Unknown family 6 CPU, try to guess.
      // Don't both with Type/Subtype here, they aren't used by the caller.
      // They're used above to keep the code in sync with compiler-rt.
      // TODO detect tigerlake host from model
      if (testFeature(X86::FEATURE_AVX512VP2INTERSECT)) {
        CPU = "tigerlake";
      } else if (testFeature(X86::FEATURE_AVX512VBMI2)) {
        CPU = "icelake-client";
      } else if (testFeature(X86::FEATURE_AVX512VBMI)) {
        CPU = "cannonlake";
      } else if (testFeature(X86::FEATURE_AVX512BF16)) {
        CPU = "cooperlake";
      } else if (testFeature(X86::FEATURE_AVX512VNNI)) {
        CPU = "cascadelake";
      } else if (testFeature(X86::FEATURE_AVX512VL)) {
        CPU = "skylake-avx512";
      } else if (testFeature(X86::FEATURE_AVX512ER)) {
        CPU = "knl";
      } else if (testFeature(X86::FEATURE_CLFLUSHOPT)) {
        if (testFeature(X86::FEATURE_SHA))
          CPU = "goldmont";
        else
          CPU = "skylake";
      } else if (testFeature(X86::FEATURE_ADX)) {
        CPU = "broadwell";
      } else if (testFeature(X86::FEATURE_AVX2)) {
        CPU = "haswell";
      } else if (testFeature(X86::FEATURE_AVX)) {
        CPU = "sandybridge";
      } else if (testFeature(X86::FEATURE_SSE4_2)) {
        if (testFeature(X86::FEATURE_MOVBE))
          CPU = "silvermont";
        else
          CPU = "nehalem";
      } else if (testFeature(X86::FEATURE_SSE4_1)) {
        CPU = "penryn";
      } else if (testFeature(X86::FEATURE_SSSE3)) {
        if (testFeature(X86::FEATURE_MOVBE))
          CPU = "bonnell";
        else
          CPU = "core2";
      } else if (testFeature(X86::FEATURE_64BIT)) {
        CPU = "core2";
      } else if (testFeature(X86::FEATURE_SSE3)) {
        CPU = "yonah";
      } else if (testFeature(X86::FEATURE_SSE2)) {
        CPU = "pentium-m";
      } else if (testFeature(X86::FEATURE_SSE)) {
        CPU = "pentium3";
      } else if (testFeature(X86::FEATURE_MMX)) {
        CPU = "pentium2";
      } else {
        CPU = "pentiumpro";
      }
      break;
    }
    break;
  case 15: {
    if (testFeature(X86::FEATURE_64BIT)) {
      CPU = "nocona";
      break;
    }
    if (testFeature(X86::FEATURE_SSE3)) {
      CPU = "prescott";
      break;
    }
    CPU = "pentium4";
    break;
  }
  default:
    break; // Unknown.
  }

  return CPU;
}

static StringRef
getAMDProcessorTypeAndSubtype(unsigned Family, unsigned Model,
                              const unsigned *Features,
                              unsigned *Type, unsigned *Subtype) {
  auto testFeature = [&](unsigned F) {
    return (Features[F / 32] & (1U << (F % 32))) != 0;
  };

  StringRef CPU;

  switch (Family) {
  case 4:
    CPU = "i486";
    break;
  case 5:
    CPU = "pentium";
    switch (Model) {
    case 6:
    case 7:
      CPU = "k6";
      break;
    case 8:
      CPU = "k6-2";
      break;
    case 9:
    case 13:
      CPU = "k6-3";
      break;
    case 10:
      CPU = "geode";
      break;
    }
    break;
  case 6:
    if (testFeature(X86::FEATURE_SSE)) {
      CPU = "athlon-xp";
      break;
    }
    CPU = "athlon";
    break;
  case 15:
    if (testFeature(X86::FEATURE_SSE3)) {
      CPU = "k8-sse3";
      break;
    }
    CPU = "k8";
    break;
  case 16:
    CPU = "amdfam10";
    *Type = X86::AMDFAM10H; // "amdfam10"
    switch (Model) {
    case 2:
      *Subtype = X86::AMDFAM10H_BARCELONA;
      break;
    case 4:
      *Subtype = X86::AMDFAM10H_SHANGHAI;
      break;
    case 8:
      *Subtype = X86::AMDFAM10H_ISTANBUL;
      break;
    }
    break;
  case 20:
    CPU = "btver1";
    *Type = X86::AMD_BTVER1;
    break;
  case 21:
    CPU = "bdver1";
    *Type = X86::AMDFAM15H;
    if (Model >= 0x60 && Model <= 0x7f) {
      CPU = "bdver4";
      *Subtype = X86::AMDFAM15H_BDVER4;
      break; // 60h-7Fh: Excavator
    }
    if (Model >= 0x30 && Model <= 0x3f) {
      CPU = "bdver3";
      *Subtype = X86::AMDFAM15H_BDVER3;
      break; // 30h-3Fh: Steamroller
    }
    if ((Model >= 0x10 && Model <= 0x1f) || Model == 0x02) {
      CPU = "bdver2";
      *Subtype = X86::AMDFAM15H_BDVER2;
      break; // 02h, 10h-1Fh: Piledriver
    }
    if (Model <= 0x0f) {
      *Subtype = X86::AMDFAM15H_BDVER1;
      break; // 00h-0Fh: Bulldozer
    }
    break;
  case 22:
    CPU = "btver2";
    *Type = X86::AMD_BTVER2;
    break;
  case 23:
    CPU = "znver1";
    *Type = X86::AMDFAM17H;
    if ((Model >= 0x30 && Model <= 0x3f) || Model == 0x71) {
      CPU = "znver2";
      *Subtype = X86::AMDFAM17H_ZNVER2;
      break; // 30h-3fh, 71h: Zen2
    }
    if (Model <= 0x0f) {
      *Subtype = X86::AMDFAM17H_ZNVER1;
      break; // 00h-0Fh: Zen1
    }
    break;
  case 25:
    CPU = "znver3";
    *Type = X86::AMDFAM19H;
    if (Model <= 0x0f || (Model >= 0x20 && Model <= 0x5f)) {
      // Family 19h Models 00h-0Fh - Zen3
      // Family 19h Models 20h-2Fh - Zen3
      // Family 19h Models 30h-3Fh - Zen3
      // Family 19h Models 40h-4Fh - Zen3+
      // Family 19h Models 50h-5Fh - Zen3+
      *Subtype = X86::AMDFAM19H_ZNVER3;
      break;
    }
    if ((Model >= 0x10 && Model <= 0x1f) ||
        (Model >= 0x60 && Model <= 0x74) ||
        (Model >= 0x78 && Model <= 0x7b) ||
        (Model >= 0xA0 && Model <= 0xAf)) {
      CPU = "znver4";
      *Subtype = X86::AMDFAM19H_ZNVER4;
      break; //  "znver4"
    }
    break; // family 19h
  default:
    break; // Unknown AMD CPU.
  }

  return CPU;
}

static void getAvailableFeatures(unsigned ECX, unsigned EDX, unsigned MaxLeaf,
                                 unsigned *Features) {
  unsigned EAX, EBX;

  auto setFeature = [&](unsigned F) {
    Features[F / 32] |= 1U << (F % 32);
  };

  if ((EDX >> 15) & 1)
    setFeature(X86::FEATURE_CMOV);
  if ((EDX >> 23) & 1)
    setFeature(X86::FEATURE_MMX);
  if ((EDX >> 25) & 1)
    setFeature(X86::FEATURE_SSE);
  if ((EDX >> 26) & 1)
    setFeature(X86::FEATURE_SSE2);

  if ((ECX >> 0) & 1)
    setFeature(X86::FEATURE_SSE3);
  if ((ECX >> 1) & 1)
    setFeature(X86::FEATURE_PCLMUL);
  if ((ECX >> 9) & 1)
    setFeature(X86::FEATURE_SSSE3);
  if ((ECX >> 12) & 1)
    setFeature(X86::FEATURE_FMA);
  if ((ECX >> 19) & 1)
    setFeature(X86::FEATURE_SSE4_1);
  if ((ECX >> 20) & 1) {
    setFeature(X86::FEATURE_SSE4_2);
    setFeature(X86::FEATURE_CRC32);
  }
  if ((ECX >> 23) & 1)
    setFeature(X86::FEATURE_POPCNT);
  if ((ECX >> 25) & 1)
    setFeature(X86::FEATURE_AES);

  if ((ECX >> 22) & 1)
    setFeature(X86::FEATURE_MOVBE);

  // If CPUID indicates support for XSAVE, XRESTORE and AVX, and XGETBV
  // indicates that the AVX registers will be saved and restored on context
  // switch, then we have full AVX support.
  const unsigned AVXBits = (1 << 27) | (1 << 28);
  bool HasAVX = ((ECX & AVXBits) == AVXBits) && !getX86XCR0(&EAX, &EDX) &&
                ((EAX & 0x6) == 0x6);
#if defined(__APPLE__)
  // Darwin lazily saves the AVX512 context on first use: trust that the OS will
  // save the AVX512 context if we use AVX512 instructions, even the bit is not
  // set right now.
  bool HasAVX512Save = true;
#else
  // AVX512 requires additional context to be saved by the OS.
  bool HasAVX512Save = HasAVX && ((EAX & 0xe0) == 0xe0);
#endif

  if (HasAVX)
    setFeature(X86::FEATURE_AVX);

  bool HasLeaf7 =
      MaxLeaf >= 0x7 && !getX86CpuIDAndInfoEx(0x7, 0x0, &EAX, &EBX, &ECX, &EDX);

  if (HasLeaf7 && ((EBX >> 3) & 1))
    setFeature(X86::FEATURE_BMI);
  if (HasLeaf7 && ((EBX >> 5) & 1) && HasAVX)
    setFeature(X86::FEATURE_AVX2);
  if (HasLeaf7 && ((EBX >> 8) & 1))
    setFeature(X86::FEATURE_BMI2);
  if (HasLeaf7 && ((EBX >> 16) & 1) && HasAVX512Save)
    setFeature(X86::FEATURE_AVX512F);
  if (HasLeaf7 && ((EBX >> 17) & 1) && HasAVX512Save)
    setFeature(X86::FEATURE_AVX512DQ);
  if (HasLeaf7 && ((EBX >> 19) & 1))
    setFeature(X86::FEATURE_ADX);
  if (HasLeaf7 && ((EBX >> 21) & 1) && HasAVX512Save)
    setFeature(X86::FEATURE_AVX512IFMA);
  if (HasLeaf7 && ((EBX >> 23) & 1))
    setFeature(X86::FEATURE_CLFLUSHOPT);
  if (HasLeaf7 && ((EBX >> 26) & 1) && HasAVX512Save)
    setFeature(X86::FEATURE_AVX512PF);
  if (HasLeaf7 && ((EBX >> 27) & 1) && HasAVX512Save)
    setFeature(X86::FEATURE_AVX512ER);
  if (HasLeaf7 && ((EBX >> 28) & 1) && HasAVX512Save)
    setFeature(X86::FEATURE_AVX512CD);
  if (HasLeaf7 && ((EBX >> 29) & 1))
    setFeature(X86::FEATURE_SHA);
  if (HasLeaf7 && ((EBX >> 30) & 1) && HasAVX512Save)
    setFeature(X86::FEATURE_AVX512BW);
  if (HasLeaf7 && ((EBX >> 31) & 1) && HasAVX512Save)
    setFeature(X86::FEATURE_AVX512VL);

  if (HasLeaf7 && ((ECX >> 1) & 1) && HasAVX512Save)
    setFeature(X86::FEATURE_AVX512VBMI);
  if (HasLeaf7 && ((ECX >> 6) & 1) && HasAVX512Save)
    setFeature(X86::FEATURE_AVX512VBMI2);
  if (HasLeaf7 && ((ECX >> 8) & 1))
    setFeature(X86::FEATURE_GFNI);
  if (HasLeaf7 && ((ECX >> 10) & 1) && HasAVX)
    setFeature(X86::FEATURE_VPCLMULQDQ);
  if (HasLeaf7 && ((ECX >> 11) & 1) && HasAVX512Save)
    setFeature(X86::FEATURE_AVX512VNNI);
  if (HasLeaf7 && ((ECX >> 12) & 1) && HasAVX512Save)
    setFeature(X86::FEATURE_AVX512BITALG);
  if (HasLeaf7 && ((ECX >> 14) & 1) && HasAVX512Save)
    setFeature(X86::FEATURE_AVX512VPOPCNTDQ);

  if (HasLeaf7 && ((EDX >> 2) & 1) && HasAVX512Save)
    setFeature(X86::FEATURE_AVX5124VNNIW);
  if (HasLeaf7 && ((EDX >> 3) & 1) && HasAVX512Save)
    setFeature(X86::FEATURE_AVX5124FMAPS);
  if (HasLeaf7 && ((EDX >> 8) & 1) && HasAVX512Save)
    setFeature(X86::FEATURE_AVX512VP2INTERSECT);

  bool HasLeaf7Subleaf1 =
      MaxLeaf >= 7 && !getX86CpuIDAndInfoEx(0x7, 0x1, &EAX, &EBX, &ECX, &EDX);
  if (HasLeaf7Subleaf1 && ((EAX >> 5) & 1) && HasAVX512Save)
    setFeature(X86::FEATURE_AVX512BF16);

  unsigned MaxExtLevel;
  getX86CpuIDAndInfo(0x80000000, &MaxExtLevel, &EBX, &ECX, &EDX);

  bool HasExtLeaf1 = MaxExtLevel >= 0x80000001 &&
                     !getX86CpuIDAndInfo(0x80000001, &EAX, &EBX, &ECX, &EDX);
  if (HasExtLeaf1 && ((ECX >> 6) & 1))
    setFeature(X86::FEATURE_SSE4_A);
  if (HasExtLeaf1 && ((ECX >> 11) & 1))
    setFeature(X86::FEATURE_XOP);
  if (HasExtLeaf1 && ((ECX >> 16) & 1))
    setFeature(X86::FEATURE_FMA4);

  if (HasExtLeaf1 && ((EDX >> 29) & 1))
    setFeature(X86::FEATURE_64BIT);
}

StringRef sys::getHostCPUName() {
  unsigned MaxLeaf = 0;
  const VendorSignatures Vendor = getVendorSignature(&MaxLeaf);
  if (Vendor == VendorSignatures::UNKNOWN)
    return "generic";

  unsigned EAX = 0, EBX = 0, ECX = 0, EDX = 0;
  getX86CpuIDAndInfo(0x1, &EAX, &EBX, &ECX, &EDX);

  unsigned Family = 0, Model = 0;
  unsigned Features[(X86::CPU_FEATURE_MAX + 31) / 32] = {0};
  detectX86FamilyModel(EAX, &Family, &Model);
  getAvailableFeatures(ECX, EDX, MaxLeaf, Features);

  // These aren't consumed in this file, but we try to keep some source code the
  // same or similar to compiler-rt.
  unsigned Type = 0;
  unsigned Subtype = 0;

  StringRef CPU;

  if (Vendor == VendorSignatures::GENUINE_INTEL) {
    CPU = getIntelProcessorTypeAndSubtype(Family, Model, Features, &Type,
                                          &Subtype);
  } else if (Vendor == VendorSignatures::AUTHENTIC_AMD) {
    CPU = getAMDProcessorTypeAndSubtype(Family, Model, Features, &Type,
                                        &Subtype);
  }

  if (!CPU.empty())
    return CPU;

  return "generic";
}

#elif defined(__APPLE__) && defined(__powerpc__)
StringRef sys::getHostCPUName() {
  host_basic_info_data_t hostInfo;
  mach_msg_type_number_t infoCount;

  infoCount = HOST_BASIC_INFO_COUNT;
  mach_port_t hostPort = mach_host_self();
  host_info(hostPort, HOST_BASIC_INFO, (host_info_t)&hostInfo,
            &infoCount);
  mach_port_deallocate(mach_task_self(), hostPort);

  if (hostInfo.cpu_type != CPU_TYPE_POWERPC)
    return "generic";

  switch (hostInfo.cpu_subtype) {
  case CPU_SUBTYPE_POWERPC_601:
    return "601";
  case CPU_SUBTYPE_POWERPC_602:
    return "602";
  case CPU_SUBTYPE_POWERPC_603:
    return "603";
  case CPU_SUBTYPE_POWERPC_603e:
    return "603e";
  case CPU_SUBTYPE_POWERPC_603ev:
    return "603ev";
  case CPU_SUBTYPE_POWERPC_604:
    return "604";
  case CPU_SUBTYPE_POWERPC_604e:
    return "604e";
  case CPU_SUBTYPE_POWERPC_620:
    return "620";
  case CPU_SUBTYPE_POWERPC_750:
    return "750";
  case CPU_SUBTYPE_POWERPC_7400:
    return "7400";
  case CPU_SUBTYPE_POWERPC_7450:
    return "7450";
  case CPU_SUBTYPE_POWERPC_970:
    return "970";
  default:;
  }

  return "generic";
}
#elif defined(__linux__) && defined(__powerpc__)
StringRef sys::getHostCPUName() {
  std::unique_ptr<llvm::MemoryBuffer> P = getProcCpuinfoContent();
  StringRef Content = P ? P->getBuffer() : "";
  return detail::getHostCPUNameForPowerPC(Content);
}
#elif defined(__linux__) && (defined(__arm__) || defined(__aarch64__))
StringRef sys::getHostCPUName() {
  std::unique_ptr<llvm::MemoryBuffer> P = getProcCpuinfoContent();
  StringRef Content = P ? P->getBuffer() : "";
  return detail::getHostCPUNameForARM(Content);
}
#elif defined(__linux__) && defined(__s390x__)
StringRef sys::getHostCPUName() {
  std::unique_ptr<llvm::MemoryBuffer> P = getProcCpuinfoContent();
  StringRef Content = P ? P->getBuffer() : "";
  return detail::getHostCPUNameForS390x(Content);
}
#elif defined(__MVS__)
StringRef sys::getHostCPUName() {
  // Get pointer to Communications Vector Table (CVT).
  // The pointer is located at offset 16 of the Prefixed Save Area (PSA).
  // It is stored as 31 bit pointer and will be zero-extended to 64 bit.
  int *StartToCVTOffset = reinterpret_cast<int *>(0x10);
  // Since its stored as a 31-bit pointer, get the 4 bytes from the start
  // of address.
  int ReadValue = *StartToCVTOffset;
  // Explicitly clear the high order bit.
  ReadValue = (ReadValue & 0x7FFFFFFF);
  char *CVT = reinterpret_cast<char *>(ReadValue);
  // The model number is located in the CVT prefix at offset -6 and stored as
  // signless packed decimal.
  uint16_t Id = *(uint16_t *)&CVT[-6];
  // Convert number to integer.
  Id = decodePackedBCD<uint16_t>(Id, false);
  // Check for vector support. It's stored in field CVTFLAG5 (offset 244),
  // bit CVTVEF (X'80'). The facilities list is part of the PSA but the vector
  // extension can only be used if bit CVTVEF is on.
  bool HaveVectorSupport = CVT[244] & 0x80;
  return getCPUNameFromS390Model(Id, HaveVectorSupport);
}
#elif defined(__APPLE__) && (defined(__arm__) || defined(__aarch64__))
#define CPUFAMILY_ARM_SWIFT 0x1e2d6381
#define CPUFAMILY_ARM_CYCLONE 0x37a09642
#define CPUFAMILY_ARM_TYPHOON 0x2c91a47e
#define CPUFAMILY_ARM_TWISTER 0x92fb37c8
#define CPUFAMILY_ARM_HURRICANE 0x67ceee93
#define CPUFAMILY_ARM_MONSOON_MISTRAL 0xe81e7ef6
#define CPUFAMILY_ARM_VORTEX_TEMPEST 0x07d34b9f
#define CPUFAMILY_ARM_LIGHTNING_THUNDER 0x462504d2
#define CPUFAMILY_ARM_FIRESTORM_ICESTORM 0x1b588bb3

StringRef sys::getHostCPUName() {
  uint32_t Family;
  size_t Length = sizeof(Family);
  sysctlbyname("hw.cpufamily", &Family, &Length, NULL, 0);

  switch (Family) {
  case CPUFAMILY_ARM_SWIFT:
    return "swift";
  case CPUFAMILY_ARM_CYCLONE:
    return "apple-a7";
  case CPUFAMILY_ARM_TYPHOON:
    return "apple-a8";
  case CPUFAMILY_ARM_TWISTER:
    return "apple-a9";
  case CPUFAMILY_ARM_HURRICANE:
    return "apple-a10";
  case CPUFAMILY_ARM_MONSOON_MISTRAL:
    return "apple-a11";
  case CPUFAMILY_ARM_VORTEX_TEMPEST:
    return "apple-a12";
  case CPUFAMILY_ARM_LIGHTNING_THUNDER:
    return "apple-a13";
  case CPUFAMILY_ARM_FIRESTORM_ICESTORM:
    return "apple-m1";
  default:
    // Default to the newest CPU we know about.
    return "apple-m1";
  }
}
#elif defined(_AIX)
StringRef sys::getHostCPUName() {
  switch (_system_configuration.implementation) {
  case POWER_4:
    if (_system_configuration.version == PV_4_3)
      return "970";
    return "pwr4";
  case POWER_5:
    if (_system_configuration.version == PV_5)
      return "pwr5";
    return "pwr5x";
  case POWER_6:
    if (_system_configuration.version == PV_6_Compat)
      return "pwr6";
    return "pwr6x";
  case POWER_7:
    return "pwr7";
  case POWER_8:
    return "pwr8";
  case POWER_9:
    return "pwr9";
// TODO: simplify this once the macro is available in all OS levels.
#ifdef POWER_10
  case POWER_10:
#else
  case 0x40000:
#endif
    return "pwr10";
  default:
    return "generic";
  }
}
#elif defined(__loongarch__)
StringRef sys::getHostCPUName() {
  // Use processor id to detect cpu name.
  uint32_t processor_id;
  __asm__("cpucfg %[prid], $zero\n\t" : [prid] "=r"(processor_id));
  switch (processor_id & 0xff00) {
  case 0xc000: // Loongson 64bit, 4-issue
    return "la464";
  // TODO: Others.
  default:
    break;
  }
  return "generic";
}
#elif defined(__riscv)
StringRef sys::getHostCPUName() {
#if defined(__linux__)
  std::unique_ptr<llvm::MemoryBuffer> P = getProcCpuinfoContent();
  StringRef Content = P ? P->getBuffer() : "";
  return detail::getHostCPUNameForRISCV(Content);
#else
#if __riscv_xlen == 64
  return "generic-rv64";
#elif __riscv_xlen == 32
  return "generic-rv32";
#else
#error "Unhandled value of __riscv_xlen"
#endif
#endif
}
#elif defined(__sparc__)
#if defined(__linux__)
StringRef sys::detail::getHostCPUNameForSPARC(StringRef ProcCpuinfoContent) {
  SmallVector<StringRef> Lines;
  ProcCpuinfoContent.split(Lines, "\n");

  // Look for cpu line to determine cpu name
  StringRef Cpu;
  for (unsigned I = 0, E = Lines.size(); I != E; ++I) {
    if (Lines[I].startswith("cpu")) {
      Cpu = Lines[I].substr(5).ltrim("\t :");
      break;
    }
  }

  return StringSwitch<const char *>(Cpu)
      .StartsWith("SuperSparc", "supersparc")
      .StartsWith("HyperSparc", "hypersparc")
      .StartsWith("SpitFire", "ultrasparc")
      .StartsWith("BlackBird", "ultrasparc")
      .StartsWith("Sabre", " ultrasparc")
      .StartsWith("Hummingbird", "ultrasparc")
      .StartsWith("Cheetah", "ultrasparc3")
      .StartsWith("Jalapeno", "ultrasparc3")
      .StartsWith("Jaguar", "ultrasparc3")
      .StartsWith("Panther", "ultrasparc3")
      .StartsWith("Serrano", "ultrasparc3")
      .StartsWith("UltraSparc T1", "niagara")
      .StartsWith("UltraSparc T2", "niagara2")
      .StartsWith("UltraSparc T3", "niagara3")
      .StartsWith("UltraSparc T4", "niagara4")
      .StartsWith("UltraSparc T5", "niagara4")
      .StartsWith("LEON", "leon3")
      // niagara7/m8 not supported by LLVM yet.
      .StartsWith("SPARC-M7", "niagara4" /* "niagara7" */)
      .StartsWith("SPARC-S7", "niagara4" /* "niagara7" */)
      .StartsWith("SPARC-M8", "niagara4" /* "m8" */)
      .Default("generic");
}
#endif

StringRef sys::getHostCPUName() {
#if defined(__linux__)
  std::unique_ptr<llvm::MemoryBuffer> P = getProcCpuinfoContent();
  StringRef Content = P ? P->getBuffer() : "";
  return detail::getHostCPUNameForSPARC(Content);
#elif defined(__sun__) && defined(__svr4__)
  char *buf = NULL;
  kstat_ctl_t *kc;
  kstat_t *ksp;
  kstat_named_t *brand = NULL;

  kc = kstat_open();
  if (kc != NULL) {
    ksp = kstat_lookup(kc, const_cast<char *>("cpu_info"), -1, NULL);
    if (ksp != NULL && kstat_read(kc, ksp, NULL) != -1 &&
        ksp->ks_type == KSTAT_TYPE_NAMED)
      brand =
          (kstat_named_t *)kstat_data_lookup(ksp, const_cast<char *>("brand"));
    if (brand != NULL && brand->data_type == KSTAT_DATA_STRING)
      buf = KSTAT_NAMED_STR_PTR(brand);
  }
  kstat_close(kc);

  return StringSwitch<const char *>(buf)
      .Case("TMS390S10", "supersparc") // Texas Instruments microSPARC I
      .Case("TMS390Z50", "supersparc") // Texas Instruments SuperSPARC I
      .Case("TMS390Z55",
            "supersparc") // Texas Instruments SuperSPARC I with SuperCache
      .Case("MB86904", "supersparc") // Fujitsu microSPARC II
      .Case("MB86907", "supersparc") // Fujitsu TurboSPARC
      .Case("RT623", "hypersparc")   // Ross hyperSPARC
      .Case("RT625", "hypersparc")
      .Case("RT626", "hypersparc")
      .Case("UltraSPARC-I", "ultrasparc")
      .Case("UltraSPARC-II", "ultrasparc")
      .Case("UltraSPARC-IIe", "ultrasparc")
      .Case("UltraSPARC-IIi", "ultrasparc")
      .Case("SPARC64-III", "ultrasparc")
      .Case("SPARC64-IV", "ultrasparc")
      .Case("UltraSPARC-III", "ultrasparc3")
      .Case("UltraSPARC-III+", "ultrasparc3")
      .Case("UltraSPARC-IIIi", "ultrasparc3")
      .Case("UltraSPARC-IIIi+", "ultrasparc3")
      .Case("UltraSPARC-IV", "ultrasparc3")
      .Case("UltraSPARC-IV+", "ultrasparc3")
      .Case("SPARC64-V", "ultrasparc3")
      .Case("SPARC64-VI", "ultrasparc3")
      .Case("SPARC64-VII", "ultrasparc3")
      .Case("UltraSPARC-T1", "niagara")
      .Case("UltraSPARC-T2", "niagara2")
      .Case("UltraSPARC-T2", "niagara2")
      .Case("UltraSPARC-T2+", "niagara2")
      .Case("SPARC-T3", "niagara3")
      .Case("SPARC-T4", "niagara4")
      .Case("SPARC-T5", "niagara4")
      // niagara7/m8 not supported by LLVM yet.
      .Case("SPARC-M7", "niagara4" /* "niagara7" */)
      .Case("SPARC-S7", "niagara4" /* "niagara7" */)
      .Case("SPARC-M8", "niagara4" /* "m8" */)
      .Default("generic");
#else
  return "generic";
#endif
}
#else
StringRef sys::getHostCPUName() { return "generic"; }
namespace llvm {
namespace sys {
namespace detail {
namespace x86 {

VendorSignatures getVendorSignature(unsigned *MaxLeaf) {
  return VendorSignatures::UNKNOWN;
}

} // namespace x86
} // namespace detail
} // namespace sys
} // namespace llvm
#endif

#if defined(__i386__) || defined(_M_IX86) || \
    defined(__x86_64__) || defined(_M_X64)
bool sys::getHostCPUFeatures(StringMap<bool> &Features) {
  unsigned EAX = 0, EBX = 0, ECX = 0, EDX = 0;
  unsigned MaxLevel;

  if (getX86CpuIDAndInfo(0, &MaxLevel, &EBX, &ECX, &EDX) || MaxLevel < 1)
    return false;

  getX86CpuIDAndInfo(1, &EAX, &EBX, &ECX, &EDX);

  Features["cx8"]    = (EDX >>  8) & 1;
  Features["cmov"]   = (EDX >> 15) & 1;
  Features["mmx"]    = (EDX >> 23) & 1;
  Features["fxsr"]   = (EDX >> 24) & 1;
  Features["sse"]    = (EDX >> 25) & 1;
  Features["sse2"]   = (EDX >> 26) & 1;

  Features["sse3"]   = (ECX >>  0) & 1;
  Features["pclmul"] = (ECX >>  1) & 1;
  Features["ssse3"]  = (ECX >>  9) & 1;
  Features["cx16"]   = (ECX >> 13) & 1;
  Features["sse4.1"] = (ECX >> 19) & 1;
  Features["sse4.2"] = (ECX >> 20) & 1;
  Features["crc32"]  = Features["sse4.2"];
  Features["movbe"]  = (ECX >> 22) & 1;
  Features["popcnt"] = (ECX >> 23) & 1;
  Features["aes"]    = (ECX >> 25) & 1;
  Features["rdrnd"]  = (ECX >> 30) & 1;

  // If CPUID indicates support for XSAVE, XRESTORE and AVX, and XGETBV
  // indicates that the AVX registers will be saved and restored on context
  // switch, then we have full AVX support.
  bool HasXSave = ((ECX >> 27) & 1) && !getX86XCR0(&EAX, &EDX);
  bool HasAVXSave = HasXSave && ((ECX >> 28) & 1) && ((EAX & 0x6) == 0x6);
#if defined(__APPLE__)
  // Darwin lazily saves the AVX512 context on first use: trust that the OS will
  // save the AVX512 context if we use AVX512 instructions, even the bit is not
  // set right now.
  bool HasAVX512Save = true;
#else
  // AVX512 requires additional context to be saved by the OS.
  bool HasAVX512Save = HasAVXSave && ((EAX & 0xe0) == 0xe0);
#endif
  // AMX requires additional context to be saved by the OS.
  const unsigned AMXBits = (1 << 17) | (1 << 18);
  bool HasAMXSave = HasXSave && ((EAX & AMXBits) == AMXBits);

  Features["avx"]   = HasAVXSave;
  Features["fma"]   = ((ECX >> 12) & 1) && HasAVXSave;
  // Only enable XSAVE if OS has enabled support for saving YMM state.
  Features["xsave"] = ((ECX >> 26) & 1) && HasAVXSave;
  Features["f16c"]  = ((ECX >> 29) & 1) && HasAVXSave;

  unsigned MaxExtLevel;
  getX86CpuIDAndInfo(0x80000000, &MaxExtLevel, &EBX, &ECX, &EDX);

  bool HasExtLeaf1 = MaxExtLevel >= 0x80000001 &&
                     !getX86CpuIDAndInfo(0x80000001, &EAX, &EBX, &ECX, &EDX);
  Features["sahf"]   = HasExtLeaf1 && ((ECX >>  0) & 1);
  Features["lzcnt"]  = HasExtLeaf1 && ((ECX >>  5) & 1);
  Features["sse4a"]  = HasExtLeaf1 && ((ECX >>  6) & 1);
  Features["prfchw"] = HasExtLeaf1 && ((ECX >>  8) & 1);
  Features["xop"]    = HasExtLeaf1 && ((ECX >> 11) & 1) && HasAVXSave;
  Features["lwp"]    = HasExtLeaf1 && ((ECX >> 15) & 1);
  Features["fma4"]   = HasExtLeaf1 && ((ECX >> 16) & 1) && HasAVXSave;
  Features["tbm"]    = HasExtLeaf1 && ((ECX >> 21) & 1);
  Features["mwaitx"] = HasExtLeaf1 && ((ECX >> 29) & 1);

  Features["64bit"]  = HasExtLeaf1 && ((EDX >> 29) & 1);

  // Miscellaneous memory related features, detected by
  // using the 0x80000008 leaf of the CPUID instruction
  bool HasExtLeaf8 = MaxExtLevel >= 0x80000008 &&
                     !getX86CpuIDAndInfo(0x80000008, &EAX, &EBX, &ECX, &EDX);
  Features["clzero"]   = HasExtLeaf8 && ((EBX >> 0) & 1);
  Features["rdpru"]    = HasExtLeaf8 && ((EBX >> 4) & 1);
  Features["wbnoinvd"] = HasExtLeaf8 && ((EBX >> 9) & 1);

  bool HasLeaf7 =
      MaxLevel >= 7 && !getX86CpuIDAndInfoEx(0x7, 0x0, &EAX, &EBX, &ECX, &EDX);

  Features["fsgsbase"]   = HasLeaf7 && ((EBX >>  0) & 1);
  Features["sgx"]        = HasLeaf7 && ((EBX >>  2) & 1);
  Features["bmi"]        = HasLeaf7 && ((EBX >>  3) & 1);
  // AVX2 is only supported if we have the OS save support from AVX.
  Features["avx2"]       = HasLeaf7 && ((EBX >>  5) & 1) && HasAVXSave;
  Features["bmi2"]       = HasLeaf7 && ((EBX >>  8) & 1);
  Features["invpcid"]    = HasLeaf7 && ((EBX >> 10) & 1);
  Features["rtm"]        = HasLeaf7 && ((EBX >> 11) & 1);
  // AVX512 is only supported if the OS supports the context save for it.
  Features["avx512f"]    = HasLeaf7 && ((EBX >> 16) & 1) && HasAVX512Save;
  Features["avx512dq"]   = HasLeaf7 && ((EBX >> 17) & 1) && HasAVX512Save;
  Features["rdseed"]     = HasLeaf7 && ((EBX >> 18) & 1);
  Features["adx"]        = HasLeaf7 && ((EBX >> 19) & 1);
  Features["avx512ifma"] = HasLeaf7 && ((EBX >> 21) & 1) && HasAVX512Save;
  Features["clflushopt"] = HasLeaf7 && ((EBX >> 23) & 1);
  Features["clwb"]       = HasLeaf7 && ((EBX >> 24) & 1);
  Features["avx512pf"]   = HasLeaf7 && ((EBX >> 26) & 1) && HasAVX512Save;
  Features["avx512er"]   = HasLeaf7 && ((EBX >> 27) & 1) && HasAVX512Save;
  Features["avx512cd"]   = HasLeaf7 && ((EBX >> 28) & 1) && HasAVX512Save;
  Features["sha"]        = HasLeaf7 && ((EBX >> 29) & 1);
  Features["avx512bw"]   = HasLeaf7 && ((EBX >> 30) & 1) && HasAVX512Save;
  Features["avx512vl"]   = HasLeaf7 && ((EBX >> 31) & 1) && HasAVX512Save;

  Features["prefetchwt1"]     = HasLeaf7 && ((ECX >>  0) & 1);
  Features["avx512vbmi"]      = HasLeaf7 && ((ECX >>  1) & 1) && HasAVX512Save;
  Features["pku"]             = HasLeaf7 && ((ECX >>  4) & 1);
  Features["waitpkg"]         = HasLeaf7 && ((ECX >>  5) & 1);
  Features["avx512vbmi2"]     = HasLeaf7 && ((ECX >>  6) & 1) && HasAVX512Save;
  Features["shstk"]           = HasLeaf7 && ((ECX >>  7) & 1);
  Features["gfni"]            = HasLeaf7 && ((ECX >>  8) & 1);
  Features["vaes"]            = HasLeaf7 && ((ECX >>  9) & 1) && HasAVXSave;
  Features["vpclmulqdq"]      = HasLeaf7 && ((ECX >> 10) & 1) && HasAVXSave;
  Features["avx512vnni"]      = HasLeaf7 && ((ECX >> 11) & 1) && HasAVX512Save;
  Features["avx512bitalg"]    = HasLeaf7 && ((ECX >> 12) & 1) && HasAVX512Save;
  Features["avx512vpopcntdq"] = HasLeaf7 && ((ECX >> 14) & 1) && HasAVX512Save;
  Features["rdpid"]           = HasLeaf7 && ((ECX >> 22) & 1);
  Features["kl"]              = HasLeaf7 && ((ECX >> 23) & 1); // key locker
  Features["cldemote"]        = HasLeaf7 && ((ECX >> 25) & 1);
  Features["movdiri"]         = HasLeaf7 && ((ECX >> 27) & 1);
  Features["movdir64b"]       = HasLeaf7 && ((ECX >> 28) & 1);
  Features["enqcmd"]          = HasLeaf7 && ((ECX >> 29) & 1);

  Features["uintr"]           = HasLeaf7 && ((EDX >> 5) & 1);
  Features["avx512vp2intersect"] =
      HasLeaf7 && ((EDX >> 8) & 1) && HasAVX512Save;
  Features["serialize"]       = HasLeaf7 && ((EDX >> 14) & 1);
  Features["tsxldtrk"]        = HasLeaf7 && ((EDX >> 16) & 1);
  // There are two CPUID leafs which information associated with the pconfig
  // instruction:
  // EAX=0x7, ECX=0x0 indicates the availability of the instruction (via the 18th
  // bit of EDX), while the EAX=0x1b leaf returns information on the
  // availability of specific pconfig leafs.
  // The target feature here only refers to the the first of these two.
  // Users might need to check for the availability of specific pconfig
  // leaves using cpuid, since that information is ignored while
  // detecting features using the "-march=native" flag.
  // For more info, see X86 ISA docs.
  Features["pconfig"] = HasLeaf7 && ((EDX >> 18) & 1);
  Features["amx-bf16"]   = HasLeaf7 && ((EDX >> 22) & 1) && HasAMXSave;
  Features["avx512fp16"] = HasLeaf7 && ((EDX >> 23) & 1) && HasAVX512Save;
  Features["amx-tile"]   = HasLeaf7 && ((EDX >> 24) & 1) && HasAMXSave;
  Features["amx-int8"]   = HasLeaf7 && ((EDX >> 25) & 1) && HasAMXSave;
  bool HasLeaf7Subleaf1 =
      MaxLevel >= 7 && !getX86CpuIDAndInfoEx(0x7, 0x1, &EAX, &EBX, &ECX, &EDX);
  Features["raoint"]     = HasLeaf7Subleaf1 && ((EAX >> 3) & 1);
  Features["avxvnni"]    = HasLeaf7Subleaf1 && ((EAX >> 4) & 1) && HasAVXSave;
  Features["avx512bf16"] = HasLeaf7Subleaf1 && ((EAX >> 5) & 1) && HasAVX512Save;
  Features["amx-fp16"]   = HasLeaf7Subleaf1 && ((EAX >> 21) & 1) && HasAMXSave;
  Features["cmpccxadd"]  = HasLeaf7Subleaf1 && ((EAX >> 7) & 1);
  Features["hreset"]     = HasLeaf7Subleaf1 && ((EAX >> 22) & 1);
  Features["avxifma"]    = HasLeaf7Subleaf1 && ((EAX >> 23) & 1) && HasAVXSave;
  Features["avxvnniint8"] = HasLeaf7Subleaf1 && ((EDX >> 4) & 1) && HasAVXSave;
<<<<<<< HEAD
=======
  Features["avxneconvert"] = HasLeaf7Subleaf1 && ((EDX >> 5) & 1) && HasAVXSave;
  Features["amx-complex"] = HasLeaf7Subleaf1 && ((EDX >> 8) & 1) && HasAMXSave;
>>>>>>> bc609640
  Features["prefetchi"]  = HasLeaf7Subleaf1 && ((EDX >> 14) & 1);

  bool HasLeafD = MaxLevel >= 0xd &&
                  !getX86CpuIDAndInfoEx(0xd, 0x1, &EAX, &EBX, &ECX, &EDX);

  // Only enable XSAVE if OS has enabled support for saving YMM state.
  Features["xsaveopt"] = HasLeafD && ((EAX >> 0) & 1) && HasAVXSave;
  Features["xsavec"]   = HasLeafD && ((EAX >> 1) & 1) && HasAVXSave;
  Features["xsaves"]   = HasLeafD && ((EAX >> 3) & 1) && HasAVXSave;

  bool HasLeaf14 = MaxLevel >= 0x14 &&
                  !getX86CpuIDAndInfoEx(0x14, 0x0, &EAX, &EBX, &ECX, &EDX);

  Features["ptwrite"] = HasLeaf14 && ((EBX >> 4) & 1);

  bool HasLeaf19 =
      MaxLevel >= 0x19 && !getX86CpuIDAndInfo(0x19, &EAX, &EBX, &ECX, &EDX);
  Features["widekl"] = HasLeaf7 && HasLeaf19 && ((EBX >> 2) & 1);

  return true;
}
#elif defined(__linux__) && (defined(__arm__) || defined(__aarch64__))
bool sys::getHostCPUFeatures(StringMap<bool> &Features) {
  std::unique_ptr<llvm::MemoryBuffer> P = getProcCpuinfoContent();
  if (!P)
    return false;

  SmallVector<StringRef, 32> Lines;
  P->getBuffer().split(Lines, "\n");

  SmallVector<StringRef, 32> CPUFeatures;

  // Look for the CPU features.
  for (unsigned I = 0, E = Lines.size(); I != E; ++I)
    if (Lines[I].startswith("Features")) {
      Lines[I].split(CPUFeatures, ' ');
      break;
    }

#if defined(__aarch64__)
  // Keep track of which crypto features we have seen
  enum { CAP_AES = 0x1, CAP_PMULL = 0x2, CAP_SHA1 = 0x4, CAP_SHA2 = 0x8 };
  uint32_t crypto = 0;
#endif

  for (unsigned I = 0, E = CPUFeatures.size(); I != E; ++I) {
    StringRef LLVMFeatureStr = StringSwitch<StringRef>(CPUFeatures[I])
#if defined(__aarch64__)
                                   .Case("asimd", "neon")
                                   .Case("fp", "fp-armv8")
                                   .Case("crc32", "crc")
                                   .Case("atomics", "lse")
                                   .Case("sve", "sve")
                                   .Case("sve2", "sve2")
#else
                                   .Case("half", "fp16")
                                   .Case("neon", "neon")
                                   .Case("vfpv3", "vfp3")
                                   .Case("vfpv3d16", "vfp3d16")
                                   .Case("vfpv4", "vfp4")
                                   .Case("idiva", "hwdiv-arm")
                                   .Case("idivt", "hwdiv")
#endif
                                   .Default("");

#if defined(__aarch64__)
    // We need to check crypto separately since we need all of the crypto
    // extensions to enable the subtarget feature
    if (CPUFeatures[I] == "aes")
      crypto |= CAP_AES;
    else if (CPUFeatures[I] == "pmull")
      crypto |= CAP_PMULL;
    else if (CPUFeatures[I] == "sha1")
      crypto |= CAP_SHA1;
    else if (CPUFeatures[I] == "sha2")
      crypto |= CAP_SHA2;
#endif

    if (LLVMFeatureStr != "")
      Features[LLVMFeatureStr] = true;
  }

#if defined(__aarch64__)
  // If we have all crypto bits we can add the feature
  if (crypto == (CAP_AES | CAP_PMULL | CAP_SHA1 | CAP_SHA2))
    Features["crypto"] = true;
#endif

  return true;
}
#elif defined(_WIN32) && (defined(__aarch64__) || defined(_M_ARM64))
bool sys::getHostCPUFeatures(StringMap<bool> &Features) {
  if (IsProcessorFeaturePresent(PF_ARM_NEON_INSTRUCTIONS_AVAILABLE))
    Features["neon"] = true;
  if (IsProcessorFeaturePresent(PF_ARM_V8_CRC32_INSTRUCTIONS_AVAILABLE))
    Features["crc"] = true;
  if (IsProcessorFeaturePresent(PF_ARM_V8_CRYPTO_INSTRUCTIONS_AVAILABLE))
    Features["crypto"] = true;

  return true;
}
#elif defined(__linux__) && defined(__loongarch__)
#include <sys/auxv.h>
bool sys::getHostCPUFeatures(StringMap<bool> &Features) {
  unsigned long hwcap = getauxval(AT_HWCAP);
  bool HasFPU = hwcap & (1UL << 3); // HWCAP_LOONGARCH_FPU
  uint32_t cpucfg2 = 0x2;
  __asm__("cpucfg %[cpucfg2], %[cpucfg2]\n\t" : [cpucfg2] "+r"(cpucfg2));

  Features["f"] = HasFPU && (cpucfg2 & (1U << 1)); // CPUCFG.2.FP_SP
  Features["d"] = HasFPU && (cpucfg2 & (1U << 2)); // CPUCFG.2.FP_DP

  Features["lsx"] = hwcap & (1UL << 4);  // HWCAP_LOONGARCH_LSX
  Features["lasx"] = hwcap & (1UL << 5); // HWCAP_LOONGARCH_LASX
  Features["lvz"] = hwcap & (1UL << 9);  // HWCAP_LOONGARCH_LVZ

  return true;
}
#else
bool sys::getHostCPUFeatures(StringMap<bool> &Features) { return false; }
#endif

std::string sys::getProcessTriple() {
  std::string TargetTripleString = updateTripleOSVersion(LLVM_HOST_TRIPLE);
  Triple PT(Triple::normalize(TargetTripleString));

  if (sizeof(void *) == 8 && PT.isArch32Bit())
    PT = PT.get64BitArchVariant();
  if (sizeof(void *) == 4 && PT.isArch64Bit())
    PT = PT.get32BitArchVariant();

  return PT.str();
}

void sys::printDefaultTargetAndDetectedCPU(raw_ostream &OS) {
#if LLVM_VERSION_PRINTER_SHOW_HOST_TARGET_INFO
  std::string CPU = std::string(sys::getHostCPUName());
  if (CPU == "generic")
    CPU = "(unknown)";
  OS << "  Default target: " << sys::getDefaultTargetTriple() << '\n'
     << "  Host CPU: " << CPU << '\n';
#endif
}<|MERGE_RESOLUTION|>--- conflicted
+++ resolved
@@ -1734,11 +1734,8 @@
   Features["hreset"]     = HasLeaf7Subleaf1 && ((EAX >> 22) & 1);
   Features["avxifma"]    = HasLeaf7Subleaf1 && ((EAX >> 23) & 1) && HasAVXSave;
   Features["avxvnniint8"] = HasLeaf7Subleaf1 && ((EDX >> 4) & 1) && HasAVXSave;
-<<<<<<< HEAD
-=======
   Features["avxneconvert"] = HasLeaf7Subleaf1 && ((EDX >> 5) & 1) && HasAVXSave;
   Features["amx-complex"] = HasLeaf7Subleaf1 && ((EDX >> 8) & 1) && HasAMXSave;
->>>>>>> bc609640
   Features["prefetchi"]  = HasLeaf7Subleaf1 && ((EDX >> 14) & 1);
 
   bool HasLeafD = MaxLevel >= 0xd &&
