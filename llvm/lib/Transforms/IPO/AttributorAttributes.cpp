--- conflicted
+++ resolved
@@ -7026,14 +7026,10 @@
         (!Size.has_value() ||
          (!IsGlobalizedLocal && IsInLoop(*AI.CB->getParent()))))
       AI.MoveAllocaIntoEntry = false;
-<<<<<<< HEAD
-
     // If the alloca comes from a converted __kmpc_alloc_shared then we move
     // it to the entry block.
     if (AI.LibraryFunctionId == LibFunc___kmpc_alloc_shared)
       AI.MoveAllocaIntoEntry = true;
-=======
->>>>>>> 25a61c42
   }
 
   return Changed;
