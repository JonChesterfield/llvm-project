//===- InstCombineAndOrXor.cpp --------------------------------------------===//
//
// Part of the LLVM Project, under the Apache License v2.0 with LLVM Exceptions.
// See https://llvm.org/LICENSE.txt for license information.
// SPDX-License-Identifier: Apache-2.0 WITH LLVM-exception
//
//===----------------------------------------------------------------------===//
//
// This file implements the visitAnd, visitOr, and visitXor functions.
//
//===----------------------------------------------------------------------===//

#include "InstCombineInternal.h"
#include "llvm/Analysis/CmpInstAnalysis.h"
#include "llvm/Analysis/InstructionSimplify.h"
#include "llvm/IR/ConstantRange.h"
#include "llvm/IR/Intrinsics.h"
#include "llvm/IR/PatternMatch.h"
#include "llvm/Transforms/InstCombine/InstCombiner.h"
#include "llvm/Transforms/Utils/Local.h"

using namespace llvm;
using namespace PatternMatch;

#define DEBUG_TYPE "instcombine"

/// Similar to getICmpCode but for FCmpInst. This encodes a fcmp predicate into
/// a four bit mask.
static unsigned getFCmpCode(FCmpInst::Predicate CC) {
  assert(FCmpInst::FCMP_FALSE <= CC && CC <= FCmpInst::FCMP_TRUE &&
         "Unexpected FCmp predicate!");
  // Take advantage of the bit pattern of FCmpInst::Predicate here.
  //                                                 U L G E
  static_assert(FCmpInst::FCMP_FALSE ==  0, "");  // 0 0 0 0
  static_assert(FCmpInst::FCMP_OEQ   ==  1, "");  // 0 0 0 1
  static_assert(FCmpInst::FCMP_OGT   ==  2, "");  // 0 0 1 0
  static_assert(FCmpInst::FCMP_OGE   ==  3, "");  // 0 0 1 1
  static_assert(FCmpInst::FCMP_OLT   ==  4, "");  // 0 1 0 0
  static_assert(FCmpInst::FCMP_OLE   ==  5, "");  // 0 1 0 1
  static_assert(FCmpInst::FCMP_ONE   ==  6, "");  // 0 1 1 0
  static_assert(FCmpInst::FCMP_ORD   ==  7, "");  // 0 1 1 1
  static_assert(FCmpInst::FCMP_UNO   ==  8, "");  // 1 0 0 0
  static_assert(FCmpInst::FCMP_UEQ   ==  9, "");  // 1 0 0 1
  static_assert(FCmpInst::FCMP_UGT   == 10, "");  // 1 0 1 0
  static_assert(FCmpInst::FCMP_UGE   == 11, "");  // 1 0 1 1
  static_assert(FCmpInst::FCMP_ULT   == 12, "");  // 1 1 0 0
  static_assert(FCmpInst::FCMP_ULE   == 13, "");  // 1 1 0 1
  static_assert(FCmpInst::FCMP_UNE   == 14, "");  // 1 1 1 0
  static_assert(FCmpInst::FCMP_TRUE  == 15, "");  // 1 1 1 1
  return CC;
}

/// This is the complement of getICmpCode, which turns an opcode and two
/// operands into either a constant true or false, or a brand new ICmp
/// instruction. The sign is passed in to determine which kind of predicate to
/// use in the new icmp instruction.
static Value *getNewICmpValue(unsigned Code, bool Sign, Value *LHS, Value *RHS,
                              InstCombiner::BuilderTy &Builder) {
  ICmpInst::Predicate NewPred;
  if (Constant *TorF = getPredForICmpCode(Code, Sign, LHS->getType(), NewPred))
    return TorF;
  return Builder.CreateICmp(NewPred, LHS, RHS);
}

/// This is the complement of getFCmpCode, which turns an opcode and two
/// operands into either a FCmp instruction, or a true/false constant.
static Value *getFCmpValue(unsigned Code, Value *LHS, Value *RHS,
                           InstCombiner::BuilderTy &Builder) {
  const auto Pred = static_cast<FCmpInst::Predicate>(Code);
  assert(FCmpInst::FCMP_FALSE <= Pred && Pred <= FCmpInst::FCMP_TRUE &&
         "Unexpected FCmp predicate!");
  if (Pred == FCmpInst::FCMP_FALSE)
    return ConstantInt::get(CmpInst::makeCmpResultType(LHS->getType()), 0);
  if (Pred == FCmpInst::FCMP_TRUE)
    return ConstantInt::get(CmpInst::makeCmpResultType(LHS->getType()), 1);
  return Builder.CreateFCmp(Pred, LHS, RHS);
}

/// Transform BITWISE_OP(BSWAP(A),BSWAP(B)) or
/// BITWISE_OP(BSWAP(A), Constant) to BSWAP(BITWISE_OP(A, B))
/// \param I Binary operator to transform.
/// \return Pointer to node that must replace the original binary operator, or
///         null pointer if no transformation was made.
static Value *SimplifyBSwap(BinaryOperator &I,
                            InstCombiner::BuilderTy &Builder) {
  assert(I.isBitwiseLogicOp() && "Unexpected opcode for bswap simplifying");

  Value *OldLHS = I.getOperand(0);
  Value *OldRHS = I.getOperand(1);

  Value *NewLHS;
  if (!match(OldLHS, m_BSwap(m_Value(NewLHS))))
    return nullptr;

  Value *NewRHS;
  const APInt *C;

  if (match(OldRHS, m_BSwap(m_Value(NewRHS)))) {
    // OP( BSWAP(x), BSWAP(y) ) -> BSWAP( OP(x, y) )
    if (!OldLHS->hasOneUse() && !OldRHS->hasOneUse())
      return nullptr;
    // NewRHS initialized by the matcher.
  } else if (match(OldRHS, m_APInt(C))) {
    // OP( BSWAP(x), CONSTANT ) -> BSWAP( OP(x, BSWAP(CONSTANT) ) )
    if (!OldLHS->hasOneUse())
      return nullptr;
    NewRHS = ConstantInt::get(I.getType(), C->byteSwap());
  } else
    return nullptr;

  Value *BinOp = Builder.CreateBinOp(I.getOpcode(), NewLHS, NewRHS);
  Function *F = Intrinsic::getDeclaration(I.getModule(), Intrinsic::bswap,
                                          I.getType());
  return Builder.CreateCall(F, BinOp);
}

/// Emit a computation of: (V >= Lo && V < Hi) if Inside is true, otherwise
/// (V < Lo || V >= Hi). This method expects that Lo < Hi. IsSigned indicates
/// whether to treat V, Lo, and Hi as signed or not.
Value *InstCombinerImpl::insertRangeTest(Value *V, const APInt &Lo,
                                         const APInt &Hi, bool isSigned,
                                         bool Inside) {
  assert((isSigned ? Lo.slt(Hi) : Lo.ult(Hi)) &&
         "Lo is not < Hi in range emission code!");

  Type *Ty = V->getType();

  // V >= Min && V <  Hi --> V <  Hi
  // V <  Min || V >= Hi --> V >= Hi
  ICmpInst::Predicate Pred = Inside ? ICmpInst::ICMP_ULT : ICmpInst::ICMP_UGE;
  if (isSigned ? Lo.isMinSignedValue() : Lo.isMinValue()) {
    Pred = isSigned ? ICmpInst::getSignedPredicate(Pred) : Pred;
    return Builder.CreateICmp(Pred, V, ConstantInt::get(Ty, Hi));
  }

  // V >= Lo && V <  Hi --> V - Lo u<  Hi - Lo
  // V <  Lo || V >= Hi --> V - Lo u>= Hi - Lo
  Value *VMinusLo =
      Builder.CreateSub(V, ConstantInt::get(Ty, Lo), V->getName() + ".off");
  Constant *HiMinusLo = ConstantInt::get(Ty, Hi - Lo);
  return Builder.CreateICmp(Pred, VMinusLo, HiMinusLo);
}

/// Classify (icmp eq (A & B), C) and (icmp ne (A & B), C) as matching patterns
/// that can be simplified.
/// One of A and B is considered the mask. The other is the value. This is
/// described as the "AMask" or "BMask" part of the enum. If the enum contains
/// only "Mask", then both A and B can be considered masks. If A is the mask,
/// then it was proven that (A & C) == C. This is trivial if C == A or C == 0.
/// If both A and C are constants, this proof is also easy.
/// For the following explanations, we assume that A is the mask.
///
/// "AllOnes" declares that the comparison is true only if (A & B) == A or all
/// bits of A are set in B.
///   Example: (icmp eq (A & 3), 3) -> AMask_AllOnes
///
/// "AllZeros" declares that the comparison is true only if (A & B) == 0 or all
/// bits of A are cleared in B.
///   Example: (icmp eq (A & 3), 0) -> Mask_AllZeroes
///
/// "Mixed" declares that (A & B) == C and C might or might not contain any
/// number of one bits and zero bits.
///   Example: (icmp eq (A & 3), 1) -> AMask_Mixed
///
/// "Not" means that in above descriptions "==" should be replaced by "!=".
///   Example: (icmp ne (A & 3), 3) -> AMask_NotAllOnes
///
/// If the mask A contains a single bit, then the following is equivalent:
///    (icmp eq (A & B), A) equals (icmp ne (A & B), 0)
///    (icmp ne (A & B), A) equals (icmp eq (A & B), 0)
enum MaskedICmpType {
  AMask_AllOnes           =     1,
  AMask_NotAllOnes        =     2,
  BMask_AllOnes           =     4,
  BMask_NotAllOnes        =     8,
  Mask_AllZeros           =    16,
  Mask_NotAllZeros        =    32,
  AMask_Mixed             =    64,
  AMask_NotMixed          =   128,
  BMask_Mixed             =   256,
  BMask_NotMixed          =   512
};

/// Return the set of patterns (from MaskedICmpType) that (icmp SCC (A & B), C)
/// satisfies.
static unsigned getMaskedICmpType(Value *A, Value *B, Value *C,
                                  ICmpInst::Predicate Pred) {
  ConstantInt *ACst = dyn_cast<ConstantInt>(A);
  ConstantInt *BCst = dyn_cast<ConstantInt>(B);
  ConstantInt *CCst = dyn_cast<ConstantInt>(C);
  bool IsEq = (Pred == ICmpInst::ICMP_EQ);
  bool IsAPow2 = (ACst && !ACst->isZero() && ACst->getValue().isPowerOf2());
  bool IsBPow2 = (BCst && !BCst->isZero() && BCst->getValue().isPowerOf2());
  unsigned MaskVal = 0;
  if (CCst && CCst->isZero()) {
    // if C is zero, then both A and B qualify as mask
    MaskVal |= (IsEq ? (Mask_AllZeros | AMask_Mixed | BMask_Mixed)
                     : (Mask_NotAllZeros | AMask_NotMixed | BMask_NotMixed));
    if (IsAPow2)
      MaskVal |= (IsEq ? (AMask_NotAllOnes | AMask_NotMixed)
                       : (AMask_AllOnes | AMask_Mixed));
    if (IsBPow2)
      MaskVal |= (IsEq ? (BMask_NotAllOnes | BMask_NotMixed)
                       : (BMask_AllOnes | BMask_Mixed));
    return MaskVal;
  }

  if (A == C) {
    MaskVal |= (IsEq ? (AMask_AllOnes | AMask_Mixed)
                     : (AMask_NotAllOnes | AMask_NotMixed));
    if (IsAPow2)
      MaskVal |= (IsEq ? (Mask_NotAllZeros | AMask_NotMixed)
                       : (Mask_AllZeros | AMask_Mixed));
  } else if (ACst && CCst && ConstantExpr::getAnd(ACst, CCst) == CCst) {
    MaskVal |= (IsEq ? AMask_Mixed : AMask_NotMixed);
  }

  if (B == C) {
    MaskVal |= (IsEq ? (BMask_AllOnes | BMask_Mixed)
                     : (BMask_NotAllOnes | BMask_NotMixed));
    if (IsBPow2)
      MaskVal |= (IsEq ? (Mask_NotAllZeros | BMask_NotMixed)
                       : (Mask_AllZeros | BMask_Mixed));
  } else if (BCst && CCst && ConstantExpr::getAnd(BCst, CCst) == CCst) {
    MaskVal |= (IsEq ? BMask_Mixed : BMask_NotMixed);
  }

  return MaskVal;
}

/// Convert an analysis of a masked ICmp into its equivalent if all boolean
/// operations had the opposite sense. Since each "NotXXX" flag (recording !=)
/// is adjacent to the corresponding normal flag (recording ==), this just
/// involves swapping those bits over.
static unsigned conjugateICmpMask(unsigned Mask) {
  unsigned NewMask;
  NewMask = (Mask & (AMask_AllOnes | BMask_AllOnes | Mask_AllZeros |
                     AMask_Mixed | BMask_Mixed))
            << 1;

  NewMask |= (Mask & (AMask_NotAllOnes | BMask_NotAllOnes | Mask_NotAllZeros |
                      AMask_NotMixed | BMask_NotMixed))
             >> 1;

  return NewMask;
}

// Adapts the external decomposeBitTestICmp for local use.
static bool decomposeBitTestICmp(Value *LHS, Value *RHS, CmpInst::Predicate &Pred,
                                 Value *&X, Value *&Y, Value *&Z) {
  APInt Mask;
  if (!llvm::decomposeBitTestICmp(LHS, RHS, Pred, X, Mask))
    return false;

  Y = ConstantInt::get(X->getType(), Mask);
  Z = ConstantInt::get(X->getType(), 0);
  return true;
}

/// Handle (icmp(A & B) ==/!= C) &/| (icmp(A & D) ==/!= E).
/// Return the pattern classes (from MaskedICmpType) for the left hand side and
/// the right hand side as a pair.
/// LHS and RHS are the left hand side and the right hand side ICmps and PredL
/// and PredR are their predicates, respectively.
static
Optional<std::pair<unsigned, unsigned>>
getMaskedTypeForICmpPair(Value *&A, Value *&B, Value *&C,
                         Value *&D, Value *&E, ICmpInst *LHS,
                         ICmpInst *RHS,
                         ICmpInst::Predicate &PredL,
                         ICmpInst::Predicate &PredR) {
  // vectors are not (yet?) supported. Don't support pointers either.
  if (!LHS->getOperand(0)->getType()->isIntegerTy() ||
      !RHS->getOperand(0)->getType()->isIntegerTy())
    return None;

  // Here comes the tricky part:
  // LHS might be of the form L11 & L12 == X, X == L21 & L22,
  // and L11 & L12 == L21 & L22. The same goes for RHS.
  // Now we must find those components L** and R**, that are equal, so
  // that we can extract the parameters A, B, C, D, and E for the canonical
  // above.
  Value *L1 = LHS->getOperand(0);
  Value *L2 = LHS->getOperand(1);
  Value *L11, *L12, *L21, *L22;
  // Check whether the icmp can be decomposed into a bit test.
  if (decomposeBitTestICmp(L1, L2, PredL, L11, L12, L2)) {
    L21 = L22 = L1 = nullptr;
  } else {
    // Look for ANDs in the LHS icmp.
    if (!match(L1, m_And(m_Value(L11), m_Value(L12)))) {
      // Any icmp can be viewed as being trivially masked; if it allows us to
      // remove one, it's worth it.
      L11 = L1;
      L12 = Constant::getAllOnesValue(L1->getType());
    }

    if (!match(L2, m_And(m_Value(L21), m_Value(L22)))) {
      L21 = L2;
      L22 = Constant::getAllOnesValue(L2->getType());
    }
  }

  // Bail if LHS was a icmp that can't be decomposed into an equality.
  if (!ICmpInst::isEquality(PredL))
    return None;

  Value *R1 = RHS->getOperand(0);
  Value *R2 = RHS->getOperand(1);
  Value *R11, *R12;
  bool Ok = false;
  if (decomposeBitTestICmp(R1, R2, PredR, R11, R12, R2)) {
    if (R11 == L11 || R11 == L12 || R11 == L21 || R11 == L22) {
      A = R11;
      D = R12;
    } else if (R12 == L11 || R12 == L12 || R12 == L21 || R12 == L22) {
      A = R12;
      D = R11;
    } else {
      return None;
    }
    E = R2;
    R1 = nullptr;
    Ok = true;
  } else {
    if (!match(R1, m_And(m_Value(R11), m_Value(R12)))) {
      // As before, model no mask as a trivial mask if it'll let us do an
      // optimization.
      R11 = R1;
      R12 = Constant::getAllOnesValue(R1->getType());
    }

    if (R11 == L11 || R11 == L12 || R11 == L21 || R11 == L22) {
      A = R11;
      D = R12;
      E = R2;
      Ok = true;
    } else if (R12 == L11 || R12 == L12 || R12 == L21 || R12 == L22) {
      A = R12;
      D = R11;
      E = R2;
      Ok = true;
    }
  }

  // Bail if RHS was a icmp that can't be decomposed into an equality.
  if (!ICmpInst::isEquality(PredR))
    return None;

  // Look for ANDs on the right side of the RHS icmp.
  if (!Ok) {
    if (!match(R2, m_And(m_Value(R11), m_Value(R12)))) {
      R11 = R2;
      R12 = Constant::getAllOnesValue(R2->getType());
    }

    if (R11 == L11 || R11 == L12 || R11 == L21 || R11 == L22) {
      A = R11;
      D = R12;
      E = R1;
      Ok = true;
    } else if (R12 == L11 || R12 == L12 || R12 == L21 || R12 == L22) {
      A = R12;
      D = R11;
      E = R1;
      Ok = true;
    } else {
      return None;
    }

    assert(Ok && "Failed to find AND on the right side of the RHS icmp.");
  }

  if (L11 == A) {
    B = L12;
    C = L2;
  } else if (L12 == A) {
    B = L11;
    C = L2;
  } else if (L21 == A) {
    B = L22;
    C = L1;
  } else if (L22 == A) {
    B = L21;
    C = L1;
  }

  unsigned LeftType = getMaskedICmpType(A, B, C, PredL);
  unsigned RightType = getMaskedICmpType(A, D, E, PredR);
  return Optional<std::pair<unsigned, unsigned>>(std::make_pair(LeftType, RightType));
}

/// Try to fold (icmp(A & B) ==/!= C) &/| (icmp(A & D) ==/!= E) into a single
/// (icmp(A & X) ==/!= Y), where the left-hand side is of type Mask_NotAllZeros
/// and the right hand side is of type BMask_Mixed. For example,
/// (icmp (A & 12) != 0) & (icmp (A & 15) == 8) -> (icmp (A & 15) == 8).
static Value *foldLogOpOfMaskedICmps_NotAllZeros_BMask_Mixed(
    ICmpInst *LHS, ICmpInst *RHS, bool IsAnd, Value *A, Value *B, Value *C,
    Value *D, Value *E, ICmpInst::Predicate PredL, ICmpInst::Predicate PredR,
    InstCombiner::BuilderTy &Builder) {
  // We are given the canonical form:
  //   (icmp ne (A & B), 0) & (icmp eq (A & D), E).
  // where D & E == E.
  //
  // If IsAnd is false, we get it in negated form:
  //   (icmp eq (A & B), 0) | (icmp ne (A & D), E) ->
  //      !((icmp ne (A & B), 0) & (icmp eq (A & D), E)).
  //
  // We currently handle the case of B, C, D, E are constant.
  //
  ConstantInt *BCst, *CCst, *DCst, *ECst;
  if (!match(B, m_ConstantInt(BCst)) || !match(C, m_ConstantInt(CCst)) ||
      !match(D, m_ConstantInt(DCst)) || !match(E, m_ConstantInt(ECst)))
    return nullptr;

  ICmpInst::Predicate NewCC = IsAnd ? ICmpInst::ICMP_EQ : ICmpInst::ICMP_NE;

  // Update E to the canonical form when D is a power of two and RHS is
  // canonicalized as,
  // (icmp ne (A & D), 0) -> (icmp eq (A & D), D) or
  // (icmp ne (A & D), D) -> (icmp eq (A & D), 0).
  if (PredR != NewCC)
    ECst = cast<ConstantInt>(ConstantExpr::getXor(DCst, ECst));

  // If B or D is zero, skip because if LHS or RHS can be trivially folded by
  // other folding rules and this pattern won't apply any more.
  if (BCst->getValue() == 0 || DCst->getValue() == 0)
    return nullptr;

  // If B and D don't intersect, ie. (B & D) == 0, no folding because we can't
  // deduce anything from it.
  // For example,
  // (icmp ne (A & 12), 0) & (icmp eq (A & 3), 1) -> no folding.
  if ((BCst->getValue() & DCst->getValue()) == 0)
    return nullptr;

  // If the following two conditions are met:
  //
  // 1. mask B covers only a single bit that's not covered by mask D, that is,
  // (B & (B ^ D)) is a power of 2 (in other words, B minus the intersection of
  // B and D has only one bit set) and,
  //
  // 2. RHS (and E) indicates that the rest of B's bits are zero (in other
  // words, the intersection of B and D is zero), that is, ((B & D) & E) == 0
  //
  // then that single bit in B must be one and thus the whole expression can be
  // folded to
  //   (A & (B | D)) == (B & (B ^ D)) | E.
  //
  // For example,
  // (icmp ne (A & 12), 0) & (icmp eq (A & 7), 1) -> (icmp eq (A & 15), 9)
  // (icmp ne (A & 15), 0) & (icmp eq (A & 7), 0) -> (icmp eq (A & 15), 8)
  if ((((BCst->getValue() & DCst->getValue()) & ECst->getValue()) == 0) &&
      (BCst->getValue() & (BCst->getValue() ^ DCst->getValue())).isPowerOf2()) {
    APInt BorD = BCst->getValue() | DCst->getValue();
    APInt BandBxorDorE = (BCst->getValue() & (BCst->getValue() ^ DCst->getValue())) |
        ECst->getValue();
    Value *NewMask = ConstantInt::get(BCst->getType(), BorD);
    Value *NewMaskedValue = ConstantInt::get(BCst->getType(), BandBxorDorE);
    Value *NewAnd = Builder.CreateAnd(A, NewMask);
    return Builder.CreateICmp(NewCC, NewAnd, NewMaskedValue);
  }

  auto IsSubSetOrEqual = [](ConstantInt *C1, ConstantInt *C2) {
    return (C1->getValue() & C2->getValue()) == C1->getValue();
  };
  auto IsSuperSetOrEqual = [](ConstantInt *C1, ConstantInt *C2) {
    return (C1->getValue() & C2->getValue()) == C2->getValue();
  };

  // In the following, we consider only the cases where B is a superset of D, B
  // is a subset of D, or B == D because otherwise there's at least one bit
  // covered by B but not D, in which case we can't deduce much from it, so
  // no folding (aside from the single must-be-one bit case right above.)
  // For example,
  // (icmp ne (A & 14), 0) & (icmp eq (A & 3), 1) -> no folding.
  if (!IsSubSetOrEqual(BCst, DCst) && !IsSuperSetOrEqual(BCst, DCst))
    return nullptr;

  // At this point, either B is a superset of D, B is a subset of D or B == D.

  // If E is zero, if B is a subset of (or equal to) D, LHS and RHS contradict
  // and the whole expression becomes false (or true if negated), otherwise, no
  // folding.
  // For example,
  // (icmp ne (A & 3), 0) & (icmp eq (A & 7), 0) -> false.
  // (icmp ne (A & 15), 0) & (icmp eq (A & 3), 0) -> no folding.
  if (ECst->isZero()) {
    if (IsSubSetOrEqual(BCst, DCst))
      return ConstantInt::get(LHS->getType(), !IsAnd);
    return nullptr;
  }

  // At this point, B, D, E aren't zero and (B & D) == B, (B & D) == D or B ==
  // D. If B is a superset of (or equal to) D, since E is not zero, LHS is
  // subsumed by RHS (RHS implies LHS.) So the whole expression becomes
  // RHS. For example,
  // (icmp ne (A & 255), 0) & (icmp eq (A & 15), 8) -> (icmp eq (A & 15), 8).
  // (icmp ne (A & 15), 0) & (icmp eq (A & 15), 8) -> (icmp eq (A & 15), 8).
  if (IsSuperSetOrEqual(BCst, DCst))
    return RHS;
  // Otherwise, B is a subset of D. If B and E have a common bit set,
  // ie. (B & E) != 0, then LHS is subsumed by RHS. For example.
  // (icmp ne (A & 12), 0) & (icmp eq (A & 15), 8) -> (icmp eq (A & 15), 8).
  assert(IsSubSetOrEqual(BCst, DCst) && "Precondition due to above code");
  if ((BCst->getValue() & ECst->getValue()) != 0)
    return RHS;
  // Otherwise, LHS and RHS contradict and the whole expression becomes false
  // (or true if negated.) For example,
  // (icmp ne (A & 7), 0) & (icmp eq (A & 15), 8) -> false.
  // (icmp ne (A & 6), 0) & (icmp eq (A & 15), 8) -> false.
  return ConstantInt::get(LHS->getType(), !IsAnd);
}

/// Try to fold (icmp(A & B) ==/!= 0) &/| (icmp(A & D) ==/!= E) into a single
/// (icmp(A & X) ==/!= Y), where the left-hand side and the right hand side
/// aren't of the common mask pattern type.
static Value *foldLogOpOfMaskedICmpsAsymmetric(
    ICmpInst *LHS, ICmpInst *RHS, bool IsAnd, Value *A, Value *B, Value *C,
    Value *D, Value *E, ICmpInst::Predicate PredL, ICmpInst::Predicate PredR,
    unsigned LHSMask, unsigned RHSMask, InstCombiner::BuilderTy &Builder) {
  assert(ICmpInst::isEquality(PredL) && ICmpInst::isEquality(PredR) &&
         "Expected equality predicates for masked type of icmps.");
  // Handle Mask_NotAllZeros-BMask_Mixed cases.
  // (icmp ne/eq (A & B), C) &/| (icmp eq/ne (A & D), E), or
  // (icmp eq/ne (A & B), C) &/| (icmp ne/eq (A & D), E)
  //    which gets swapped to
  //    (icmp ne/eq (A & D), E) &/| (icmp eq/ne (A & B), C).
  if (!IsAnd) {
    LHSMask = conjugateICmpMask(LHSMask);
    RHSMask = conjugateICmpMask(RHSMask);
  }
  if ((LHSMask & Mask_NotAllZeros) && (RHSMask & BMask_Mixed)) {
    if (Value *V = foldLogOpOfMaskedICmps_NotAllZeros_BMask_Mixed(
            LHS, RHS, IsAnd, A, B, C, D, E,
            PredL, PredR, Builder)) {
      return V;
    }
  } else if ((LHSMask & BMask_Mixed) && (RHSMask & Mask_NotAllZeros)) {
    if (Value *V = foldLogOpOfMaskedICmps_NotAllZeros_BMask_Mixed(
            RHS, LHS, IsAnd, A, D, E, B, C,
            PredR, PredL, Builder)) {
      return V;
    }
  }
  return nullptr;
}

/// Try to fold (icmp(A & B) ==/!= C) &/| (icmp(A & D) ==/!= E)
/// into a single (icmp(A & X) ==/!= Y).
static Value *foldLogOpOfMaskedICmps(ICmpInst *LHS, ICmpInst *RHS, bool IsAnd,
                                     InstCombiner::BuilderTy &Builder) {
  Value *A = nullptr, *B = nullptr, *C = nullptr, *D = nullptr, *E = nullptr;
  ICmpInst::Predicate PredL = LHS->getPredicate(), PredR = RHS->getPredicate();
  Optional<std::pair<unsigned, unsigned>> MaskPair =
      getMaskedTypeForICmpPair(A, B, C, D, E, LHS, RHS, PredL, PredR);
  if (!MaskPair)
    return nullptr;
  assert(ICmpInst::isEquality(PredL) && ICmpInst::isEquality(PredR) &&
         "Expected equality predicates for masked type of icmps.");
  unsigned LHSMask = MaskPair->first;
  unsigned RHSMask = MaskPair->second;
  unsigned Mask = LHSMask & RHSMask;
  if (Mask == 0) {
    // Even if the two sides don't share a common pattern, check if folding can
    // still happen.
    if (Value *V = foldLogOpOfMaskedICmpsAsymmetric(
            LHS, RHS, IsAnd, A, B, C, D, E, PredL, PredR, LHSMask, RHSMask,
            Builder))
      return V;
    return nullptr;
  }

  // In full generality:
  //     (icmp (A & B) Op C) | (icmp (A & D) Op E)
  // ==  ![ (icmp (A & B) !Op C) & (icmp (A & D) !Op E) ]
  //
  // If the latter can be converted into (icmp (A & X) Op Y) then the former is
  // equivalent to (icmp (A & X) !Op Y).
  //
  // Therefore, we can pretend for the rest of this function that we're dealing
  // with the conjunction, provided we flip the sense of any comparisons (both
  // input and output).

  // In most cases we're going to produce an EQ for the "&&" case.
  ICmpInst::Predicate NewCC = IsAnd ? ICmpInst::ICMP_EQ : ICmpInst::ICMP_NE;
  if (!IsAnd) {
    // Convert the masking analysis into its equivalent with negated
    // comparisons.
    Mask = conjugateICmpMask(Mask);
  }

  if (Mask & Mask_AllZeros) {
    // (icmp eq (A & B), 0) & (icmp eq (A & D), 0)
    // -> (icmp eq (A & (B|D)), 0)
    Value *NewOr = Builder.CreateOr(B, D);
    Value *NewAnd = Builder.CreateAnd(A, NewOr);
    // We can't use C as zero because we might actually handle
    //   (icmp ne (A & B), B) & (icmp ne (A & D), D)
    // with B and D, having a single bit set.
    Value *Zero = Constant::getNullValue(A->getType());
    return Builder.CreateICmp(NewCC, NewAnd, Zero);
  }
  if (Mask & BMask_AllOnes) {
    // (icmp eq (A & B), B) & (icmp eq (A & D), D)
    // -> (icmp eq (A & (B|D)), (B|D))
    Value *NewOr = Builder.CreateOr(B, D);
    Value *NewAnd = Builder.CreateAnd(A, NewOr);
    return Builder.CreateICmp(NewCC, NewAnd, NewOr);
  }
  if (Mask & AMask_AllOnes) {
    // (icmp eq (A & B), A) & (icmp eq (A & D), A)
    // -> (icmp eq (A & (B&D)), A)
    Value *NewAnd1 = Builder.CreateAnd(B, D);
    Value *NewAnd2 = Builder.CreateAnd(A, NewAnd1);
    return Builder.CreateICmp(NewCC, NewAnd2, A);
  }

  // Remaining cases assume at least that B and D are constant, and depend on
  // their actual values. This isn't strictly necessary, just a "handle the
  // easy cases for now" decision.
  ConstantInt *BCst, *DCst;
  if (!match(B, m_ConstantInt(BCst)) || !match(D, m_ConstantInt(DCst)))
    return nullptr;

  if (Mask & (Mask_NotAllZeros | BMask_NotAllOnes)) {
    // (icmp ne (A & B), 0) & (icmp ne (A & D), 0) and
    // (icmp ne (A & B), B) & (icmp ne (A & D), D)
    //     -> (icmp ne (A & B), 0) or (icmp ne (A & D), 0)
    // Only valid if one of the masks is a superset of the other (check "B&D" is
    // the same as either B or D).
    APInt NewMask = BCst->getValue() & DCst->getValue();

    if (NewMask == BCst->getValue())
      return LHS;
    else if (NewMask == DCst->getValue())
      return RHS;
  }

  if (Mask & AMask_NotAllOnes) {
    // (icmp ne (A & B), B) & (icmp ne (A & D), D)
    //     -> (icmp ne (A & B), A) or (icmp ne (A & D), A)
    // Only valid if one of the masks is a superset of the other (check "B|D" is
    // the same as either B or D).
    APInt NewMask = BCst->getValue() | DCst->getValue();

    if (NewMask == BCst->getValue())
      return LHS;
    else if (NewMask == DCst->getValue())
      return RHS;
  }

  if (Mask & BMask_Mixed) {
    // (icmp eq (A & B), C) & (icmp eq (A & D), E)
    // We already know that B & C == C && D & E == E.
    // If we can prove that (B & D) & (C ^ E) == 0, that is, the bits of
    // C and E, which are shared by both the mask B and the mask D, don't
    // contradict, then we can transform to
    // -> (icmp eq (A & (B|D)), (C|E))
    // Currently, we only handle the case of B, C, D, and E being constant.
    // We can't simply use C and E because we might actually handle
    //   (icmp ne (A & B), B) & (icmp eq (A & D), D)
    // with B and D, having a single bit set.
    ConstantInt *CCst, *ECst;
    if (!match(C, m_ConstantInt(CCst)) || !match(E, m_ConstantInt(ECst)))
      return nullptr;
    if (PredL != NewCC)
      CCst = cast<ConstantInt>(ConstantExpr::getXor(BCst, CCst));
    if (PredR != NewCC)
      ECst = cast<ConstantInt>(ConstantExpr::getXor(DCst, ECst));

    // If there is a conflict, we should actually return a false for the
    // whole construct.
    if (((BCst->getValue() & DCst->getValue()) &
         (CCst->getValue() ^ ECst->getValue())).getBoolValue())
      return ConstantInt::get(LHS->getType(), !IsAnd);

    Value *NewOr1 = Builder.CreateOr(B, D);
    Value *NewOr2 = ConstantExpr::getOr(CCst, ECst);
    Value *NewAnd = Builder.CreateAnd(A, NewOr1);
    return Builder.CreateICmp(NewCC, NewAnd, NewOr2);
  }

  return nullptr;
}

/// Try to fold a signed range checked with lower bound 0 to an unsigned icmp.
/// Example: (icmp sge x, 0) & (icmp slt x, n) --> icmp ult x, n
/// If \p Inverted is true then the check is for the inverted range, e.g.
/// (icmp slt x, 0) | (icmp sgt x, n) --> icmp ugt x, n
Value *InstCombinerImpl::simplifyRangeCheck(ICmpInst *Cmp0, ICmpInst *Cmp1,
                                            bool Inverted) {
  // Check the lower range comparison, e.g. x >= 0
  // InstCombine already ensured that if there is a constant it's on the RHS.
  ConstantInt *RangeStart = dyn_cast<ConstantInt>(Cmp0->getOperand(1));
  if (!RangeStart)
    return nullptr;

  ICmpInst::Predicate Pred0 = (Inverted ? Cmp0->getInversePredicate() :
                               Cmp0->getPredicate());

  // Accept x > -1 or x >= 0 (after potentially inverting the predicate).
  if (!((Pred0 == ICmpInst::ICMP_SGT && RangeStart->isMinusOne()) ||
        (Pred0 == ICmpInst::ICMP_SGE && RangeStart->isZero())))
    return nullptr;

  ICmpInst::Predicate Pred1 = (Inverted ? Cmp1->getInversePredicate() :
                               Cmp1->getPredicate());

  Value *Input = Cmp0->getOperand(0);
  Value *RangeEnd;
  if (Cmp1->getOperand(0) == Input) {
    // For the upper range compare we have: icmp x, n
    RangeEnd = Cmp1->getOperand(1);
  } else if (Cmp1->getOperand(1) == Input) {
    // For the upper range compare we have: icmp n, x
    RangeEnd = Cmp1->getOperand(0);
    Pred1 = ICmpInst::getSwappedPredicate(Pred1);
  } else {
    return nullptr;
  }

  // Check the upper range comparison, e.g. x < n
  ICmpInst::Predicate NewPred;
  switch (Pred1) {
    case ICmpInst::ICMP_SLT: NewPred = ICmpInst::ICMP_ULT; break;
    case ICmpInst::ICMP_SLE: NewPred = ICmpInst::ICMP_ULE; break;
    default: return nullptr;
  }

  // This simplification is only valid if the upper range is not negative.
  KnownBits Known = computeKnownBits(RangeEnd, /*Depth=*/0, Cmp1);
  if (!Known.isNonNegative())
    return nullptr;

  if (Inverted)
    NewPred = ICmpInst::getInversePredicate(NewPred);

  return Builder.CreateICmp(NewPred, Input, RangeEnd);
}

static Value *
foldAndOrOfEqualityCmpsWithConstants(ICmpInst *LHS, ICmpInst *RHS,
                                     bool JoinedByAnd,
                                     InstCombiner::BuilderTy &Builder) {
  Value *X = LHS->getOperand(0);
  if (X != RHS->getOperand(0))
    return nullptr;

  const APInt *C1, *C2;
  if (!match(LHS->getOperand(1), m_APInt(C1)) ||
      !match(RHS->getOperand(1), m_APInt(C2)))
    return nullptr;

  // We only handle (X != C1 && X != C2) and (X == C1 || X == C2).
  ICmpInst::Predicate Pred = LHS->getPredicate();
  if (Pred !=  RHS->getPredicate())
    return nullptr;
  if (JoinedByAnd && Pred != ICmpInst::ICMP_NE)
    return nullptr;
  if (!JoinedByAnd && Pred != ICmpInst::ICMP_EQ)
    return nullptr;

  // The larger unsigned constant goes on the right.
  if (C1->ugt(*C2))
    std::swap(C1, C2);

  APInt Xor = *C1 ^ *C2;
  if (Xor.isPowerOf2()) {
    // If LHSC and RHSC differ by only one bit, then set that bit in X and
    // compare against the larger constant:
    // (X == C1 || X == C2) --> (X | (C1 ^ C2)) == C2
    // (X != C1 && X != C2) --> (X | (C1 ^ C2)) != C2
    // We choose an 'or' with a Pow2 constant rather than the inverse mask with
    // 'and' because that may lead to smaller codegen from a smaller constant.
    Value *Or = Builder.CreateOr(X, ConstantInt::get(X->getType(), Xor));
    return Builder.CreateICmp(Pred, Or, ConstantInt::get(X->getType(), *C2));
  }

  // Special case: get the ordering right when the values wrap around zero.
  // Ie, we assumed the constants were unsigned when swapping earlier.
  if (C1->isNullValue() && C2->isAllOnesValue())
    std::swap(C1, C2);

  if (*C1 == *C2 - 1) {
    // (X == 13 || X == 14) --> X - 13 <=u 1
    // (X != 13 && X != 14) --> X - 13  >u 1
    // An 'add' is the canonical IR form, so favor that over a 'sub'.
    Value *Add = Builder.CreateAdd(X, ConstantInt::get(X->getType(), -(*C1)));
    auto NewPred = JoinedByAnd ? ICmpInst::ICMP_UGT : ICmpInst::ICMP_ULE;
    return Builder.CreateICmp(NewPred, Add, ConstantInt::get(X->getType(), 1));
  }

  return nullptr;
}

// Fold (iszero(A & K1) | iszero(A & K2)) -> (A & (K1 | K2)) != (K1 | K2)
// Fold (!iszero(A & K1) & !iszero(A & K2)) -> (A & (K1 | K2)) == (K1 | K2)
Value *InstCombinerImpl::foldAndOrOfICmpsOfAndWithPow2(ICmpInst *LHS,
                                                       ICmpInst *RHS,
                                                       Instruction *CxtI,
                                                       bool IsAnd,
                                                       bool IsLogical) {
  CmpInst::Predicate Pred = IsAnd ? CmpInst::ICMP_NE : CmpInst::ICMP_EQ;
  if (LHS->getPredicate() != Pred || RHS->getPredicate() != Pred)
    return nullptr;

  if (!match(LHS->getOperand(1), m_Zero()) ||
      !match(RHS->getOperand(1), m_Zero()))
    return nullptr;

  Value *L1, *L2, *R1, *R2;
  if (match(LHS->getOperand(0), m_And(m_Value(L1), m_Value(L2))) &&
      match(RHS->getOperand(0), m_And(m_Value(R1), m_Value(R2)))) {
    if (L1 == R2 || L2 == R2)
      std::swap(R1, R2);
    if (L2 == R1)
      std::swap(L1, L2);

    if (L1 == R1 &&
        isKnownToBeAPowerOfTwo(L2, false, 0, CxtI) &&
        isKnownToBeAPowerOfTwo(R2, false, 0, CxtI)) {
      // If this is a logical and/or, then we must prevent propagation of a
      // poison value from the RHS by inserting freeze.
      if (IsLogical)
        R2 = Builder.CreateFreeze(R2);
      Value *Mask = Builder.CreateOr(L2, R2);
      Value *Masked = Builder.CreateAnd(L1, Mask);
      auto NewPred = IsAnd ? CmpInst::ICMP_EQ : CmpInst::ICMP_NE;
      return Builder.CreateICmp(NewPred, Masked, Mask);
    }
  }

  return nullptr;
}

/// General pattern:
///   X & Y
///
/// Where Y is checking that all the high bits (covered by a mask 4294967168)
/// are uniform, i.e.  %arg & 4294967168  can be either  4294967168  or  0
/// Pattern can be one of:
///   %t = add        i32 %arg,    128
///   %r = icmp   ult i32 %t,      256
/// Or
///   %t0 = shl       i32 %arg,    24
///   %t1 = ashr      i32 %t0,     24
///   %r  = icmp  eq  i32 %t1,     %arg
/// Or
///   %t0 = trunc     i32 %arg  to i8
///   %t1 = sext      i8  %t0   to i32
///   %r  = icmp  eq  i32 %t1,     %arg
/// This pattern is a signed truncation check.
///
/// And X is checking that some bit in that same mask is zero.
/// I.e. can be one of:
///   %r = icmp sgt i32   %arg,    -1
/// Or
///   %t = and      i32   %arg,    2147483648
///   %r = icmp eq  i32   %t,      0
///
/// Since we are checking that all the bits in that mask are the same,
/// and a particular bit is zero, what we are really checking is that all the
/// masked bits are zero.
/// So this should be transformed to:
///   %r = icmp ult i32 %arg, 128
static Value *foldSignedTruncationCheck(ICmpInst *ICmp0, ICmpInst *ICmp1,
                                        Instruction &CxtI,
                                        InstCombiner::BuilderTy &Builder) {
  assert(CxtI.getOpcode() == Instruction::And);

  // Match  icmp ult (add %arg, C01), C1   (C1 == C01 << 1; powers of two)
  auto tryToMatchSignedTruncationCheck = [](ICmpInst *ICmp, Value *&X,
                                            APInt &SignBitMask) -> bool {
    CmpInst::Predicate Pred;
    const APInt *I01, *I1; // powers of two; I1 == I01 << 1
    if (!(match(ICmp,
                m_ICmp(Pred, m_Add(m_Value(X), m_Power2(I01)), m_Power2(I1))) &&
          Pred == ICmpInst::ICMP_ULT && I1->ugt(*I01) && I01->shl(1) == *I1))
      return false;
    // Which bit is the new sign bit as per the 'signed truncation' pattern?
    SignBitMask = *I01;
    return true;
  };

  // One icmp needs to be 'signed truncation check'.
  // We need to match this first, else we will mismatch commutative cases.
  Value *X1;
  APInt HighestBit;
  ICmpInst *OtherICmp;
  if (tryToMatchSignedTruncationCheck(ICmp1, X1, HighestBit))
    OtherICmp = ICmp0;
  else if (tryToMatchSignedTruncationCheck(ICmp0, X1, HighestBit))
    OtherICmp = ICmp1;
  else
    return nullptr;

  assert(HighestBit.isPowerOf2() && "expected to be power of two (non-zero)");

  // Try to match/decompose into:  icmp eq (X & Mask), 0
  auto tryToDecompose = [](ICmpInst *ICmp, Value *&X,
                           APInt &UnsetBitsMask) -> bool {
    CmpInst::Predicate Pred = ICmp->getPredicate();
    // Can it be decomposed into  icmp eq (X & Mask), 0  ?
    if (llvm::decomposeBitTestICmp(ICmp->getOperand(0), ICmp->getOperand(1),
                                   Pred, X, UnsetBitsMask,
                                   /*LookThroughTrunc=*/false) &&
        Pred == ICmpInst::ICMP_EQ)
      return true;
    // Is it  icmp eq (X & Mask), 0  already?
    const APInt *Mask;
    if (match(ICmp, m_ICmp(Pred, m_And(m_Value(X), m_APInt(Mask)), m_Zero())) &&
        Pred == ICmpInst::ICMP_EQ) {
      UnsetBitsMask = *Mask;
      return true;
    }
    return false;
  };

  // And the other icmp needs to be decomposable into a bit test.
  Value *X0;
  APInt UnsetBitsMask;
  if (!tryToDecompose(OtherICmp, X0, UnsetBitsMask))
    return nullptr;

  assert(!UnsetBitsMask.isNullValue() && "empty mask makes no sense.");

  // Are they working on the same value?
  Value *X;
  if (X1 == X0) {
    // Ok as is.
    X = X1;
  } else if (match(X0, m_Trunc(m_Specific(X1)))) {
    UnsetBitsMask = UnsetBitsMask.zext(X1->getType()->getScalarSizeInBits());
    X = X1;
  } else
    return nullptr;

  // So which bits should be uniform as per the 'signed truncation check'?
  // (all the bits starting with (i.e. including) HighestBit)
  APInt SignBitsMask = ~(HighestBit - 1U);

  // UnsetBitsMask must have some common bits with SignBitsMask,
  if (!UnsetBitsMask.intersects(SignBitsMask))
    return nullptr;

  // Does UnsetBitsMask contain any bits outside of SignBitsMask?
  if (!UnsetBitsMask.isSubsetOf(SignBitsMask)) {
    APInt OtherHighestBit = (~UnsetBitsMask) + 1U;
    if (!OtherHighestBit.isPowerOf2())
      return nullptr;
    HighestBit = APIntOps::umin(HighestBit, OtherHighestBit);
  }
  // Else, if it does not, then all is ok as-is.

  // %r = icmp ult %X, SignBit
  return Builder.CreateICmpULT(X, ConstantInt::get(X->getType(), HighestBit),
                               CxtI.getName() + ".simplified");
}

/// Reduce a pair of compares that check if a value has exactly 1 bit set.
static Value *foldIsPowerOf2(ICmpInst *Cmp0, ICmpInst *Cmp1, bool JoinedByAnd,
                             InstCombiner::BuilderTy &Builder) {
  // Handle 'and' / 'or' commutation: make the equality check the first operand.
  if (JoinedByAnd && Cmp1->getPredicate() == ICmpInst::ICMP_NE)
    std::swap(Cmp0, Cmp1);
  else if (!JoinedByAnd && Cmp1->getPredicate() == ICmpInst::ICMP_EQ)
    std::swap(Cmp0, Cmp1);

  // (X != 0) && (ctpop(X) u< 2) --> ctpop(X) == 1
  CmpInst::Predicate Pred0, Pred1;
  Value *X;
  if (JoinedByAnd && match(Cmp0, m_ICmp(Pred0, m_Value(X), m_ZeroInt())) &&
      match(Cmp1, m_ICmp(Pred1, m_Intrinsic<Intrinsic::ctpop>(m_Specific(X)),
                         m_SpecificInt(2))) &&
      Pred0 == ICmpInst::ICMP_NE && Pred1 == ICmpInst::ICMP_ULT) {
    Value *CtPop = Cmp1->getOperand(0);
    return Builder.CreateICmpEQ(CtPop, ConstantInt::get(CtPop->getType(), 1));
  }
  // (X == 0) || (ctpop(X) u> 1) --> ctpop(X) != 1
  if (!JoinedByAnd && match(Cmp0, m_ICmp(Pred0, m_Value(X), m_ZeroInt())) &&
      match(Cmp1, m_ICmp(Pred1, m_Intrinsic<Intrinsic::ctpop>(m_Specific(X)),
                         m_SpecificInt(1))) &&
      Pred0 == ICmpInst::ICMP_EQ && Pred1 == ICmpInst::ICMP_UGT) {
    Value *CtPop = Cmp1->getOperand(0);
    return Builder.CreateICmpNE(CtPop, ConstantInt::get(CtPop->getType(), 1));
  }
  return nullptr;
}

/// Commuted variants are assumed to be handled by calling this function again
/// with the parameters swapped.
static Value *foldUnsignedUnderflowCheck(ICmpInst *ZeroICmp,
                                         ICmpInst *UnsignedICmp, bool IsAnd,
                                         const SimplifyQuery &Q,
                                         InstCombiner::BuilderTy &Builder) {
  Value *ZeroCmpOp;
  ICmpInst::Predicate EqPred;
  if (!match(ZeroICmp, m_ICmp(EqPred, m_Value(ZeroCmpOp), m_Zero())) ||
      !ICmpInst::isEquality(EqPred))
    return nullptr;

  auto IsKnownNonZero = [&](Value *V) {
    return isKnownNonZero(V, Q.DL, /*Depth=*/0, Q.AC, Q.CxtI, Q.DT);
  };

  ICmpInst::Predicate UnsignedPred;

  Value *A, *B;
  if (match(UnsignedICmp,
            m_c_ICmp(UnsignedPred, m_Specific(ZeroCmpOp), m_Value(A))) &&
      match(ZeroCmpOp, m_c_Add(m_Specific(A), m_Value(B))) &&
      (ZeroICmp->hasOneUse() || UnsignedICmp->hasOneUse())) {
    auto GetKnownNonZeroAndOther = [&](Value *&NonZero, Value *&Other) {
      if (!IsKnownNonZero(NonZero))
        std::swap(NonZero, Other);
      return IsKnownNonZero(NonZero);
    };

    // Given  ZeroCmpOp = (A + B)
    //   ZeroCmpOp <= A && ZeroCmpOp != 0  -->  (0-B) <  A
    //   ZeroCmpOp >  A || ZeroCmpOp == 0  -->  (0-B) >= A
    //
    //   ZeroCmpOp <  A && ZeroCmpOp != 0  -->  (0-X) <  Y  iff
    //   ZeroCmpOp >= A || ZeroCmpOp == 0  -->  (0-X) >= Y  iff
    //     with X being the value (A/B) that is known to be non-zero,
    //     and Y being remaining value.
    if (UnsignedPred == ICmpInst::ICMP_ULE && EqPred == ICmpInst::ICMP_NE &&
        IsAnd)
      return Builder.CreateICmpULT(Builder.CreateNeg(B), A);
    if (UnsignedPred == ICmpInst::ICMP_ULT && EqPred == ICmpInst::ICMP_NE &&
        IsAnd && GetKnownNonZeroAndOther(B, A))
      return Builder.CreateICmpULT(Builder.CreateNeg(B), A);
    if (UnsignedPred == ICmpInst::ICMP_UGT && EqPred == ICmpInst::ICMP_EQ &&
        !IsAnd)
      return Builder.CreateICmpUGE(Builder.CreateNeg(B), A);
    if (UnsignedPred == ICmpInst::ICMP_UGE && EqPred == ICmpInst::ICMP_EQ &&
        !IsAnd && GetKnownNonZeroAndOther(B, A))
      return Builder.CreateICmpUGE(Builder.CreateNeg(B), A);
  }

  Value *Base, *Offset;
  if (!match(ZeroCmpOp, m_Sub(m_Value(Base), m_Value(Offset))))
    return nullptr;

  if (!match(UnsignedICmp,
             m_c_ICmp(UnsignedPred, m_Specific(Base), m_Specific(Offset))) ||
      !ICmpInst::isUnsigned(UnsignedPred))
    return nullptr;

  // Base >=/> Offset && (Base - Offset) != 0  <-->  Base > Offset
  // (no overflow and not null)
  if ((UnsignedPred == ICmpInst::ICMP_UGE ||
       UnsignedPred == ICmpInst::ICMP_UGT) &&
      EqPred == ICmpInst::ICMP_NE && IsAnd)
    return Builder.CreateICmpUGT(Base, Offset);

  // Base <=/< Offset || (Base - Offset) == 0  <-->  Base <= Offset
  // (overflow or null)
  if ((UnsignedPred == ICmpInst::ICMP_ULE ||
       UnsignedPred == ICmpInst::ICMP_ULT) &&
      EqPred == ICmpInst::ICMP_EQ && !IsAnd)
    return Builder.CreateICmpULE(Base, Offset);

  // Base <= Offset && (Base - Offset) != 0  -->  Base < Offset
  if (UnsignedPred == ICmpInst::ICMP_ULE && EqPred == ICmpInst::ICMP_NE &&
      IsAnd)
    return Builder.CreateICmpULT(Base, Offset);

  // Base > Offset || (Base - Offset) == 0  -->  Base >= Offset
  if (UnsignedPred == ICmpInst::ICMP_UGT && EqPred == ICmpInst::ICMP_EQ &&
      !IsAnd)
    return Builder.CreateICmpUGE(Base, Offset);

  return nullptr;
}

struct IntPart {
  Value *From;
  unsigned StartBit;
  unsigned NumBits;
};

/// Match an extraction of bits from an integer.
static Optional<IntPart> matchIntPart(Value *V) {
  Value *X;
  if (!match(V, m_OneUse(m_Trunc(m_Value(X)))))
    return None;

  unsigned NumOriginalBits = X->getType()->getScalarSizeInBits();
  unsigned NumExtractedBits = V->getType()->getScalarSizeInBits();
  Value *Y;
  const APInt *Shift;
  // For a trunc(lshr Y, Shift) pattern, make sure we're only extracting bits
  // from Y, not any shifted-in zeroes.
  if (match(X, m_OneUse(m_LShr(m_Value(Y), m_APInt(Shift)))) &&
      Shift->ule(NumOriginalBits - NumExtractedBits))
    return {{Y, (unsigned)Shift->getZExtValue(), NumExtractedBits}};
  return {{X, 0, NumExtractedBits}};
}

/// Materialize an extraction of bits from an integer in IR.
static Value *extractIntPart(const IntPart &P, IRBuilderBase &Builder) {
  Value *V = P.From;
  if (P.StartBit)
    V = Builder.CreateLShr(V, P.StartBit);
  Type *TruncTy = V->getType()->getWithNewBitWidth(P.NumBits);
  if (TruncTy != V->getType())
    V = Builder.CreateTrunc(V, TruncTy);
  return V;
}

/// (icmp eq X0, Y0) & (icmp eq X1, Y1) -> icmp eq X01, Y01
/// (icmp ne X0, Y0) | (icmp ne X1, Y1) -> icmp ne X01, Y01
/// where X0, X1 and Y0, Y1 are adjacent parts extracted from an integer.
Value *InstCombinerImpl::foldEqOfParts(ICmpInst *Cmp0, ICmpInst *Cmp1,
                                       bool IsAnd) {
  if (!Cmp0->hasOneUse() || !Cmp1->hasOneUse())
    return nullptr;

  CmpInst::Predicate Pred = IsAnd ? CmpInst::ICMP_EQ : CmpInst::ICMP_NE;
  if (Cmp0->getPredicate() != Pred || Cmp1->getPredicate() != Pred)
    return nullptr;

  Optional<IntPart> L0 = matchIntPart(Cmp0->getOperand(0));
  Optional<IntPart> R0 = matchIntPart(Cmp0->getOperand(1));
  Optional<IntPart> L1 = matchIntPart(Cmp1->getOperand(0));
  Optional<IntPart> R1 = matchIntPart(Cmp1->getOperand(1));
  if (!L0 || !R0 || !L1 || !R1)
    return nullptr;

  // Make sure the LHS/RHS compare a part of the same value, possibly after
  // an operand swap.
  if (L0->From != L1->From || R0->From != R1->From) {
    if (L0->From != R1->From || R0->From != L1->From)
      return nullptr;
    std::swap(L1, R1);
  }

  // Make sure the extracted parts are adjacent, canonicalizing to L0/R0 being
  // the low part and L1/R1 being the high part.
  if (L0->StartBit + L0->NumBits != L1->StartBit ||
      R0->StartBit + R0->NumBits != R1->StartBit) {
    if (L1->StartBit + L1->NumBits != L0->StartBit ||
        R1->StartBit + R1->NumBits != R0->StartBit)
      return nullptr;
    std::swap(L0, L1);
    std::swap(R0, R1);
  }

  // We can simplify to a comparison of these larger parts of the integers.
  IntPart L = {L0->From, L0->StartBit, L0->NumBits + L1->NumBits};
  IntPart R = {R0->From, R0->StartBit, R0->NumBits + R1->NumBits};
  Value *LValue = extractIntPart(L, Builder);
  Value *RValue = extractIntPart(R, Builder);
  return Builder.CreateICmp(Pred, LValue, RValue);
}

/// Reduce logic-of-compares with equality to a constant by substituting a
/// common operand with the constant. Callers are expected to call this with
/// Cmp0/Cmp1 switched to handle logic op commutativity.
static Value *foldAndOrOfICmpsWithConstEq(ICmpInst *Cmp0, ICmpInst *Cmp1,
                                          BinaryOperator &Logic,
                                          InstCombiner::BuilderTy &Builder,
                                          const SimplifyQuery &Q) {
  bool IsAnd = Logic.getOpcode() == Instruction::And;
  assert((IsAnd || Logic.getOpcode() == Instruction::Or) && "Wrong logic op");

  // Match an equality compare with a non-poison constant as Cmp0.
  // Also, give up if the compare can be constant-folded to avoid looping.
  ICmpInst::Predicate Pred0;
  Value *X;
  Constant *C;
  if (!match(Cmp0, m_ICmp(Pred0, m_Value(X), m_Constant(C))) ||
      !isGuaranteedNotToBeUndefOrPoison(C) || isa<Constant>(X))
    return nullptr;
  if ((IsAnd && Pred0 != ICmpInst::ICMP_EQ) ||
      (!IsAnd && Pred0 != ICmpInst::ICMP_NE))
    return nullptr;

  // The other compare must include a common operand (X). Canonicalize the
  // common operand as operand 1 (Pred1 is swapped if the common operand was
  // operand 0).
  Value *Y;
  ICmpInst::Predicate Pred1;
  if (!match(Cmp1, m_c_ICmp(Pred1, m_Value(Y), m_Deferred(X))))
    return nullptr;

  // Replace variable with constant value equivalence to remove a variable use:
  // (X == C) && (Y Pred1 X) --> (X == C) && (Y Pred1 C)
  // (X != C) || (Y Pred1 X) --> (X != C) || (Y Pred1 C)
  // Can think of the 'or' substitution with the 'and' bool equivalent:
  // A || B --> A || (!A && B)
  Value *SubstituteCmp = SimplifyICmpInst(Pred1, Y, C, Q);
  if (!SubstituteCmp) {
    // If we need to create a new instruction, require that the old compare can
    // be removed.
    if (!Cmp1->hasOneUse())
      return nullptr;
    SubstituteCmp = Builder.CreateICmp(Pred1, Y, C);
  }
  return Builder.CreateBinOp(Logic.getOpcode(), Cmp0, SubstituteCmp);
}

/// Fold (icmp)&(icmp) if possible.
Value *InstCombinerImpl::foldAndOfICmps(ICmpInst *LHS, ICmpInst *RHS,
                                        BinaryOperator &And) {
  const SimplifyQuery Q = SQ.getWithInstruction(&And);

  // Fold (!iszero(A & K1) & !iszero(A & K2)) ->  (A & (K1 | K2)) == (K1 | K2)
  // if K1 and K2 are a one-bit mask.
  if (Value *V = foldAndOrOfICmpsOfAndWithPow2(LHS, RHS, &And,
                                               /* IsAnd */ true))
    return V;

  ICmpInst::Predicate PredL = LHS->getPredicate(), PredR = RHS->getPredicate();

  // (icmp1 A, B) & (icmp2 A, B) --> (icmp3 A, B)
  if (predicatesFoldable(PredL, PredR)) {
    if (LHS->getOperand(0) == RHS->getOperand(1) &&
        LHS->getOperand(1) == RHS->getOperand(0))
      LHS->swapOperands();
    if (LHS->getOperand(0) == RHS->getOperand(0) &&
        LHS->getOperand(1) == RHS->getOperand(1)) {
      Value *Op0 = LHS->getOperand(0), *Op1 = LHS->getOperand(1);
      unsigned Code = getICmpCode(LHS) & getICmpCode(RHS);
      bool IsSigned = LHS->isSigned() || RHS->isSigned();
      return getNewICmpValue(Code, IsSigned, Op0, Op1, Builder);
    }
  }

  // handle (roughly):  (icmp eq (A & B), C) & (icmp eq (A & D), E)
  if (Value *V = foldLogOpOfMaskedICmps(LHS, RHS, true, Builder))
    return V;

  if (Value *V = foldAndOrOfICmpsWithConstEq(LHS, RHS, And, Builder, Q))
    return V;
  if (Value *V = foldAndOrOfICmpsWithConstEq(RHS, LHS, And, Builder, Q))
    return V;

  // E.g. (icmp sge x, 0) & (icmp slt x, n) --> icmp ult x, n
  if (Value *V = simplifyRangeCheck(LHS, RHS, /*Inverted=*/false))
    return V;

  // E.g. (icmp slt x, n) & (icmp sge x, 0) --> icmp ult x, n
  if (Value *V = simplifyRangeCheck(RHS, LHS, /*Inverted=*/false))
    return V;

  if (Value *V = foldAndOrOfEqualityCmpsWithConstants(LHS, RHS, true, Builder))
    return V;

  if (Value *V = foldSignedTruncationCheck(LHS, RHS, And, Builder))
    return V;

  if (Value *V = foldIsPowerOf2(LHS, RHS, true /* JoinedByAnd */, Builder))
    return V;

  if (Value *X =
          foldUnsignedUnderflowCheck(LHS, RHS, /*IsAnd=*/true, Q, Builder))
    return X;
  if (Value *X =
          foldUnsignedUnderflowCheck(RHS, LHS, /*IsAnd=*/true, Q, Builder))
    return X;

  if (Value *X = foldEqOfParts(LHS, RHS, /*IsAnd=*/true))
    return X;

  // This only handles icmp of constants: (icmp1 A, C1) & (icmp2 B, C2).
  Value *LHS0 = LHS->getOperand(0), *RHS0 = RHS->getOperand(0);

  ConstantInt *LHSC, *RHSC;
  if (!match(LHS->getOperand(1), m_ConstantInt(LHSC)) ||
      !match(RHS->getOperand(1), m_ConstantInt(RHSC)))
    return nullptr;

  if (LHSC == RHSC && PredL == PredR) {
    // (icmp ult A, C) & (icmp ult B, C) --> (icmp ult (A|B), C)
    // where C is a power of 2 or
    // (icmp eq A, 0) & (icmp eq B, 0) --> (icmp eq (A|B), 0)
    if ((PredL == ICmpInst::ICMP_ULT && LHSC->getValue().isPowerOf2()) ||
        (PredL == ICmpInst::ICMP_EQ && LHSC->isZero())) {
      Value *NewOr = Builder.CreateOr(LHS0, RHS0);
      return Builder.CreateICmp(PredL, NewOr, LHSC);
    }
  }

  // (trunc x) == C1 & (and x, CA) == C2 -> (and x, CA|CMAX) == C1|C2
  // where CMAX is the all ones value for the truncated type,
  // iff the lower bits of C2 and CA are zero.
  if (PredL == ICmpInst::ICMP_EQ && PredL == PredR && LHS->hasOneUse() &&
      RHS->hasOneUse()) {
    Value *V;
    ConstantInt *AndC, *SmallC = nullptr, *BigC = nullptr;

    // (trunc x) == C1 & (and x, CA) == C2
    // (and x, CA) == C2 & (trunc x) == C1
    if (match(RHS0, m_Trunc(m_Value(V))) &&
        match(LHS0, m_And(m_Specific(V), m_ConstantInt(AndC)))) {
      SmallC = RHSC;
      BigC = LHSC;
    } else if (match(LHS0, m_Trunc(m_Value(V))) &&
               match(RHS0, m_And(m_Specific(V), m_ConstantInt(AndC)))) {
      SmallC = LHSC;
      BigC = RHSC;
    }

    if (SmallC && BigC) {
      unsigned BigBitSize = BigC->getType()->getBitWidth();
      unsigned SmallBitSize = SmallC->getType()->getBitWidth();

      // Check that the low bits are zero.
      APInt Low = APInt::getLowBitsSet(BigBitSize, SmallBitSize);
      if ((Low & AndC->getValue()).isNullValue() &&
          (Low & BigC->getValue()).isNullValue()) {
        Value *NewAnd = Builder.CreateAnd(V, Low | AndC->getValue());
        APInt N = SmallC->getValue().zext(BigBitSize) | BigC->getValue();
        Value *NewVal = ConstantInt::get(AndC->getType()->getContext(), N);
        return Builder.CreateICmp(PredL, NewAnd, NewVal);
      }
    }
  }

  // From here on, we only handle:
  //    (icmp1 A, C1) & (icmp2 A, C2) --> something simpler.
  if (LHS0 != RHS0)
    return nullptr;

  // ICMP_[US][GL]E X, C is folded to ICMP_[US][GL]T elsewhere.
  if (PredL == ICmpInst::ICMP_UGE || PredL == ICmpInst::ICMP_ULE ||
      PredR == ICmpInst::ICMP_UGE || PredR == ICmpInst::ICMP_ULE ||
      PredL == ICmpInst::ICMP_SGE || PredL == ICmpInst::ICMP_SLE ||
      PredR == ICmpInst::ICMP_SGE || PredR == ICmpInst::ICMP_SLE)
    return nullptr;

  // We can't fold (ugt x, C) & (sgt x, C2).
  if (!predicatesFoldable(PredL, PredR))
    return nullptr;

  // Ensure that the larger constant is on the RHS.
  bool ShouldSwap;
  if (CmpInst::isSigned(PredL) ||
      (ICmpInst::isEquality(PredL) && CmpInst::isSigned(PredR)))
    ShouldSwap = LHSC->getValue().sgt(RHSC->getValue());
  else
    ShouldSwap = LHSC->getValue().ugt(RHSC->getValue());

  if (ShouldSwap) {
    std::swap(LHS, RHS);
    std::swap(LHSC, RHSC);
    std::swap(PredL, PredR);
  }

  // At this point, we know we have two icmp instructions
  // comparing a value against two constants and and'ing the result
  // together.  Because of the above check, we know that we only have
  // icmp eq, icmp ne, icmp [su]lt, and icmp [SU]gt here. We also know
  // (from the icmp folding check above), that the two constants
  // are not equal and that the larger constant is on the RHS
  assert(LHSC != RHSC && "Compares not folded above?");

  switch (PredL) {
  default:
    llvm_unreachable("Unknown integer condition code!");
  case ICmpInst::ICMP_NE:
    switch (PredR) {
    default:
      llvm_unreachable("Unknown integer condition code!");
    case ICmpInst::ICMP_ULT:
      // (X != 13 & X u< 14) -> X < 13
      if (LHSC->getValue() == (RHSC->getValue() - 1))
        return Builder.CreateICmpULT(LHS0, LHSC);
      if (LHSC->isZero()) // (X != 0 & X u< C) -> X-1 u< C-1
        return insertRangeTest(LHS0, LHSC->getValue() + 1, RHSC->getValue(),
                               false, true);
      break; // (X != 13 & X u< 15) -> no change
    case ICmpInst::ICMP_SLT:
      // (X != 13 & X s< 14) -> X < 13
      if (LHSC->getValue() == (RHSC->getValue() - 1))
        return Builder.CreateICmpSLT(LHS0, LHSC);
      // (X != INT_MIN & X s< C) -> X-(INT_MIN+1) u< (C-(INT_MIN+1))
      if (LHSC->isMinValue(true))
        return insertRangeTest(LHS0, LHSC->getValue() + 1, RHSC->getValue(),
                               true, true);
      break; // (X != 13 & X s< 15) -> no change
    case ICmpInst::ICMP_NE:
      // Potential folds for this case should already be handled.
      break;
    }
    break;
  case ICmpInst::ICMP_UGT:
    switch (PredR) {
    default:
      llvm_unreachable("Unknown integer condition code!");
    case ICmpInst::ICMP_NE:
      // (X u> 13 & X != 14) -> X u> 14
      if (RHSC->getValue() == (LHSC->getValue() + 1))
        return Builder.CreateICmp(PredL, LHS0, RHSC);
      // X u> C & X != UINT_MAX -> (X-(C+1)) u< UINT_MAX-(C+1)
      if (RHSC->isMaxValue(false))
        return insertRangeTest(LHS0, LHSC->getValue() + 1, RHSC->getValue(),
                               false, true);
      break;                 // (X u> 13 & X != 15) -> no change
    case ICmpInst::ICMP_ULT: // (X u> 13 & X u< 15) -> (X-14) u< 1
      return insertRangeTest(LHS0, LHSC->getValue() + 1, RHSC->getValue(),
                             false, true);
    }
    break;
  case ICmpInst::ICMP_SGT:
    switch (PredR) {
    default:
      llvm_unreachable("Unknown integer condition code!");
    case ICmpInst::ICMP_NE:
      // (X s> 13 & X != 14) -> X s> 14
      if (RHSC->getValue() == (LHSC->getValue() + 1))
        return Builder.CreateICmp(PredL, LHS0, RHSC);
      // X s> C & X != INT_MAX -> (X-(C+1)) u< INT_MAX-(C+1)
      if (RHSC->isMaxValue(true))
        return insertRangeTest(LHS0, LHSC->getValue() + 1, RHSC->getValue(),
                               true, true);
      break;                 // (X s> 13 & X != 15) -> no change
    case ICmpInst::ICMP_SLT: // (X s> 13 & X s< 15) -> (X-14) u< 1
      return insertRangeTest(LHS0, LHSC->getValue() + 1, RHSC->getValue(), true,
                             true);
    }
    break;
  }

  return nullptr;
}

Value *InstCombinerImpl::foldLogicOfFCmps(FCmpInst *LHS, FCmpInst *RHS,
                                          bool IsAnd) {
  Value *LHS0 = LHS->getOperand(0), *LHS1 = LHS->getOperand(1);
  Value *RHS0 = RHS->getOperand(0), *RHS1 = RHS->getOperand(1);
  FCmpInst::Predicate PredL = LHS->getPredicate(), PredR = RHS->getPredicate();

  if (LHS0 == RHS1 && RHS0 == LHS1) {
    // Swap RHS operands to match LHS.
    PredR = FCmpInst::getSwappedPredicate(PredR);
    std::swap(RHS0, RHS1);
  }

  // Simplify (fcmp cc0 x, y) & (fcmp cc1 x, y).
  // Suppose the relation between x and y is R, where R is one of
  // U(1000), L(0100), G(0010) or E(0001), and CC0 and CC1 are the bitmasks for
  // testing the desired relations.
  //
  // Since (R & CC0) and (R & CC1) are either R or 0, we actually have this:
  //    bool(R & CC0) && bool(R & CC1)
  //  = bool((R & CC0) & (R & CC1))
  //  = bool(R & (CC0 & CC1)) <= by re-association, commutation, and idempotency
  //
  // Since (R & CC0) and (R & CC1) are either R or 0, we actually have this:
  //    bool(R & CC0) || bool(R & CC1)
  //  = bool((R & CC0) | (R & CC1))
  //  = bool(R & (CC0 | CC1)) <= by reversed distribution (contribution? ;)
  if (LHS0 == RHS0 && LHS1 == RHS1) {
    unsigned FCmpCodeL = getFCmpCode(PredL);
    unsigned FCmpCodeR = getFCmpCode(PredR);
    unsigned NewPred = IsAnd ? FCmpCodeL & FCmpCodeR : FCmpCodeL | FCmpCodeR;
    return getFCmpValue(NewPred, LHS0, LHS1, Builder);
  }

  if ((PredL == FCmpInst::FCMP_ORD && PredR == FCmpInst::FCMP_ORD && IsAnd) ||
      (PredL == FCmpInst::FCMP_UNO && PredR == FCmpInst::FCMP_UNO && !IsAnd)) {
    if (LHS0->getType() != RHS0->getType())
      return nullptr;

    // FCmp canonicalization ensures that (fcmp ord/uno X, X) and
    // (fcmp ord/uno X, C) will be transformed to (fcmp X, +0.0).
    if (match(LHS1, m_PosZeroFP()) && match(RHS1, m_PosZeroFP()))
      // Ignore the constants because they are obviously not NANs:
      // (fcmp ord x, 0.0) & (fcmp ord y, 0.0)  -> (fcmp ord x, y)
      // (fcmp uno x, 0.0) | (fcmp uno y, 0.0)  -> (fcmp uno x, y)
      return Builder.CreateFCmp(PredL, LHS0, RHS0);
  }

  return nullptr;
}

/// This a limited reassociation for a special case (see above) where we are
/// checking if two values are either both NAN (unordered) or not-NAN (ordered).
/// This could be handled more generally in '-reassociation', but it seems like
/// an unlikely pattern for a large number of logic ops and fcmps.
static Instruction *reassociateFCmps(BinaryOperator &BO,
                                     InstCombiner::BuilderTy &Builder) {
  Instruction::BinaryOps Opcode = BO.getOpcode();
  assert((Opcode == Instruction::And || Opcode == Instruction::Or) &&
         "Expecting and/or op for fcmp transform");

  // There are 4 commuted variants of the pattern. Canonicalize operands of this
  // logic op so an fcmp is operand 0 and a matching logic op is operand 1.
  Value *Op0 = BO.getOperand(0), *Op1 = BO.getOperand(1), *X;
  FCmpInst::Predicate Pred;
  if (match(Op1, m_FCmp(Pred, m_Value(), m_AnyZeroFP())))
    std::swap(Op0, Op1);

  // Match inner binop and the predicate for combining 2 NAN checks into 1.
  BinaryOperator *BO1;
  FCmpInst::Predicate NanPred = Opcode == Instruction::And ? FCmpInst::FCMP_ORD
                                                           : FCmpInst::FCMP_UNO;
  if (!match(Op0, m_FCmp(Pred, m_Value(X), m_AnyZeroFP())) || Pred != NanPred ||
      !match(Op1, m_BinOp(BO1)) || BO1->getOpcode() != Opcode)
    return nullptr;

  // The inner logic op must have a matching fcmp operand.
  Value *BO10 = BO1->getOperand(0), *BO11 = BO1->getOperand(1), *Y;
  if (!match(BO10, m_FCmp(Pred, m_Value(Y), m_AnyZeroFP())) ||
      Pred != NanPred || X->getType() != Y->getType())
    std::swap(BO10, BO11);

  if (!match(BO10, m_FCmp(Pred, m_Value(Y), m_AnyZeroFP())) ||
      Pred != NanPred || X->getType() != Y->getType())
    return nullptr;

  // and (fcmp ord X, 0), (and (fcmp ord Y, 0), Z) --> and (fcmp ord X, Y), Z
  // or  (fcmp uno X, 0), (or  (fcmp uno Y, 0), Z) --> or  (fcmp uno X, Y), Z
  Value *NewFCmp = Builder.CreateFCmp(Pred, X, Y);
  if (auto *NewFCmpInst = dyn_cast<FCmpInst>(NewFCmp)) {
    // Intersect FMF from the 2 source fcmps.
    NewFCmpInst->copyIRFlags(Op0);
    NewFCmpInst->andIRFlags(BO10);
  }
  return BinaryOperator::Create(Opcode, NewFCmp, BO11);
}

/// Match De Morgan's Laws:
/// (~A & ~B) == (~(A | B))
/// (~A | ~B) == (~(A & B))
static Instruction *matchDeMorgansLaws(BinaryOperator &I,
                                       InstCombiner::BuilderTy &Builder) {
  auto Opcode = I.getOpcode();
  assert((Opcode == Instruction::And || Opcode == Instruction::Or) &&
         "Trying to match De Morgan's Laws with something other than and/or");

  // Flip the logic operation.
  Opcode = (Opcode == Instruction::And) ? Instruction::Or : Instruction::And;

  Value *A, *B;
  if (match(I.getOperand(0), m_OneUse(m_Not(m_Value(A)))) &&
      match(I.getOperand(1), m_OneUse(m_Not(m_Value(B)))) &&
      !InstCombiner::isFreeToInvert(A, A->hasOneUse()) &&
      !InstCombiner::isFreeToInvert(B, B->hasOneUse())) {
    Value *AndOr = Builder.CreateBinOp(Opcode, A, B, I.getName() + ".demorgan");
    return BinaryOperator::CreateNot(AndOr);
  }

  return nullptr;
}

bool InstCombinerImpl::shouldOptimizeCast(CastInst *CI) {
  Value *CastSrc = CI->getOperand(0);

  // Noop casts and casts of constants should be eliminated trivially.
  if (CI->getSrcTy() == CI->getDestTy() || isa<Constant>(CastSrc))
    return false;

  // If this cast is paired with another cast that can be eliminated, we prefer
  // to have it eliminated.
  if (const auto *PrecedingCI = dyn_cast<CastInst>(CastSrc))
    if (isEliminableCastPair(PrecedingCI, CI))
      return false;

  return true;
}

/// Fold {and,or,xor} (cast X), C.
static Instruction *foldLogicCastConstant(BinaryOperator &Logic, CastInst *Cast,
                                          InstCombiner::BuilderTy &Builder) {
  Constant *C = dyn_cast<Constant>(Logic.getOperand(1));
  if (!C)
    return nullptr;

  auto LogicOpc = Logic.getOpcode();
  Type *DestTy = Logic.getType();
  Type *SrcTy = Cast->getSrcTy();

  // Move the logic operation ahead of a zext or sext if the constant is
  // unchanged in the smaller source type. Performing the logic in a smaller
  // type may provide more information to later folds, and the smaller logic
  // instruction may be cheaper (particularly in the case of vectors).
  Value *X;
  if (match(Cast, m_OneUse(m_ZExt(m_Value(X))))) {
    Constant *TruncC = ConstantExpr::getTrunc(C, SrcTy);
    Constant *ZextTruncC = ConstantExpr::getZExt(TruncC, DestTy);
    if (ZextTruncC == C) {
      // LogicOpc (zext X), C --> zext (LogicOpc X, C)
      Value *NewOp = Builder.CreateBinOp(LogicOpc, X, TruncC);
      return new ZExtInst(NewOp, DestTy);
    }
  }

  if (match(Cast, m_OneUse(m_SExt(m_Value(X))))) {
    Constant *TruncC = ConstantExpr::getTrunc(C, SrcTy);
    Constant *SextTruncC = ConstantExpr::getSExt(TruncC, DestTy);
    if (SextTruncC == C) {
      // LogicOpc (sext X), C --> sext (LogicOpc X, C)
      Value *NewOp = Builder.CreateBinOp(LogicOpc, X, TruncC);
      return new SExtInst(NewOp, DestTy);
    }
  }

  return nullptr;
}

/// Fold {and,or,xor} (cast X), Y.
Instruction *InstCombinerImpl::foldCastedBitwiseLogic(BinaryOperator &I) {
  auto LogicOpc = I.getOpcode();
  assert(I.isBitwiseLogicOp() && "Unexpected opcode for bitwise logic folding");

  Value *Op0 = I.getOperand(0), *Op1 = I.getOperand(1);
  CastInst *Cast0 = dyn_cast<CastInst>(Op0);
  if (!Cast0)
    return nullptr;

  // This must be a cast from an integer or integer vector source type to allow
  // transformation of the logic operation to the source type.
  Type *DestTy = I.getType();
  Type *SrcTy = Cast0->getSrcTy();
  if (!SrcTy->isIntOrIntVectorTy())
    return nullptr;

  if (Instruction *Ret = foldLogicCastConstant(I, Cast0, Builder))
    return Ret;

  CastInst *Cast1 = dyn_cast<CastInst>(Op1);
  if (!Cast1)
    return nullptr;

  // Both operands of the logic operation are casts. The casts must be of the
  // same type for reduction.
  auto CastOpcode = Cast0->getOpcode();
  if (CastOpcode != Cast1->getOpcode() || SrcTy != Cast1->getSrcTy())
    return nullptr;

  Value *Cast0Src = Cast0->getOperand(0);
  Value *Cast1Src = Cast1->getOperand(0);

  // fold logic(cast(A), cast(B)) -> cast(logic(A, B))
  if (shouldOptimizeCast(Cast0) && shouldOptimizeCast(Cast1)) {
    Value *NewOp = Builder.CreateBinOp(LogicOpc, Cast0Src, Cast1Src,
                                        I.getName());
    return CastInst::Create(CastOpcode, NewOp, DestTy);
  }

  // For now, only 'and'/'or' have optimizations after this.
  if (LogicOpc == Instruction::Xor)
    return nullptr;

  // If this is logic(cast(icmp), cast(icmp)), try to fold this even if the
  // cast is otherwise not optimizable.  This happens for vector sexts.
  ICmpInst *ICmp0 = dyn_cast<ICmpInst>(Cast0Src);
  ICmpInst *ICmp1 = dyn_cast<ICmpInst>(Cast1Src);
  if (ICmp0 && ICmp1) {
    Value *Res = LogicOpc == Instruction::And ? foldAndOfICmps(ICmp0, ICmp1, I)
                                              : foldOrOfICmps(ICmp0, ICmp1, I);
    if (Res)
      return CastInst::Create(CastOpcode, Res, DestTy);
    return nullptr;
  }

  // If this is logic(cast(fcmp), cast(fcmp)), try to fold this even if the
  // cast is otherwise not optimizable.  This happens for vector sexts.
  FCmpInst *FCmp0 = dyn_cast<FCmpInst>(Cast0Src);
  FCmpInst *FCmp1 = dyn_cast<FCmpInst>(Cast1Src);
  if (FCmp0 && FCmp1)
    if (Value *R = foldLogicOfFCmps(FCmp0, FCmp1, LogicOpc == Instruction::And))
      return CastInst::Create(CastOpcode, R, DestTy);

  return nullptr;
}

static Instruction *foldAndToXor(BinaryOperator &I,
                                 InstCombiner::BuilderTy &Builder) {
  assert(I.getOpcode() == Instruction::And);
  Value *Op0 = I.getOperand(0);
  Value *Op1 = I.getOperand(1);
  Value *A, *B;

  // Operand complexity canonicalization guarantees that the 'or' is Op0.
  // (A | B) & ~(A & B) --> A ^ B
  // (A | B) & ~(B & A) --> A ^ B
  if (match(&I, m_BinOp(m_Or(m_Value(A), m_Value(B)),
                        m_Not(m_c_And(m_Deferred(A), m_Deferred(B))))))
    return BinaryOperator::CreateXor(A, B);

  // (A | ~B) & (~A | B) --> ~(A ^ B)
  // (A | ~B) & (B | ~A) --> ~(A ^ B)
  // (~B | A) & (~A | B) --> ~(A ^ B)
  // (~B | A) & (B | ~A) --> ~(A ^ B)
  if (Op0->hasOneUse() || Op1->hasOneUse())
    if (match(&I, m_BinOp(m_c_Or(m_Value(A), m_Not(m_Value(B))),
                          m_c_Or(m_Not(m_Deferred(A)), m_Deferred(B)))))
      return BinaryOperator::CreateNot(Builder.CreateXor(A, B));

  return nullptr;
}

static Instruction *foldOrToXor(BinaryOperator &I,
                                InstCombiner::BuilderTy &Builder) {
  assert(I.getOpcode() == Instruction::Or);
  Value *Op0 = I.getOperand(0);
  Value *Op1 = I.getOperand(1);
  Value *A, *B;

  // Operand complexity canonicalization guarantees that the 'and' is Op0.
  // (A & B) | ~(A | B) --> ~(A ^ B)
  // (A & B) | ~(B | A) --> ~(A ^ B)
  if (Op0->hasOneUse() || Op1->hasOneUse())
    if (match(Op0, m_And(m_Value(A), m_Value(B))) &&
        match(Op1, m_Not(m_c_Or(m_Specific(A), m_Specific(B)))))
      return BinaryOperator::CreateNot(Builder.CreateXor(A, B));

  // Operand complexity canonicalization guarantees that the 'xor' is Op0.
  // (A ^ B) | ~(A | B) --> ~(A & B)
  // (A ^ B) | ~(B | A) --> ~(A & B)
  if (Op0->hasOneUse() || Op1->hasOneUse())
    if (match(Op0, m_Xor(m_Value(A), m_Value(B))) &&
        match(Op1, m_Not(m_c_Or(m_Specific(A), m_Specific(B)))))
      return BinaryOperator::CreateNot(Builder.CreateAnd(A, B));

  // (A & ~B) | (~A & B) --> A ^ B
  // (A & ~B) | (B & ~A) --> A ^ B
  // (~B & A) | (~A & B) --> A ^ B
  // (~B & A) | (B & ~A) --> A ^ B
  if (match(Op0, m_c_And(m_Value(A), m_Not(m_Value(B)))) &&
      match(Op1, m_c_And(m_Not(m_Specific(A)), m_Specific(B))))
    return BinaryOperator::CreateXor(A, B);

  return nullptr;
}

/// Return true if a constant shift amount is always less than the specified
/// bit-width. If not, the shift could create poison in the narrower type.
static bool canNarrowShiftAmt(Constant *C, unsigned BitWidth) {
  APInt Threshold(C->getType()->getScalarSizeInBits(), BitWidth);
  return match(C, m_SpecificInt_ICMP(ICmpInst::ICMP_ULT, Threshold));
}

/// Try to use narrower ops (sink zext ops) for an 'and' with binop operand and
/// a common zext operand: and (binop (zext X), C), (zext X).
Instruction *InstCombinerImpl::narrowMaskedBinOp(BinaryOperator &And) {
  // This transform could also apply to {or, and, xor}, but there are better
  // folds for those cases, so we don't expect those patterns here. AShr is not
  // handled because it should always be transformed to LShr in this sequence.
  // The subtract transform is different because it has a constant on the left.
  // Add/mul commute the constant to RHS; sub with constant RHS becomes add.
  Value *Op0 = And.getOperand(0), *Op1 = And.getOperand(1);
  Constant *C;
  if (!match(Op0, m_OneUse(m_Add(m_Specific(Op1), m_Constant(C)))) &&
      !match(Op0, m_OneUse(m_Mul(m_Specific(Op1), m_Constant(C)))) &&
      !match(Op0, m_OneUse(m_LShr(m_Specific(Op1), m_Constant(C)))) &&
      !match(Op0, m_OneUse(m_Shl(m_Specific(Op1), m_Constant(C)))) &&
      !match(Op0, m_OneUse(m_Sub(m_Constant(C), m_Specific(Op1)))))
    return nullptr;

  Value *X;
  if (!match(Op1, m_ZExt(m_Value(X))) || Op1->hasNUsesOrMore(3))
    return nullptr;

  Type *Ty = And.getType();
  if (!isa<VectorType>(Ty) && !shouldChangeType(Ty, X->getType()))
    return nullptr;

  // If we're narrowing a shift, the shift amount must be safe (less than the
  // width) in the narrower type. If the shift amount is greater, instsimplify
  // usually handles that case, but we can't guarantee/assert it.
  Instruction::BinaryOps Opc = cast<BinaryOperator>(Op0)->getOpcode();
  if (Opc == Instruction::LShr || Opc == Instruction::Shl)
    if (!canNarrowShiftAmt(C, X->getType()->getScalarSizeInBits()))
      return nullptr;

  // and (sub C, (zext X)), (zext X) --> zext (and (sub C', X), X)
  // and (binop (zext X), C), (zext X) --> zext (and (binop X, C'), X)
  Value *NewC = ConstantExpr::getTrunc(C, X->getType());
  Value *NewBO = Opc == Instruction::Sub ? Builder.CreateBinOp(Opc, NewC, X)
                                         : Builder.CreateBinOp(Opc, X, NewC);
  return new ZExtInst(Builder.CreateAnd(NewBO, X), Ty);
}

// FIXME: We use commutative matchers (m_c_*) for some, but not all, matches
// here. We should standardize that construct where it is needed or choose some
// other way to ensure that commutated variants of patterns are not missed.
Instruction *InstCombinerImpl::visitAnd(BinaryOperator &I) {
  Type *Ty = I.getType();

  if (Value *V = SimplifyAndInst(I.getOperand(0), I.getOperand(1),
                                 SQ.getWithInstruction(&I)))
    return replaceInstUsesWith(I, V);

  if (SimplifyAssociativeOrCommutative(I))
    return &I;

  if (Instruction *X = foldVectorBinop(I))
    return X;

  // See if we can simplify any instructions used by the instruction whose sole
  // purpose is to compute bits we don't care about.
  if (SimplifyDemandedInstructionBits(I))
    return &I;

  // Do this before using distributive laws to catch simple and/or/not patterns.
  if (Instruction *Xor = foldAndToXor(I, Builder))
    return Xor;

  // (A|B)&(A|C) -> A|(B&C) etc
  if (Value *V = SimplifyUsingDistributiveLaws(I))
    return replaceInstUsesWith(I, V);

  if (Value *V = SimplifyBSwap(I, Builder))
    return replaceInstUsesWith(I, V);

  Value *Op0 = I.getOperand(0), *Op1 = I.getOperand(1);

  Value *X, *Y;
  if (match(Op0, m_OneUse(m_LogicalShift(m_One(), m_Value(X)))) &&
      match(Op1, m_One())) {
    // (1 << X) & 1 --> zext(X == 0)
    // (1 >> X) & 1 --> zext(X == 0)
    Value *IsZero = Builder.CreateICmpEQ(X, ConstantInt::get(Ty, 0));
    return new ZExtInst(IsZero, Ty);
  }

  const APInt *C;
  if (match(Op1, m_APInt(C))) {
    const APInt *XorC;
    if (match(Op0, m_OneUse(m_Xor(m_Value(X), m_APInt(XorC))))) {
      // (X ^ C1) & C2 --> (X & C2) ^ (C1&C2)
      Constant *NewC = ConstantInt::get(Ty, *C & *XorC);
      Value *And = Builder.CreateAnd(X, Op1);
      And->takeName(Op0);
      return BinaryOperator::CreateXor(And, NewC);
    }

    const APInt *OrC;
    if (match(Op0, m_OneUse(m_Or(m_Value(X), m_APInt(OrC))))) {
      // (X | C1) & C2 --> (X & C2^(C1&C2)) | (C1&C2)
      // NOTE: This reduces the number of bits set in the & mask, which
      // can expose opportunities for store narrowing for scalars.
      // NOTE: SimplifyDemandedBits should have already removed bits from C1
      // that aren't set in C2. Meaning we can replace (C1&C2) with C1 in
      // above, but this feels safer.
      APInt Together = *C & *OrC;
      Value *And = Builder.CreateAnd(X, ConstantInt::get(Ty, Together ^ *C));
      And->takeName(Op0);
      return BinaryOperator::CreateOr(And, ConstantInt::get(Ty, Together));
    }

    // If the mask is only needed on one incoming arm, push the 'and' op up.
    if (match(Op0, m_OneUse(m_Xor(m_Value(X), m_Value(Y)))) ||
        match(Op0, m_OneUse(m_Or(m_Value(X), m_Value(Y))))) {
      APInt NotAndMask(~(*C));
      BinaryOperator::BinaryOps BinOp = cast<BinaryOperator>(Op0)->getOpcode();
      if (MaskedValueIsZero(X, NotAndMask, 0, &I)) {
        // Not masking anything out for the LHS, move mask to RHS.
        // and ({x}or X, Y), C --> {x}or X, (and Y, C)
        Value *NewRHS = Builder.CreateAnd(Y, Op1, Y->getName() + ".masked");
        return BinaryOperator::Create(BinOp, X, NewRHS);
      }
      if (!isa<Constant>(Y) && MaskedValueIsZero(Y, NotAndMask, 0, &I)) {
        // Not masking anything out for the RHS, move mask to LHS.
        // and ({x}or X, Y), C --> {x}or (and X, C), Y
        Value *NewLHS = Builder.CreateAnd(X, Op1, X->getName() + ".masked");
        return BinaryOperator::Create(BinOp, NewLHS, Y);
      }
    }

    unsigned Width = Ty->getScalarSizeInBits();
    const APInt *ShiftC;
    if (match(Op0, m_OneUse(m_SExt(m_AShr(m_Value(X), m_APInt(ShiftC)))))) {
      if (*C == APInt::getLowBitsSet(Width, Width - ShiftC->getZExtValue())) {
        // We are clearing high bits that were potentially set by sext+ashr:
        // and (sext (ashr X, ShiftC)), C --> lshr (sext X), ShiftC
        Value *Sext = Builder.CreateSExt(X, Ty);
        Constant *ShAmtC = ConstantInt::get(Ty, ShiftC->zext(Width));
        return BinaryOperator::CreateLShr(Sext, ShAmtC);
      }
    }

    const APInt *AddC;
    if (match(Op0, m_Add(m_Value(X), m_APInt(AddC)))) {
      // If we add zeros to every bit below a mask, the add has no effect:
      // (X + AddC) & LowMaskC --> X & LowMaskC
      unsigned Ctlz = C->countLeadingZeros();
      APInt LowMask(APInt::getLowBitsSet(Width, Width - Ctlz));
      if ((*AddC & LowMask).isNullValue())
        return BinaryOperator::CreateAnd(X, Op1);

      // If we are masking the result of the add down to exactly one bit and
      // the constant we are adding has no bits set below that bit, then the
      // add is flipping a single bit. Example:
      // (X + 4) & 4 --> (X & 4) ^ 4
      if (Op0->hasOneUse() && C->isPowerOf2() && (*AddC & (*C - 1)) == 0) {
        assert((*C & *AddC) != 0 && "Expected common bit");
        Value *NewAnd = Builder.CreateAnd(X, Op1);
        return BinaryOperator::CreateXor(NewAnd, Op1);
      }
    }

    // ((C1 OP zext(X)) & C2) -> zext((C1 OP X) & C2) if C2 fits in the
    // bitwidth of X and OP behaves well when given trunc(C1) and X.
    auto isSuitableBinOpcode = [](BinaryOperator *B) {
      switch (B->getOpcode()) {
      case Instruction::Xor:
      case Instruction::Or:
      case Instruction::Mul:
      case Instruction::Add:
      case Instruction::Sub:
<<<<<<< HEAD
        Value *X;
        ConstantInt *C1;
        if (match(Op0I, m_c_BinOp(m_ZExt(m_Value(X)), m_ConstantInt(C1)))) {
          if (AndRHSMask.isIntN(X->getType()->getScalarSizeInBits())) {
            auto *TruncC1 = ConstantExpr::getTrunc(C1, X->getType());
            Value *BinOp;
            Value *Op0LHS = Op0I->getOperand(0);
            if (isa<ZExtInst>(Op0LHS))
              BinOp = Builder.CreateBinOp(Op0I->getOpcode(), X, TruncC1);
            else
              BinOp = Builder.CreateBinOp(Op0I->getOpcode(), TruncC1, X);
            auto *TruncC2 = ConstantExpr::getTrunc(AndRHS, X->getType());
            auto *And = Builder.CreateAnd(BinOp, TruncC2);
            return new ZExtInst(And, Ty);
          }
        }
=======
        return true;
      default:
        return false;
      }
    };
    BinaryOperator *BO;
    if (match(Op0, m_OneUse(m_BinOp(BO))) && isSuitableBinOpcode(BO)) {
      Value *X;
      const APInt *C1;
      // TODO: The one-use restrictions could be relaxed a little if the AND
      // is going to be removed.
      if (match(BO, m_c_BinOp(m_OneUse(m_ZExt(m_Value(X))), m_APInt(C1))) &&
          C->isIntN(X->getType()->getScalarSizeInBits())) {
        unsigned XWidth = X->getType()->getScalarSizeInBits();
        Constant *TruncC1 = ConstantInt::get(X->getType(), C1->trunc(XWidth));
        Value *BinOp = isa<ZExtInst>(BO->getOperand(0))
                           ? Builder.CreateBinOp(BO->getOpcode(), X, TruncC1)
                           : Builder.CreateBinOp(BO->getOpcode(), TruncC1, X);
        Constant *TruncC = ConstantInt::get(X->getType(), C->trunc(XWidth));
        Value *And = Builder.CreateAnd(BinOp, TruncC);
        return new ZExtInst(And, Ty);
>>>>>>> 22ea0cea
      }
    }
  }

  if (match(&I, m_And(m_OneUse(m_Shl(m_ZExt(m_Value(X)), m_Value(Y))),
                      m_SignMask())) &&
      match(Y, m_SpecificInt_ICMP(
                   ICmpInst::Predicate::ICMP_EQ,
                   APInt(Ty->getScalarSizeInBits(),
                         Ty->getScalarSizeInBits() -
                             X->getType()->getScalarSizeInBits())))) {
    auto *SExt = Builder.CreateSExt(X, Ty, X->getName() + ".signext");
    auto *SanitizedSignMask = cast<Constant>(Op1);
    // We must be careful with the undef elements of the sign bit mask, however:
    // the mask elt can be undef iff the shift amount for that lane was undef,
    // otherwise we need to sanitize undef masks to zero.
    SanitizedSignMask = Constant::replaceUndefsWith(
        SanitizedSignMask, ConstantInt::getNullValue(Ty->getScalarType()));
    SanitizedSignMask =
        Constant::mergeUndefsWith(SanitizedSignMask, cast<Constant>(Y));
    return BinaryOperator::CreateAnd(SExt, SanitizedSignMask);
  }

  if (Instruction *Z = narrowMaskedBinOp(I))
    return Z;

  if (I.getType()->isIntOrIntVectorTy(1)) {
    if (auto *SI0 = dyn_cast<SelectInst>(Op0)) {
      if (auto *I =
              foldAndOrOfSelectUsingImpliedCond(Op1, *SI0, /* IsAnd */ true))
        return I;
    }
    if (auto *SI1 = dyn_cast<SelectInst>(Op1)) {
      if (auto *I =
              foldAndOrOfSelectUsingImpliedCond(Op0, *SI1, /* IsAnd */ true))
        return I;
    }
  }

  if (Instruction *FoldedLogic = foldBinOpIntoSelectOrPhi(I))
    return FoldedLogic;

  if (Instruction *DeMorgan = matchDeMorgansLaws(I, Builder))
    return DeMorgan;

  {
    Value *A, *B, *C;
    // A & (A ^ B) --> A & ~B
    if (match(Op1, m_OneUse(m_c_Xor(m_Specific(Op0), m_Value(B)))))
      return BinaryOperator::CreateAnd(Op0, Builder.CreateNot(B));
    // (A ^ B) & A --> A & ~B
    if (match(Op0, m_OneUse(m_c_Xor(m_Specific(Op1), m_Value(B)))))
      return BinaryOperator::CreateAnd(Op1, Builder.CreateNot(B));

    // A & ~(A ^ B) --> A & B
    if (match(Op1, m_Not(m_c_Xor(m_Specific(Op0), m_Value(B)))))
      return BinaryOperator::CreateAnd(Op0, B);
    // ~(A ^ B) & A --> A & B
    if (match(Op0, m_Not(m_c_Xor(m_Specific(Op1), m_Value(B)))))
      return BinaryOperator::CreateAnd(Op1, B);

    // (A ^ B) & ((B ^ C) ^ A) -> (A ^ B) & ~C
    if (match(Op0, m_Xor(m_Value(A), m_Value(B))))
      if (match(Op1, m_Xor(m_Xor(m_Specific(B), m_Value(C)), m_Specific(A))))
        if (Op1->hasOneUse() || isFreeToInvert(C, C->hasOneUse()))
          return BinaryOperator::CreateAnd(Op0, Builder.CreateNot(C));

    // ((A ^ C) ^ B) & (B ^ A) -> (B ^ A) & ~C
    if (match(Op0, m_Xor(m_Xor(m_Value(A), m_Value(C)), m_Value(B))))
      if (match(Op1, m_Xor(m_Specific(B), m_Specific(A))))
        if (Op0->hasOneUse() || isFreeToInvert(C, C->hasOneUse()))
          return BinaryOperator::CreateAnd(Op1, Builder.CreateNot(C));

    // (A | B) & ((~A) ^ B) -> (A & B)
    // (A | B) & (B ^ (~A)) -> (A & B)
    // (B | A) & ((~A) ^ B) -> (A & B)
    // (B | A) & (B ^ (~A)) -> (A & B)
    if (match(Op1, m_c_Xor(m_Not(m_Value(A)), m_Value(B))) &&
        match(Op0, m_c_Or(m_Specific(A), m_Specific(B))))
      return BinaryOperator::CreateAnd(A, B);

    // ((~A) ^ B) & (A | B) -> (A & B)
    // ((~A) ^ B) & (B | A) -> (A & B)
    // (B ^ (~A)) & (A | B) -> (A & B)
    // (B ^ (~A)) & (B | A) -> (A & B)
    if (match(Op0, m_c_Xor(m_Not(m_Value(A)), m_Value(B))) &&
        match(Op1, m_c_Or(m_Specific(A), m_Specific(B))))
      return BinaryOperator::CreateAnd(A, B);
  }

  {
    ICmpInst *LHS = dyn_cast<ICmpInst>(Op0);
    ICmpInst *RHS = dyn_cast<ICmpInst>(Op1);
    if (LHS && RHS)
      if (Value *Res = foldAndOfICmps(LHS, RHS, I))
        return replaceInstUsesWith(I, Res);

    // TODO: Make this recursive; it's a little tricky because an arbitrary
    // number of 'and' instructions might have to be created.
    if (LHS && match(Op1, m_OneUse(m_And(m_Value(X), m_Value(Y))))) {
      if (auto *Cmp = dyn_cast<ICmpInst>(X))
        if (Value *Res = foldAndOfICmps(LHS, Cmp, I))
          return replaceInstUsesWith(I, Builder.CreateAnd(Res, Y));
      if (auto *Cmp = dyn_cast<ICmpInst>(Y))
        if (Value *Res = foldAndOfICmps(LHS, Cmp, I))
          return replaceInstUsesWith(I, Builder.CreateAnd(Res, X));
    }
    if (RHS && match(Op0, m_OneUse(m_And(m_Value(X), m_Value(Y))))) {
      if (auto *Cmp = dyn_cast<ICmpInst>(X))
        if (Value *Res = foldAndOfICmps(Cmp, RHS, I))
          return replaceInstUsesWith(I, Builder.CreateAnd(Res, Y));
      if (auto *Cmp = dyn_cast<ICmpInst>(Y))
        if (Value *Res = foldAndOfICmps(Cmp, RHS, I))
          return replaceInstUsesWith(I, Builder.CreateAnd(Res, X));
    }
  }

  if (FCmpInst *LHS = dyn_cast<FCmpInst>(I.getOperand(0)))
    if (FCmpInst *RHS = dyn_cast<FCmpInst>(I.getOperand(1)))
      if (Value *Res = foldLogicOfFCmps(LHS, RHS, true))
        return replaceInstUsesWith(I, Res);

  if (Instruction *FoldedFCmps = reassociateFCmps(I, Builder))
    return FoldedFCmps;

  if (Instruction *CastedAnd = foldCastedBitwiseLogic(I))
    return CastedAnd;

  // and(sext(A), B) / and(B, sext(A)) --> A ? B : 0, where A is i1 or <N x i1>.
  Value *A;
  if (match(Op0, m_OneUse(m_SExt(m_Value(A)))) &&
      A->getType()->isIntOrIntVectorTy(1))
    return SelectInst::Create(A, Op1, Constant::getNullValue(Ty));
  if (match(Op1, m_OneUse(m_SExt(m_Value(A)))) &&
      A->getType()->isIntOrIntVectorTy(1))
    return SelectInst::Create(A, Op0, Constant::getNullValue(Ty));

  // and(ashr(subNSW(Y, X), ScalarSizeInBits(Y)-1), X) --> X s> Y ? X : 0.
  if (match(&I, m_c_And(m_OneUse(m_AShr(
                            m_NSWSub(m_Value(Y), m_Value(X)),
                            m_SpecificInt(Ty->getScalarSizeInBits() - 1))),
                        m_Deferred(X)))) {
    Value *NewICmpInst = Builder.CreateICmpSGT(X, Y);
    return SelectInst::Create(NewICmpInst, X, ConstantInt::getNullValue(Ty));
  }

  // (~x) & y  -->  ~(x | (~y))  iff that gets rid of inversions
  if (sinkNotIntoOtherHandOfAndOrOr(I))
    return &I;

  // An and recurrence w/loop invariant step is equivelent to (and start, step)
  PHINode *PN = nullptr;
  Value *Start = nullptr, *Step = nullptr;
  if (matchSimpleRecurrence(&I, PN, Start, Step) && DT.dominates(Step, PN))
    return replaceInstUsesWith(I, Builder.CreateAnd(Start, Step));

  return nullptr;
}

Instruction *InstCombinerImpl::matchBSwapOrBitReverse(Instruction &I,
                                                      bool MatchBSwaps,
                                                      bool MatchBitReversals) {
  SmallVector<Instruction *, 4> Insts;
  if (!recognizeBSwapOrBitReverseIdiom(&I, MatchBSwaps, MatchBitReversals,
                                       Insts))
    return nullptr;
  Instruction *LastInst = Insts.pop_back_val();
  LastInst->removeFromParent();

  for (auto *Inst : Insts)
    Worklist.push(Inst);
  return LastInst;
}

/// Match UB-safe variants of the funnel shift intrinsic.
static Instruction *matchFunnelShift(Instruction &Or, InstCombinerImpl &IC) {
  // TODO: Can we reduce the code duplication between this and the related
  // rotate matching code under visitSelect and visitTrunc?
  unsigned Width = Or.getType()->getScalarSizeInBits();

  // First, find an or'd pair of opposite shifts:
  // or (lshr ShVal0, ShAmt0), (shl ShVal1, ShAmt1)
  BinaryOperator *Or0, *Or1;
  if (!match(Or.getOperand(0), m_BinOp(Or0)) ||
      !match(Or.getOperand(1), m_BinOp(Or1)))
    return nullptr;

  Value *ShVal0, *ShVal1, *ShAmt0, *ShAmt1;
  if (!match(Or0, m_OneUse(m_LogicalShift(m_Value(ShVal0), m_Value(ShAmt0)))) ||
      !match(Or1, m_OneUse(m_LogicalShift(m_Value(ShVal1), m_Value(ShAmt1)))) ||
      Or0->getOpcode() == Or1->getOpcode())
    return nullptr;

  // Canonicalize to or(shl(ShVal0, ShAmt0), lshr(ShVal1, ShAmt1)).
  if (Or0->getOpcode() == BinaryOperator::LShr) {
    std::swap(Or0, Or1);
    std::swap(ShVal0, ShVal1);
    std::swap(ShAmt0, ShAmt1);
  }
  assert(Or0->getOpcode() == BinaryOperator::Shl &&
         Or1->getOpcode() == BinaryOperator::LShr &&
         "Illegal or(shift,shift) pair");

  // Match the shift amount operands for a funnel shift pattern. This always
  // matches a subtraction on the R operand.
  auto matchShiftAmount = [&](Value *L, Value *R, unsigned Width) -> Value * {
    // Check for constant shift amounts that sum to the bitwidth.
    const APInt *LI, *RI;
    if (match(L, m_APIntAllowUndef(LI)) && match(R, m_APIntAllowUndef(RI)))
      if (LI->ult(Width) && RI->ult(Width) && (*LI + *RI) == Width)
        return ConstantInt::get(L->getType(), *LI);

    Constant *LC, *RC;
    if (match(L, m_Constant(LC)) && match(R, m_Constant(RC)) &&
        match(L, m_SpecificInt_ICMP(ICmpInst::ICMP_ULT, APInt(Width, Width))) &&
        match(R, m_SpecificInt_ICMP(ICmpInst::ICMP_ULT, APInt(Width, Width))) &&
        match(ConstantExpr::getAdd(LC, RC), m_SpecificIntAllowUndef(Width)))
      return ConstantExpr::mergeUndefsWith(LC, RC);

    // (shl ShVal, X) | (lshr ShVal, (Width - x)) iff X < Width.
    // We limit this to X < Width in case the backend re-expands the intrinsic,
    // and has to reintroduce a shift modulo operation (InstCombine might remove
    // it after this fold). This still doesn't guarantee that the final codegen
    // will match this original pattern.
    if (match(R, m_OneUse(m_Sub(m_SpecificInt(Width), m_Specific(L))))) {
      KnownBits KnownL = IC.computeKnownBits(L, /*Depth*/ 0, &Or);
      return KnownL.getMaxValue().ult(Width) ? L : nullptr;
    }

    // For non-constant cases, the following patterns currently only work for
    // rotation patterns.
    // TODO: Add general funnel-shift compatible patterns.
    if (ShVal0 != ShVal1)
      return nullptr;

    // For non-constant cases we don't support non-pow2 shift masks.
    // TODO: Is it worth matching urem as well?
    if (!isPowerOf2_32(Width))
      return nullptr;

    // The shift amount may be masked with negation:
    // (shl ShVal, (X & (Width - 1))) | (lshr ShVal, ((-X) & (Width - 1)))
    Value *X;
    unsigned Mask = Width - 1;
    if (match(L, m_And(m_Value(X), m_SpecificInt(Mask))) &&
        match(R, m_And(m_Neg(m_Specific(X)), m_SpecificInt(Mask))))
      return X;

    // Similar to above, but the shift amount may be extended after masking,
    // so return the extended value as the parameter for the intrinsic.
    if (match(L, m_ZExt(m_And(m_Value(X), m_SpecificInt(Mask)))) &&
        match(R, m_And(m_Neg(m_ZExt(m_And(m_Specific(X), m_SpecificInt(Mask)))),
                       m_SpecificInt(Mask))))
      return L;

    if (match(L, m_ZExt(m_And(m_Value(X), m_SpecificInt(Mask)))) &&
        match(R, m_ZExt(m_And(m_Neg(m_Specific(X)), m_SpecificInt(Mask)))))
      return L;

    return nullptr;
  };

  Value *ShAmt = matchShiftAmount(ShAmt0, ShAmt1, Width);
  bool IsFshl = true; // Sub on LSHR.
  if (!ShAmt) {
    ShAmt = matchShiftAmount(ShAmt1, ShAmt0, Width);
    IsFshl = false; // Sub on SHL.
  }
  if (!ShAmt)
    return nullptr;

  Intrinsic::ID IID = IsFshl ? Intrinsic::fshl : Intrinsic::fshr;
  Function *F = Intrinsic::getDeclaration(Or.getModule(), IID, Or.getType());
  return CallInst::Create(F, {ShVal0, ShVal1, ShAmt});
}

/// Attempt to combine or(zext(x),shl(zext(y),bw/2) concat packing patterns.
static Instruction *matchOrConcat(Instruction &Or,
                                  InstCombiner::BuilderTy &Builder) {
  assert(Or.getOpcode() == Instruction::Or && "bswap requires an 'or'");
  Value *Op0 = Or.getOperand(0), *Op1 = Or.getOperand(1);
  Type *Ty = Or.getType();

  unsigned Width = Ty->getScalarSizeInBits();
  if ((Width & 1) != 0)
    return nullptr;
  unsigned HalfWidth = Width / 2;

  // Canonicalize zext (lower half) to LHS.
  if (!isa<ZExtInst>(Op0))
    std::swap(Op0, Op1);

  // Find lower/upper half.
  Value *LowerSrc, *ShlVal, *UpperSrc;
  const APInt *C;
  if (!match(Op0, m_OneUse(m_ZExt(m_Value(LowerSrc)))) ||
      !match(Op1, m_OneUse(m_Shl(m_Value(ShlVal), m_APInt(C)))) ||
      !match(ShlVal, m_OneUse(m_ZExt(m_Value(UpperSrc)))))
    return nullptr;
  if (*C != HalfWidth || LowerSrc->getType() != UpperSrc->getType() ||
      LowerSrc->getType()->getScalarSizeInBits() != HalfWidth)
    return nullptr;

  auto ConcatIntrinsicCalls = [&](Intrinsic::ID id, Value *Lo, Value *Hi) {
    Value *NewLower = Builder.CreateZExt(Lo, Ty);
    Value *NewUpper = Builder.CreateZExt(Hi, Ty);
    NewUpper = Builder.CreateShl(NewUpper, HalfWidth);
    Value *BinOp = Builder.CreateOr(NewLower, NewUpper);
    Function *F = Intrinsic::getDeclaration(Or.getModule(), id, Ty);
    return Builder.CreateCall(F, BinOp);
  };

  // BSWAP: Push the concat down, swapping the lower/upper sources.
  // concat(bswap(x),bswap(y)) -> bswap(concat(x,y))
  Value *LowerBSwap, *UpperBSwap;
  if (match(LowerSrc, m_BSwap(m_Value(LowerBSwap))) &&
      match(UpperSrc, m_BSwap(m_Value(UpperBSwap))))
    return ConcatIntrinsicCalls(Intrinsic::bswap, UpperBSwap, LowerBSwap);

  // BITREVERSE: Push the concat down, swapping the lower/upper sources.
  // concat(bitreverse(x),bitreverse(y)) -> bitreverse(concat(x,y))
  Value *LowerBRev, *UpperBRev;
  if (match(LowerSrc, m_BitReverse(m_Value(LowerBRev))) &&
      match(UpperSrc, m_BitReverse(m_Value(UpperBRev))))
    return ConcatIntrinsicCalls(Intrinsic::bitreverse, UpperBRev, LowerBRev);

  return nullptr;
}

/// If all elements of two constant vectors are 0/-1 and inverses, return true.
static bool areInverseVectorBitmasks(Constant *C1, Constant *C2) {
  unsigned NumElts = cast<FixedVectorType>(C1->getType())->getNumElements();
  for (unsigned i = 0; i != NumElts; ++i) {
    Constant *EltC1 = C1->getAggregateElement(i);
    Constant *EltC2 = C2->getAggregateElement(i);
    if (!EltC1 || !EltC2)
      return false;

    // One element must be all ones, and the other must be all zeros.
    if (!((match(EltC1, m_Zero()) && match(EltC2, m_AllOnes())) ||
          (match(EltC2, m_Zero()) && match(EltC1, m_AllOnes()))))
      return false;
  }
  return true;
}

/// We have an expression of the form (A & C) | (B & D). If A is a scalar or
/// vector composed of all-zeros or all-ones values and is the bitwise 'not' of
/// B, it can be used as the condition operand of a select instruction.
Value *InstCombinerImpl::getSelectCondition(Value *A, Value *B) {
  // Step 1: We may have peeked through bitcasts in the caller.
  // Exit immediately if we don't have (vector) integer types.
  Type *Ty = A->getType();
  if (!Ty->isIntOrIntVectorTy() || !B->getType()->isIntOrIntVectorTy())
    return nullptr;

  // Step 2: We need 0 or all-1's bitmasks.
  if (ComputeNumSignBits(A) != Ty->getScalarSizeInBits())
    return nullptr;

  // Step 3: If B is the 'not' value of A, we have our answer.
  if (match(A, m_Not(m_Specific(B)))) {
    // If these are scalars or vectors of i1, A can be used directly.
    if (Ty->isIntOrIntVectorTy(1))
      return A;
    return Builder.CreateTrunc(A, CmpInst::makeCmpResultType(Ty));
  }

  // If both operands are constants, see if the constants are inverse bitmasks.
  Constant *AConst, *BConst;
  if (match(A, m_Constant(AConst)) && match(B, m_Constant(BConst)))
    if (AConst == ConstantExpr::getNot(BConst))
      return Builder.CreateZExtOrTrunc(A, CmpInst::makeCmpResultType(Ty));

  // Look for more complex patterns. The 'not' op may be hidden behind various
  // casts. Look through sexts and bitcasts to find the booleans.
  Value *Cond;
  Value *NotB;
  if (match(A, m_SExt(m_Value(Cond))) &&
      Cond->getType()->isIntOrIntVectorTy(1) &&
      match(B, m_OneUse(m_Not(m_Value(NotB))))) {
    NotB = peekThroughBitcast(NotB, true);
    if (match(NotB, m_SExt(m_Specific(Cond))))
      return Cond;
  }

  // All scalar (and most vector) possibilities should be handled now.
  // Try more matches that only apply to non-splat constant vectors.
  if (!Ty->isVectorTy())
    return nullptr;

  // If both operands are xor'd with constants using the same sexted boolean
  // operand, see if the constants are inverse bitmasks.
  // TODO: Use ConstantExpr::getNot()?
  if (match(A, (m_Xor(m_SExt(m_Value(Cond)), m_Constant(AConst)))) &&
      match(B, (m_Xor(m_SExt(m_Specific(Cond)), m_Constant(BConst)))) &&
      Cond->getType()->isIntOrIntVectorTy(1) &&
      areInverseVectorBitmasks(AConst, BConst)) {
    AConst = ConstantExpr::getTrunc(AConst, CmpInst::makeCmpResultType(Ty));
    return Builder.CreateXor(Cond, AConst);
  }
  return nullptr;
}

/// We have an expression of the form (A & C) | (B & D). Try to simplify this
/// to "A' ? C : D", where A' is a boolean or vector of booleans.
Value *InstCombinerImpl::matchSelectFromAndOr(Value *A, Value *C, Value *B,
                                              Value *D) {
  // The potential condition of the select may be bitcasted. In that case, look
  // through its bitcast and the corresponding bitcast of the 'not' condition.
  Type *OrigType = A->getType();
  A = peekThroughBitcast(A, true);
  B = peekThroughBitcast(B, true);
  if (Value *Cond = getSelectCondition(A, B)) {
    // ((bc Cond) & C) | ((bc ~Cond) & D) --> bc (select Cond, (bc C), (bc D))
    // The bitcasts will either all exist or all not exist. The builder will
    // not create unnecessary casts if the types already match.
    Value *BitcastC = Builder.CreateBitCast(C, A->getType());
    Value *BitcastD = Builder.CreateBitCast(D, A->getType());
    Value *Select = Builder.CreateSelect(Cond, BitcastC, BitcastD);
    return Builder.CreateBitCast(Select, OrigType);
  }

  return nullptr;
}

/// Fold (icmp)|(icmp) if possible.
Value *InstCombinerImpl::foldOrOfICmps(ICmpInst *LHS, ICmpInst *RHS,
                                       BinaryOperator &Or) {
  const SimplifyQuery Q = SQ.getWithInstruction(&Or);

  // Fold (iszero(A & K1) | iszero(A & K2)) ->  (A & (K1 | K2)) != (K1 | K2)
  // if K1 and K2 are a one-bit mask.
  if (Value *V = foldAndOrOfICmpsOfAndWithPow2(LHS, RHS, &Or,
                                               /* IsAnd */ false))
    return V;

  ICmpInst::Predicate PredL = LHS->getPredicate(), PredR = RHS->getPredicate();
  Value *LHS0 = LHS->getOperand(0), *RHS0 = RHS->getOperand(0);
  Value *LHS1 = LHS->getOperand(1), *RHS1 = RHS->getOperand(1);
  auto *LHSC = dyn_cast<ConstantInt>(LHS1);
  auto *RHSC = dyn_cast<ConstantInt>(RHS1);

  // Fold (icmp ult/ule (A + C1), C3) | (icmp ult/ule (A + C2), C3)
  //                   -->  (icmp ult/ule ((A & ~(C1 ^ C2)) + max(C1, C2)), C3)
  // The original condition actually refers to the following two ranges:
  // [MAX_UINT-C1+1, MAX_UINT-C1+1+C3] and [MAX_UINT-C2+1, MAX_UINT-C2+1+C3]
  // We can fold these two ranges if:
  // 1) C1 and C2 is unsigned greater than C3.
  // 2) The two ranges are separated.
  // 3) C1 ^ C2 is one-bit mask.
  // 4) LowRange1 ^ LowRange2 and HighRange1 ^ HighRange2 are one-bit mask.
  // This implies all values in the two ranges differ by exactly one bit.
  if ((PredL == ICmpInst::ICMP_ULT || PredL == ICmpInst::ICMP_ULE) &&
      PredL == PredR && LHSC && RHSC && LHS->hasOneUse() && RHS->hasOneUse() &&
      LHSC->getType() == RHSC->getType() &&
      LHSC->getValue() == (RHSC->getValue())) {

    Value *AddOpnd;
    ConstantInt *LAddC, *RAddC;
    if (match(LHS0, m_Add(m_Value(AddOpnd), m_ConstantInt(LAddC))) &&
        match(RHS0, m_Add(m_Specific(AddOpnd), m_ConstantInt(RAddC))) &&
        LAddC->getValue().ugt(LHSC->getValue()) &&
        RAddC->getValue().ugt(LHSC->getValue())) {

      APInt DiffC = LAddC->getValue() ^ RAddC->getValue();
      if (DiffC.isPowerOf2()) {
        ConstantInt *MaxAddC = nullptr;
        if (LAddC->getValue().ult(RAddC->getValue()))
          MaxAddC = RAddC;
        else
          MaxAddC = LAddC;

        APInt RRangeLow = -RAddC->getValue();
        APInt RRangeHigh = RRangeLow + LHSC->getValue();
        APInt LRangeLow = -LAddC->getValue();
        APInt LRangeHigh = LRangeLow + LHSC->getValue();
        APInt LowRangeDiff = RRangeLow ^ LRangeLow;
        APInt HighRangeDiff = RRangeHigh ^ LRangeHigh;
        APInt RangeDiff = LRangeLow.sgt(RRangeLow) ? LRangeLow - RRangeLow
                                                   : RRangeLow - LRangeLow;

        if (LowRangeDiff.isPowerOf2() && LowRangeDiff == HighRangeDiff &&
            RangeDiff.ugt(LHSC->getValue())) {
          Value *MaskC = ConstantInt::get(LAddC->getType(), ~DiffC);

          Value *NewAnd = Builder.CreateAnd(AddOpnd, MaskC);
          Value *NewAdd = Builder.CreateAdd(NewAnd, MaxAddC);
          return Builder.CreateICmp(LHS->getPredicate(), NewAdd, LHSC);
        }
      }
    }
  }

  // (icmp1 A, B) | (icmp2 A, B) --> (icmp3 A, B)
  if (predicatesFoldable(PredL, PredR)) {
    if (LHS0 == RHS1 && LHS1 == RHS0)
      LHS->swapOperands();
    if (LHS0 == RHS0 && LHS1 == RHS1) {
      unsigned Code = getICmpCode(LHS) | getICmpCode(RHS);
      bool IsSigned = LHS->isSigned() || RHS->isSigned();
      return getNewICmpValue(Code, IsSigned, LHS0, LHS1, Builder);
    }
  }

  // handle (roughly):
  // (icmp ne (A & B), C) | (icmp ne (A & D), E)
  if (Value *V = foldLogOpOfMaskedICmps(LHS, RHS, false, Builder))
    return V;

  if (LHS->hasOneUse() || RHS->hasOneUse()) {
    // (icmp eq B, 0) | (icmp ult A, B) -> (icmp ule A, B-1)
    // (icmp eq B, 0) | (icmp ugt B, A) -> (icmp ule A, B-1)
    Value *A = nullptr, *B = nullptr;
    if (PredL == ICmpInst::ICMP_EQ && match(LHS1, m_Zero())) {
      B = LHS0;
      if (PredR == ICmpInst::ICMP_ULT && LHS0 == RHS1)
        A = RHS0;
      else if (PredR == ICmpInst::ICMP_UGT && LHS0 == RHS0)
        A = RHS1;
    }
    // (icmp ult A, B) | (icmp eq B, 0) -> (icmp ule A, B-1)
    // (icmp ugt B, A) | (icmp eq B, 0) -> (icmp ule A, B-1)
    else if (PredR == ICmpInst::ICMP_EQ && match(RHS1, m_Zero())) {
      B = RHS0;
      if (PredL == ICmpInst::ICMP_ULT && RHS0 == LHS1)
        A = LHS0;
      else if (PredL == ICmpInst::ICMP_UGT && RHS0 == LHS0)
        A = LHS1;
    }
    if (A && B && B->getType()->isIntOrIntVectorTy())
      return Builder.CreateICmp(
          ICmpInst::ICMP_UGE,
          Builder.CreateAdd(B, Constant::getAllOnesValue(B->getType())), A);
  }

  if (Value *V = foldAndOrOfICmpsWithConstEq(LHS, RHS, Or, Builder, Q))
    return V;
  if (Value *V = foldAndOrOfICmpsWithConstEq(RHS, LHS, Or, Builder, Q))
    return V;

  // E.g. (icmp slt x, 0) | (icmp sgt x, n) --> icmp ugt x, n
  if (Value *V = simplifyRangeCheck(LHS, RHS, /*Inverted=*/true))
    return V;

  // E.g. (icmp sgt x, n) | (icmp slt x, 0) --> icmp ugt x, n
  if (Value *V = simplifyRangeCheck(RHS, LHS, /*Inverted=*/true))
    return V;

  if (Value *V = foldAndOrOfEqualityCmpsWithConstants(LHS, RHS, false, Builder))
    return V;

  if (Value *V = foldIsPowerOf2(LHS, RHS, false /* JoinedByAnd */, Builder))
    return V;

  if (Value *X =
          foldUnsignedUnderflowCheck(LHS, RHS, /*IsAnd=*/false, Q, Builder))
    return X;
  if (Value *X =
          foldUnsignedUnderflowCheck(RHS, LHS, /*IsAnd=*/false, Q, Builder))
    return X;

  if (Value *X = foldEqOfParts(LHS, RHS, /*IsAnd=*/false))
    return X;

  // (icmp ne A, 0) | (icmp ne B, 0) --> (icmp ne (A|B), 0)
  // TODO: Remove this when foldLogOpOfMaskedICmps can handle vectors.
  if (PredL == ICmpInst::ICMP_NE && match(LHS1, m_Zero()) &&
      PredR == ICmpInst::ICMP_NE && match(RHS1, m_Zero()) &&
      LHS0->getType()->isIntOrIntVectorTy() &&
      LHS0->getType() == RHS0->getType()) {
    Value *NewOr = Builder.CreateOr(LHS0, RHS0);
    return Builder.CreateICmp(PredL, NewOr,
                              Constant::getNullValue(NewOr->getType()));
  }

  // This only handles icmp of constants: (icmp1 A, C1) | (icmp2 B, C2).
  if (!LHSC || !RHSC)
    return nullptr;

  // (icmp ult (X + CA), C1) | (icmp eq X, C2) -> (icmp ule (X + CA), C1)
  //   iff C2 + CA == C1.
  if (PredL == ICmpInst::ICMP_ULT && PredR == ICmpInst::ICMP_EQ) {
    ConstantInt *AddC;
    if (match(LHS0, m_Add(m_Specific(RHS0), m_ConstantInt(AddC))))
      if (RHSC->getValue() + AddC->getValue() == LHSC->getValue())
        return Builder.CreateICmpULE(LHS0, LHSC);
  }

  // From here on, we only handle:
  //    (icmp1 A, C1) | (icmp2 A, C2) --> something simpler.
  if (LHS0 != RHS0)
    return nullptr;

  // ICMP_[US][GL]E X, C is folded to ICMP_[US][GL]T elsewhere.
  if (PredL == ICmpInst::ICMP_UGE || PredL == ICmpInst::ICMP_ULE ||
      PredR == ICmpInst::ICMP_UGE || PredR == ICmpInst::ICMP_ULE ||
      PredL == ICmpInst::ICMP_SGE || PredL == ICmpInst::ICMP_SLE ||
      PredR == ICmpInst::ICMP_SGE || PredR == ICmpInst::ICMP_SLE)
    return nullptr;

  // We can't fold (ugt x, C) | (sgt x, C2).
  if (!predicatesFoldable(PredL, PredR))
    return nullptr;

  // Ensure that the larger constant is on the RHS.
  bool ShouldSwap;
  if (CmpInst::isSigned(PredL) ||
      (ICmpInst::isEquality(PredL) && CmpInst::isSigned(PredR)))
    ShouldSwap = LHSC->getValue().sgt(RHSC->getValue());
  else
    ShouldSwap = LHSC->getValue().ugt(RHSC->getValue());

  if (ShouldSwap) {
    std::swap(LHS, RHS);
    std::swap(LHSC, RHSC);
    std::swap(PredL, PredR);
  }

  // At this point, we know we have two icmp instructions
  // comparing a value against two constants and or'ing the result
  // together.  Because of the above check, we know that we only have
  // ICMP_EQ, ICMP_NE, ICMP_LT, and ICMP_GT here. We also know (from the
  // icmp folding check above), that the two constants are not
  // equal.
  assert(LHSC != RHSC && "Compares not folded above?");

  switch (PredL) {
  default:
    llvm_unreachable("Unknown integer condition code!");
  case ICmpInst::ICMP_EQ:
    switch (PredR) {
    default:
      llvm_unreachable("Unknown integer condition code!");
    case ICmpInst::ICMP_EQ:
      // Potential folds for this case should already be handled.
      break;
    case ICmpInst::ICMP_UGT:
      // (X == 0 || X u> C) -> (X-1) u>= C
      if (LHSC->isMinValue(false))
        return insertRangeTest(LHS0, LHSC->getValue() + 1, RHSC->getValue() + 1,
                               false, false);
      // (X == 13 | X u> 14) -> no change
      break;
    case ICmpInst::ICMP_SGT:
      // (X == INT_MIN || X s> C) -> (X-(INT_MIN+1)) u>= C-INT_MIN
      if (LHSC->isMinValue(true))
        return insertRangeTest(LHS0, LHSC->getValue() + 1, RHSC->getValue() + 1,
                               true, false);
      // (X == 13 | X s> 14) -> no change
      break;
    }
    break;
  case ICmpInst::ICMP_ULT:
    switch (PredR) {
    default:
      llvm_unreachable("Unknown integer condition code!");
    case ICmpInst::ICMP_EQ: // (X u< 13 | X == 14) -> no change
      // (X u< C || X == UINT_MAX) => (X-C) u>= UINT_MAX-C
      if (RHSC->isMaxValue(false))
        return insertRangeTest(LHS0, LHSC->getValue(), RHSC->getValue(),
                               false, false);
      break;
    case ICmpInst::ICMP_UGT: // (X u< 13 | X u> 15) -> (X-13) u> 2
      assert(!RHSC->isMaxValue(false) && "Missed icmp simplification");
      return insertRangeTest(LHS0, LHSC->getValue(), RHSC->getValue() + 1,
                             false, false);
    }
    break;
  case ICmpInst::ICMP_SLT:
    switch (PredR) {
    default:
      llvm_unreachable("Unknown integer condition code!");
    case ICmpInst::ICMP_EQ:
      // (X s< C || X == INT_MAX) => (X-C) u>= INT_MAX-C
      if (RHSC->isMaxValue(true))
        return insertRangeTest(LHS0, LHSC->getValue(), RHSC->getValue(),
                               true, false);
      // (X s< 13 | X == 14) -> no change
      break;
    case ICmpInst::ICMP_SGT: // (X s< 13 | X s> 15) -> (X-13) u> 2
      assert(!RHSC->isMaxValue(true) && "Missed icmp simplification");
      return insertRangeTest(LHS0, LHSC->getValue(), RHSC->getValue() + 1, true,
                             false);
    }
    break;
  }
  return nullptr;
}

// FIXME: We use commutative matchers (m_c_*) for some, but not all, matches
// here. We should standardize that construct where it is needed or choose some
// other way to ensure that commutated variants of patterns are not missed.
Instruction *InstCombinerImpl::visitOr(BinaryOperator &I) {
  if (Value *V = SimplifyOrInst(I.getOperand(0), I.getOperand(1),
                                SQ.getWithInstruction(&I)))
    return replaceInstUsesWith(I, V);

  if (SimplifyAssociativeOrCommutative(I))
    return &I;

  if (Instruction *X = foldVectorBinop(I))
    return X;

  // See if we can simplify any instructions used by the instruction whose sole
  // purpose is to compute bits we don't care about.
  if (SimplifyDemandedInstructionBits(I))
    return &I;

  // Do this before using distributive laws to catch simple and/or/not patterns.
  if (Instruction *Xor = foldOrToXor(I, Builder))
    return Xor;

  // (A&B)|(A&C) -> A&(B|C) etc
  if (Value *V = SimplifyUsingDistributiveLaws(I))
    return replaceInstUsesWith(I, V);

  if (Value *V = SimplifyBSwap(I, Builder))
    return replaceInstUsesWith(I, V);

  Value *Op0 = I.getOperand(0), *Op1 = I.getOperand(1);
  if (I.getType()->isIntOrIntVectorTy(1)) {
    if (auto *SI0 = dyn_cast<SelectInst>(Op0)) {
      if (auto *I =
              foldAndOrOfSelectUsingImpliedCond(Op1, *SI0, /* IsAnd */ false))
        return I;
    }
    if (auto *SI1 = dyn_cast<SelectInst>(Op1)) {
      if (auto *I =
              foldAndOrOfSelectUsingImpliedCond(Op0, *SI1, /* IsAnd */ false))
        return I;
    }
  }

  if (Instruction *FoldedLogic = foldBinOpIntoSelectOrPhi(I))
    return FoldedLogic;

  if (Instruction *BitOp = matchBSwapOrBitReverse(I, /*MatchBSwaps*/ true,
                                                  /*MatchBitReversals*/ true))
    return BitOp;

  if (Instruction *Funnel = matchFunnelShift(I, *this))
    return Funnel;

  if (Instruction *Concat = matchOrConcat(I, Builder))
    return replaceInstUsesWith(I, Concat);

  Value *X, *Y;
  const APInt *CV;
  if (match(&I, m_c_Or(m_OneUse(m_Xor(m_Value(X), m_APInt(CV))), m_Value(Y))) &&
      !CV->isAllOnesValue() && MaskedValueIsZero(Y, *CV, 0, &I)) {
    // (X ^ C) | Y -> (X | Y) ^ C iff Y & C == 0
    // The check for a 'not' op is for efficiency (if Y is known zero --> ~X).
    Value *Or = Builder.CreateOr(X, Y);
    return BinaryOperator::CreateXor(Or, ConstantInt::get(I.getType(), *CV));
  }

  // (A & C)|(B & D)
  Value *A, *B, *C, *D;
  if (match(Op0, m_And(m_Value(A), m_Value(C))) &&
      match(Op1, m_And(m_Value(B), m_Value(D)))) {
    // (A & C1)|(B & C2)
    ConstantInt *C1, *C2;
    if (match(C, m_ConstantInt(C1)) && match(D, m_ConstantInt(C2))) {
      Value *V1 = nullptr, *V2 = nullptr;
      if ((C1->getValue() & C2->getValue()).isNullValue()) {
        // ((V | N) & C1) | (V & C2) --> (V|N) & (C1|C2)
        // iff (C1&C2) == 0 and (N&~C1) == 0
        if (match(A, m_Or(m_Value(V1), m_Value(V2))) &&
            ((V1 == B &&
              MaskedValueIsZero(V2, ~C1->getValue(), 0, &I)) || // (V|N)
             (V2 == B &&
              MaskedValueIsZero(V1, ~C1->getValue(), 0, &I))))  // (N|V)
          return BinaryOperator::CreateAnd(A,
                                Builder.getInt(C1->getValue()|C2->getValue()));
        // Or commutes, try both ways.
        if (match(B, m_Or(m_Value(V1), m_Value(V2))) &&
            ((V1 == A &&
              MaskedValueIsZero(V2, ~C2->getValue(), 0, &I)) || // (V|N)
             (V2 == A &&
              MaskedValueIsZero(V1, ~C2->getValue(), 0, &I))))  // (N|V)
          return BinaryOperator::CreateAnd(B,
                                 Builder.getInt(C1->getValue()|C2->getValue()));

        // ((V|C3)&C1) | ((V|C4)&C2) --> (V|C3|C4)&(C1|C2)
        // iff (C1&C2) == 0 and (C3&~C1) == 0 and (C4&~C2) == 0.
        ConstantInt *C3 = nullptr, *C4 = nullptr;
        if (match(A, m_Or(m_Value(V1), m_ConstantInt(C3))) &&
            (C3->getValue() & ~C1->getValue()).isNullValue() &&
            match(B, m_Or(m_Specific(V1), m_ConstantInt(C4))) &&
            (C4->getValue() & ~C2->getValue()).isNullValue()) {
          V2 = Builder.CreateOr(V1, ConstantExpr::getOr(C3, C4), "bitfield");
          return BinaryOperator::CreateAnd(V2,
                                 Builder.getInt(C1->getValue()|C2->getValue()));
        }
      }

      if (C1->getValue() == ~C2->getValue()) {
        Value *X;

        // ((X|B)&C1)|(B&C2) -> (X&C1) | B iff C1 == ~C2
        if (match(A, m_c_Or(m_Value(X), m_Specific(B))))
          return BinaryOperator::CreateOr(Builder.CreateAnd(X, C1), B);
        // (A&C2)|((X|A)&C1) -> (X&C2) | A iff C1 == ~C2
        if (match(B, m_c_Or(m_Specific(A), m_Value(X))))
          return BinaryOperator::CreateOr(Builder.CreateAnd(X, C2), A);

        // ((X^B)&C1)|(B&C2) -> (X&C1) ^ B iff C1 == ~C2
        if (match(A, m_c_Xor(m_Value(X), m_Specific(B))))
          return BinaryOperator::CreateXor(Builder.CreateAnd(X, C1), B);
        // (A&C2)|((X^A)&C1) -> (X&C2) ^ A iff C1 == ~C2
        if (match(B, m_c_Xor(m_Specific(A), m_Value(X))))
          return BinaryOperator::CreateXor(Builder.CreateAnd(X, C2), A);
      }
    }

    // Don't try to form a select if it's unlikely that we'll get rid of at
    // least one of the operands. A select is generally more expensive than the
    // 'or' that it is replacing.
    if (Op0->hasOneUse() || Op1->hasOneUse()) {
      // (Cond & C) | (~Cond & D) -> Cond ? C : D, and commuted variants.
      if (Value *V = matchSelectFromAndOr(A, C, B, D))
        return replaceInstUsesWith(I, V);
      if (Value *V = matchSelectFromAndOr(A, C, D, B))
        return replaceInstUsesWith(I, V);
      if (Value *V = matchSelectFromAndOr(C, A, B, D))
        return replaceInstUsesWith(I, V);
      if (Value *V = matchSelectFromAndOr(C, A, D, B))
        return replaceInstUsesWith(I, V);
      if (Value *V = matchSelectFromAndOr(B, D, A, C))
        return replaceInstUsesWith(I, V);
      if (Value *V = matchSelectFromAndOr(B, D, C, A))
        return replaceInstUsesWith(I, V);
      if (Value *V = matchSelectFromAndOr(D, B, A, C))
        return replaceInstUsesWith(I, V);
      if (Value *V = matchSelectFromAndOr(D, B, C, A))
        return replaceInstUsesWith(I, V);
    }
  }

  // (A ^ B) | ((B ^ C) ^ A) -> (A ^ B) | C
  if (match(Op0, m_Xor(m_Value(A), m_Value(B))))
    if (match(Op1, m_Xor(m_Xor(m_Specific(B), m_Value(C)), m_Specific(A))))
      return BinaryOperator::CreateOr(Op0, C);

  // ((A ^ C) ^ B) | (B ^ A) -> (B ^ A) | C
  if (match(Op0, m_Xor(m_Xor(m_Value(A), m_Value(C)), m_Value(B))))
    if (match(Op1, m_Xor(m_Specific(B), m_Specific(A))))
      return BinaryOperator::CreateOr(Op1, C);

  // ((B | C) & A) | B -> B | (A & C)
  if (match(Op0, m_And(m_Or(m_Specific(Op1), m_Value(C)), m_Value(A))))
    return BinaryOperator::CreateOr(Op1, Builder.CreateAnd(A, C));

  if (Instruction *DeMorgan = matchDeMorgansLaws(I, Builder))
    return DeMorgan;

  // Canonicalize xor to the RHS.
  bool SwappedForXor = false;
  if (match(Op0, m_Xor(m_Value(), m_Value()))) {
    std::swap(Op0, Op1);
    SwappedForXor = true;
  }

  // A | ( A ^ B) -> A |  B
  // A | (~A ^ B) -> A | ~B
  // (A & B) | (A ^ B)
  if (match(Op1, m_Xor(m_Value(A), m_Value(B)))) {
    if (Op0 == A || Op0 == B)
      return BinaryOperator::CreateOr(A, B);

    if (match(Op0, m_And(m_Specific(A), m_Specific(B))) ||
        match(Op0, m_And(m_Specific(B), m_Specific(A))))
      return BinaryOperator::CreateOr(A, B);

    if (Op1->hasOneUse() && match(A, m_Not(m_Specific(Op0)))) {
      Value *Not = Builder.CreateNot(B, B->getName() + ".not");
      return BinaryOperator::CreateOr(Not, Op0);
    }
    if (Op1->hasOneUse() && match(B, m_Not(m_Specific(Op0)))) {
      Value *Not = Builder.CreateNot(A, A->getName() + ".not");
      return BinaryOperator::CreateOr(Not, Op0);
    }
  }

  // A | ~(A | B) -> A | ~B
  // A | ~(A ^ B) -> A | ~B
  if (match(Op1, m_Not(m_Value(A))))
    if (BinaryOperator *B = dyn_cast<BinaryOperator>(A))
      if ((Op0 == B->getOperand(0) || Op0 == B->getOperand(1)) &&
          Op1->hasOneUse() && (B->getOpcode() == Instruction::Or ||
                               B->getOpcode() == Instruction::Xor)) {
        Value *NotOp = Op0 == B->getOperand(0) ? B->getOperand(1) :
                                                 B->getOperand(0);
        Value *Not = Builder.CreateNot(NotOp, NotOp->getName() + ".not");
        return BinaryOperator::CreateOr(Not, Op0);
      }

  if (SwappedForXor)
    std::swap(Op0, Op1);

  {
    ICmpInst *LHS = dyn_cast<ICmpInst>(Op0);
    ICmpInst *RHS = dyn_cast<ICmpInst>(Op1);
    if (LHS && RHS)
      if (Value *Res = foldOrOfICmps(LHS, RHS, I))
        return replaceInstUsesWith(I, Res);

    // TODO: Make this recursive; it's a little tricky because an arbitrary
    // number of 'or' instructions might have to be created.
    Value *X, *Y;
    if (LHS && match(Op1, m_OneUse(m_Or(m_Value(X), m_Value(Y))))) {
      if (auto *Cmp = dyn_cast<ICmpInst>(X))
        if (Value *Res = foldOrOfICmps(LHS, Cmp, I))
          return replaceInstUsesWith(I, Builder.CreateOr(Res, Y));
      if (auto *Cmp = dyn_cast<ICmpInst>(Y))
        if (Value *Res = foldOrOfICmps(LHS, Cmp, I))
          return replaceInstUsesWith(I, Builder.CreateOr(Res, X));
    }
    if (RHS && match(Op0, m_OneUse(m_Or(m_Value(X), m_Value(Y))))) {
      if (auto *Cmp = dyn_cast<ICmpInst>(X))
        if (Value *Res = foldOrOfICmps(Cmp, RHS, I))
          return replaceInstUsesWith(I, Builder.CreateOr(Res, Y));
      if (auto *Cmp = dyn_cast<ICmpInst>(Y))
        if (Value *Res = foldOrOfICmps(Cmp, RHS, I))
          return replaceInstUsesWith(I, Builder.CreateOr(Res, X));
    }
  }

  if (FCmpInst *LHS = dyn_cast<FCmpInst>(I.getOperand(0)))
    if (FCmpInst *RHS = dyn_cast<FCmpInst>(I.getOperand(1)))
      if (Value *Res = foldLogicOfFCmps(LHS, RHS, false))
        return replaceInstUsesWith(I, Res);

  if (Instruction *FoldedFCmps = reassociateFCmps(I, Builder))
    return FoldedFCmps;

  if (Instruction *CastedOr = foldCastedBitwiseLogic(I))
    return CastedOr;

  // or(sext(A), B) / or(B, sext(A)) --> A ? -1 : B, where A is i1 or <N x i1>.
  if (match(Op0, m_OneUse(m_SExt(m_Value(A)))) &&
      A->getType()->isIntOrIntVectorTy(1))
    return SelectInst::Create(A, ConstantInt::getSigned(I.getType(), -1), Op1);
  if (match(Op1, m_OneUse(m_SExt(m_Value(A)))) &&
      A->getType()->isIntOrIntVectorTy(1))
    return SelectInst::Create(A, ConstantInt::getSigned(I.getType(), -1), Op0);

  // Note: If we've gotten to the point of visiting the outer OR, then the
  // inner one couldn't be simplified.  If it was a constant, then it won't
  // be simplified by a later pass either, so we try swapping the inner/outer
  // ORs in the hopes that we'll be able to simplify it this way.
  // (X|C) | V --> (X|V) | C
  ConstantInt *CI;
  if (Op0->hasOneUse() && !match(Op1, m_ConstantInt()) &&
      match(Op0, m_Or(m_Value(A), m_ConstantInt(CI)))) {
    Value *Inner = Builder.CreateOr(A, Op1);
    Inner->takeName(Op0);
    return BinaryOperator::CreateOr(Inner, CI);
  }

  // Change (or (bool?A:B),(bool?C:D)) --> (bool?(or A,C):(or B,D))
  // Since this OR statement hasn't been optimized further yet, we hope
  // that this transformation will allow the new ORs to be optimized.
  {
    Value *X = nullptr, *Y = nullptr;
    if (Op0->hasOneUse() && Op1->hasOneUse() &&
        match(Op0, m_Select(m_Value(X), m_Value(A), m_Value(B))) &&
        match(Op1, m_Select(m_Value(Y), m_Value(C), m_Value(D))) && X == Y) {
      Value *orTrue = Builder.CreateOr(A, C);
      Value *orFalse = Builder.CreateOr(B, D);
      return SelectInst::Create(X, orTrue, orFalse);
    }
  }

  // or(ashr(subNSW(Y, X), ScalarSizeInBits(Y) - 1), X)  --> X s> Y ? -1 : X.
  {
    Value *X, *Y;
    Type *Ty = I.getType();
    if (match(&I, m_c_Or(m_OneUse(m_AShr(
                             m_NSWSub(m_Value(Y), m_Value(X)),
                             m_SpecificInt(Ty->getScalarSizeInBits() - 1))),
                         m_Deferred(X)))) {
      Value *NewICmpInst = Builder.CreateICmpSGT(X, Y);
      Value *AllOnes = ConstantInt::getAllOnesValue(Ty);
      return SelectInst::Create(NewICmpInst, AllOnes, X);
    }
  }

  if (Instruction *V =
          canonicalizeCondSignextOfHighBitExtractToSignextHighBitExtract(I))
    return V;

  CmpInst::Predicate Pred;
  Value *Mul, *Ov, *MulIsNotZero, *UMulWithOv;
  // Check if the OR weakens the overflow condition for umul.with.overflow by
  // treating any non-zero result as overflow. In that case, we overflow if both
  // umul.with.overflow operands are != 0, as in that case the result can only
  // be 0, iff the multiplication overflows.
  if (match(&I,
            m_c_Or(m_CombineAnd(m_ExtractValue<1>(m_Value(UMulWithOv)),
                                m_Value(Ov)),
                   m_CombineAnd(m_ICmp(Pred,
                                       m_CombineAnd(m_ExtractValue<0>(
                                                        m_Deferred(UMulWithOv)),
                                                    m_Value(Mul)),
                                       m_ZeroInt()),
                                m_Value(MulIsNotZero)))) &&
      (Ov->hasOneUse() || (MulIsNotZero->hasOneUse() && Mul->hasOneUse())) &&
      Pred == CmpInst::ICMP_NE) {
    Value *A, *B;
    if (match(UMulWithOv, m_Intrinsic<Intrinsic::umul_with_overflow>(
                              m_Value(A), m_Value(B)))) {
      Value *NotNullA = Builder.CreateIsNotNull(A);
      Value *NotNullB = Builder.CreateIsNotNull(B);
      return BinaryOperator::CreateAnd(NotNullA, NotNullB);
    }
  }

  // (~x) | y  -->  ~(x & (~y))  iff that gets rid of inversions
  if (sinkNotIntoOtherHandOfAndOrOr(I))
    return &I;

  // Improve "get low bit mask up to and including bit X" pattern:
  //   (1 << X) | ((1 << X) + -1)  -->  -1 l>> (bitwidth(x) - 1 - X)
  if (match(&I, m_c_Or(m_Add(m_Shl(m_One(), m_Value(X)), m_AllOnes()),
                       m_Shl(m_One(), m_Deferred(X)))) &&
      match(&I, m_c_Or(m_OneUse(m_Value()), m_Value()))) {
    Type *Ty = X->getType();
    Value *Sub = Builder.CreateSub(
        ConstantInt::get(Ty, Ty->getScalarSizeInBits() - 1), X);
    return BinaryOperator::CreateLShr(Constant::getAllOnesValue(Ty), Sub);
  }

  // An or recurrence w/loop invariant step is equivelent to (or start, step)
  PHINode *PN = nullptr;
  Value *Start = nullptr, *Step = nullptr;
  if (matchSimpleRecurrence(&I, PN, Start, Step) && DT.dominates(Step, PN))
    return replaceInstUsesWith(I, Builder.CreateOr(Start, Step));

  return nullptr;
}

/// A ^ B can be specified using other logic ops in a variety of patterns. We
/// can fold these early and efficiently by morphing an existing instruction.
static Instruction *foldXorToXor(BinaryOperator &I,
                                 InstCombiner::BuilderTy &Builder) {
  assert(I.getOpcode() == Instruction::Xor);
  Value *Op0 = I.getOperand(0);
  Value *Op1 = I.getOperand(1);
  Value *A, *B;

  // There are 4 commuted variants for each of the basic patterns.

  // (A & B) ^ (A | B) -> A ^ B
  // (A & B) ^ (B | A) -> A ^ B
  // (A | B) ^ (A & B) -> A ^ B
  // (A | B) ^ (B & A) -> A ^ B
  if (match(&I, m_c_Xor(m_And(m_Value(A), m_Value(B)),
                        m_c_Or(m_Deferred(A), m_Deferred(B)))))
    return BinaryOperator::CreateXor(A, B);

  // (A | ~B) ^ (~A | B) -> A ^ B
  // (~B | A) ^ (~A | B) -> A ^ B
  // (~A | B) ^ (A | ~B) -> A ^ B
  // (B | ~A) ^ (A | ~B) -> A ^ B
  if (match(&I, m_Xor(m_c_Or(m_Value(A), m_Not(m_Value(B))),
                      m_c_Or(m_Not(m_Deferred(A)), m_Deferred(B)))))
    return BinaryOperator::CreateXor(A, B);

  // (A & ~B) ^ (~A & B) -> A ^ B
  // (~B & A) ^ (~A & B) -> A ^ B
  // (~A & B) ^ (A & ~B) -> A ^ B
  // (B & ~A) ^ (A & ~B) -> A ^ B
  if (match(&I, m_Xor(m_c_And(m_Value(A), m_Not(m_Value(B))),
                      m_c_And(m_Not(m_Deferred(A)), m_Deferred(B)))))
    return BinaryOperator::CreateXor(A, B);

  // For the remaining cases we need to get rid of one of the operands.
  if (!Op0->hasOneUse() && !Op1->hasOneUse())
    return nullptr;

  // (A | B) ^ ~(A & B) -> ~(A ^ B)
  // (A | B) ^ ~(B & A) -> ~(A ^ B)
  // (A & B) ^ ~(A | B) -> ~(A ^ B)
  // (A & B) ^ ~(B | A) -> ~(A ^ B)
  // Complexity sorting ensures the not will be on the right side.
  if ((match(Op0, m_Or(m_Value(A), m_Value(B))) &&
       match(Op1, m_Not(m_c_And(m_Specific(A), m_Specific(B))))) ||
      (match(Op0, m_And(m_Value(A), m_Value(B))) &&
       match(Op1, m_Not(m_c_Or(m_Specific(A), m_Specific(B))))))
    return BinaryOperator::CreateNot(Builder.CreateXor(A, B));

  return nullptr;
}

Value *InstCombinerImpl::foldXorOfICmps(ICmpInst *LHS, ICmpInst *RHS,
                                        BinaryOperator &I) {
  assert(I.getOpcode() == Instruction::Xor && I.getOperand(0) == LHS &&
         I.getOperand(1) == RHS && "Should be 'xor' with these operands");

  if (predicatesFoldable(LHS->getPredicate(), RHS->getPredicate())) {
    if (LHS->getOperand(0) == RHS->getOperand(1) &&
        LHS->getOperand(1) == RHS->getOperand(0))
      LHS->swapOperands();
    if (LHS->getOperand(0) == RHS->getOperand(0) &&
        LHS->getOperand(1) == RHS->getOperand(1)) {
      // (icmp1 A, B) ^ (icmp2 A, B) --> (icmp3 A, B)
      Value *Op0 = LHS->getOperand(0), *Op1 = LHS->getOperand(1);
      unsigned Code = getICmpCode(LHS) ^ getICmpCode(RHS);
      bool IsSigned = LHS->isSigned() || RHS->isSigned();
      return getNewICmpValue(Code, IsSigned, Op0, Op1, Builder);
    }
  }

  // TODO: This can be generalized to compares of non-signbits using
  // decomposeBitTestICmp(). It could be enhanced more by using (something like)
  // foldLogOpOfMaskedICmps().
  ICmpInst::Predicate PredL = LHS->getPredicate(), PredR = RHS->getPredicate();
  Value *LHS0 = LHS->getOperand(0), *LHS1 = LHS->getOperand(1);
  Value *RHS0 = RHS->getOperand(0), *RHS1 = RHS->getOperand(1);
  if ((LHS->hasOneUse() || RHS->hasOneUse()) &&
      LHS0->getType() == RHS0->getType() &&
      LHS0->getType()->isIntOrIntVectorTy()) {
    // (X > -1) ^ (Y > -1) --> (X ^ Y) < 0
    // (X <  0) ^ (Y <  0) --> (X ^ Y) < 0
    if ((PredL == CmpInst::ICMP_SGT && match(LHS1, m_AllOnes()) &&
         PredR == CmpInst::ICMP_SGT && match(RHS1, m_AllOnes())) ||
        (PredL == CmpInst::ICMP_SLT && match(LHS1, m_Zero()) &&
         PredR == CmpInst::ICMP_SLT && match(RHS1, m_Zero()))) {
      Value *Zero = ConstantInt::getNullValue(LHS0->getType());
      return Builder.CreateICmpSLT(Builder.CreateXor(LHS0, RHS0), Zero);
    }
    // (X > -1) ^ (Y <  0) --> (X ^ Y) > -1
    // (X <  0) ^ (Y > -1) --> (X ^ Y) > -1
    if ((PredL == CmpInst::ICMP_SGT && match(LHS1, m_AllOnes()) &&
         PredR == CmpInst::ICMP_SLT && match(RHS1, m_Zero())) ||
        (PredL == CmpInst::ICMP_SLT && match(LHS1, m_Zero()) &&
         PredR == CmpInst::ICMP_SGT && match(RHS1, m_AllOnes()))) {
      Value *MinusOne = ConstantInt::getAllOnesValue(LHS0->getType());
      return Builder.CreateICmpSGT(Builder.CreateXor(LHS0, RHS0), MinusOne);
    }
  }

  // Instead of trying to imitate the folds for and/or, decompose this 'xor'
  // into those logic ops. That is, try to turn this into an and-of-icmps
  // because we have many folds for that pattern.
  //
  // This is based on a truth table definition of xor:
  // X ^ Y --> (X | Y) & !(X & Y)
  if (Value *OrICmp = SimplifyBinOp(Instruction::Or, LHS, RHS, SQ)) {
    // TODO: If OrICmp is true, then the definition of xor simplifies to !(X&Y).
    // TODO: If OrICmp is false, the whole thing is false (InstSimplify?).
    if (Value *AndICmp = SimplifyBinOp(Instruction::And, LHS, RHS, SQ)) {
      // TODO: Independently handle cases where the 'and' side is a constant.
      ICmpInst *X = nullptr, *Y = nullptr;
      if (OrICmp == LHS && AndICmp == RHS) {
        // (LHS | RHS) & !(LHS & RHS) --> LHS & !RHS  --> X & !Y
        X = LHS;
        Y = RHS;
      }
      if (OrICmp == RHS && AndICmp == LHS) {
        // !(LHS & RHS) & (LHS | RHS) --> !LHS & RHS  --> !Y & X
        X = RHS;
        Y = LHS;
      }
      if (X && Y && (Y->hasOneUse() || canFreelyInvertAllUsersOf(Y, &I))) {
        // Invert the predicate of 'Y', thus inverting its output.
        Y->setPredicate(Y->getInversePredicate());
        // So, are there other uses of Y?
        if (!Y->hasOneUse()) {
          // We need to adapt other uses of Y though. Get a value that matches
          // the original value of Y before inversion. While this increases
          // immediate instruction count, we have just ensured that all the
          // users are freely-invertible, so that 'not' *will* get folded away.
          BuilderTy::InsertPointGuard Guard(Builder);
          // Set insertion point to right after the Y.
          Builder.SetInsertPoint(Y->getParent(), ++(Y->getIterator()));
          Value *NotY = Builder.CreateNot(Y, Y->getName() + ".not");
          // Replace all uses of Y (excluding the one in NotY!) with NotY.
          Worklist.pushUsersToWorkList(*Y);
          Y->replaceUsesWithIf(NotY,
                               [NotY](Use &U) { return U.getUser() != NotY; });
        }
        // All done.
        return Builder.CreateAnd(LHS, RHS);
      }
    }
  }

  return nullptr;
}

/// If we have a masked merge, in the canonical form of:
/// (assuming that A only has one use.)
///   |        A  |  |B|
///   ((x ^ y) & M) ^ y
///    |  D  |
/// * If M is inverted:
///      |  D  |
///     ((x ^ y) & ~M) ^ y
///   We can canonicalize by swapping the final xor operand
///   to eliminate the 'not' of the mask.
///     ((x ^ y) & M) ^ x
/// * If M is a constant, and D has one use, we transform to 'and' / 'or' ops
///   because that shortens the dependency chain and improves analysis:
///     (x & M) | (y & ~M)
static Instruction *visitMaskedMerge(BinaryOperator &I,
                                     InstCombiner::BuilderTy &Builder) {
  Value *B, *X, *D;
  Value *M;
  if (!match(&I, m_c_Xor(m_Value(B),
                         m_OneUse(m_c_And(
                             m_CombineAnd(m_c_Xor(m_Deferred(B), m_Value(X)),
                                          m_Value(D)),
                             m_Value(M))))))
    return nullptr;

  Value *NotM;
  if (match(M, m_Not(m_Value(NotM)))) {
    // De-invert the mask and swap the value in B part.
    Value *NewA = Builder.CreateAnd(D, NotM);
    return BinaryOperator::CreateXor(NewA, X);
  }

  Constant *C;
  if (D->hasOneUse() && match(M, m_Constant(C))) {
    // Propagating undef is unsafe. Clamp undef elements to -1.
    Type *EltTy = C->getType()->getScalarType();
    C = Constant::replaceUndefsWith(C, ConstantInt::getAllOnesValue(EltTy));
    // Unfold.
    Value *LHS = Builder.CreateAnd(X, C);
    Value *NotC = Builder.CreateNot(C);
    Value *RHS = Builder.CreateAnd(B, NotC);
    return BinaryOperator::CreateOr(LHS, RHS);
  }

  return nullptr;
}

// Transform
//   ~(x ^ y)
// into:
//   (~x) ^ y
// or into
//   x ^ (~y)
static Instruction *sinkNotIntoXor(BinaryOperator &I,
                                   InstCombiner::BuilderTy &Builder) {
  Value *X, *Y;
  // FIXME: one-use check is not needed in general, but currently we are unable
  // to fold 'not' into 'icmp', if that 'icmp' has multiple uses. (D35182)
  if (!match(&I, m_Not(m_OneUse(m_Xor(m_Value(X), m_Value(Y))))))
    return nullptr;

  // We only want to do the transform if it is free to do.
  if (InstCombiner::isFreeToInvert(X, X->hasOneUse())) {
    // Ok, good.
  } else if (InstCombiner::isFreeToInvert(Y, Y->hasOneUse())) {
    std::swap(X, Y);
  } else
    return nullptr;

  Value *NotX = Builder.CreateNot(X, X->getName() + ".not");
  return BinaryOperator::CreateXor(NotX, Y, I.getName() + ".demorgan");
}

/// Canonicalize a shifty way to code absolute value to the more common pattern
/// that uses negation and select.
static Instruction *canonicalizeAbs(BinaryOperator &Xor,
                                    InstCombiner::BuilderTy &Builder) {
  assert(Xor.getOpcode() == Instruction::Xor && "Expected an xor instruction.");

  // There are 4 potential commuted variants. Move the 'ashr' candidate to Op1.
  // We're relying on the fact that we only do this transform when the shift has
  // exactly 2 uses and the add has exactly 1 use (otherwise, we might increase
  // instructions).
  Value *Op0 = Xor.getOperand(0), *Op1 = Xor.getOperand(1);
  if (Op0->hasNUses(2))
    std::swap(Op0, Op1);

  Type *Ty = Xor.getType();
  Value *A;
  const APInt *ShAmt;
  if (match(Op1, m_AShr(m_Value(A), m_APInt(ShAmt))) &&
      Op1->hasNUses(2) && *ShAmt == Ty->getScalarSizeInBits() - 1 &&
      match(Op0, m_OneUse(m_c_Add(m_Specific(A), m_Specific(Op1))))) {
    // Op1 = ashr i32 A, 31   ; smear the sign bit
    // xor (add A, Op1), Op1  ; add -1 and flip bits if negative
    // --> (A < 0) ? -A : A
    Value *Cmp = Builder.CreateICmpSLT(A, ConstantInt::getNullValue(Ty));
    // Copy the nuw/nsw flags from the add to the negate.
    auto *Add = cast<BinaryOperator>(Op0);
    Value *Neg = Builder.CreateNeg(A, "", Add->hasNoUnsignedWrap(),
                                   Add->hasNoSignedWrap());
    return SelectInst::Create(Cmp, Neg, A);
  }
  return nullptr;
}

// Transform
//   z = (~x) &/| y
// into:
//   z = ~(x |/& (~y))
// iff y is free to invert and all uses of z can be freely updated.
bool InstCombinerImpl::sinkNotIntoOtherHandOfAndOrOr(BinaryOperator &I) {
  Instruction::BinaryOps NewOpc;
  switch (I.getOpcode()) {
  case Instruction::And:
    NewOpc = Instruction::Or;
    break;
  case Instruction::Or:
    NewOpc = Instruction::And;
    break;
  default:
    return false;
  };

  Value *X, *Y;
  if (!match(&I, m_c_BinOp(m_Not(m_Value(X)), m_Value(Y))))
    return false;

  // Will we be able to fold the `not` into Y eventually?
  if (!InstCombiner::isFreeToInvert(Y, Y->hasOneUse()))
    return false;

  // And can our users be adapted?
  if (!InstCombiner::canFreelyInvertAllUsersOf(&I, /*IgnoredUser=*/nullptr))
    return false;

  Value *NotY = Builder.CreateNot(Y, Y->getName() + ".not");
  Value *NewBinOp =
      BinaryOperator::Create(NewOpc, X, NotY, I.getName() + ".not");
  Builder.Insert(NewBinOp);
  replaceInstUsesWith(I, NewBinOp);
  // We can not just create an outer `not`, it will most likely be immediately
  // folded back, reconstructing our initial pattern, and causing an
  // infinite combine loop, so immediately manually fold it away.
  freelyInvertAllUsersOf(NewBinOp);
  return true;
}

// FIXME: We use commutative matchers (m_c_*) for some, but not all, matches
// here. We should standardize that construct where it is needed or choose some
// other way to ensure that commutated variants of patterns are not missed.
Instruction *InstCombinerImpl::visitXor(BinaryOperator &I) {
  if (Value *V = SimplifyXorInst(I.getOperand(0), I.getOperand(1),
                                 SQ.getWithInstruction(&I)))
    return replaceInstUsesWith(I, V);

  if (SimplifyAssociativeOrCommutative(I))
    return &I;

  if (Instruction *X = foldVectorBinop(I))
    return X;

  if (Instruction *NewXor = foldXorToXor(I, Builder))
    return NewXor;

  // (A&B)^(A&C) -> A&(B^C) etc
  if (Value *V = SimplifyUsingDistributiveLaws(I))
    return replaceInstUsesWith(I, V);

  // See if we can simplify any instructions used by the instruction whose sole
  // purpose is to compute bits we don't care about.
  if (SimplifyDemandedInstructionBits(I))
    return &I;

  if (Value *V = SimplifyBSwap(I, Builder))
    return replaceInstUsesWith(I, V);

  Value *Op0 = I.getOperand(0), *Op1 = I.getOperand(1);
  Type *Ty = I.getType();

  // Fold (X & M) ^ (Y & ~M) -> (X & M) | (Y & ~M)
  // This it a special case in haveNoCommonBitsSet, but the computeKnownBits
  // calls in there are unnecessary as SimplifyDemandedInstructionBits should
  // have already taken care of those cases.
  Value *M;
  if (match(&I, m_c_Xor(m_c_And(m_Not(m_Value(M)), m_Value()),
                        m_c_And(m_Deferred(M), m_Value()))))
    return BinaryOperator::CreateOr(Op0, Op1);

  // Apply DeMorgan's Law for 'nand' / 'nor' logic with an inverted operand.
  Value *X, *Y;

  // We must eliminate the and/or (one-use) for these transforms to not increase
  // the instruction count.
  // ~(~X & Y) --> (X | ~Y)
  // ~(Y & ~X) --> (X | ~Y)
  if (match(&I, m_Not(m_OneUse(m_c_And(m_Not(m_Value(X)), m_Value(Y)))))) {
    Value *NotY = Builder.CreateNot(Y, Y->getName() + ".not");
    return BinaryOperator::CreateOr(X, NotY);
  }
  // ~(~X | Y) --> (X & ~Y)
  // ~(Y | ~X) --> (X & ~Y)
  if (match(&I, m_Not(m_OneUse(m_c_Or(m_Not(m_Value(X)), m_Value(Y)))))) {
    Value *NotY = Builder.CreateNot(Y, Y->getName() + ".not");
    return BinaryOperator::CreateAnd(X, NotY);
  }

  if (Instruction *Xor = visitMaskedMerge(I, Builder))
    return Xor;

  // Is this a 'not' (~) fed by a binary operator?
  BinaryOperator *NotVal;
  if (match(&I, m_Not(m_BinOp(NotVal)))) {
    if (NotVal->getOpcode() == Instruction::And ||
        NotVal->getOpcode() == Instruction::Or) {
      // Apply DeMorgan's Law when inverts are free:
      // ~(X & Y) --> (~X | ~Y)
      // ~(X | Y) --> (~X & ~Y)
      if (isFreeToInvert(NotVal->getOperand(0),
                         NotVal->getOperand(0)->hasOneUse()) &&
          isFreeToInvert(NotVal->getOperand(1),
                         NotVal->getOperand(1)->hasOneUse())) {
        Value *NotX = Builder.CreateNot(NotVal->getOperand(0), "notlhs");
        Value *NotY = Builder.CreateNot(NotVal->getOperand(1), "notrhs");
        if (NotVal->getOpcode() == Instruction::And)
          return BinaryOperator::CreateOr(NotX, NotY);
        return BinaryOperator::CreateAnd(NotX, NotY);
      }
    }

    // ~((-X) | Y) --> (X - 1) & (~Y)
    if (match(NotVal,
              m_OneUse(m_c_Or(m_OneUse(m_Neg(m_Value(X))), m_Value(Y))))) {
      Value *DecX = Builder.CreateAdd(X, ConstantInt::getAllOnesValue(Ty));
      Value *NotY = Builder.CreateNot(Y);
      return BinaryOperator::CreateAnd(DecX, NotY);
    }

    // ~(~X >>s Y) --> (X >>s Y)
    if (match(NotVal, m_AShr(m_Not(m_Value(X)), m_Value(Y))))
      return BinaryOperator::CreateAShr(X, Y);

    // If we are inverting a right-shifted constant, we may be able to eliminate
    // the 'not' by inverting the constant and using the opposite shift type.
    // Canonicalization rules ensure that only a negative constant uses 'ashr',
    // but we must check that in case that transform has not fired yet.

    // ~(C >>s Y) --> ~C >>u Y (when inverting the replicated sign bits)
    Constant *C;
    if (match(NotVal, m_AShr(m_Constant(C), m_Value(Y))) &&
        match(C, m_Negative())) {
      // We matched a negative constant, so propagating undef is unsafe.
      // Clamp undef elements to -1.
      Type *EltTy = Ty->getScalarType();
      C = Constant::replaceUndefsWith(C, ConstantInt::getAllOnesValue(EltTy));
      return BinaryOperator::CreateLShr(ConstantExpr::getNot(C), Y);
    }

    // ~(C >>u Y) --> ~C >>s Y (when inverting the replicated sign bits)
    if (match(NotVal, m_LShr(m_Constant(C), m_Value(Y))) &&
        match(C, m_NonNegative())) {
      // We matched a non-negative constant, so propagating undef is unsafe.
      // Clamp undef elements to 0.
      Type *EltTy = Ty->getScalarType();
      C = Constant::replaceUndefsWith(C, ConstantInt::getNullValue(EltTy));
      return BinaryOperator::CreateAShr(ConstantExpr::getNot(C), Y);
    }

    // ~(X + C) --> ~C - X
    if (match(NotVal, m_c_Add(m_Value(X), m_ImmConstant(C))))
      return BinaryOperator::CreateSub(ConstantExpr::getNot(C), X);

    // ~(X - Y) --> ~X + Y
    // FIXME: is it really beneficial to sink the `not` here?
    if (match(NotVal, m_Sub(m_Value(X), m_Value(Y))))
      if (isa<Constant>(X) || NotVal->hasOneUse())
        return BinaryOperator::CreateAdd(Builder.CreateNot(X), Y);

    // ~(~X + Y) --> X - Y
    if (match(NotVal, m_c_Add(m_Not(m_Value(X)), m_Value(Y))))
      return BinaryOperator::CreateWithCopiedFlags(Instruction::Sub, X, Y,
                                                   NotVal);
  }

  // Use DeMorgan and reassociation to eliminate a 'not' op.
  Constant *C1;
  if (match(Op1, m_Constant(C1))) {
    Constant *C2;
    if (match(Op0, m_OneUse(m_Or(m_Not(m_Value(X)), m_Constant(C2))))) {
      // (~X | C2) ^ C1 --> ((X & ~C2) ^ -1) ^ C1 --> (X & ~C2) ^ ~C1
      Value *And = Builder.CreateAnd(X, ConstantExpr::getNot(C2));
      return BinaryOperator::CreateXor(And, ConstantExpr::getNot(C1));
    }
    if (match(Op0, m_OneUse(m_And(m_Not(m_Value(X)), m_Constant(C2))))) {
      // (~X & C2) ^ C1 --> ((X | ~C2) ^ -1) ^ C1 --> (X | ~C2) ^ ~C1
      Value *Or = Builder.CreateOr(X, ConstantExpr::getNot(C2));
      return BinaryOperator::CreateXor(Or, ConstantExpr::getNot(C1));
    }
  }

  // not (cmp A, B) = !cmp A, B
  CmpInst::Predicate Pred;
  if (match(&I, m_Not(m_OneUse(m_Cmp(Pred, m_Value(), m_Value()))))) {
    cast<CmpInst>(Op0)->setPredicate(CmpInst::getInversePredicate(Pred));
    return replaceInstUsesWith(I, Op0);
  }

  {
    const APInt *RHSC;
    if (match(Op1, m_APInt(RHSC))) {
      Value *X;
      const APInt *C;
      // (C - X) ^ signmaskC --> (C + signmaskC) - X
      if (RHSC->isSignMask() && match(Op0, m_Sub(m_APInt(C), m_Value(X))))
        return BinaryOperator::CreateSub(ConstantInt::get(Ty, *C + *RHSC), X);

      // (X + C) ^ signmaskC --> X + (C + signmaskC)
      if (RHSC->isSignMask() && match(Op0, m_Add(m_Value(X), m_APInt(C))))
        return BinaryOperator::CreateAdd(X, ConstantInt::get(Ty, *C + *RHSC));

      // (X | C) ^ RHSC --> X ^ (C ^ RHSC) iff X & C == 0
      if (match(Op0, m_Or(m_Value(X), m_APInt(C))) &&
          MaskedValueIsZero(X, *C, 0, &I))
        return BinaryOperator::CreateXor(X, ConstantInt::get(Ty, *C ^ *RHSC));

      // If RHSC is inverting the remaining bits of shifted X,
      // canonicalize to a 'not' before the shift to help SCEV and codegen:
      // (X << C) ^ RHSC --> ~X << C
      if (match(Op0, m_OneUse(m_Shl(m_Value(X), m_APInt(C)))) &&
          *RHSC == APInt::getAllOnes(Ty->getScalarSizeInBits()).shl(*C)) {
        Value *NotX = Builder.CreateNot(X);
        return BinaryOperator::CreateShl(NotX, ConstantInt::get(Ty, *C));
      }
      // (X >>u C) ^ RHSC --> ~X >>u C
      if (match(Op0, m_OneUse(m_LShr(m_Value(X), m_APInt(C)))) &&
          *RHSC == APInt::getAllOnes(Ty->getScalarSizeInBits()).lshr(*C)) {
        Value *NotX = Builder.CreateNot(X);
        return BinaryOperator::CreateLShr(NotX, ConstantInt::get(Ty, *C));
      }
      // TODO: We could handle 'ashr' here as well. That would be matching
      //       a 'not' op and moving it before the shift. Doing that requires
      //       preventing the inverse fold in canShiftBinOpWithConstantRHS().
    }
  }

  // FIXME: This should not be limited to scalar (pull into APInt match above).
  {
    Value *X;
    ConstantInt *C1, *C2, *C3;
    // ((X^C1) >> C2) ^ C3 -> (X>>C2) ^ ((C1>>C2)^C3)
    if (match(Op1, m_ConstantInt(C3)) &&
        match(Op0, m_LShr(m_Xor(m_Value(X), m_ConstantInt(C1)),
                          m_ConstantInt(C2))) &&
        Op0->hasOneUse()) {
      // fold (C1 >> C2) ^ C3
      APInt FoldConst = C1->getValue().lshr(C2->getValue());
      FoldConst ^= C3->getValue();
      // Prepare the two operands.
      auto *Opnd0 = cast<Instruction>(Builder.CreateLShr(X, C2));
      Opnd0->takeName(cast<Instruction>(Op0));
      Opnd0->setDebugLoc(I.getDebugLoc());
      return BinaryOperator::CreateXor(Opnd0, ConstantInt::get(Ty, FoldConst));
    }
  }

  if (Instruction *FoldedLogic = foldBinOpIntoSelectOrPhi(I))
    return FoldedLogic;

  // Y ^ (X | Y) --> X & ~Y
  // Y ^ (Y | X) --> X & ~Y
  if (match(Op1, m_OneUse(m_c_Or(m_Value(X), m_Specific(Op0)))))
    return BinaryOperator::CreateAnd(X, Builder.CreateNot(Op0));
  // (X | Y) ^ Y --> X & ~Y
  // (Y | X) ^ Y --> X & ~Y
  if (match(Op0, m_OneUse(m_c_Or(m_Value(X), m_Specific(Op1)))))
    return BinaryOperator::CreateAnd(X, Builder.CreateNot(Op1));

  // Y ^ (X & Y) --> ~X & Y
  // Y ^ (Y & X) --> ~X & Y
  if (match(Op1, m_OneUse(m_c_And(m_Value(X), m_Specific(Op0)))))
    return BinaryOperator::CreateAnd(Op0, Builder.CreateNot(X));
  // (X & Y) ^ Y --> ~X & Y
  // (Y & X) ^ Y --> ~X & Y
  // Canonical form is (X & C) ^ C; don't touch that.
  // TODO: A 'not' op is better for analysis and codegen, but demanded bits must
  //       be fixed to prefer that (otherwise we get infinite looping).
  if (!match(Op1, m_Constant()) &&
      match(Op0, m_OneUse(m_c_And(m_Value(X), m_Specific(Op1)))))
    return BinaryOperator::CreateAnd(Op1, Builder.CreateNot(X));

  Value *A, *B, *C;
  // (A ^ B) ^ (A | C) --> (~A & C) ^ B -- There are 4 commuted variants.
  if (match(&I, m_c_Xor(m_OneUse(m_Xor(m_Value(A), m_Value(B))),
                        m_OneUse(m_c_Or(m_Deferred(A), m_Value(C))))))
      return BinaryOperator::CreateXor(
          Builder.CreateAnd(Builder.CreateNot(A), C), B);

  // (A ^ B) ^ (B | C) --> (~B & C) ^ A -- There are 4 commuted variants.
  if (match(&I, m_c_Xor(m_OneUse(m_Xor(m_Value(A), m_Value(B))),
                        m_OneUse(m_c_Or(m_Deferred(B), m_Value(C))))))
      return BinaryOperator::CreateXor(
          Builder.CreateAnd(Builder.CreateNot(B), C), A);

  // (A & B) ^ (A ^ B) -> (A | B)
  if (match(Op0, m_And(m_Value(A), m_Value(B))) &&
      match(Op1, m_c_Xor(m_Specific(A), m_Specific(B))))
    return BinaryOperator::CreateOr(A, B);
  // (A ^ B) ^ (A & B) -> (A | B)
  if (match(Op0, m_Xor(m_Value(A), m_Value(B))) &&
      match(Op1, m_c_And(m_Specific(A), m_Specific(B))))
    return BinaryOperator::CreateOr(A, B);

  // (A & ~B) ^ ~A -> ~(A & B)
  // (~B & A) ^ ~A -> ~(A & B)
  if (match(Op0, m_c_And(m_Value(A), m_Not(m_Value(B)))) &&
      match(Op1, m_Not(m_Specific(A))))
    return BinaryOperator::CreateNot(Builder.CreateAnd(A, B));

  // (~A & B) ^ A --> A | B -- There are 4 commuted variants.
  if (match(&I, m_c_Xor(m_c_And(m_Not(m_Value(A)), m_Value(B)), m_Deferred(A))))
    return BinaryOperator::CreateOr(A, B);

  // (A | B) ^ (A | C) --> (B ^ C) & ~A -- There are 4 commuted variants.
  // TODO: Loosen one-use restriction if common operand is a constant.
  Value *D;
  if (match(Op0, m_OneUse(m_Or(m_Value(A), m_Value(B)))) &&
      match(Op1, m_OneUse(m_Or(m_Value(C), m_Value(D))))) {
    if (B == C || B == D)
      std::swap(A, B);
    if (A == C)
      std::swap(C, D);
    if (A == D) {
      Value *NotA = Builder.CreateNot(A);
      return BinaryOperator::CreateAnd(Builder.CreateXor(B, C), NotA);
    }
  }

  if (auto *LHS = dyn_cast<ICmpInst>(I.getOperand(0)))
    if (auto *RHS = dyn_cast<ICmpInst>(I.getOperand(1)))
      if (Value *V = foldXorOfICmps(LHS, RHS, I))
        return replaceInstUsesWith(I, V);

  if (Instruction *CastedXor = foldCastedBitwiseLogic(I))
    return CastedXor;

  // Eliminate a bitwise 'not' op of 'not' min/max by inverting the min/max:
  // ~min(~X, ~Y) --> max(X, Y)
  // ~max(~X, Y) --> min(X, ~Y)
  auto *II = dyn_cast<IntrinsicInst>(Op0);
  if (II && II->hasOneUse() && match(Op1, m_AllOnes())) {
    if (match(Op0, m_MaxOrMin(m_Value(X), m_Value(Y))) &&
        isFreeToInvert(X, X->hasOneUse()) &&
        isFreeToInvert(Y, Y->hasOneUse())) {
      Intrinsic::ID InvID = getInverseMinMaxIntrinsic(II->getIntrinsicID());
      Value *NotX = Builder.CreateNot(X);
      Value *NotY = Builder.CreateNot(Y);
      Value *InvMaxMin = Builder.CreateBinaryIntrinsic(InvID, NotX, NotY);
      return replaceInstUsesWith(I, InvMaxMin);
    }
    if (match(Op0, m_c_MaxOrMin(m_Not(m_Value(X)), m_Value(Y)))) {
      Intrinsic::ID InvID = getInverseMinMaxIntrinsic(II->getIntrinsicID());
      Value *NotY = Builder.CreateNot(Y);
      Value *InvMaxMin = Builder.CreateBinaryIntrinsic(InvID, X, NotY);
      return replaceInstUsesWith(I, InvMaxMin);
    }
  }

  // TODO: Remove folds if we canonicalize to intrinsics (see above).
  // Eliminate a bitwise 'not' op of 'not' min/max by inverting the min/max:
  //
  //   %notx = xor i32 %x, -1
  //   %cmp1 = icmp sgt i32 %notx, %y
  //   %smax = select i1 %cmp1, i32 %notx, i32 %y
  //   %res = xor i32 %smax, -1
  // =>
  //   %noty = xor i32 %y, -1
  //   %cmp2 = icmp slt %x, %noty
  //   %res = select i1 %cmp2, i32 %x, i32 %noty
  //
  // Same is applicable for smin/umax/umin.
  if (match(Op1, m_AllOnes()) && Op0->hasOneUse()) {
    Value *LHS, *RHS;
    SelectPatternFlavor SPF = matchSelectPattern(Op0, LHS, RHS).Flavor;
    if (SelectPatternResult::isMinOrMax(SPF)) {
      // It's possible we get here before the not has been simplified, so make
      // sure the input to the not isn't freely invertible.
      if (match(LHS, m_Not(m_Value(X))) && !isFreeToInvert(X, X->hasOneUse())) {
        Value *NotY = Builder.CreateNot(RHS);
        return SelectInst::Create(
            Builder.CreateICmp(getInverseMinMaxPred(SPF), X, NotY), X, NotY);
      }

      // It's possible we get here before the not has been simplified, so make
      // sure the input to the not isn't freely invertible.
      if (match(RHS, m_Not(m_Value(Y))) && !isFreeToInvert(Y, Y->hasOneUse())) {
        Value *NotX = Builder.CreateNot(LHS);
        return SelectInst::Create(
            Builder.CreateICmp(getInverseMinMaxPred(SPF), NotX, Y), NotX, Y);
      }

      // If both sides are freely invertible, then we can get rid of the xor
      // completely.
      if (isFreeToInvert(LHS, !LHS->hasNUsesOrMore(3)) &&
          isFreeToInvert(RHS, !RHS->hasNUsesOrMore(3))) {
        Value *NotLHS = Builder.CreateNot(LHS);
        Value *NotRHS = Builder.CreateNot(RHS);
        return SelectInst::Create(
            Builder.CreateICmp(getInverseMinMaxPred(SPF), NotLHS, NotRHS),
            NotLHS, NotRHS);
      }
    }

    // Pull 'not' into operands of select if both operands are one-use compares
    // or one is one-use compare and the other one is a constant.
    // Inverting the predicates eliminates the 'not' operation.
    // Example:
    //   not (select ?, (cmp TPred, ?, ?), (cmp FPred, ?, ?) -->
    //     select ?, (cmp InvTPred, ?, ?), (cmp InvFPred, ?, ?)
    //   not (select ?, (cmp TPred, ?, ?), true -->
    //     select ?, (cmp InvTPred, ?, ?), false
    if (auto *Sel = dyn_cast<SelectInst>(Op0)) {
      Value *TV = Sel->getTrueValue();
      Value *FV = Sel->getFalseValue();
      auto *CmpT = dyn_cast<CmpInst>(TV);
      auto *CmpF = dyn_cast<CmpInst>(FV);
      bool InvertibleT = (CmpT && CmpT->hasOneUse()) || isa<Constant>(TV);
      bool InvertibleF = (CmpF && CmpF->hasOneUse()) || isa<Constant>(FV);
      if (InvertibleT && InvertibleF) {
        if (CmpT)
          CmpT->setPredicate(CmpT->getInversePredicate());
        else
          Sel->setTrueValue(ConstantExpr::getNot(cast<Constant>(TV)));
        if (CmpF)
          CmpF->setPredicate(CmpF->getInversePredicate());
        else
          Sel->setFalseValue(ConstantExpr::getNot(cast<Constant>(FV)));
        return replaceInstUsesWith(I, Sel);
      }
    }
  }

  if (Instruction *NewXor = sinkNotIntoXor(I, Builder))
    return NewXor;

  if (Instruction *Abs = canonicalizeAbs(I, Builder))
    return Abs;

  // Otherwise, if all else failed, try to hoist the xor-by-constant:
  //   (X ^ C) ^ Y --> (X ^ Y) ^ C
  // Just like we do in other places, we completely avoid the fold
  // for constantexprs, at least to avoid endless combine loop.
  if (match(&I, m_c_Xor(m_OneUse(m_Xor(m_CombineAnd(m_Value(X),
                                                    m_Unless(m_ConstantExpr())),
                                       m_ImmConstant(C1))),
                        m_Value(Y))))
    return BinaryOperator::CreateXor(Builder.CreateXor(X, Y), C1);

  return nullptr;
}<|MERGE_RESOLUTION|>--- conflicted
+++ resolved
@@ -1906,24 +1906,6 @@
       case Instruction::Mul:
       case Instruction::Add:
       case Instruction::Sub:
-<<<<<<< HEAD
-        Value *X;
-        ConstantInt *C1;
-        if (match(Op0I, m_c_BinOp(m_ZExt(m_Value(X)), m_ConstantInt(C1)))) {
-          if (AndRHSMask.isIntN(X->getType()->getScalarSizeInBits())) {
-            auto *TruncC1 = ConstantExpr::getTrunc(C1, X->getType());
-            Value *BinOp;
-            Value *Op0LHS = Op0I->getOperand(0);
-            if (isa<ZExtInst>(Op0LHS))
-              BinOp = Builder.CreateBinOp(Op0I->getOpcode(), X, TruncC1);
-            else
-              BinOp = Builder.CreateBinOp(Op0I->getOpcode(), TruncC1, X);
-            auto *TruncC2 = ConstantExpr::getTrunc(AndRHS, X->getType());
-            auto *And = Builder.CreateAnd(BinOp, TruncC2);
-            return new ZExtInst(And, Ty);
-          }
-        }
-=======
         return true;
       default:
         return false;
@@ -1945,7 +1927,6 @@
         Constant *TruncC = ConstantInt::get(X->getType(), C->trunc(XWidth));
         Value *And = Builder.CreateAnd(BinOp, TruncC);
         return new ZExtInst(And, Ty);
->>>>>>> 22ea0cea
       }
     }
   }
