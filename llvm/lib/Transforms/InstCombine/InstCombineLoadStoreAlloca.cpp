//===- InstCombineLoadStoreAlloca.cpp -------------------------------------===//
//
// Part of the LLVM Project, under the Apache License v2.0 with LLVM Exceptions.
// See https://llvm.org/LICENSE.txt for license information.
// SPDX-License-Identifier: Apache-2.0 WITH LLVM-exception
//
//===----------------------------------------------------------------------===//
//
// This file implements the visit functions for load, store and alloca.
//
//===----------------------------------------------------------------------===//

#include "InstCombineInternal.h"
#include "llvm/ADT/MapVector.h"
#include "llvm/ADT/SmallString.h"
#include "llvm/ADT/Statistic.h"
#include "llvm/Analysis/AliasAnalysis.h"
#include "llvm/Analysis/Loads.h"
#include "llvm/IR/ConstantRange.h"
#include "llvm/IR/DataLayout.h"
#include "llvm/IR/DebugInfoMetadata.h"
#include "llvm/IR/IntrinsicInst.h"
#include "llvm/IR/LLVMContext.h"
#include "llvm/IR/MDBuilder.h"
#include "llvm/IR/PatternMatch.h"
#include "llvm/Transforms/InstCombine/InstCombiner.h"
#include "llvm/Transforms/Utils/BasicBlockUtils.h"
#include "llvm/Transforms/Utils/Local.h"
using namespace llvm;
using namespace PatternMatch;

#define DEBUG_TYPE "instcombine"

STATISTIC(NumDeadStore,    "Number of dead stores eliminated");
STATISTIC(NumGlobalCopies, "Number of allocas copied from constant global");

/// isOnlyCopiedFromConstantGlobal - Recursively walk the uses of a (derived)
/// pointer to an alloca.  Ignore any reads of the pointer, return false if we
/// see any stores or other unknown uses.  If we see pointer arithmetic, keep
/// track of whether it moves the pointer (with IsOffset) but otherwise traverse
/// the uses.  If we see a memcpy/memmove that targets an unoffseted pointer to
/// the alloca, and if the source pointer is a pointer to a constant global, we
/// can optimize this.
static bool
isOnlyCopiedFromConstantMemory(AAResults *AA,
                               Value *V, MemTransferInst *&TheCopy,
                               SmallVectorImpl<Instruction *> &ToDelete) {
  // We track lifetime intrinsics as we encounter them.  If we decide to go
  // ahead and replace the value with the global, this lets the caller quickly
  // eliminate the markers.

  SmallVector<std::pair<Value *, bool>, 35> ValuesToInspect;
  ValuesToInspect.emplace_back(V, false);
  while (!ValuesToInspect.empty()) {
    auto ValuePair = ValuesToInspect.pop_back_val();
    const bool IsOffset = ValuePair.second;
    for (auto &U : ValuePair.first->uses()) {
      auto *I = cast<Instruction>(U.getUser());

      if (auto *LI = dyn_cast<LoadInst>(I)) {
        // Ignore non-volatile loads, they are always ok.
        if (!LI->isSimple()) return false;
        continue;
      }

      if (isa<BitCastInst>(I) || isa<AddrSpaceCastInst>(I)) {
        // If uses of the bitcast are ok, we are ok.
        ValuesToInspect.emplace_back(I, IsOffset);
        continue;
      }
      if (auto *GEP = dyn_cast<GetElementPtrInst>(I)) {
        // If the GEP has all zero indices, it doesn't offset the pointer. If it
        // doesn't, it does.
        ValuesToInspect.emplace_back(I, IsOffset || !GEP->hasAllZeroIndices());
        continue;
      }

      if (auto *Call = dyn_cast<CallBase>(I)) {
        // If this is the function being called then we treat it like a load and
        // ignore it.
        if (Call->isCallee(&U))
          continue;

        unsigned DataOpNo = Call->getDataOperandNo(&U);
        bool IsArgOperand = Call->isArgOperand(&U);

        // Inalloca arguments are clobbered by the call.
        if (IsArgOperand && Call->isInAllocaArgument(DataOpNo))
          return false;

        // If this is a readonly/readnone call site, then we know it is just a
        // load (but one that potentially returns the value itself), so we can
        // ignore it if we know that the value isn't captured.
        if (Call->onlyReadsMemory() &&
            (Call->use_empty() || Call->doesNotCapture(DataOpNo)))
          continue;

        // If this is being passed as a byval argument, the caller is making a
        // copy, so it is only a read of the alloca.
        if (IsArgOperand && Call->isByValArgument(DataOpNo))
          continue;
      }

      // Lifetime intrinsics can be handled by the caller.
      if (I->isLifetimeStartOrEnd()) {
        assert(I->use_empty() && "Lifetime markers have no result to use!");
        ToDelete.push_back(I);
        continue;
      }

      // If this is isn't our memcpy/memmove, reject it as something we can't
      // handle.
      MemTransferInst *MI = dyn_cast<MemTransferInst>(I);
      if (!MI)
        return false;

      // If the transfer is using the alloca as a source of the transfer, then
      // ignore it since it is a load (unless the transfer is volatile).
      if (U.getOperandNo() == 1) {
        if (MI->isVolatile()) return false;
        continue;
      }

      // If we already have seen a copy, reject the second one.
      if (TheCopy) return false;

      // If the pointer has been offset from the start of the alloca, we can't
      // safely handle this.
      if (IsOffset) return false;

      // If the memintrinsic isn't using the alloca as the dest, reject it.
      if (U.getOperandNo() != 0) return false;

      // If the source of the memcpy/move is not a constant global, reject it.
      if (!AA->pointsToConstantMemory(MI->getSource()))
        return false;

      // Otherwise, the transform is safe.  Remember the copy instruction.
      TheCopy = MI;
    }
  }
  return true;
}

/// isOnlyCopiedFromConstantGlobal - Return true if the specified alloca is only
/// modified by a copy from a constant global.  If we can prove this, we can
/// replace any uses of the alloca with uses of the global directly.
static MemTransferInst *
isOnlyCopiedFromConstantMemory(AAResults *AA,
                               AllocaInst *AI,
                               SmallVectorImpl<Instruction *> &ToDelete) {
  MemTransferInst *TheCopy = nullptr;
  if (isOnlyCopiedFromConstantMemory(AA, AI, TheCopy, ToDelete))
    return TheCopy;
  return nullptr;
}

/// Returns true if V is dereferenceable for size of alloca.
static bool isDereferenceableForAllocaSize(const Value *V, const AllocaInst *AI,
                                           const DataLayout &DL) {
  if (AI->isArrayAllocation())
    return false;
  uint64_t AllocaSize = DL.getTypeStoreSize(AI->getAllocatedType());
  if (!AllocaSize)
    return false;
  return isDereferenceableAndAlignedPointer(V, Align(AI->getAlignment()),
                                            APInt(64, AllocaSize), DL);
}

static Instruction *simplifyAllocaArraySize(InstCombinerImpl &IC,
                                            AllocaInst &AI) {
  // Check for array size of 1 (scalar allocation).
  if (!AI.isArrayAllocation()) {
    // i32 1 is the canonical array size for scalar allocations.
    if (AI.getArraySize()->getType()->isIntegerTy(32))
      return nullptr;

    // Canonicalize it.
    return IC.replaceOperand(AI, 0, IC.Builder.getInt32(1));
  }

  // Convert: alloca Ty, C - where C is a constant != 1 into: alloca [C x Ty], 1
  if (const ConstantInt *C = dyn_cast<ConstantInt>(AI.getArraySize())) {
    if (C->getValue().getActiveBits() <= 64) {
      Type *NewTy = ArrayType::get(AI.getAllocatedType(), C->getZExtValue());
      AllocaInst *New = IC.Builder.CreateAlloca(NewTy, nullptr, AI.getName());
      New->setAlignment(AI.getAlign());

      // Scan to the end of the allocation instructions, to skip over a block of
      // allocas if possible...also skip interleaved debug info
      //
      BasicBlock::iterator It(New);
      while (isa<AllocaInst>(*It) || isa<DbgInfoIntrinsic>(*It))
        ++It;

      // Now that I is pointing to the first non-allocation-inst in the block,
      // insert our getelementptr instruction...
      //
      Type *IdxTy = IC.getDataLayout().getIntPtrType(AI.getType());
      Value *NullIdx = Constant::getNullValue(IdxTy);
      Value *Idx[2] = {NullIdx, NullIdx};
      Instruction *NewI = GetElementPtrInst::CreateInBounds(
          NewTy, New, Idx, New->getName() + ".sub");
      IC.InsertNewInstBefore(NewI, *It);

      // Gracefully handle allocas in other address spaces.
<<<<<<< HEAD
      if (AI.getType()->getPointerAddressSpace() != NewI->getType()->getPointerAddressSpace()) {
        NewI = CastInst::CreatePointerBitCastOrAddrSpaceCast(NewI, AI.getType());
=======
      if (AI.getType()->getPointerAddressSpace() !=
          NewI->getType()->getPointerAddressSpace()) {
        NewI =
            CastInst::CreatePointerBitCastOrAddrSpaceCast(NewI, AI.getType());
>>>>>>> 3644726a
        IC.InsertNewInstBefore(NewI, *It);
      }

      // Now make everything use the getelementptr instead of the original
      // allocation.
      return IC.replaceInstUsesWith(AI, NewI);
    }
  }

  if (isa<UndefValue>(AI.getArraySize()))
    return IC.replaceInstUsesWith(AI, Constant::getNullValue(AI.getType()));

  // Ensure that the alloca array size argument has type intptr_t, so that
  // any casting is exposed early.
  Type *IntPtrTy = IC.getDataLayout().getIntPtrType(AI.getType());
  if (AI.getArraySize()->getType() != IntPtrTy) {
    Value *V = IC.Builder.CreateIntCast(AI.getArraySize(), IntPtrTy, false);
    return IC.replaceOperand(AI, 0, V);
  }

  return nullptr;
}

namespace {
// If I and V are pointers in different address space, it is not allowed to
// use replaceAllUsesWith since I and V have different types. A
// non-target-specific transformation should not use addrspacecast on V since
// the two address space may be disjoint depending on target.
//
// This class chases down uses of the old pointer until reaching the load
// instructions, then replaces the old pointer in the load instructions with
// the new pointer. If during the chasing it sees bitcast or GEP, it will
// create new bitcast or GEP with the new pointer and use them in the load
// instruction.
class PointerReplacer {
public:
  PointerReplacer(InstCombinerImpl &IC) : IC(IC) {}

  bool collectUsers(Instruction &I);
  void replacePointer(Instruction &I, Value *V);

private:
  void replace(Instruction *I);
  Value *getReplacement(Value *I);

  SmallSetVector<Instruction *, 4> Worklist;
  MapVector<Value *, Value *> WorkMap;
  InstCombinerImpl &IC;
};
} // end anonymous namespace

bool PointerReplacer::collectUsers(Instruction &I) {
  for (auto U : I.users()) {
    Instruction *Inst = cast<Instruction>(&*U);
    if (LoadInst *Load = dyn_cast<LoadInst>(Inst)) {
      if (Load->isVolatile())
        return false;
      Worklist.insert(Load);
    } else if (isa<GetElementPtrInst>(Inst) || isa<BitCastInst>(Inst)) {
      Worklist.insert(Inst);
      if (!collectUsers(*Inst))
        return false;
    } else if (isa<MemTransferInst>(Inst)) {
      Worklist.insert(Inst);
    } else {
      LLVM_DEBUG(dbgs() << "Cannot handle pointer user: " << *U << '\n');
      return false;
    }
  }

  return true;
}

Value *PointerReplacer::getReplacement(Value *V) { return WorkMap.lookup(V); }

void PointerReplacer::replace(Instruction *I) {
  if (getReplacement(I))
    return;

  if (auto *LT = dyn_cast<LoadInst>(I)) {
    auto *V = getReplacement(LT->getPointerOperand());
    assert(V && "Operand not replaced");
    auto *NewI = new LoadInst(LT->getType(), V, "", LT->isVolatile(),
                              LT->getAlign(), LT->getOrdering(),
                              LT->getSyncScopeID());
    NewI->takeName(LT);
    copyMetadataForLoad(*NewI, *LT);

    IC.InsertNewInstWith(NewI, *LT);
    IC.replaceInstUsesWith(*LT, NewI);
    WorkMap[LT] = NewI;
  } else if (auto *GEP = dyn_cast<GetElementPtrInst>(I)) {
    auto *V = getReplacement(GEP->getPointerOperand());
    assert(V && "Operand not replaced");
    SmallVector<Value *, 8> Indices;
    Indices.append(GEP->idx_begin(), GEP->idx_end());
    auto *NewI = GetElementPtrInst::Create(
        V->getType()->getPointerElementType(), V, Indices);
    IC.InsertNewInstWith(NewI, *GEP);
    NewI->takeName(GEP);
    WorkMap[GEP] = NewI;
  } else if (auto *BC = dyn_cast<BitCastInst>(I)) {
    auto *V = getReplacement(BC->getOperand(0));
    assert(V && "Operand not replaced");
    auto *NewT = PointerType::get(BC->getType()->getPointerElementType(),
                                  V->getType()->getPointerAddressSpace());
    auto *NewI = new BitCastInst(V, NewT);
    IC.InsertNewInstWith(NewI, *BC);
    NewI->takeName(BC);
    WorkMap[BC] = NewI;
  } else if (auto *MemCpy = dyn_cast<MemTransferInst>(I)) {
    auto *SrcV = getReplacement(MemCpy->getRawSource());
    // The pointer may appear in the destination of a copy, but we don't want to
    // replace it.
    if (!SrcV) {
      assert(getReplacement(MemCpy->getRawDest()) &&
             "destination not in replace list");
      return;
    }

    IC.Builder.SetInsertPoint(MemCpy);
    auto *NewI = IC.Builder.CreateMemTransferInst(
        MemCpy->getIntrinsicID(), MemCpy->getRawDest(), MemCpy->getDestAlign(),
        SrcV, MemCpy->getSourceAlign(), MemCpy->getLength(),
        MemCpy->isVolatile());
    AAMDNodes AAMD;
    MemCpy->getAAMetadata(AAMD);
    if (AAMD)
      NewI->setAAMetadata(AAMD);

    IC.eraseInstFromFunction(*MemCpy);
    WorkMap[MemCpy] = NewI;
  } else {
    llvm_unreachable("should never reach here");
  }
}

void PointerReplacer::replacePointer(Instruction &I, Value *V) {
#ifndef NDEBUG
  auto *PT = cast<PointerType>(I.getType());
  auto *NT = cast<PointerType>(V->getType());
  assert(PT != NT && PT->getElementType() == NT->getElementType() &&
         "Invalid usage");
#endif
  WorkMap[&I] = V;

  for (Instruction *Workitem : Worklist)
    replace(Workitem);
}

Instruction *InstCombinerImpl::visitAllocaInst(AllocaInst &AI) {
  if (auto *I = simplifyAllocaArraySize(*this, AI))
    return I;

  if (AI.getAllocatedType()->isSized()) {
    // Move all alloca's of zero byte objects to the entry block and merge them
    // together.  Note that we only do this for alloca's, because malloc should
    // allocate and return a unique pointer, even for a zero byte allocation.
    if (DL.getTypeAllocSize(AI.getAllocatedType()).getKnownMinSize() == 0) {
      // For a zero sized alloca there is no point in doing an array allocation.
      // This is helpful if the array size is a complicated expression not used
      // elsewhere.
      if (AI.isArrayAllocation())
        return replaceOperand(AI, 0,
            ConstantInt::get(AI.getArraySize()->getType(), 1));

      // Get the first instruction in the entry block.
      BasicBlock &EntryBlock = AI.getParent()->getParent()->getEntryBlock();
      Instruction *FirstInst = EntryBlock.getFirstNonPHIOrDbg();
      if (FirstInst != &AI) {
        // If the entry block doesn't start with a zero-size alloca then move
        // this one to the start of the entry block.  There is no problem with
        // dominance as the array size was forced to a constant earlier already.
        AllocaInst *EntryAI = dyn_cast<AllocaInst>(FirstInst);
        if (!EntryAI || !EntryAI->getAllocatedType()->isSized() ||
            DL.getTypeAllocSize(EntryAI->getAllocatedType())
                    .getKnownMinSize() != 0) {
          AI.moveBefore(FirstInst);
          return &AI;
        }

        // Replace this zero-sized alloca with the one at the start of the entry
        // block after ensuring that the address will be aligned enough for both
        // types.
        const Align MaxAlign = std::max(EntryAI->getAlign(), AI.getAlign());
        EntryAI->setAlignment(MaxAlign);
        if (AI.getType() != EntryAI->getType())
          return new BitCastInst(EntryAI, AI.getType());
        return replaceInstUsesWith(AI, EntryAI);
      }
    }
  }

  // Check to see if this allocation is only modified by a memcpy/memmove from
  // a constant whose alignment is equal to or exceeds that of the allocation.
  // If this is the case, we can change all users to use the constant global
  // instead.  This is commonly produced by the CFE by constructs like "void
  // foo() { int A[] = {1,2,3,4,5,6,7,8,9...}; }" if 'A' is only subsequently
  // read.
  SmallVector<Instruction *, 4> ToDelete;
  if (MemTransferInst *Copy = isOnlyCopiedFromConstantMemory(AA, &AI, ToDelete)) {
    Value *TheSrc = Copy->getSource();
    Align AllocaAlign = AI.getAlign();
    Align SourceAlign = getOrEnforceKnownAlignment(
      TheSrc, AllocaAlign, DL, &AI, &AC, &DT);
    if (AllocaAlign <= SourceAlign &&
        isDereferenceableForAllocaSize(TheSrc, &AI, DL) &&
        !isa<Instruction>(TheSrc)) {
      // FIXME: Can we sink instructions without violating dominance when TheSrc
      // is an instruction instead of a constant or argument?
      LLVM_DEBUG(dbgs() << "Found alloca equal to global: " << AI << '\n');
      LLVM_DEBUG(dbgs() << "  memcpy = " << *Copy << '\n');
      unsigned SrcAddrSpace = TheSrc->getType()->getPointerAddressSpace();
      auto *DestTy = PointerType::get(AI.getAllocatedType(), SrcAddrSpace);
      if (AI.getType()->getAddressSpace() == SrcAddrSpace) {
        for (Instruction *Delete : ToDelete)
          eraseInstFromFunction(*Delete);

        Value *Cast = Builder.CreateBitCast(TheSrc, DestTy);
        Instruction *NewI = replaceInstUsesWith(AI, Cast);
        eraseInstFromFunction(*Copy);
        ++NumGlobalCopies;
        return NewI;
      }

      PointerReplacer PtrReplacer(*this);
      if (PtrReplacer.collectUsers(AI)) {
        for (Instruction *Delete : ToDelete)
          eraseInstFromFunction(*Delete);

        Value *Cast = Builder.CreateBitCast(TheSrc, DestTy);
        PtrReplacer.replacePointer(AI, Cast);
        ++NumGlobalCopies;
      }
    }
  }

  // At last, use the generic allocation site handler to aggressively remove
  // unused allocas.
  return visitAllocSite(AI);
}

// Are we allowed to form a atomic load or store of this type?
static bool isSupportedAtomicType(Type *Ty) {
  return Ty->isIntOrPtrTy() || Ty->isFloatingPointTy();
}

/// Helper to combine a load to a new type.
///
/// This just does the work of combining a load to a new type. It handles
/// metadata, etc., and returns the new instruction. The \c NewTy should be the
/// loaded *value* type. This will convert it to a pointer, cast the operand to
/// that pointer type, load it, etc.
///
/// Note that this will create all of the instructions with whatever insert
/// point the \c InstCombinerImpl currently is using.
LoadInst *InstCombinerImpl::combineLoadToNewType(LoadInst &LI, Type *NewTy,
                                                 const Twine &Suffix) {
  assert((!LI.isAtomic() || isSupportedAtomicType(NewTy)) &&
         "can't fold an atomic load to requested type");

  Value *Ptr = LI.getPointerOperand();
  unsigned AS = LI.getPointerAddressSpace();
  Type *NewPtrTy = NewTy->getPointerTo(AS);
  Value *NewPtr = nullptr;
  if (!(match(Ptr, m_BitCast(m_Value(NewPtr))) &&
        NewPtr->getType() == NewPtrTy))
    NewPtr = Builder.CreateBitCast(Ptr, NewPtrTy);

  LoadInst *NewLoad = Builder.CreateAlignedLoad(
      NewTy, NewPtr, LI.getAlign(), LI.isVolatile(), LI.getName() + Suffix);
  NewLoad->setAtomic(LI.getOrdering(), LI.getSyncScopeID());
  copyMetadataForLoad(*NewLoad, LI);
  return NewLoad;
}

/// Combine a store to a new type.
///
/// Returns the newly created store instruction.
static StoreInst *combineStoreToNewValue(InstCombinerImpl &IC, StoreInst &SI,
                                         Value *V) {
  assert((!SI.isAtomic() || isSupportedAtomicType(V->getType())) &&
         "can't fold an atomic store of requested type");

  Value *Ptr = SI.getPointerOperand();
  unsigned AS = SI.getPointerAddressSpace();
  SmallVector<std::pair<unsigned, MDNode *>, 8> MD;
  SI.getAllMetadata(MD);

  StoreInst *NewStore = IC.Builder.CreateAlignedStore(
      V, IC.Builder.CreateBitCast(Ptr, V->getType()->getPointerTo(AS)),
      SI.getAlign(), SI.isVolatile());
  NewStore->setAtomic(SI.getOrdering(), SI.getSyncScopeID());
  for (const auto &MDPair : MD) {
    unsigned ID = MDPair.first;
    MDNode *N = MDPair.second;
    // Note, essentially every kind of metadata should be preserved here! This
    // routine is supposed to clone a store instruction changing *only its
    // type*. The only metadata it makes sense to drop is metadata which is
    // invalidated when the pointer type changes. This should essentially
    // never be the case in LLVM, but we explicitly switch over only known
    // metadata to be conservatively correct. If you are adding metadata to
    // LLVM which pertains to stores, you almost certainly want to add it
    // here.
    switch (ID) {
    case LLVMContext::MD_dbg:
    case LLVMContext::MD_tbaa:
    case LLVMContext::MD_prof:
    case LLVMContext::MD_fpmath:
    case LLVMContext::MD_tbaa_struct:
    case LLVMContext::MD_alias_scope:
    case LLVMContext::MD_noalias:
    case LLVMContext::MD_nontemporal:
    case LLVMContext::MD_mem_parallel_loop_access:
    case LLVMContext::MD_access_group:
      // All of these directly apply.
      NewStore->setMetadata(ID, N);
      break;
    case LLVMContext::MD_invariant_load:
    case LLVMContext::MD_nonnull:
    case LLVMContext::MD_noundef:
    case LLVMContext::MD_range:
    case LLVMContext::MD_align:
    case LLVMContext::MD_dereferenceable:
    case LLVMContext::MD_dereferenceable_or_null:
      // These don't apply for stores.
      break;
    }
  }

  return NewStore;
}

/// Returns true if instruction represent minmax pattern like:
///   select ((cmp load V1, load V2), V1, V2).
static bool isMinMaxWithLoads(Value *V, Type *&LoadTy) {
  assert(V->getType()->isPointerTy() && "Expected pointer type.");
  // Ignore possible ty* to ixx* bitcast.
  V = InstCombiner::peekThroughBitcast(V);
  // Check that select is select ((cmp load V1, load V2), V1, V2) - minmax
  // pattern.
  CmpInst::Predicate Pred;
  Instruction *L1;
  Instruction *L2;
  Value *LHS;
  Value *RHS;
  if (!match(V, m_Select(m_Cmp(Pred, m_Instruction(L1), m_Instruction(L2)),
                         m_Value(LHS), m_Value(RHS))))
    return false;
  LoadTy = L1->getType();
  return (match(L1, m_Load(m_Specific(LHS))) &&
          match(L2, m_Load(m_Specific(RHS)))) ||
         (match(L1, m_Load(m_Specific(RHS))) &&
          match(L2, m_Load(m_Specific(LHS))));
}

/// Combine loads to match the type of their uses' value after looking
/// through intervening bitcasts.
///
/// The core idea here is that if the result of a load is used in an operation,
/// we should load the type most conducive to that operation. For example, when
/// loading an integer and converting that immediately to a pointer, we should
/// instead directly load a pointer.
///
/// However, this routine must never change the width of a load or the number of
/// loads as that would introduce a semantic change. This combine is expected to
/// be a semantic no-op which just allows loads to more closely model the types
/// of their consuming operations.
///
/// Currently, we also refuse to change the precise type used for an atomic load
/// or a volatile load. This is debatable, and might be reasonable to change
/// later. However, it is risky in case some backend or other part of LLVM is
/// relying on the exact type loaded to select appropriate atomic operations.
static Instruction *combineLoadToOperationType(InstCombinerImpl &IC,
                                               LoadInst &LI) {
  // FIXME: We could probably with some care handle both volatile and ordered
  // atomic loads here but it isn't clear that this is important.
  if (!LI.isUnordered())
    return nullptr;

  if (LI.use_empty())
    return nullptr;

  // swifterror values can't be bitcasted.
  if (LI.getPointerOperand()->isSwiftError())
    return nullptr;

  const DataLayout &DL = IC.getDataLayout();

  // Fold away bit casts of the loaded value by loading the desired type.
  // Note that we should not do this for pointer<->integer casts,
  // because that would result in type punning.
  if (LI.hasOneUse()) {
    // Don't transform when the type is x86_amx, it makes the pass that lower
    // x86_amx type happy.
    if (auto *BC = dyn_cast<BitCastInst>(LI.user_back())) {
      assert(!LI.getType()->isX86_AMXTy() &&
             "load from x86_amx* should not happen!");
      if (BC->getType()->isX86_AMXTy())
        return nullptr;
    }

    if (auto* CI = dyn_cast<CastInst>(LI.user_back()))
      if (CI->isNoopCast(DL) && LI.getType()->isPtrOrPtrVectorTy() ==
                                    CI->getDestTy()->isPtrOrPtrVectorTy())
        if (!LI.isAtomic() || isSupportedAtomicType(CI->getDestTy())) {
          LoadInst *NewLoad = IC.combineLoadToNewType(LI, CI->getDestTy());
          CI->replaceAllUsesWith(NewLoad);
          IC.eraseInstFromFunction(*CI);
          return &LI;
        }
  }

  // FIXME: We should also canonicalize loads of vectors when their elements are
  // cast to other types.
  return nullptr;
}

static Instruction *unpackLoadToAggregate(InstCombinerImpl &IC, LoadInst &LI) {
  // FIXME: We could probably with some care handle both volatile and atomic
  // stores here but it isn't clear that this is important.
  if (!LI.isSimple())
    return nullptr;

  Type *T = LI.getType();
  if (!T->isAggregateType())
    return nullptr;

  StringRef Name = LI.getName();
  assert(LI.getAlignment() && "Alignment must be set at this point");

  if (auto *ST = dyn_cast<StructType>(T)) {
    // If the struct only have one element, we unpack.
    auto NumElements = ST->getNumElements();
    if (NumElements == 1) {
      LoadInst *NewLoad = IC.combineLoadToNewType(LI, ST->getTypeAtIndex(0U),
                                                  ".unpack");
      AAMDNodes AAMD;
      LI.getAAMetadata(AAMD);
      NewLoad->setAAMetadata(AAMD);
      return IC.replaceInstUsesWith(LI, IC.Builder.CreateInsertValue(
        UndefValue::get(T), NewLoad, 0, Name));
    }

    // We don't want to break loads with padding here as we'd loose
    // the knowledge that padding exists for the rest of the pipeline.
    const DataLayout &DL = IC.getDataLayout();
    auto *SL = DL.getStructLayout(ST);
    if (SL->hasPadding())
      return nullptr;

    const auto Align = LI.getAlign();
    auto *Addr = LI.getPointerOperand();
    auto *IdxType = Type::getInt32Ty(T->getContext());
    auto *Zero = ConstantInt::get(IdxType, 0);

    Value *V = UndefValue::get(T);
    for (unsigned i = 0; i < NumElements; i++) {
      Value *Indices[2] = {
        Zero,
        ConstantInt::get(IdxType, i),
      };
      auto *Ptr = IC.Builder.CreateInBoundsGEP(ST, Addr, makeArrayRef(Indices),
                                               Name + ".elt");
      auto *L = IC.Builder.CreateAlignedLoad(
          ST->getElementType(i), Ptr,
          commonAlignment(Align, SL->getElementOffset(i)), Name + ".unpack");
      // Propagate AA metadata. It'll still be valid on the narrowed load.
      AAMDNodes AAMD;
      LI.getAAMetadata(AAMD);
      L->setAAMetadata(AAMD);
      V = IC.Builder.CreateInsertValue(V, L, i);
    }

    V->setName(Name);
    return IC.replaceInstUsesWith(LI, V);
  }

  if (auto *AT = dyn_cast<ArrayType>(T)) {
    auto *ET = AT->getElementType();
    auto NumElements = AT->getNumElements();
    if (NumElements == 1) {
      LoadInst *NewLoad = IC.combineLoadToNewType(LI, ET, ".unpack");
      AAMDNodes AAMD;
      LI.getAAMetadata(AAMD);
      NewLoad->setAAMetadata(AAMD);
      return IC.replaceInstUsesWith(LI, IC.Builder.CreateInsertValue(
        UndefValue::get(T), NewLoad, 0, Name));
    }

    // Bail out if the array is too large. Ideally we would like to optimize
    // arrays of arbitrary size but this has a terrible impact on compile time.
    // The threshold here is chosen arbitrarily, maybe needs a little bit of
    // tuning.
    if (NumElements > IC.MaxArraySizeForCombine)
      return nullptr;

    const DataLayout &DL = IC.getDataLayout();
    auto EltSize = DL.getTypeAllocSize(ET);
    const auto Align = LI.getAlign();

    auto *Addr = LI.getPointerOperand();
    auto *IdxType = Type::getInt64Ty(T->getContext());
    auto *Zero = ConstantInt::get(IdxType, 0);

    Value *V = UndefValue::get(T);
    uint64_t Offset = 0;
    for (uint64_t i = 0; i < NumElements; i++) {
      Value *Indices[2] = {
        Zero,
        ConstantInt::get(IdxType, i),
      };
      auto *Ptr = IC.Builder.CreateInBoundsGEP(AT, Addr, makeArrayRef(Indices),
                                               Name + ".elt");
      auto *L = IC.Builder.CreateAlignedLoad(AT->getElementType(), Ptr,
                                             commonAlignment(Align, Offset),
                                             Name + ".unpack");
      AAMDNodes AAMD;
      LI.getAAMetadata(AAMD);
      L->setAAMetadata(AAMD);
      V = IC.Builder.CreateInsertValue(V, L, i);
      Offset += EltSize;
    }

    V->setName(Name);
    return IC.replaceInstUsesWith(LI, V);
  }

  return nullptr;
}

// If we can determine that all possible objects pointed to by the provided
// pointer value are, not only dereferenceable, but also definitively less than
// or equal to the provided maximum size, then return true. Otherwise, return
// false (constant global values and allocas fall into this category).
//
// FIXME: This should probably live in ValueTracking (or similar).
static bool isObjectSizeLessThanOrEq(Value *V, uint64_t MaxSize,
                                     const DataLayout &DL) {
  SmallPtrSet<Value *, 4> Visited;
  SmallVector<Value *, 4> Worklist(1, V);

  do {
    Value *P = Worklist.pop_back_val();
    P = P->stripPointerCasts();

    if (!Visited.insert(P).second)
      continue;

    if (SelectInst *SI = dyn_cast<SelectInst>(P)) {
      Worklist.push_back(SI->getTrueValue());
      Worklist.push_back(SI->getFalseValue());
      continue;
    }

    if (PHINode *PN = dyn_cast<PHINode>(P)) {
      append_range(Worklist, PN->incoming_values());
      continue;
    }

    if (GlobalAlias *GA = dyn_cast<GlobalAlias>(P)) {
      if (GA->isInterposable())
        return false;
      Worklist.push_back(GA->getAliasee());
      continue;
    }

    // If we know how big this object is, and it is less than MaxSize, continue
    // searching. Otherwise, return false.
    if (AllocaInst *AI = dyn_cast<AllocaInst>(P)) {
      if (!AI->getAllocatedType()->isSized())
        return false;

      ConstantInt *CS = dyn_cast<ConstantInt>(AI->getArraySize());
      if (!CS)
        return false;

      uint64_t TypeSize = DL.getTypeAllocSize(AI->getAllocatedType());
      // Make sure that, even if the multiplication below would wrap as an
      // uint64_t, we still do the right thing.
      if ((CS->getValue().zextOrSelf(128)*APInt(128, TypeSize)).ugt(MaxSize))
        return false;
      continue;
    }

    if (GlobalVariable *GV = dyn_cast<GlobalVariable>(P)) {
      if (!GV->hasDefinitiveInitializer() || !GV->isConstant())
        return false;

      uint64_t InitSize = DL.getTypeAllocSize(GV->getValueType());
      if (InitSize > MaxSize)
        return false;
      continue;
    }

    return false;
  } while (!Worklist.empty());

  return true;
}

// If we're indexing into an object of a known size, and the outer index is
// not a constant, but having any value but zero would lead to undefined
// behavior, replace it with zero.
//
// For example, if we have:
// @f.a = private unnamed_addr constant [1 x i32] [i32 12], align 4
// ...
// %arrayidx = getelementptr inbounds [1 x i32]* @f.a, i64 0, i64 %x
// ... = load i32* %arrayidx, align 4
// Then we know that we can replace %x in the GEP with i64 0.
//
// FIXME: We could fold any GEP index to zero that would cause UB if it were
// not zero. Currently, we only handle the first such index. Also, we could
// also search through non-zero constant indices if we kept track of the
// offsets those indices implied.
static bool canReplaceGEPIdxWithZero(InstCombinerImpl &IC,
                                     GetElementPtrInst *GEPI, Instruction *MemI,
                                     unsigned &Idx) {
  if (GEPI->getNumOperands() < 2)
    return false;

  // Find the first non-zero index of a GEP. If all indices are zero, return
  // one past the last index.
  auto FirstNZIdx = [](const GetElementPtrInst *GEPI) {
    unsigned I = 1;
    for (unsigned IE = GEPI->getNumOperands(); I != IE; ++I) {
      Value *V = GEPI->getOperand(I);
      if (const ConstantInt *CI = dyn_cast<ConstantInt>(V))
        if (CI->isZero())
          continue;

      break;
    }

    return I;
  };

  // Skip through initial 'zero' indices, and find the corresponding pointer
  // type. See if the next index is not a constant.
  Idx = FirstNZIdx(GEPI);
  if (Idx == GEPI->getNumOperands())
    return false;
  if (isa<Constant>(GEPI->getOperand(Idx)))
    return false;

  SmallVector<Value *, 4> Ops(GEPI->idx_begin(), GEPI->idx_begin() + Idx);
  Type *SourceElementType = GEPI->getSourceElementType();
  // Size information about scalable vectors is not available, so we cannot
  // deduce whether indexing at n is undefined behaviour or not. Bail out.
  if (isa<ScalableVectorType>(SourceElementType))
    return false;

  Type *AllocTy = GetElementPtrInst::getIndexedType(SourceElementType, Ops);
  if (!AllocTy || !AllocTy->isSized())
    return false;
  const DataLayout &DL = IC.getDataLayout();
  uint64_t TyAllocSize = DL.getTypeAllocSize(AllocTy).getFixedSize();

  // If there are more indices after the one we might replace with a zero, make
  // sure they're all non-negative. If any of them are negative, the overall
  // address being computed might be before the base address determined by the
  // first non-zero index.
  auto IsAllNonNegative = [&]() {
    for (unsigned i = Idx+1, e = GEPI->getNumOperands(); i != e; ++i) {
      KnownBits Known = IC.computeKnownBits(GEPI->getOperand(i), 0, MemI);
      if (Known.isNonNegative())
        continue;
      return false;
    }

    return true;
  };

  // FIXME: If the GEP is not inbounds, and there are extra indices after the
  // one we'll replace, those could cause the address computation to wrap
  // (rendering the IsAllNonNegative() check below insufficient). We can do
  // better, ignoring zero indices (and other indices we can prove small
  // enough not to wrap).
  if (Idx+1 != GEPI->getNumOperands() && !GEPI->isInBounds())
    return false;

  // Note that isObjectSizeLessThanOrEq will return true only if the pointer is
  // also known to be dereferenceable.
  return isObjectSizeLessThanOrEq(GEPI->getOperand(0), TyAllocSize, DL) &&
         IsAllNonNegative();
}

// If we're indexing into an object with a variable index for the memory
// access, but the object has only one element, we can assume that the index
// will always be zero. If we replace the GEP, return it.
template <typename T>
static Instruction *replaceGEPIdxWithZero(InstCombinerImpl &IC, Value *Ptr,
                                          T &MemI) {
  if (GetElementPtrInst *GEPI = dyn_cast<GetElementPtrInst>(Ptr)) {
    unsigned Idx;
    if (canReplaceGEPIdxWithZero(IC, GEPI, &MemI, Idx)) {
      Instruction *NewGEPI = GEPI->clone();
      NewGEPI->setOperand(Idx,
        ConstantInt::get(GEPI->getOperand(Idx)->getType(), 0));
      NewGEPI->insertBefore(GEPI);
      MemI.setOperand(MemI.getPointerOperandIndex(), NewGEPI);
      return NewGEPI;
    }
  }

  return nullptr;
}

static bool canSimplifyNullStoreOrGEP(StoreInst &SI) {
  if (NullPointerIsDefined(SI.getFunction(), SI.getPointerAddressSpace()))
    return false;

  auto *Ptr = SI.getPointerOperand();
  if (GetElementPtrInst *GEPI = dyn_cast<GetElementPtrInst>(Ptr))
    Ptr = GEPI->getOperand(0);
  return (isa<ConstantPointerNull>(Ptr) &&
          !NullPointerIsDefined(SI.getFunction(), SI.getPointerAddressSpace()));
}

static bool canSimplifyNullLoadOrGEP(LoadInst &LI, Value *Op) {
  if (GetElementPtrInst *GEPI = dyn_cast<GetElementPtrInst>(Op)) {
    const Value *GEPI0 = GEPI->getOperand(0);
    if (isa<ConstantPointerNull>(GEPI0) &&
        !NullPointerIsDefined(LI.getFunction(), GEPI->getPointerAddressSpace()))
      return true;
  }
  if (isa<UndefValue>(Op) ||
      (isa<ConstantPointerNull>(Op) &&
       !NullPointerIsDefined(LI.getFunction(), LI.getPointerAddressSpace())))
    return true;
  return false;
}

Instruction *InstCombinerImpl::visitLoadInst(LoadInst &LI) {
  Value *Op = LI.getOperand(0);

  // Try to canonicalize the loaded type.
  if (Instruction *Res = combineLoadToOperationType(*this, LI))
    return Res;

  // Attempt to improve the alignment.
  Align KnownAlign = getOrEnforceKnownAlignment(
      Op, DL.getPrefTypeAlign(LI.getType()), DL, &LI, &AC, &DT);
  if (KnownAlign > LI.getAlign())
    LI.setAlignment(KnownAlign);

  // Replace GEP indices if possible.
  if (Instruction *NewGEPI = replaceGEPIdxWithZero(*this, Op, LI)) {
      Worklist.push(NewGEPI);
      return &LI;
  }

  if (Instruction *Res = unpackLoadToAggregate(*this, LI))
    return Res;

  // Do really simple store-to-load forwarding and load CSE, to catch cases
  // where there are several consecutive memory accesses to the same location,
  // separated by a few arithmetic operations.
  bool IsLoadCSE = false;
  if (Value *AvailableVal = FindAvailableLoadedValue(&LI, *AA, &IsLoadCSE)) {
    if (IsLoadCSE)
      combineMetadataForCSE(cast<LoadInst>(AvailableVal), &LI, false);

    return replaceInstUsesWith(
        LI, Builder.CreateBitOrPointerCast(AvailableVal, LI.getType(),
                                           LI.getName() + ".cast"));
  }

  // None of the following transforms are legal for volatile/ordered atomic
  // loads.  Most of them do apply for unordered atomics.
  if (!LI.isUnordered()) return nullptr;

  // load(gep null, ...) -> unreachable
  // load null/undef -> unreachable
  // TODO: Consider a target hook for valid address spaces for this xforms.
  if (canSimplifyNullLoadOrGEP(LI, Op)) {
    // Insert a new store to null instruction before the load to indicate
    // that this code is not reachable.  We do this instead of inserting
    // an unreachable instruction directly because we cannot modify the
    // CFG.
    StoreInst *SI = new StoreInst(PoisonValue::get(LI.getType()),
                                  Constant::getNullValue(Op->getType()), &LI);
    SI->setDebugLoc(LI.getDebugLoc());
    return replaceInstUsesWith(LI, PoisonValue::get(LI.getType()));
  }

  if (Op->hasOneUse()) {
    // Change select and PHI nodes to select values instead of addresses: this
    // helps alias analysis out a lot, allows many others simplifications, and
    // exposes redundancy in the code.
    //
    // Note that we cannot do the transformation unless we know that the
    // introduced loads cannot trap!  Something like this is valid as long as
    // the condition is always false: load (select bool %C, int* null, int* %G),
    // but it would not be valid if we transformed it to load from null
    // unconditionally.
    //
    if (SelectInst *SI = dyn_cast<SelectInst>(Op)) {
      // load (select (Cond, &V1, &V2))  --> select(Cond, load &V1, load &V2).
      Align Alignment = LI.getAlign();
      if (isSafeToLoadUnconditionally(SI->getOperand(1), LI.getType(),
                                      Alignment, DL, SI) &&
          isSafeToLoadUnconditionally(SI->getOperand(2), LI.getType(),
                                      Alignment, DL, SI)) {
        LoadInst *V1 =
            Builder.CreateLoad(LI.getType(), SI->getOperand(1),
                               SI->getOperand(1)->getName() + ".val");
        LoadInst *V2 =
            Builder.CreateLoad(LI.getType(), SI->getOperand(2),
                               SI->getOperand(2)->getName() + ".val");
        assert(LI.isUnordered() && "implied by above");
        V1->setAlignment(Alignment);
        V1->setAtomic(LI.getOrdering(), LI.getSyncScopeID());
        V2->setAlignment(Alignment);
        V2->setAtomic(LI.getOrdering(), LI.getSyncScopeID());
        return SelectInst::Create(SI->getCondition(), V1, V2);
      }

      // load (select (cond, null, P)) -> load P
      if (isa<ConstantPointerNull>(SI->getOperand(1)) &&
          !NullPointerIsDefined(SI->getFunction(),
                                LI.getPointerAddressSpace()))
        return replaceOperand(LI, 0, SI->getOperand(2));

      // load (select (cond, P, null)) -> load P
      if (isa<ConstantPointerNull>(SI->getOperand(2)) &&
          !NullPointerIsDefined(SI->getFunction(),
                                LI.getPointerAddressSpace()))
        return replaceOperand(LI, 0, SI->getOperand(1));
    }
  }
  return nullptr;
}

/// Look for extractelement/insertvalue sequence that acts like a bitcast.
///
/// \returns underlying value that was "cast", or nullptr otherwise.
///
/// For example, if we have:
///
///     %E0 = extractelement <2 x double> %U, i32 0
///     %V0 = insertvalue [2 x double] undef, double %E0, 0
///     %E1 = extractelement <2 x double> %U, i32 1
///     %V1 = insertvalue [2 x double] %V0, double %E1, 1
///
/// and the layout of a <2 x double> is isomorphic to a [2 x double],
/// then %V1 can be safely approximated by a conceptual "bitcast" of %U.
/// Note that %U may contain non-undef values where %V1 has undef.
static Value *likeBitCastFromVector(InstCombinerImpl &IC, Value *V) {
  Value *U = nullptr;
  while (auto *IV = dyn_cast<InsertValueInst>(V)) {
    auto *E = dyn_cast<ExtractElementInst>(IV->getInsertedValueOperand());
    if (!E)
      return nullptr;
    auto *W = E->getVectorOperand();
    if (!U)
      U = W;
    else if (U != W)
      return nullptr;
    auto *CI = dyn_cast<ConstantInt>(E->getIndexOperand());
    if (!CI || IV->getNumIndices() != 1 || CI->getZExtValue() != *IV->idx_begin())
      return nullptr;
    V = IV->getAggregateOperand();
  }
  if (!match(V, m_Undef()) || !U)
    return nullptr;

  auto *UT = cast<VectorType>(U->getType());
  auto *VT = V->getType();
  // Check that types UT and VT are bitwise isomorphic.
  const auto &DL = IC.getDataLayout();
  if (DL.getTypeStoreSizeInBits(UT) != DL.getTypeStoreSizeInBits(VT)) {
    return nullptr;
  }
  if (auto *AT = dyn_cast<ArrayType>(VT)) {
    if (AT->getNumElements() != cast<FixedVectorType>(UT)->getNumElements())
      return nullptr;
  } else {
    auto *ST = cast<StructType>(VT);
    if (ST->getNumElements() != cast<FixedVectorType>(UT)->getNumElements())
      return nullptr;
    for (const auto *EltT : ST->elements()) {
      if (EltT != UT->getElementType())
        return nullptr;
    }
  }
  return U;
}

/// Combine stores to match the type of value being stored.
///
/// The core idea here is that the memory does not have any intrinsic type and
/// where we can we should match the type of a store to the type of value being
/// stored.
///
/// However, this routine must never change the width of a store or the number of
/// stores as that would introduce a semantic change. This combine is expected to
/// be a semantic no-op which just allows stores to more closely model the types
/// of their incoming values.
///
/// Currently, we also refuse to change the precise type used for an atomic or
/// volatile store. This is debatable, and might be reasonable to change later.
/// However, it is risky in case some backend or other part of LLVM is relying
/// on the exact type stored to select appropriate atomic operations.
///
/// \returns true if the store was successfully combined away. This indicates
/// the caller must erase the store instruction. We have to let the caller erase
/// the store instruction as otherwise there is no way to signal whether it was
/// combined or not: IC.EraseInstFromFunction returns a null pointer.
static bool combineStoreToValueType(InstCombinerImpl &IC, StoreInst &SI) {
  // FIXME: We could probably with some care handle both volatile and ordered
  // atomic stores here but it isn't clear that this is important.
  if (!SI.isUnordered())
    return false;

  // swifterror values can't be bitcasted.
  if (SI.getPointerOperand()->isSwiftError())
    return false;

  Value *V = SI.getValueOperand();

  // Fold away bit casts of the stored value by storing the original type.
  if (auto *BC = dyn_cast<BitCastInst>(V)) {
    assert(!BC->getType()->isX86_AMXTy() &&
           "store to x86_amx* should not happen!");
    V = BC->getOperand(0);
    // Don't transform when the type is x86_amx, it makes the pass that lower
    // x86_amx type happy.
    if (V->getType()->isX86_AMXTy())
      return false;
    if (!SI.isAtomic() || isSupportedAtomicType(V->getType())) {
      combineStoreToNewValue(IC, SI, V);
      return true;
    }
  }

  if (Value *U = likeBitCastFromVector(IC, V))
    if (!SI.isAtomic() || isSupportedAtomicType(U->getType())) {
      combineStoreToNewValue(IC, SI, U);
      return true;
    }

  // FIXME: We should also canonicalize stores of vectors when their elements
  // are cast to other types.
  return false;
}

static bool unpackStoreToAggregate(InstCombinerImpl &IC, StoreInst &SI) {
  // FIXME: We could probably with some care handle both volatile and atomic
  // stores here but it isn't clear that this is important.
  if (!SI.isSimple())
    return false;

  Value *V = SI.getValueOperand();
  Type *T = V->getType();

  if (!T->isAggregateType())
    return false;

  if (auto *ST = dyn_cast<StructType>(T)) {
    // If the struct only have one element, we unpack.
    unsigned Count = ST->getNumElements();
    if (Count == 1) {
      V = IC.Builder.CreateExtractValue(V, 0);
      combineStoreToNewValue(IC, SI, V);
      return true;
    }

    // We don't want to break loads with padding here as we'd loose
    // the knowledge that padding exists for the rest of the pipeline.
    const DataLayout &DL = IC.getDataLayout();
    auto *SL = DL.getStructLayout(ST);
    if (SL->hasPadding())
      return false;

    const auto Align = SI.getAlign();

    SmallString<16> EltName = V->getName();
    EltName += ".elt";
    auto *Addr = SI.getPointerOperand();
    SmallString<16> AddrName = Addr->getName();
    AddrName += ".repack";

    auto *IdxType = Type::getInt32Ty(ST->getContext());
    auto *Zero = ConstantInt::get(IdxType, 0);
    for (unsigned i = 0; i < Count; i++) {
      Value *Indices[2] = {
        Zero,
        ConstantInt::get(IdxType, i),
      };
      auto *Ptr = IC.Builder.CreateInBoundsGEP(ST, Addr, makeArrayRef(Indices),
                                               AddrName);
      auto *Val = IC.Builder.CreateExtractValue(V, i, EltName);
      auto EltAlign = commonAlignment(Align, SL->getElementOffset(i));
      llvm::Instruction *NS = IC.Builder.CreateAlignedStore(Val, Ptr, EltAlign);
      AAMDNodes AAMD;
      SI.getAAMetadata(AAMD);
      NS->setAAMetadata(AAMD);
    }

    return true;
  }

  if (auto *AT = dyn_cast<ArrayType>(T)) {
    // If the array only have one element, we unpack.
    auto NumElements = AT->getNumElements();
    if (NumElements == 1) {
      V = IC.Builder.CreateExtractValue(V, 0);
      combineStoreToNewValue(IC, SI, V);
      return true;
    }

    // Bail out if the array is too large. Ideally we would like to optimize
    // arrays of arbitrary size but this has a terrible impact on compile time.
    // The threshold here is chosen arbitrarily, maybe needs a little bit of
    // tuning.
    if (NumElements > IC.MaxArraySizeForCombine)
      return false;

    const DataLayout &DL = IC.getDataLayout();
    auto EltSize = DL.getTypeAllocSize(AT->getElementType());
    const auto Align = SI.getAlign();

    SmallString<16> EltName = V->getName();
    EltName += ".elt";
    auto *Addr = SI.getPointerOperand();
    SmallString<16> AddrName = Addr->getName();
    AddrName += ".repack";

    auto *IdxType = Type::getInt64Ty(T->getContext());
    auto *Zero = ConstantInt::get(IdxType, 0);

    uint64_t Offset = 0;
    for (uint64_t i = 0; i < NumElements; i++) {
      Value *Indices[2] = {
        Zero,
        ConstantInt::get(IdxType, i),
      };
      auto *Ptr = IC.Builder.CreateInBoundsGEP(AT, Addr, makeArrayRef(Indices),
                                               AddrName);
      auto *Val = IC.Builder.CreateExtractValue(V, i, EltName);
      auto EltAlign = commonAlignment(Align, Offset);
      Instruction *NS = IC.Builder.CreateAlignedStore(Val, Ptr, EltAlign);
      AAMDNodes AAMD;
      SI.getAAMetadata(AAMD);
      NS->setAAMetadata(AAMD);
      Offset += EltSize;
    }

    return true;
  }

  return false;
}

/// equivalentAddressValues - Test if A and B will obviously have the same
/// value. This includes recognizing that %t0 and %t1 will have the same
/// value in code like this:
///   %t0 = getelementptr \@a, 0, 3
///   store i32 0, i32* %t0
///   %t1 = getelementptr \@a, 0, 3
///   %t2 = load i32* %t1
///
static bool equivalentAddressValues(Value *A, Value *B) {
  // Test if the values are trivially equivalent.
  if (A == B) return true;

  // Test if the values come form identical arithmetic instructions.
  // This uses isIdenticalToWhenDefined instead of isIdenticalTo because
  // its only used to compare two uses within the same basic block, which
  // means that they'll always either have the same value or one of them
  // will have an undefined value.
  if (isa<BinaryOperator>(A) ||
      isa<CastInst>(A) ||
      isa<PHINode>(A) ||
      isa<GetElementPtrInst>(A))
    if (Instruction *BI = dyn_cast<Instruction>(B))
      if (cast<Instruction>(A)->isIdenticalToWhenDefined(BI))
        return true;

  // Otherwise they may not be equivalent.
  return false;
}

/// Converts store (bitcast (load (bitcast (select ...)))) to
/// store (load (select ...)), where select is minmax:
/// select ((cmp load V1, load V2), V1, V2).
static bool removeBitcastsFromLoadStoreOnMinMax(InstCombinerImpl &IC,
                                                StoreInst &SI) {
  // bitcast?
  if (!match(SI.getPointerOperand(), m_BitCast(m_Value())))
    return false;
  // load? integer?
  Value *LoadAddr;
  if (!match(SI.getValueOperand(), m_Load(m_BitCast(m_Value(LoadAddr)))))
    return false;
  auto *LI = cast<LoadInst>(SI.getValueOperand());
  if (!LI->getType()->isIntegerTy())
    return false;
  Type *CmpLoadTy;
  if (!isMinMaxWithLoads(LoadAddr, CmpLoadTy))
    return false;

  // Make sure the type would actually change.
  // This condition can be hit with chains of bitcasts.
  if (LI->getType() == CmpLoadTy)
    return false;

  // Make sure we're not changing the size of the load/store.
  const auto &DL = IC.getDataLayout();
  if (DL.getTypeStoreSizeInBits(LI->getType()) !=
      DL.getTypeStoreSizeInBits(CmpLoadTy))
    return false;

  if (!all_of(LI->users(), [LI, LoadAddr](User *U) {
        auto *SI = dyn_cast<StoreInst>(U);
        return SI && SI->getPointerOperand() != LI &&
               InstCombiner::peekThroughBitcast(SI->getPointerOperand()) !=
                   LoadAddr &&
               !SI->getPointerOperand()->isSwiftError();
      }))
    return false;

  IC.Builder.SetInsertPoint(LI);
  LoadInst *NewLI = IC.combineLoadToNewType(*LI, CmpLoadTy);
  // Replace all the stores with stores of the newly loaded value.
  for (auto *UI : LI->users()) {
    auto *USI = cast<StoreInst>(UI);
    IC.Builder.SetInsertPoint(USI);
    combineStoreToNewValue(IC, *USI, NewLI);
  }
  IC.replaceInstUsesWith(*LI, PoisonValue::get(LI->getType()));
  IC.eraseInstFromFunction(*LI);
  return true;
}

Instruction *InstCombinerImpl::visitStoreInst(StoreInst &SI) {
  Value *Val = SI.getOperand(0);
  Value *Ptr = SI.getOperand(1);

  // Try to canonicalize the stored type.
  if (combineStoreToValueType(*this, SI))
    return eraseInstFromFunction(SI);

  // Attempt to improve the alignment.
  const Align KnownAlign = getOrEnforceKnownAlignment(
      Ptr, DL.getPrefTypeAlign(Val->getType()), DL, &SI, &AC, &DT);
  if (KnownAlign > SI.getAlign())
    SI.setAlignment(KnownAlign);

  // Try to canonicalize the stored type.
  if (unpackStoreToAggregate(*this, SI))
    return eraseInstFromFunction(SI);

  if (removeBitcastsFromLoadStoreOnMinMax(*this, SI))
    return eraseInstFromFunction(SI);

  // Replace GEP indices if possible.
  if (Instruction *NewGEPI = replaceGEPIdxWithZero(*this, Ptr, SI)) {
      Worklist.push(NewGEPI);
      return &SI;
  }

  // Don't hack volatile/ordered stores.
  // FIXME: Some bits are legal for ordered atomic stores; needs refactoring.
  if (!SI.isUnordered()) return nullptr;

  // If the RHS is an alloca with a single use, zapify the store, making the
  // alloca dead.
  if (Ptr->hasOneUse()) {
    if (isa<AllocaInst>(Ptr))
      return eraseInstFromFunction(SI);
    if (GetElementPtrInst *GEP = dyn_cast<GetElementPtrInst>(Ptr)) {
      if (isa<AllocaInst>(GEP->getOperand(0))) {
        if (GEP->getOperand(0)->hasOneUse())
          return eraseInstFromFunction(SI);
      }
    }
  }

  // If we have a store to a location which is known constant, we can conclude
  // that the store must be storing the constant value (else the memory
  // wouldn't be constant), and this must be a noop.
  if (AA->pointsToConstantMemory(Ptr))
    return eraseInstFromFunction(SI);

  // Do really simple DSE, to catch cases where there are several consecutive
  // stores to the same location, separated by a few arithmetic operations. This
  // situation often occurs with bitfield accesses.
  BasicBlock::iterator BBI(SI);
  for (unsigned ScanInsts = 6; BBI != SI.getParent()->begin() && ScanInsts;
       --ScanInsts) {
    --BBI;
    // Don't count debug info directives, lest they affect codegen,
    // and we skip pointer-to-pointer bitcasts, which are NOPs.
    if (BBI->isDebugOrPseudoInst() ||
        (isa<BitCastInst>(BBI) && BBI->getType()->isPointerTy())) {
      ScanInsts++;
      continue;
    }

    if (StoreInst *PrevSI = dyn_cast<StoreInst>(BBI)) {
      // Prev store isn't volatile, and stores to the same location?
      if (PrevSI->isUnordered() && equivalentAddressValues(PrevSI->getOperand(1),
                                                        SI.getOperand(1))) {
        ++NumDeadStore;
        // Manually add back the original store to the worklist now, so it will
        // be processed after the operands of the removed store, as this may
        // expose additional DSE opportunities.
        Worklist.push(&SI);
        eraseInstFromFunction(*PrevSI);
        return nullptr;
      }
      break;
    }

    // If this is a load, we have to stop.  However, if the loaded value is from
    // the pointer we're loading and is producing the pointer we're storing,
    // then *this* store is dead (X = load P; store X -> P).
    if (LoadInst *LI = dyn_cast<LoadInst>(BBI)) {
      if (LI == Val && equivalentAddressValues(LI->getOperand(0), Ptr)) {
        assert(SI.isUnordered() && "can't eliminate ordering operation");
        return eraseInstFromFunction(SI);
      }

      // Otherwise, this is a load from some other location.  Stores before it
      // may not be dead.
      break;
    }

    // Don't skip over loads, throws or things that can modify memory.
    if (BBI->mayWriteToMemory() || BBI->mayReadFromMemory() || BBI->mayThrow())
      break;
  }

  // store X, null    -> turns into 'unreachable' in SimplifyCFG
  // store X, GEP(null, Y) -> turns into 'unreachable' in SimplifyCFG
  if (canSimplifyNullStoreOrGEP(SI)) {
    if (!isa<PoisonValue>(Val))
      return replaceOperand(SI, 0, PoisonValue::get(Val->getType()));
    return nullptr;  // Do not modify these!
  }

  // store undef, Ptr -> noop
  if (isa<UndefValue>(Val))
    return eraseInstFromFunction(SI);

  return nullptr;
}

/// Try to transform:
///   if () { *P = v1; } else { *P = v2 }
/// or:
///   *P = v1; if () { *P = v2; }
/// into a phi node with a store in the successor.
bool InstCombinerImpl::mergeStoreIntoSuccessor(StoreInst &SI) {
  if (!SI.isUnordered())
    return false; // This code has not been audited for volatile/ordered case.

  // Check if the successor block has exactly 2 incoming edges.
  BasicBlock *StoreBB = SI.getParent();
  BasicBlock *DestBB = StoreBB->getTerminator()->getSuccessor(0);
  if (!DestBB->hasNPredecessors(2))
    return false;

  // Capture the other block (the block that doesn't contain our store).
  pred_iterator PredIter = pred_begin(DestBB);
  if (*PredIter == StoreBB)
    ++PredIter;
  BasicBlock *OtherBB = *PredIter;

  // Bail out if all of the relevant blocks aren't distinct. This can happen,
  // for example, if SI is in an infinite loop.
  if (StoreBB == DestBB || OtherBB == DestBB)
    return false;

  // Verify that the other block ends in a branch and is not otherwise empty.
  BasicBlock::iterator BBI(OtherBB->getTerminator());
  BranchInst *OtherBr = dyn_cast<BranchInst>(BBI);
  if (!OtherBr || BBI == OtherBB->begin())
    return false;

  // If the other block ends in an unconditional branch, check for the 'if then
  // else' case. There is an instruction before the branch.
  StoreInst *OtherStore = nullptr;
  if (OtherBr->isUnconditional()) {
    --BBI;
    // Skip over debugging info.
    while (isa<DbgInfoIntrinsic>(BBI) ||
           (isa<BitCastInst>(BBI) && BBI->getType()->isPointerTy())) {
      if (BBI==OtherBB->begin())
        return false;
      --BBI;
    }
    // If this isn't a store, isn't a store to the same location, or is not the
    // right kind of store, bail out.
    OtherStore = dyn_cast<StoreInst>(BBI);
    if (!OtherStore || OtherStore->getOperand(1) != SI.getOperand(1) ||
        !SI.isSameOperationAs(OtherStore))
      return false;
  } else {
    // Otherwise, the other block ended with a conditional branch. If one of the
    // destinations is StoreBB, then we have the if/then case.
    if (OtherBr->getSuccessor(0) != StoreBB &&
        OtherBr->getSuccessor(1) != StoreBB)
      return false;

    // Okay, we know that OtherBr now goes to Dest and StoreBB, so this is an
    // if/then triangle. See if there is a store to the same ptr as SI that
    // lives in OtherBB.
    for (;; --BBI) {
      // Check to see if we find the matching store.
      if ((OtherStore = dyn_cast<StoreInst>(BBI))) {
        if (OtherStore->getOperand(1) != SI.getOperand(1) ||
            !SI.isSameOperationAs(OtherStore))
          return false;
        break;
      }
      // If we find something that may be using or overwriting the stored
      // value, or if we run out of instructions, we can't do the transform.
      if (BBI->mayReadFromMemory() || BBI->mayThrow() ||
          BBI->mayWriteToMemory() || BBI == OtherBB->begin())
        return false;
    }

    // In order to eliminate the store in OtherBr, we have to make sure nothing
    // reads or overwrites the stored value in StoreBB.
    for (BasicBlock::iterator I = StoreBB->begin(); &*I != &SI; ++I) {
      // FIXME: This should really be AA driven.
      if (I->mayReadFromMemory() || I->mayThrow() || I->mayWriteToMemory())
        return false;
    }
  }

  // Insert a PHI node now if we need it.
  Value *MergedVal = OtherStore->getOperand(0);
  // The debug locations of the original instructions might differ. Merge them.
  DebugLoc MergedLoc = DILocation::getMergedLocation(SI.getDebugLoc(),
                                                     OtherStore->getDebugLoc());
  if (MergedVal != SI.getOperand(0)) {
    PHINode *PN = PHINode::Create(MergedVal->getType(), 2, "storemerge");
    PN->addIncoming(SI.getOperand(0), SI.getParent());
    PN->addIncoming(OtherStore->getOperand(0), OtherBB);
    MergedVal = InsertNewInstBefore(PN, DestBB->front());
    PN->setDebugLoc(MergedLoc);
  }

  // Advance to a place where it is safe to insert the new store and insert it.
  BBI = DestBB->getFirstInsertionPt();
  StoreInst *NewSI =
      new StoreInst(MergedVal, SI.getOperand(1), SI.isVolatile(), SI.getAlign(),
                    SI.getOrdering(), SI.getSyncScopeID());
  InsertNewInstBefore(NewSI, *BBI);
  NewSI->setDebugLoc(MergedLoc);

  // If the two stores had AA tags, merge them.
  AAMDNodes AATags;
  SI.getAAMetadata(AATags);
  if (AATags) {
    OtherStore->getAAMetadata(AATags, /* Merge = */ true);
    NewSI->setAAMetadata(AATags);
  }

  // Nuke the old stores.
  eraseInstFromFunction(SI);
  eraseInstFromFunction(*OtherStore);
  return true;
}<|MERGE_RESOLUTION|>--- conflicted
+++ resolved
@@ -204,15 +204,10 @@
       IC.InsertNewInstBefore(NewI, *It);
 
       // Gracefully handle allocas in other address spaces.
-<<<<<<< HEAD
-      if (AI.getType()->getPointerAddressSpace() != NewI->getType()->getPointerAddressSpace()) {
-        NewI = CastInst::CreatePointerBitCastOrAddrSpaceCast(NewI, AI.getType());
-=======
       if (AI.getType()->getPointerAddressSpace() !=
           NewI->getType()->getPointerAddressSpace()) {
         NewI =
             CastInst::CreatePointerBitCastOrAddrSpaceCast(NewI, AI.getType());
->>>>>>> 3644726a
         IC.InsertNewInstBefore(NewI, *It);
       }
 
