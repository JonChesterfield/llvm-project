//===- InstCombineLoadStoreAlloca.cpp -------------------------------------===//
//
// Part of the LLVM Project, under the Apache License v2.0 with LLVM Exceptions.
// See https://llvm.org/LICENSE.txt for license information.
// SPDX-License-Identifier: Apache-2.0 WITH LLVM-exception
//
//===----------------------------------------------------------------------===//
//
// This file implements the visit functions for load, store and alloca.
//
//===----------------------------------------------------------------------===//

#include "InstCombineInternal.h"
#include "llvm/ADT/MapVector.h"
#include "llvm/ADT/SmallString.h"
#include "llvm/ADT/Statistic.h"
#include "llvm/Analysis/AliasAnalysis.h"
#include "llvm/Analysis/Loads.h"
#include "llvm/IR/DataLayout.h"
#include "llvm/IR/DebugInfoMetadata.h"
#include "llvm/IR/IntrinsicInst.h"
#include "llvm/IR/LLVMContext.h"
#include "llvm/IR/PatternMatch.h"
#include "llvm/Transforms/InstCombine/InstCombiner.h"
#include "llvm/Transforms/Utils/Local.h"
using namespace llvm;
using namespace PatternMatch;

#define DEBUG_TYPE "instcombine"

STATISTIC(NumDeadStore, "Number of dead stores eliminated");
STATISTIC(NumGlobalCopies, "Number of allocas copied from constant global");

static cl::opt<unsigned> MaxCopiedFromConstantUsers(
<<<<<<< HEAD
    "instcombine-max-copied-from-constant-users", cl::init(300),
=======
    "instcombine-max-copied-from-constant-users", cl::init(128),
>>>>>>> 25a61c42
    cl::desc("Maximum users to visit in copy from constant transform"),
    cl::Hidden);

/// isOnlyCopiedFromConstantMemory - Recursively walk the uses of a (derived)
/// pointer to an alloca.  Ignore any reads of the pointer, return false if we
/// see any stores or other unknown uses.  If we see pointer arithmetic, keep
/// track of whether it moves the pointer (with IsOffset) but otherwise traverse
/// the uses.  If we see a memcpy/memmove that targets an unoffseted pointer to
/// the alloca, and if the source pointer is a pointer to a constant memory
/// location, we can optimize this.
static bool
isOnlyCopiedFromConstantMemory(AAResults *AA, AllocaInst *V,
                               MemTransferInst *&TheCopy,
                               SmallVectorImpl<Instruction *> &ToDelete) {
  // We track lifetime intrinsics as we encounter them.  If we decide to go
<<<<<<< HEAD
  // ahead and replace the value with the global, this lets the caller quickly
  // eliminate the markers.
=======
  // ahead and replace the value with the memory location, this lets the caller
  // quickly eliminate the markers.
>>>>>>> 25a61c42

  using ValueAndIsOffset = PointerIntPair<Value *, 1, bool>;
  SmallVector<ValueAndIsOffset, 32> Worklist;
  SmallPtrSet<ValueAndIsOffset, 32> Visited;
  Worklist.emplace_back(V, false);
  while (!Worklist.empty()) {
    ValueAndIsOffset Elem = Worklist.pop_back_val();
    if (!Visited.insert(Elem).second)
      continue;
    if (Visited.size() > MaxCopiedFromConstantUsers)
      return false;

    const auto [Value, IsOffset] = Elem;
    for (auto &U : Value->uses()) {
      auto *I = cast<Instruction>(U.getUser());

      if (auto *LI = dyn_cast<LoadInst>(I)) {
        // Ignore non-volatile loads, they are always ok.
        if (!LI->isSimple()) return false;
        continue;
      }

<<<<<<< HEAD
      if (isa<PHINode>(I)) {
=======
      if (isa<PHINode, SelectInst>(I)) {
>>>>>>> 25a61c42
        // We set IsOffset=true, to forbid the memcpy from occurring after the
        // phi: If one of the phi operands is not based on the alloca, we
        // would incorrectly omit a write.
        Worklist.emplace_back(I, true);
        continue;
      }
<<<<<<< HEAD
      if (isa<BitCastInst>(I) || isa<AddrSpaceCastInst>(I)) {
=======
      if (isa<BitCastInst, AddrSpaceCastInst>(I)) {
>>>>>>> 25a61c42
        // If uses of the bitcast are ok, we are ok.
        Worklist.emplace_back(I, IsOffset);
        continue;
      }
      if (auto *GEP = dyn_cast<GetElementPtrInst>(I)) {
        // If the GEP has all zero indices, it doesn't offset the pointer. If it
        // doesn't, it does.
        Worklist.emplace_back(I, IsOffset || !GEP->hasAllZeroIndices());
        continue;
      }

      if (auto *Call = dyn_cast<CallBase>(I)) {
        // If this is the function being called then we treat it like a load and
        // ignore it.
        if (Call->isCallee(&U))
          continue;

        unsigned DataOpNo = Call->getDataOperandNo(&U);
        bool IsArgOperand = Call->isArgOperand(&U);

        // Inalloca arguments are clobbered by the call.
        if (IsArgOperand && Call->isInAllocaArgument(DataOpNo))
          return false;

        // If this call site doesn't modify the memory, then we know it is just
        // a load (but one that potentially returns the value itself), so we can
        // ignore it if we know that the value isn't captured.
        bool NoCapture = Call->doesNotCapture(DataOpNo);
        if ((Call->onlyReadsMemory() && (Call->use_empty() || NoCapture)) ||
            (Call->onlyReadsMemory(DataOpNo) && NoCapture))
          continue;

        // If this is being passed as a byval argument, the caller is making a
        // copy, so it is only a read of the alloca.
        if (IsArgOperand && Call->isByValArgument(DataOpNo))
          continue;
      }

      // Lifetime intrinsics can be handled by the caller.
      if (I->isLifetimeStartOrEnd()) {
        assert(I->use_empty() && "Lifetime markers have no result to use!");
        ToDelete.push_back(I);
        continue;
      }

      // If this is isn't our memcpy/memmove, reject it as something we can't
      // handle.
      MemTransferInst *MI = dyn_cast<MemTransferInst>(I);
      if (!MI)
        return false;

      // If the transfer is volatile, reject it.
      if (MI->isVolatile())
        return false;

      // If the transfer is using the alloca as a source of the transfer, then
      // ignore it since it is a load (unless the transfer is volatile).
      if (U.getOperandNo() == 1)
        continue;

      // If we already have seen a copy, reject the second one.
      if (TheCopy) return false;

      // If the pointer has been offset from the start of the alloca, we can't
      // safely handle this.
      if (IsOffset) return false;

      // If the memintrinsic isn't using the alloca as the dest, reject it.
      if (U.getOperandNo() != 0) return false;

      // If the source of the memcpy/move is not constant, reject it.
      if (isModSet(AA->getModRefInfoMask(MI->getSource())))
        return false;

      // Otherwise, the transform is safe.  Remember the copy instruction.
      TheCopy = MI;
    }
  }
  return true;
}

/// isOnlyCopiedFromConstantMemory - Return true if the specified alloca is only
/// modified by a copy from a constant memory location. If we can prove this, we
/// can replace any uses of the alloca with uses of the memory location
/// directly.
static MemTransferInst *
isOnlyCopiedFromConstantMemory(AAResults *AA,
                               AllocaInst *AI,
                               SmallVectorImpl<Instruction *> &ToDelete) {
  MemTransferInst *TheCopy = nullptr;
  if (isOnlyCopiedFromConstantMemory(AA, AI, TheCopy, ToDelete))
    return TheCopy;
  return nullptr;
}

/// Returns true if V is dereferenceable for size of alloca.
static bool isDereferenceableForAllocaSize(const Value *V, const AllocaInst *AI,
                                           const DataLayout &DL) {
  if (AI->isArrayAllocation())
    return false;
  uint64_t AllocaSize = DL.getTypeStoreSize(AI->getAllocatedType());
  if (!AllocaSize)
    return false;
  return isDereferenceableAndAlignedPointer(V, AI->getAlign(),
                                            APInt(64, AllocaSize), DL);
}

static Instruction *simplifyAllocaArraySize(InstCombinerImpl &IC,
                                            AllocaInst &AI, DominatorTree &DT) {
  // Check for array size of 1 (scalar allocation).
  if (!AI.isArrayAllocation()) {
    // i32 1 is the canonical array size for scalar allocations.
    if (AI.getArraySize()->getType()->isIntegerTy(32))
      return nullptr;

    // Canonicalize it.
    return IC.replaceOperand(AI, 0, IC.Builder.getInt32(1));
  }

  // Convert: alloca Ty, C - where C is a constant != 1 into: alloca [C x Ty], 1
  if (const ConstantInt *C = dyn_cast<ConstantInt>(AI.getArraySize())) {
    if (C->getValue().getActiveBits() <= 64) {
      Type *NewTy = ArrayType::get(AI.getAllocatedType(), C->getZExtValue());
      AllocaInst *New = IC.Builder.CreateAlloca(NewTy, AI.getAddressSpace(),
                                                nullptr, AI.getName());
      New->setAlignment(AI.getAlign());

      replaceAllDbgUsesWith(AI, *New, *New, DT);

      // Scan to the end of the allocation instructions, to skip over a block of
      // allocas if possible...also skip interleaved debug info
      //
      BasicBlock::iterator It(New);
      while (isa<AllocaInst>(*It) || isa<DbgInfoIntrinsic>(*It))
        ++It;

      // Now that I is pointing to the first non-allocation-inst in the block,
      // insert our getelementptr instruction...
      //
      Type *IdxTy = IC.getDataLayout().getIntPtrType(AI.getType());
      Value *NullIdx = Constant::getNullValue(IdxTy);
      Value *Idx[2] = {NullIdx, NullIdx};
      Instruction *GEP = GetElementPtrInst::CreateInBounds(
          NewTy, New, Idx, New->getName() + ".sub");
      IC.InsertNewInstBefore(GEP, *It);

      // Now make everything use the getelementptr instead of the original
      // allocation.
      return IC.replaceInstUsesWith(AI, GEP);
    }
  }

  if (isa<UndefValue>(AI.getArraySize()))
    return IC.replaceInstUsesWith(AI, Constant::getNullValue(AI.getType()));

  // Ensure that the alloca array size argument has type intptr_t, so that
  // any casting is exposed early.
  Type *IntPtrTy = IC.getDataLayout().getIntPtrType(AI.getType());
  if (AI.getArraySize()->getType() != IntPtrTy) {
    Value *V = IC.Builder.CreateIntCast(AI.getArraySize(), IntPtrTy, false);
    return IC.replaceOperand(AI, 0, V);
  }

  return nullptr;
}

namespace {
// If I and V are pointers in different address space, it is not allowed to
// use replaceAllUsesWith since I and V have different types. A
// non-target-specific transformation should not use addrspacecast on V since
// the two address space may be disjoint depending on target.
//
// This class chases down uses of the old pointer until reaching the load
// instructions, then replaces the old pointer in the load instructions with
// the new pointer. If during the chasing it sees bitcast or GEP, it will
// create new bitcast or GEP with the new pointer and use them in the load
// instruction.
class PointerReplacer {
public:
  PointerReplacer(InstCombinerImpl &IC, Instruction &Root)
    : IC(IC), Root(Root) {}

  bool collectUsers();
  void replacePointer(Value *V);

private:
  bool collectUsersRecursive(Instruction &I);
  void replace(Instruction *I);
  Value *getReplacement(Value *I);
  bool isAvailable(Instruction *I) const {
    return I == &Root || Worklist.contains(I);
  }

  SmallPtrSet<Instruction *, 32> ValuesToRevisit;
  SmallSetVector<Instruction *, 4> Worklist;
  MapVector<Value *, Value *> WorkMap;
  InstCombinerImpl &IC;
  Instruction &Root;
};
} // end anonymous namespace

<<<<<<< HEAD
bool PointerReplacer::collectUsers(Instruction &I) {
  if (!collectUsersRecursive(I))
=======
bool PointerReplacer::collectUsers() {
  if (!collectUsersRecursive(Root))
>>>>>>> 25a61c42
    return false;

  // Ensure that all outstanding (indirect) users of I
  // are inserted into the Worklist. Return false
  // otherwise.
  for (auto *Inst : ValuesToRevisit)
    if (!Worklist.contains(Inst))
      return false;
  return true;
}

bool PointerReplacer::collectUsersRecursive(Instruction &I) {
  for (auto *U : I.users()) {
    auto *Inst = cast<Instruction>(&*U);
    if (auto *Load = dyn_cast<LoadInst>(Inst)) {
      if (Load->isVolatile())
        return false;
      Worklist.insert(Load);
    } else if (auto *PHI = dyn_cast<PHINode>(Inst)) {
      // All incoming values must be instructions for replacability
      if (any_of(PHI->incoming_values(),
                 [](Value *V) { return !isa<Instruction>(V); }))
        return false;

      // If at least one incoming value of the PHI is not in Worklist,
      // store the PHI for revisiting and skip this iteration of the
      // loop.
      if (any_of(PHI->incoming_values(), [this](Value *V) {
<<<<<<< HEAD
            return !Worklist.contains(cast<Instruction>(V));
=======
            return !isAvailable(cast<Instruction>(V));
>>>>>>> 25a61c42
          })) {
        ValuesToRevisit.insert(Inst);
        continue;
      }

      Worklist.insert(PHI);
      if (!collectUsersRecursive(*PHI))
        return false;
<<<<<<< HEAD
=======
    } else if (auto *SI = dyn_cast<SelectInst>(Inst)) {
      if (!isa<Instruction>(SI->getTrueValue()) ||
          !isa<Instruction>(SI->getFalseValue()))
        return false;

      if (!isAvailable(cast<Instruction>(SI->getTrueValue())) ||
          !isAvailable(cast<Instruction>(SI->getFalseValue()))) {
        ValuesToRevisit.insert(Inst);
        continue;
      }
      Worklist.insert(SI);
      if (!collectUsersRecursive(*SI))
        return false;
>>>>>>> 25a61c42
    } else if (isa<GetElementPtrInst, BitCastInst>(Inst)) {
      Worklist.insert(Inst);
      if (!collectUsersRecursive(*Inst))
        return false;
    } else if (auto *MI = dyn_cast<MemTransferInst>(Inst)) {
      if (MI->isVolatile())
        return false;
      Worklist.insert(Inst);
    } else if (Inst->isLifetimeStartOrEnd()) {
      continue;
    } else {
      LLVM_DEBUG(dbgs() << "Cannot handle pointer user: " << *U << '\n');
      return false;
    }
  }

  return true;
}

Value *PointerReplacer::getReplacement(Value *V) { return WorkMap.lookup(V); }

void PointerReplacer::replace(Instruction *I) {
  if (getReplacement(I))
    return;

  if (auto *LT = dyn_cast<LoadInst>(I)) {
    auto *V = getReplacement(LT->getPointerOperand());
    assert(V && "Operand not replaced");
    auto *NewI = new LoadInst(LT->getType(), V, "", LT->isVolatile(),
                              LT->getAlign(), LT->getOrdering(),
                              LT->getSyncScopeID());
    NewI->takeName(LT);
    copyMetadataForLoad(*NewI, *LT);

    IC.InsertNewInstWith(NewI, *LT);
    IC.replaceInstUsesWith(*LT, NewI);
    WorkMap[LT] = NewI;
  } else if (auto *PHI = dyn_cast<PHINode>(I)) {
    Type *NewTy = getReplacement(PHI->getIncomingValue(0))->getType();
    auto *NewPHI = PHINode::Create(NewTy, PHI->getNumIncomingValues(),
                                   PHI->getName(), PHI);
    for (unsigned int I = 0; I < PHI->getNumIncomingValues(); ++I)
      NewPHI->addIncoming(getReplacement(PHI->getIncomingValue(I)),
                          PHI->getIncomingBlock(I));
    WorkMap[PHI] = NewPHI;
  } else if (auto *GEP = dyn_cast<GetElementPtrInst>(I)) {
    auto *V = getReplacement(GEP->getPointerOperand());
    assert(V && "Operand not replaced");
    SmallVector<Value *, 8> Indices;
    Indices.append(GEP->idx_begin(), GEP->idx_end());
    auto *NewI =
        GetElementPtrInst::Create(GEP->getSourceElementType(), V, Indices);
    IC.InsertNewInstWith(NewI, *GEP);
    NewI->takeName(GEP);
    WorkMap[GEP] = NewI;
  } else if (auto *BC = dyn_cast<BitCastInst>(I)) {
    auto *V = getReplacement(BC->getOperand(0));
    assert(V && "Operand not replaced");
    auto *NewT = PointerType::getWithSamePointeeType(
        cast<PointerType>(BC->getType()),
        V->getType()->getPointerAddressSpace());
    auto *NewI = new BitCastInst(V, NewT);
    IC.InsertNewInstWith(NewI, *BC);
    NewI->takeName(BC);
    WorkMap[BC] = NewI;
  } else if (auto *SI = dyn_cast<SelectInst>(I)) {
    auto *NewSI = SelectInst::Create(
        SI->getCondition(), getReplacement(SI->getTrueValue()),
        getReplacement(SI->getFalseValue()), SI->getName(), nullptr, SI);
    IC.InsertNewInstWith(NewSI, *SI);
    NewSI->takeName(SI);
    WorkMap[SI] = NewSI;
  } else if (auto *MemCpy = dyn_cast<MemTransferInst>(I)) {
    auto *SrcV = getReplacement(MemCpy->getRawSource());
    // The pointer may appear in the destination of a copy, but we don't want to
    // replace it.
    if (!SrcV) {
      assert(getReplacement(MemCpy->getRawDest()) &&
             "destination not in replace list");
      return;
    }

    IC.Builder.SetInsertPoint(MemCpy);
    auto *NewI = IC.Builder.CreateMemTransferInst(
        MemCpy->getIntrinsicID(), MemCpy->getRawDest(), MemCpy->getDestAlign(),
        SrcV, MemCpy->getSourceAlign(), MemCpy->getLength(),
        MemCpy->isVolatile());
    AAMDNodes AAMD = MemCpy->getAAMetadata();
    if (AAMD)
      NewI->setAAMetadata(AAMD);

    IC.eraseInstFromFunction(*MemCpy);
    WorkMap[MemCpy] = NewI;
  } else {
    llvm_unreachable("should never reach here");
  }
}

void PointerReplacer::replacePointer(Value *V) {
#ifndef NDEBUG
  auto *PT = cast<PointerType>(Root.getType());
  auto *NT = cast<PointerType>(V->getType());
  assert(PT != NT && PT->hasSameElementTypeAs(NT) && "Invalid usage");
#endif
  WorkMap[&Root] = V;

  for (Instruction *Workitem : Worklist)
    replace(Workitem);
}

Instruction *InstCombinerImpl::visitAllocaInst(AllocaInst &AI) {
  if (auto *I = simplifyAllocaArraySize(*this, AI, DT))
    return I;

  if (AI.getAllocatedType()->isSized()) {
    // Move all alloca's of zero byte objects to the entry block and merge them
    // together.  Note that we only do this for alloca's, because malloc should
    // allocate and return a unique pointer, even for a zero byte allocation.
    if (DL.getTypeAllocSize(AI.getAllocatedType()).getKnownMinValue() == 0) {
      // For a zero sized alloca there is no point in doing an array allocation.
      // This is helpful if the array size is a complicated expression not used
      // elsewhere.
      if (AI.isArrayAllocation())
        return replaceOperand(AI, 0,
            ConstantInt::get(AI.getArraySize()->getType(), 1));

      // Get the first instruction in the entry block.
      BasicBlock &EntryBlock = AI.getParent()->getParent()->getEntryBlock();
      Instruction *FirstInst = EntryBlock.getFirstNonPHIOrDbg();
      if (FirstInst != &AI) {
        // If the entry block doesn't start with a zero-size alloca then move
        // this one to the start of the entry block.  There is no problem with
        // dominance as the array size was forced to a constant earlier already.
        AllocaInst *EntryAI = dyn_cast<AllocaInst>(FirstInst);
        if (!EntryAI || !EntryAI->getAllocatedType()->isSized() ||
            DL.getTypeAllocSize(EntryAI->getAllocatedType())
                    .getKnownMinValue() != 0) {
          AI.moveBefore(FirstInst);
          return &AI;
        }

        // Replace this zero-sized alloca with the one at the start of the entry
        // block after ensuring that the address will be aligned enough for both
        // types.
        const Align MaxAlign = std::max(EntryAI->getAlign(), AI.getAlign());
        EntryAI->setAlignment(MaxAlign);
        if (AI.getType() != EntryAI->getType())
          return new BitCastInst(EntryAI, AI.getType());
        return replaceInstUsesWith(AI, EntryAI);
      }
    }
  }

  // Check to see if this allocation is only modified by a memcpy/memmove from
  // a memory location whose alignment is equal to or exceeds that of the
  // allocation. If this is the case, we can change all users to use the
  // constant memory location instead.  This is commonly produced by the CFE by
  // constructs like "void foo() { int A[] = {1,2,3,4,5,6,7,8,9...}; }" if 'A'
  // is only subsequently read.
  SmallVector<Instruction *, 4> ToDelete;
  if (MemTransferInst *Copy = isOnlyCopiedFromConstantMemory(AA, &AI, ToDelete)) {
    Value *TheSrc = Copy->getSource();
    Align AllocaAlign = AI.getAlign();
    Align SourceAlign = getOrEnforceKnownAlignment(
      TheSrc, AllocaAlign, DL, &AI, &AC, &DT);
    if (AllocaAlign <= SourceAlign &&
        isDereferenceableForAllocaSize(TheSrc, &AI, DL) &&
        !isa<Instruction>(TheSrc)) {
      // FIXME: Can we sink instructions without violating dominance when TheSrc
      // is an instruction instead of a constant or argument?
      LLVM_DEBUG(dbgs() << "Found alloca equal to global: " << AI << '\n');
      LLVM_DEBUG(dbgs() << "  memcpy = " << *Copy << '\n');
      unsigned SrcAddrSpace = TheSrc->getType()->getPointerAddressSpace();
      auto *DestTy = PointerType::get(AI.getAllocatedType(), SrcAddrSpace);
      if (AI.getAddressSpace() == SrcAddrSpace) {
        for (Instruction *Delete : ToDelete)
          eraseInstFromFunction(*Delete);

        Value *Cast = Builder.CreateBitCast(TheSrc, DestTy);
        Instruction *NewI = replaceInstUsesWith(AI, Cast);
        eraseInstFromFunction(*Copy);
        ++NumGlobalCopies;
        return NewI;
      }

      PointerReplacer PtrReplacer(*this, AI);
      if (PtrReplacer.collectUsers()) {
        for (Instruction *Delete : ToDelete)
          eraseInstFromFunction(*Delete);

        Value *Cast = Builder.CreateBitCast(TheSrc, DestTy);
        PtrReplacer.replacePointer(Cast);
        ++NumGlobalCopies;
      }
    }
  }

  // At last, use the generic allocation site handler to aggressively remove
  // unused allocas.
  return visitAllocSite(AI);
}

// Are we allowed to form a atomic load or store of this type?
static bool isSupportedAtomicType(Type *Ty) {
  return Ty->isIntOrPtrTy() || Ty->isFloatingPointTy();
}

/// Helper to combine a load to a new type.
///
/// This just does the work of combining a load to a new type. It handles
/// metadata, etc., and returns the new instruction. The \c NewTy should be the
/// loaded *value* type. This will convert it to a pointer, cast the operand to
/// that pointer type, load it, etc.
///
/// Note that this will create all of the instructions with whatever insert
/// point the \c InstCombinerImpl currently is using.
LoadInst *InstCombinerImpl::combineLoadToNewType(LoadInst &LI, Type *NewTy,
                                                 const Twine &Suffix) {
  assert((!LI.isAtomic() || isSupportedAtomicType(NewTy)) &&
         "can't fold an atomic load to requested type");

  Value *Ptr = LI.getPointerOperand();
  unsigned AS = LI.getPointerAddressSpace();
  Type *NewPtrTy = NewTy->getPointerTo(AS);
  Value *NewPtr = nullptr;
  if (!(match(Ptr, m_BitCast(m_Value(NewPtr))) &&
        NewPtr->getType() == NewPtrTy))
    NewPtr = Builder.CreateBitCast(Ptr, NewPtrTy);

  LoadInst *NewLoad = Builder.CreateAlignedLoad(
      NewTy, NewPtr, LI.getAlign(), LI.isVolatile(), LI.getName() + Suffix);
  NewLoad->setAtomic(LI.getOrdering(), LI.getSyncScopeID());
  copyMetadataForLoad(*NewLoad, LI);
  return NewLoad;
}

/// Combine a store to a new type.
///
/// Returns the newly created store instruction.
static StoreInst *combineStoreToNewValue(InstCombinerImpl &IC, StoreInst &SI,
                                         Value *V) {
  assert((!SI.isAtomic() || isSupportedAtomicType(V->getType())) &&
         "can't fold an atomic store of requested type");

  Value *Ptr = SI.getPointerOperand();
  unsigned AS = SI.getPointerAddressSpace();
  SmallVector<std::pair<unsigned, MDNode *>, 8> MD;
  SI.getAllMetadata(MD);

  StoreInst *NewStore = IC.Builder.CreateAlignedStore(
      V, IC.Builder.CreateBitCast(Ptr, V->getType()->getPointerTo(AS)),
      SI.getAlign(), SI.isVolatile());
  NewStore->setAtomic(SI.getOrdering(), SI.getSyncScopeID());
  for (const auto &MDPair : MD) {
    unsigned ID = MDPair.first;
    MDNode *N = MDPair.second;
    // Note, essentially every kind of metadata should be preserved here! This
    // routine is supposed to clone a store instruction changing *only its
    // type*. The only metadata it makes sense to drop is metadata which is
    // invalidated when the pointer type changes. This should essentially
    // never be the case in LLVM, but we explicitly switch over only known
    // metadata to be conservatively correct. If you are adding metadata to
    // LLVM which pertains to stores, you almost certainly want to add it
    // here.
    switch (ID) {
    case LLVMContext::MD_dbg:
    case LLVMContext::MD_DIAssignID:
    case LLVMContext::MD_tbaa:
    case LLVMContext::MD_prof:
    case LLVMContext::MD_fpmath:
    case LLVMContext::MD_tbaa_struct:
    case LLVMContext::MD_alias_scope:
    case LLVMContext::MD_noalias:
    case LLVMContext::MD_nontemporal:
    case LLVMContext::MD_mem_parallel_loop_access:
    case LLVMContext::MD_access_group:
      // All of these directly apply.
      NewStore->setMetadata(ID, N);
      break;
    case LLVMContext::MD_invariant_load:
    case LLVMContext::MD_nonnull:
    case LLVMContext::MD_noundef:
    case LLVMContext::MD_range:
    case LLVMContext::MD_align:
    case LLVMContext::MD_dereferenceable:
    case LLVMContext::MD_dereferenceable_or_null:
      // These don't apply for stores.
      break;
    }
  }

  return NewStore;
}

/// Returns true if instruction represent minmax pattern like:
///   select ((cmp load V1, load V2), V1, V2).
static bool isMinMaxWithLoads(Value *V, Type *&LoadTy) {
  assert(V->getType()->isPointerTy() && "Expected pointer type.");
  // Ignore possible ty* to ixx* bitcast.
  V = InstCombiner::peekThroughBitcast(V);
  // Check that select is select ((cmp load V1, load V2), V1, V2) - minmax
  // pattern.
  CmpInst::Predicate Pred;
  Instruction *L1;
  Instruction *L2;
  Value *LHS;
  Value *RHS;
  if (!match(V, m_Select(m_Cmp(Pred, m_Instruction(L1), m_Instruction(L2)),
                         m_Value(LHS), m_Value(RHS))))
    return false;
  LoadTy = L1->getType();
  return (match(L1, m_Load(m_Specific(LHS))) &&
          match(L2, m_Load(m_Specific(RHS)))) ||
         (match(L1, m_Load(m_Specific(RHS))) &&
          match(L2, m_Load(m_Specific(LHS))));
}

/// Combine loads to match the type of their uses' value after looking
/// through intervening bitcasts.
///
/// The core idea here is that if the result of a load is used in an operation,
/// we should load the type most conducive to that operation. For example, when
/// loading an integer and converting that immediately to a pointer, we should
/// instead directly load a pointer.
///
/// However, this routine must never change the width of a load or the number of
/// loads as that would introduce a semantic change. This combine is expected to
/// be a semantic no-op which just allows loads to more closely model the types
/// of their consuming operations.
///
/// Currently, we also refuse to change the precise type used for an atomic load
/// or a volatile load. This is debatable, and might be reasonable to change
/// later. However, it is risky in case some backend or other part of LLVM is
/// relying on the exact type loaded to select appropriate atomic operations.
static Instruction *combineLoadToOperationType(InstCombinerImpl &IC,
                                               LoadInst &Load) {
  // FIXME: We could probably with some care handle both volatile and ordered
  // atomic loads here but it isn't clear that this is important.
  if (!Load.isUnordered())
    return nullptr;

  if (Load.use_empty())
    return nullptr;

  // swifterror values can't be bitcasted.
  if (Load.getPointerOperand()->isSwiftError())
    return nullptr;

  // Fold away bit casts of the loaded value by loading the desired type.
  // Note that we should not do this for pointer<->integer casts,
  // because that would result in type punning.
  if (Load.hasOneUse()) {
    // Don't transform when the type is x86_amx, it makes the pass that lower
    // x86_amx type happy.
    Type *LoadTy = Load.getType();
    if (auto *BC = dyn_cast<BitCastInst>(Load.user_back())) {
      assert(!LoadTy->isX86_AMXTy() && "Load from x86_amx* should not happen!");
      if (BC->getType()->isX86_AMXTy())
        return nullptr;
    }

    if (auto *CastUser = dyn_cast<CastInst>(Load.user_back())) {
      Type *DestTy = CastUser->getDestTy();
      if (CastUser->isNoopCast(IC.getDataLayout()) &&
          LoadTy->isPtrOrPtrVectorTy() == DestTy->isPtrOrPtrVectorTy() &&
          (!Load.isAtomic() || isSupportedAtomicType(DestTy))) {
        LoadInst *NewLoad = IC.combineLoadToNewType(Load, DestTy);
        CastUser->replaceAllUsesWith(NewLoad);
        IC.eraseInstFromFunction(*CastUser);
        return &Load;
      }
    }
  }

  // FIXME: We should also canonicalize loads of vectors when their elements are
  // cast to other types.
  return nullptr;
}

static Instruction *unpackLoadToAggregate(InstCombinerImpl &IC, LoadInst &LI) {
  // FIXME: We could probably with some care handle both volatile and atomic
  // stores here but it isn't clear that this is important.
  if (!LI.isSimple())
    return nullptr;

  Type *T = LI.getType();
  if (!T->isAggregateType())
    return nullptr;

  StringRef Name = LI.getName();

  if (auto *ST = dyn_cast<StructType>(T)) {
    // If the struct only have one element, we unpack.
    auto NumElements = ST->getNumElements();
    if (NumElements == 1) {
      LoadInst *NewLoad = IC.combineLoadToNewType(LI, ST->getTypeAtIndex(0U),
                                                  ".unpack");
      NewLoad->setAAMetadata(LI.getAAMetadata());
      return IC.replaceInstUsesWith(LI, IC.Builder.CreateInsertValue(
        PoisonValue::get(T), NewLoad, 0, Name));
    }

    // We don't want to break loads with padding here as we'd loose
    // the knowledge that padding exists for the rest of the pipeline.
    const DataLayout &DL = IC.getDataLayout();
    auto *SL = DL.getStructLayout(ST);
    if (SL->hasPadding())
      return nullptr;

    const auto Align = LI.getAlign();
    auto *Addr = LI.getPointerOperand();
    auto *IdxType = Type::getInt32Ty(T->getContext());
    auto *Zero = ConstantInt::get(IdxType, 0);

    Value *V = PoisonValue::get(T);
    for (unsigned i = 0; i < NumElements; i++) {
      Value *Indices[2] = {
        Zero,
        ConstantInt::get(IdxType, i),
      };
      auto *Ptr = IC.Builder.CreateInBoundsGEP(ST, Addr, ArrayRef(Indices),
                                               Name + ".elt");
      auto *L = IC.Builder.CreateAlignedLoad(
          ST->getElementType(i), Ptr,
          commonAlignment(Align, SL->getElementOffset(i)), Name + ".unpack");
      // Propagate AA metadata. It'll still be valid on the narrowed load.
      L->setAAMetadata(LI.getAAMetadata());
      V = IC.Builder.CreateInsertValue(V, L, i);
    }

    V->setName(Name);
    return IC.replaceInstUsesWith(LI, V);
  }

  if (auto *AT = dyn_cast<ArrayType>(T)) {
    auto *ET = AT->getElementType();
    auto NumElements = AT->getNumElements();
    if (NumElements == 1) {
      LoadInst *NewLoad = IC.combineLoadToNewType(LI, ET, ".unpack");
      NewLoad->setAAMetadata(LI.getAAMetadata());
      return IC.replaceInstUsesWith(LI, IC.Builder.CreateInsertValue(
        PoisonValue::get(T), NewLoad, 0, Name));
    }

    // Bail out if the array is too large. Ideally we would like to optimize
    // arrays of arbitrary size but this has a terrible impact on compile time.
    // The threshold here is chosen arbitrarily, maybe needs a little bit of
    // tuning.
    if (NumElements > IC.MaxArraySizeForCombine)
      return nullptr;

    const DataLayout &DL = IC.getDataLayout();
    auto EltSize = DL.getTypeAllocSize(ET);
    const auto Align = LI.getAlign();

    auto *Addr = LI.getPointerOperand();
    auto *IdxType = Type::getInt64Ty(T->getContext());
    auto *Zero = ConstantInt::get(IdxType, 0);

    Value *V = PoisonValue::get(T);
    uint64_t Offset = 0;
    for (uint64_t i = 0; i < NumElements; i++) {
      Value *Indices[2] = {
        Zero,
        ConstantInt::get(IdxType, i),
      };
      auto *Ptr = IC.Builder.CreateInBoundsGEP(AT, Addr, ArrayRef(Indices),
                                               Name + ".elt");
      auto *L = IC.Builder.CreateAlignedLoad(AT->getElementType(), Ptr,
                                             commonAlignment(Align, Offset),
                                             Name + ".unpack");
      L->setAAMetadata(LI.getAAMetadata());
      V = IC.Builder.CreateInsertValue(V, L, i);
      Offset += EltSize;
    }

    V->setName(Name);
    return IC.replaceInstUsesWith(LI, V);
  }

  return nullptr;
}

// If we can determine that all possible objects pointed to by the provided
// pointer value are, not only dereferenceable, but also definitively less than
// or equal to the provided maximum size, then return true. Otherwise, return
// false (constant global values and allocas fall into this category).
//
// FIXME: This should probably live in ValueTracking (or similar).
static bool isObjectSizeLessThanOrEq(Value *V, uint64_t MaxSize,
                                     const DataLayout &DL) {
  SmallPtrSet<Value *, 4> Visited;
  SmallVector<Value *, 4> Worklist(1, V);

  do {
    Value *P = Worklist.pop_back_val();
    P = P->stripPointerCasts();

    if (!Visited.insert(P).second)
      continue;

    if (SelectInst *SI = dyn_cast<SelectInst>(P)) {
      Worklist.push_back(SI->getTrueValue());
      Worklist.push_back(SI->getFalseValue());
      continue;
    }

    if (PHINode *PN = dyn_cast<PHINode>(P)) {
      append_range(Worklist, PN->incoming_values());
      continue;
    }

    if (GlobalAlias *GA = dyn_cast<GlobalAlias>(P)) {
      if (GA->isInterposable())
        return false;
      Worklist.push_back(GA->getAliasee());
      continue;
    }

    // If we know how big this object is, and it is less than MaxSize, continue
    // searching. Otherwise, return false.
    if (AllocaInst *AI = dyn_cast<AllocaInst>(P)) {
      if (!AI->getAllocatedType()->isSized())
        return false;

      ConstantInt *CS = dyn_cast<ConstantInt>(AI->getArraySize());
      if (!CS)
        return false;

      TypeSize TS = DL.getTypeAllocSize(AI->getAllocatedType());
      if (TS.isScalable())
        return false;
      // Make sure that, even if the multiplication below would wrap as an
      // uint64_t, we still do the right thing.
      if ((CS->getValue().zext(128) * APInt(128, TS.getFixedValue()))
              .ugt(MaxSize))
        return false;
      continue;
    }

    if (GlobalVariable *GV = dyn_cast<GlobalVariable>(P)) {
      if (!GV->hasDefinitiveInitializer() || !GV->isConstant())
        return false;

      uint64_t InitSize = DL.getTypeAllocSize(GV->getValueType());
      if (InitSize > MaxSize)
        return false;
      continue;
    }

    return false;
  } while (!Worklist.empty());

  return true;
}

// If we're indexing into an object of a known size, and the outer index is
// not a constant, but having any value but zero would lead to undefined
// behavior, replace it with zero.
//
// For example, if we have:
// @f.a = private unnamed_addr constant [1 x i32] [i32 12], align 4
// ...
// %arrayidx = getelementptr inbounds [1 x i32]* @f.a, i64 0, i64 %x
// ... = load i32* %arrayidx, align 4
// Then we know that we can replace %x in the GEP with i64 0.
//
// FIXME: We could fold any GEP index to zero that would cause UB if it were
// not zero. Currently, we only handle the first such index. Also, we could
// also search through non-zero constant indices if we kept track of the
// offsets those indices implied.
static bool canReplaceGEPIdxWithZero(InstCombinerImpl &IC,
                                     GetElementPtrInst *GEPI, Instruction *MemI,
                                     unsigned &Idx) {
  if (GEPI->getNumOperands() < 2)
    return false;

  // Find the first non-zero index of a GEP. If all indices are zero, return
  // one past the last index.
  auto FirstNZIdx = [](const GetElementPtrInst *GEPI) {
    unsigned I = 1;
    for (unsigned IE = GEPI->getNumOperands(); I != IE; ++I) {
      Value *V = GEPI->getOperand(I);
      if (const ConstantInt *CI = dyn_cast<ConstantInt>(V))
        if (CI->isZero())
          continue;

      break;
    }

    return I;
  };

  // Skip through initial 'zero' indices, and find the corresponding pointer
  // type. See if the next index is not a constant.
  Idx = FirstNZIdx(GEPI);
  if (Idx == GEPI->getNumOperands())
    return false;
  if (isa<Constant>(GEPI->getOperand(Idx)))
    return false;

  SmallVector<Value *, 4> Ops(GEPI->idx_begin(), GEPI->idx_begin() + Idx);
  Type *SourceElementType = GEPI->getSourceElementType();
  // Size information about scalable vectors is not available, so we cannot
  // deduce whether indexing at n is undefined behaviour or not. Bail out.
  if (isa<ScalableVectorType>(SourceElementType))
    return false;

  Type *AllocTy = GetElementPtrInst::getIndexedType(SourceElementType, Ops);
  if (!AllocTy || !AllocTy->isSized())
    return false;
  const DataLayout &DL = IC.getDataLayout();
  uint64_t TyAllocSize = DL.getTypeAllocSize(AllocTy).getFixedValue();

  // If there are more indices after the one we might replace with a zero, make
  // sure they're all non-negative. If any of them are negative, the overall
  // address being computed might be before the base address determined by the
  // first non-zero index.
  auto IsAllNonNegative = [&]() {
    for (unsigned i = Idx+1, e = GEPI->getNumOperands(); i != e; ++i) {
      KnownBits Known = IC.computeKnownBits(GEPI->getOperand(i), 0, MemI);
      if (Known.isNonNegative())
        continue;
      return false;
    }

    return true;
  };

  // FIXME: If the GEP is not inbounds, and there are extra indices after the
  // one we'll replace, those could cause the address computation to wrap
  // (rendering the IsAllNonNegative() check below insufficient). We can do
  // better, ignoring zero indices (and other indices we can prove small
  // enough not to wrap).
  if (Idx+1 != GEPI->getNumOperands() && !GEPI->isInBounds())
    return false;

  // Note that isObjectSizeLessThanOrEq will return true only if the pointer is
  // also known to be dereferenceable.
  return isObjectSizeLessThanOrEq(GEPI->getOperand(0), TyAllocSize, DL) &&
         IsAllNonNegative();
}

// If we're indexing into an object with a variable index for the memory
// access, but the object has only one element, we can assume that the index
// will always be zero. If we replace the GEP, return it.
template <typename T>
static Instruction *replaceGEPIdxWithZero(InstCombinerImpl &IC, Value *Ptr,
                                          T &MemI) {
  if (GetElementPtrInst *GEPI = dyn_cast<GetElementPtrInst>(Ptr)) {
    unsigned Idx;
    if (canReplaceGEPIdxWithZero(IC, GEPI, &MemI, Idx)) {
      Instruction *NewGEPI = GEPI->clone();
      NewGEPI->setOperand(Idx,
        ConstantInt::get(GEPI->getOperand(Idx)->getType(), 0));
      NewGEPI->insertBefore(GEPI);
      MemI.setOperand(MemI.getPointerOperandIndex(), NewGEPI);
      return NewGEPI;
    }
  }

  return nullptr;
}

static bool canSimplifyNullStoreOrGEP(StoreInst &SI) {
  if (NullPointerIsDefined(SI.getFunction(), SI.getPointerAddressSpace()))
    return false;

  auto *Ptr = SI.getPointerOperand();
  if (GetElementPtrInst *GEPI = dyn_cast<GetElementPtrInst>(Ptr))
    Ptr = GEPI->getOperand(0);
  return (isa<ConstantPointerNull>(Ptr) &&
          !NullPointerIsDefined(SI.getFunction(), SI.getPointerAddressSpace()));
}

static bool canSimplifyNullLoadOrGEP(LoadInst &LI, Value *Op) {
  if (GetElementPtrInst *GEPI = dyn_cast<GetElementPtrInst>(Op)) {
    const Value *GEPI0 = GEPI->getOperand(0);
    if (isa<ConstantPointerNull>(GEPI0) &&
        !NullPointerIsDefined(LI.getFunction(), GEPI->getPointerAddressSpace()))
      return true;
  }
  if (isa<UndefValue>(Op) ||
      (isa<ConstantPointerNull>(Op) &&
       !NullPointerIsDefined(LI.getFunction(), LI.getPointerAddressSpace())))
    return true;
  return false;
}

Instruction *InstCombinerImpl::visitLoadInst(LoadInst &LI) {
  Value *Op = LI.getOperand(0);

  // Try to canonicalize the loaded type.
  if (Instruction *Res = combineLoadToOperationType(*this, LI))
    return Res;

  // Attempt to improve the alignment.
  Align KnownAlign = getOrEnforceKnownAlignment(
      Op, DL.getPrefTypeAlign(LI.getType()), DL, &LI, &AC, &DT);
  if (KnownAlign > LI.getAlign())
    LI.setAlignment(KnownAlign);

  // Replace GEP indices if possible.
  if (Instruction *NewGEPI = replaceGEPIdxWithZero(*this, Op, LI)) {
      Worklist.push(NewGEPI);
      return &LI;
  }

  if (Instruction *Res = unpackLoadToAggregate(*this, LI))
    return Res;

  // Do really simple store-to-load forwarding and load CSE, to catch cases
  // where there are several consecutive memory accesses to the same location,
  // separated by a few arithmetic operations.
  bool IsLoadCSE = false;
  if (Value *AvailableVal = FindAvailableLoadedValue(&LI, *AA, &IsLoadCSE)) {
    if (IsLoadCSE)
      combineMetadataForCSE(cast<LoadInst>(AvailableVal), &LI, false);

    return replaceInstUsesWith(
        LI, Builder.CreateBitOrPointerCast(AvailableVal, LI.getType(),
                                           LI.getName() + ".cast"));
  }

  // None of the following transforms are legal for volatile/ordered atomic
  // loads.  Most of them do apply for unordered atomics.
  if (!LI.isUnordered()) return nullptr;

  // load(gep null, ...) -> unreachable
  // load null/undef -> unreachable
  // TODO: Consider a target hook for valid address spaces for this xforms.
  if (canSimplifyNullLoadOrGEP(LI, Op)) {
    // Insert a new store to null instruction before the load to indicate
    // that this code is not reachable.  We do this instead of inserting
    // an unreachable instruction directly because we cannot modify the
    // CFG.
    StoreInst *SI = new StoreInst(PoisonValue::get(LI.getType()),
                                  Constant::getNullValue(Op->getType()), &LI);
    SI->setDebugLoc(LI.getDebugLoc());
    return replaceInstUsesWith(LI, PoisonValue::get(LI.getType()));
  }

  if (Op->hasOneUse()) {
    // Change select and PHI nodes to select values instead of addresses: this
    // helps alias analysis out a lot, allows many others simplifications, and
    // exposes redundancy in the code.
    //
    // Note that we cannot do the transformation unless we know that the
    // introduced loads cannot trap!  Something like this is valid as long as
    // the condition is always false: load (select bool %C, int* null, int* %G),
    // but it would not be valid if we transformed it to load from null
    // unconditionally.
    //
    if (SelectInst *SI = dyn_cast<SelectInst>(Op)) {
      // load (select (Cond, &V1, &V2))  --> select(Cond, load &V1, load &V2).
      Align Alignment = LI.getAlign();
      if (isSafeToLoadUnconditionally(SI->getOperand(1), LI.getType(),
                                      Alignment, DL, SI) &&
          isSafeToLoadUnconditionally(SI->getOperand(2), LI.getType(),
                                      Alignment, DL, SI)) {
        LoadInst *V1 =
            Builder.CreateLoad(LI.getType(), SI->getOperand(1),
                               SI->getOperand(1)->getName() + ".val");
        LoadInst *V2 =
            Builder.CreateLoad(LI.getType(), SI->getOperand(2),
                               SI->getOperand(2)->getName() + ".val");
        assert(LI.isUnordered() && "implied by above");
        V1->setAlignment(Alignment);
        V1->setAtomic(LI.getOrdering(), LI.getSyncScopeID());
        V2->setAlignment(Alignment);
        V2->setAtomic(LI.getOrdering(), LI.getSyncScopeID());
        return SelectInst::Create(SI->getCondition(), V1, V2);
      }

      // load (select (cond, null, P)) -> load P
      if (isa<ConstantPointerNull>(SI->getOperand(1)) &&
          !NullPointerIsDefined(SI->getFunction(),
                                LI.getPointerAddressSpace()))
        return replaceOperand(LI, 0, SI->getOperand(2));

      // load (select (cond, P, null)) -> load P
      if (isa<ConstantPointerNull>(SI->getOperand(2)) &&
          !NullPointerIsDefined(SI->getFunction(),
                                LI.getPointerAddressSpace()))
        return replaceOperand(LI, 0, SI->getOperand(1));
    }
  }
  return nullptr;
}

/// Look for extractelement/insertvalue sequence that acts like a bitcast.
///
/// \returns underlying value that was "cast", or nullptr otherwise.
///
/// For example, if we have:
///
///     %E0 = extractelement <2 x double> %U, i32 0
///     %V0 = insertvalue [2 x double] undef, double %E0, 0
///     %E1 = extractelement <2 x double> %U, i32 1
///     %V1 = insertvalue [2 x double] %V0, double %E1, 1
///
/// and the layout of a <2 x double> is isomorphic to a [2 x double],
/// then %V1 can be safely approximated by a conceptual "bitcast" of %U.
/// Note that %U may contain non-undef values where %V1 has undef.
static Value *likeBitCastFromVector(InstCombinerImpl &IC, Value *V) {
  Value *U = nullptr;
  while (auto *IV = dyn_cast<InsertValueInst>(V)) {
    auto *E = dyn_cast<ExtractElementInst>(IV->getInsertedValueOperand());
    if (!E)
      return nullptr;
    auto *W = E->getVectorOperand();
    if (!U)
      U = W;
    else if (U != W)
      return nullptr;
    auto *CI = dyn_cast<ConstantInt>(E->getIndexOperand());
    if (!CI || IV->getNumIndices() != 1 || CI->getZExtValue() != *IV->idx_begin())
      return nullptr;
    V = IV->getAggregateOperand();
  }
  if (!match(V, m_Undef()) || !U)
    return nullptr;

  auto *UT = cast<VectorType>(U->getType());
  auto *VT = V->getType();
  // Check that types UT and VT are bitwise isomorphic.
  const auto &DL = IC.getDataLayout();
  if (DL.getTypeStoreSizeInBits(UT) != DL.getTypeStoreSizeInBits(VT)) {
    return nullptr;
  }
  if (auto *AT = dyn_cast<ArrayType>(VT)) {
    if (AT->getNumElements() != cast<FixedVectorType>(UT)->getNumElements())
      return nullptr;
  } else {
    auto *ST = cast<StructType>(VT);
    if (ST->getNumElements() != cast<FixedVectorType>(UT)->getNumElements())
      return nullptr;
    for (const auto *EltT : ST->elements()) {
      if (EltT != UT->getElementType())
        return nullptr;
    }
  }
  return U;
}

/// Combine stores to match the type of value being stored.
///
/// The core idea here is that the memory does not have any intrinsic type and
/// where we can we should match the type of a store to the type of value being
/// stored.
///
/// However, this routine must never change the width of a store or the number of
/// stores as that would introduce a semantic change. This combine is expected to
/// be a semantic no-op which just allows stores to more closely model the types
/// of their incoming values.
///
/// Currently, we also refuse to change the precise type used for an atomic or
/// volatile store. This is debatable, and might be reasonable to change later.
/// However, it is risky in case some backend or other part of LLVM is relying
/// on the exact type stored to select appropriate atomic operations.
///
/// \returns true if the store was successfully combined away. This indicates
/// the caller must erase the store instruction. We have to let the caller erase
/// the store instruction as otherwise there is no way to signal whether it was
/// combined or not: IC.EraseInstFromFunction returns a null pointer.
static bool combineStoreToValueType(InstCombinerImpl &IC, StoreInst &SI) {
  // FIXME: We could probably with some care handle both volatile and ordered
  // atomic stores here but it isn't clear that this is important.
  if (!SI.isUnordered())
    return false;

  // swifterror values can't be bitcasted.
  if (SI.getPointerOperand()->isSwiftError())
    return false;

  Value *V = SI.getValueOperand();

  // Fold away bit casts of the stored value by storing the original type.
  if (auto *BC = dyn_cast<BitCastInst>(V)) {
    assert(!BC->getType()->isX86_AMXTy() &&
           "store to x86_amx* should not happen!");
    V = BC->getOperand(0);
    // Don't transform when the type is x86_amx, it makes the pass that lower
    // x86_amx type happy.
    if (V->getType()->isX86_AMXTy())
      return false;
    if (!SI.isAtomic() || isSupportedAtomicType(V->getType())) {
      combineStoreToNewValue(IC, SI, V);
      return true;
    }
  }

  if (Value *U = likeBitCastFromVector(IC, V))
    if (!SI.isAtomic() || isSupportedAtomicType(U->getType())) {
      combineStoreToNewValue(IC, SI, U);
      return true;
    }

  // FIXME: We should also canonicalize stores of vectors when their elements
  // are cast to other types.
  return false;
}

static bool unpackStoreToAggregate(InstCombinerImpl &IC, StoreInst &SI) {
  // FIXME: We could probably with some care handle both volatile and atomic
  // stores here but it isn't clear that this is important.
  if (!SI.isSimple())
    return false;

  Value *V = SI.getValueOperand();
  Type *T = V->getType();

  if (!T->isAggregateType())
    return false;

  if (auto *ST = dyn_cast<StructType>(T)) {
    // If the struct only have one element, we unpack.
    unsigned Count = ST->getNumElements();
    if (Count == 1) {
      V = IC.Builder.CreateExtractValue(V, 0);
      combineStoreToNewValue(IC, SI, V);
      return true;
    }

    // We don't want to break loads with padding here as we'd loose
    // the knowledge that padding exists for the rest of the pipeline.
    const DataLayout &DL = IC.getDataLayout();
    auto *SL = DL.getStructLayout(ST);
    if (SL->hasPadding())
      return false;

    const auto Align = SI.getAlign();

    SmallString<16> EltName = V->getName();
    EltName += ".elt";
    auto *Addr = SI.getPointerOperand();
    SmallString<16> AddrName = Addr->getName();
    AddrName += ".repack";

    auto *IdxType = Type::getInt32Ty(ST->getContext());
    auto *Zero = ConstantInt::get(IdxType, 0);
    for (unsigned i = 0; i < Count; i++) {
      Value *Indices[2] = {
        Zero,
        ConstantInt::get(IdxType, i),
      };
      auto *Ptr =
          IC.Builder.CreateInBoundsGEP(ST, Addr, ArrayRef(Indices), AddrName);
      auto *Val = IC.Builder.CreateExtractValue(V, i, EltName);
      auto EltAlign = commonAlignment(Align, SL->getElementOffset(i));
      llvm::Instruction *NS = IC.Builder.CreateAlignedStore(Val, Ptr, EltAlign);
      NS->setAAMetadata(SI.getAAMetadata());
    }

    return true;
  }

  if (auto *AT = dyn_cast<ArrayType>(T)) {
    // If the array only have one element, we unpack.
    auto NumElements = AT->getNumElements();
    if (NumElements == 1) {
      V = IC.Builder.CreateExtractValue(V, 0);
      combineStoreToNewValue(IC, SI, V);
      return true;
    }

    // Bail out if the array is too large. Ideally we would like to optimize
    // arrays of arbitrary size but this has a terrible impact on compile time.
    // The threshold here is chosen arbitrarily, maybe needs a little bit of
    // tuning.
    if (NumElements > IC.MaxArraySizeForCombine)
      return false;

    const DataLayout &DL = IC.getDataLayout();
    auto EltSize = DL.getTypeAllocSize(AT->getElementType());
    const auto Align = SI.getAlign();

    SmallString<16> EltName = V->getName();
    EltName += ".elt";
    auto *Addr = SI.getPointerOperand();
    SmallString<16> AddrName = Addr->getName();
    AddrName += ".repack";

    auto *IdxType = Type::getInt64Ty(T->getContext());
    auto *Zero = ConstantInt::get(IdxType, 0);

    uint64_t Offset = 0;
    for (uint64_t i = 0; i < NumElements; i++) {
      Value *Indices[2] = {
        Zero,
        ConstantInt::get(IdxType, i),
      };
      auto *Ptr =
          IC.Builder.CreateInBoundsGEP(AT, Addr, ArrayRef(Indices), AddrName);
      auto *Val = IC.Builder.CreateExtractValue(V, i, EltName);
      auto EltAlign = commonAlignment(Align, Offset);
      Instruction *NS = IC.Builder.CreateAlignedStore(Val, Ptr, EltAlign);
      NS->setAAMetadata(SI.getAAMetadata());
      Offset += EltSize;
    }

    return true;
  }

  return false;
}

/// equivalentAddressValues - Test if A and B will obviously have the same
/// value. This includes recognizing that %t0 and %t1 will have the same
/// value in code like this:
///   %t0 = getelementptr \@a, 0, 3
///   store i32 0, i32* %t0
///   %t1 = getelementptr \@a, 0, 3
///   %t2 = load i32* %t1
///
static bool equivalentAddressValues(Value *A, Value *B) {
  // Test if the values are trivially equivalent.
  if (A == B) return true;

  // Test if the values come form identical arithmetic instructions.
  // This uses isIdenticalToWhenDefined instead of isIdenticalTo because
  // its only used to compare two uses within the same basic block, which
  // means that they'll always either have the same value or one of them
  // will have an undefined value.
  if (isa<BinaryOperator>(A) ||
      isa<CastInst>(A) ||
      isa<PHINode>(A) ||
      isa<GetElementPtrInst>(A))
    if (Instruction *BI = dyn_cast<Instruction>(B))
      if (cast<Instruction>(A)->isIdenticalToWhenDefined(BI))
        return true;

  // Otherwise they may not be equivalent.
  return false;
}

/// Converts store (bitcast (load (bitcast (select ...)))) to
/// store (load (select ...)), where select is minmax:
/// select ((cmp load V1, load V2), V1, V2).
static bool removeBitcastsFromLoadStoreOnMinMax(InstCombinerImpl &IC,
                                                StoreInst &SI) {
  // bitcast?
  if (!match(SI.getPointerOperand(), m_BitCast(m_Value())))
    return false;
  // load? integer?
  Value *LoadAddr;
  if (!match(SI.getValueOperand(), m_Load(m_BitCast(m_Value(LoadAddr)))))
    return false;
  auto *LI = cast<LoadInst>(SI.getValueOperand());
  if (!LI->getType()->isIntegerTy())
    return false;
  Type *CmpLoadTy;
  if (!isMinMaxWithLoads(LoadAddr, CmpLoadTy))
    return false;

  // Make sure the type would actually change.
  // This condition can be hit with chains of bitcasts.
  if (LI->getType() == CmpLoadTy)
    return false;

  // Make sure we're not changing the size of the load/store.
  const auto &DL = IC.getDataLayout();
  if (DL.getTypeStoreSizeInBits(LI->getType()) !=
      DL.getTypeStoreSizeInBits(CmpLoadTy))
    return false;

  if (!all_of(LI->users(), [LI, LoadAddr](User *U) {
        auto *SI = dyn_cast<StoreInst>(U);
        return SI && SI->getPointerOperand() != LI &&
               InstCombiner::peekThroughBitcast(SI->getPointerOperand()) !=
                   LoadAddr &&
               !SI->getPointerOperand()->isSwiftError();
      }))
    return false;

  IC.Builder.SetInsertPoint(LI);
  LoadInst *NewLI = IC.combineLoadToNewType(*LI, CmpLoadTy);
  // Replace all the stores with stores of the newly loaded value.
  for (auto *UI : LI->users()) {
    auto *USI = cast<StoreInst>(UI);
    IC.Builder.SetInsertPoint(USI);
    combineStoreToNewValue(IC, *USI, NewLI);
  }
  IC.replaceInstUsesWith(*LI, PoisonValue::get(LI->getType()));
  IC.eraseInstFromFunction(*LI);
  return true;
}

Instruction *InstCombinerImpl::visitStoreInst(StoreInst &SI) {
  Value *Val = SI.getOperand(0);
  Value *Ptr = SI.getOperand(1);

  // Try to canonicalize the stored type.
  if (combineStoreToValueType(*this, SI))
    return eraseInstFromFunction(SI);

  // Attempt to improve the alignment.
  const Align KnownAlign = getOrEnforceKnownAlignment(
      Ptr, DL.getPrefTypeAlign(Val->getType()), DL, &SI, &AC, &DT);
  if (KnownAlign > SI.getAlign())
    SI.setAlignment(KnownAlign);

  // Try to canonicalize the stored type.
  if (unpackStoreToAggregate(*this, SI))
    return eraseInstFromFunction(SI);

  if (removeBitcastsFromLoadStoreOnMinMax(*this, SI))
    return eraseInstFromFunction(SI);

  // Replace GEP indices if possible.
  if (Instruction *NewGEPI = replaceGEPIdxWithZero(*this, Ptr, SI)) {
      Worklist.push(NewGEPI);
      return &SI;
  }

  // Don't hack volatile/ordered stores.
  // FIXME: Some bits are legal for ordered atomic stores; needs refactoring.
  if (!SI.isUnordered()) return nullptr;

  // If the RHS is an alloca with a single use, zapify the store, making the
  // alloca dead.
  if (Ptr->hasOneUse()) {
    if (isa<AllocaInst>(Ptr))
      return eraseInstFromFunction(SI);
    if (GetElementPtrInst *GEP = dyn_cast<GetElementPtrInst>(Ptr)) {
      if (isa<AllocaInst>(GEP->getOperand(0))) {
        if (GEP->getOperand(0)->hasOneUse())
          return eraseInstFromFunction(SI);
      }
    }
  }

  // If we have a store to a location which is known constant, we can conclude
  // that the store must be storing the constant value (else the memory
  // wouldn't be constant), and this must be a noop.
  if (!isModSet(AA->getModRefInfoMask(Ptr)))
    return eraseInstFromFunction(SI);

  // Do really simple DSE, to catch cases where there are several consecutive
  // stores to the same location, separated by a few arithmetic operations. This
  // situation often occurs with bitfield accesses.
  BasicBlock::iterator BBI(SI);
  for (unsigned ScanInsts = 6; BBI != SI.getParent()->begin() && ScanInsts;
       --ScanInsts) {
    --BBI;
    // Don't count debug info directives, lest they affect codegen,
    // and we skip pointer-to-pointer bitcasts, which are NOPs.
    if (BBI->isDebugOrPseudoInst() ||
        (isa<BitCastInst>(BBI) && BBI->getType()->isPointerTy())) {
      ScanInsts++;
      continue;
    }

    if (StoreInst *PrevSI = dyn_cast<StoreInst>(BBI)) {
      // Prev store isn't volatile, and stores to the same location?
      if (PrevSI->isUnordered() &&
          equivalentAddressValues(PrevSI->getOperand(1), SI.getOperand(1)) &&
          PrevSI->getValueOperand()->getType() ==
              SI.getValueOperand()->getType()) {
        ++NumDeadStore;
        // Manually add back the original store to the worklist now, so it will
        // be processed after the operands of the removed store, as this may
        // expose additional DSE opportunities.
        Worklist.push(&SI);
        eraseInstFromFunction(*PrevSI);
        return nullptr;
      }
      break;
    }

    // If this is a load, we have to stop.  However, if the loaded value is from
    // the pointer we're loading and is producing the pointer we're storing,
    // then *this* store is dead (X = load P; store X -> P).
    if (LoadInst *LI = dyn_cast<LoadInst>(BBI)) {
      if (LI == Val && equivalentAddressValues(LI->getOperand(0), Ptr)) {
        assert(SI.isUnordered() && "can't eliminate ordering operation");
        return eraseInstFromFunction(SI);
      }

      // Otherwise, this is a load from some other location.  Stores before it
      // may not be dead.
      break;
    }

    // Don't skip over loads, throws or things that can modify memory.
    if (BBI->mayWriteToMemory() || BBI->mayReadFromMemory() || BBI->mayThrow())
      break;
  }

  // store X, null    -> turns into 'unreachable' in SimplifyCFG
  // store X, GEP(null, Y) -> turns into 'unreachable' in SimplifyCFG
  if (canSimplifyNullStoreOrGEP(SI)) {
    if (!isa<PoisonValue>(Val))
      return replaceOperand(SI, 0, PoisonValue::get(Val->getType()));
    return nullptr;  // Do not modify these!
  }

  // store undef, Ptr -> noop
  // FIXME: This is technically incorrect because it might overwrite a poison
  // value. Change to PoisonValue once #52930 is resolved.
  if (isa<UndefValue>(Val))
    return eraseInstFromFunction(SI);

  return nullptr;
}

/// Try to transform:
///   if () { *P = v1; } else { *P = v2 }
/// or:
///   *P = v1; if () { *P = v2; }
/// into a phi node with a store in the successor.
bool InstCombinerImpl::mergeStoreIntoSuccessor(StoreInst &SI) {
  if (!SI.isUnordered())
    return false; // This code has not been audited for volatile/ordered case.

  // Check if the successor block has exactly 2 incoming edges.
  BasicBlock *StoreBB = SI.getParent();
  BasicBlock *DestBB = StoreBB->getTerminator()->getSuccessor(0);
  if (!DestBB->hasNPredecessors(2))
    return false;

  // Capture the other block (the block that doesn't contain our store).
  pred_iterator PredIter = pred_begin(DestBB);
  if (*PredIter == StoreBB)
    ++PredIter;
  BasicBlock *OtherBB = *PredIter;

  // Bail out if all of the relevant blocks aren't distinct. This can happen,
  // for example, if SI is in an infinite loop.
  if (StoreBB == DestBB || OtherBB == DestBB)
    return false;

  // Verify that the other block ends in a branch and is not otherwise empty.
  BasicBlock::iterator BBI(OtherBB->getTerminator());
  BranchInst *OtherBr = dyn_cast<BranchInst>(BBI);
  if (!OtherBr || BBI == OtherBB->begin())
    return false;

  // If the other block ends in an unconditional branch, check for the 'if then
  // else' case. There is an instruction before the branch.
  StoreInst *OtherStore = nullptr;
  if (OtherBr->isUnconditional()) {
    --BBI;
    // Skip over debugging info and pseudo probes.
    while (BBI->isDebugOrPseudoInst() ||
           (isa<BitCastInst>(BBI) && BBI->getType()->isPointerTy())) {
      if (BBI==OtherBB->begin())
        return false;
      --BBI;
    }
    // If this isn't a store, isn't a store to the same location, or is not the
    // right kind of store, bail out.
    OtherStore = dyn_cast<StoreInst>(BBI);
    if (!OtherStore || OtherStore->getOperand(1) != SI.getOperand(1) ||
        !SI.isSameOperationAs(OtherStore))
      return false;
  } else {
    // Otherwise, the other block ended with a conditional branch. If one of the
    // destinations is StoreBB, then we have the if/then case.
    if (OtherBr->getSuccessor(0) != StoreBB &&
        OtherBr->getSuccessor(1) != StoreBB)
      return false;

    // Okay, we know that OtherBr now goes to Dest and StoreBB, so this is an
    // if/then triangle. See if there is a store to the same ptr as SI that
    // lives in OtherBB.
    for (;; --BBI) {
      // Check to see if we find the matching store.
      if ((OtherStore = dyn_cast<StoreInst>(BBI))) {
        if (OtherStore->getOperand(1) != SI.getOperand(1) ||
            !SI.isSameOperationAs(OtherStore))
          return false;
        break;
      }
      // If we find something that may be using or overwriting the stored
      // value, or if we run out of instructions, we can't do the transform.
      if (BBI->mayReadFromMemory() || BBI->mayThrow() ||
          BBI->mayWriteToMemory() || BBI == OtherBB->begin())
        return false;
    }

    // In order to eliminate the store in OtherBr, we have to make sure nothing
    // reads or overwrites the stored value in StoreBB.
    for (BasicBlock::iterator I = StoreBB->begin(); &*I != &SI; ++I) {
      // FIXME: This should really be AA driven.
      if (I->mayReadFromMemory() || I->mayThrow() || I->mayWriteToMemory())
        return false;
    }
  }

  // Insert a PHI node now if we need it.
  Value *MergedVal = OtherStore->getOperand(0);
  // The debug locations of the original instructions might differ. Merge them.
  DebugLoc MergedLoc = DILocation::getMergedLocation(SI.getDebugLoc(),
                                                     OtherStore->getDebugLoc());
  if (MergedVal != SI.getOperand(0)) {
    PHINode *PN = PHINode::Create(MergedVal->getType(), 2, "storemerge");
    PN->addIncoming(SI.getOperand(0), SI.getParent());
    PN->addIncoming(OtherStore->getOperand(0), OtherBB);
    MergedVal = InsertNewInstBefore(PN, DestBB->front());
    PN->setDebugLoc(MergedLoc);
  }

  // Advance to a place where it is safe to insert the new store and insert it.
  BBI = DestBB->getFirstInsertionPt();
  StoreInst *NewSI =
      new StoreInst(MergedVal, SI.getOperand(1), SI.isVolatile(), SI.getAlign(),
                    SI.getOrdering(), SI.getSyncScopeID());
  InsertNewInstBefore(NewSI, *BBI);
  NewSI->setDebugLoc(MergedLoc);
  NewSI->mergeDIAssignID({&SI, OtherStore});

  // If the two stores had AA tags, merge them.
  AAMDNodes AATags = SI.getAAMetadata();
  if (AATags)
    NewSI->setAAMetadata(AATags.merge(OtherStore->getAAMetadata()));

  // Nuke the old stores.
  eraseInstFromFunction(SI);
  eraseInstFromFunction(*OtherStore);
  return true;
}<|MERGE_RESOLUTION|>--- conflicted
+++ resolved
@@ -32,11 +32,7 @@
 STATISTIC(NumGlobalCopies, "Number of allocas copied from constant global");
 
 static cl::opt<unsigned> MaxCopiedFromConstantUsers(
-<<<<<<< HEAD
     "instcombine-max-copied-from-constant-users", cl::init(300),
-=======
-    "instcombine-max-copied-from-constant-users", cl::init(128),
->>>>>>> 25a61c42
     cl::desc("Maximum users to visit in copy from constant transform"),
     cl::Hidden);
 
@@ -52,13 +48,8 @@
                                MemTransferInst *&TheCopy,
                                SmallVectorImpl<Instruction *> &ToDelete) {
   // We track lifetime intrinsics as we encounter them.  If we decide to go
-<<<<<<< HEAD
-  // ahead and replace the value with the global, this lets the caller quickly
-  // eliminate the markers.
-=======
   // ahead and replace the value with the memory location, this lets the caller
   // quickly eliminate the markers.
->>>>>>> 25a61c42
 
   using ValueAndIsOffset = PointerIntPair<Value *, 1, bool>;
   SmallVector<ValueAndIsOffset, 32> Worklist;
@@ -81,22 +72,14 @@
         continue;
       }
 
-<<<<<<< HEAD
-      if (isa<PHINode>(I)) {
-=======
       if (isa<PHINode, SelectInst>(I)) {
->>>>>>> 25a61c42
         // We set IsOffset=true, to forbid the memcpy from occurring after the
         // phi: If one of the phi operands is not based on the alloca, we
         // would incorrectly omit a write.
         Worklist.emplace_back(I, true);
         continue;
       }
-<<<<<<< HEAD
-      if (isa<BitCastInst>(I) || isa<AddrSpaceCastInst>(I)) {
-=======
       if (isa<BitCastInst, AddrSpaceCastInst>(I)) {
->>>>>>> 25a61c42
         // If uses of the bitcast are ok, we are ok.
         Worklist.emplace_back(I, IsOffset);
         continue;
@@ -298,13 +281,8 @@
 };
 } // end anonymous namespace
 
-<<<<<<< HEAD
-bool PointerReplacer::collectUsers(Instruction &I) {
-  if (!collectUsersRecursive(I))
-=======
 bool PointerReplacer::collectUsers() {
   if (!collectUsersRecursive(Root))
->>>>>>> 25a61c42
     return false;
 
   // Ensure that all outstanding (indirect) users of I
@@ -333,11 +311,7 @@
       // store the PHI for revisiting and skip this iteration of the
       // loop.
       if (any_of(PHI->incoming_values(), [this](Value *V) {
-<<<<<<< HEAD
-            return !Worklist.contains(cast<Instruction>(V));
-=======
             return !isAvailable(cast<Instruction>(V));
->>>>>>> 25a61c42
           })) {
         ValuesToRevisit.insert(Inst);
         continue;
@@ -346,8 +320,6 @@
       Worklist.insert(PHI);
       if (!collectUsersRecursive(*PHI))
         return false;
-<<<<<<< HEAD
-=======
     } else if (auto *SI = dyn_cast<SelectInst>(Inst)) {
       if (!isa<Instruction>(SI->getTrueValue()) ||
           !isa<Instruction>(SI->getFalseValue()))
@@ -361,7 +333,6 @@
       Worklist.insert(SI);
       if (!collectUsersRecursive(*SI))
         return false;
->>>>>>> 25a61c42
     } else if (isa<GetElementPtrInst, BitCastInst>(Inst)) {
       Worklist.insert(Inst);
       if (!collectUsersRecursive(*Inst))
