--- conflicted
+++ resolved
@@ -5,17 +5,6 @@
 
 define amdgpu_kernel void @test_br_cost(i32 addrspace(1)* %vaddr, i32 %b) #0 {
 ; ALL-LABEL: 'test_br_cost'
-<<<<<<< HEAD
-; SPEED: estimated cost of 7 for instruction: br i1
-; SPEED: estimated cost of 4 for instruction: br label
-; SPEED: estimated cost of 1 for instruction: %phi = phi i32 [
-; SPEED: estimated cost of 10 for instruction: ret void
-; SIZE: estimated cost of 5 for instruction: br i1
-; SIZE: estimated cost of 1 for instruction: br label
-; SIZE: estimated cost of 0 for instruction: %phi = phi i32 [
-; SIZE: estimated cost of 1 for instruction: ret void
-define amdgpu_kernel void @test_br_cost(i32 addrspace(1)* %out, i32 addrspace(1)* %vaddr, i32 %b) #0 {
-=======
 ; ALL-NEXT:  Cost Model: Found an estimated cost of 7 for instruction: br i1 undef, label %bb1, label %bb2
 ; ALL-NEXT:  Cost Model: Found an estimated cost of 4 for instruction: br label %bb2
 ; ALL-NEXT:  Cost Model: Found an estimated cost of 1 for instruction: %phi = phi i32 [ %b, %bb0 ], [ undef, %bb1 ]
@@ -27,7 +16,6 @@
 ; ALL-SIZE-NEXT:  Cost Model: Found an estimated cost of 0 for instruction: %phi = phi i32 [ %b, %bb0 ], [ undef, %bb1 ]
 ; ALL-SIZE-NEXT:  Cost Model: Found an estimated cost of 1 for instruction: ret void
 ;
->>>>>>> 0e64e13c
 bb0:
   br i1 undef, label %bb1, label %bb2
 
