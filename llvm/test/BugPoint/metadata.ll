; REQUIRES: plugins
; RUN: bugpoint -load %llvmshlibdir/BugpointPasses%pluginext %s -output-prefix %t -bugpoint-crashcalls -silence-passes -disable-namedmd-remove -disable-strip-debuginfo -disable-strip-debug-types > /dev/null
; RUN: llvm-dis %t-reduced-simplified.bc -o - | FileCheck %s
;
; RUN: bugpoint -load %llvmshlibdir/BugpointPasses%pluginext %s -output-prefix %t-nodebug -bugpoint-crashcalls -silence-passes -disable-namedmd-remove > /dev/null
; RUN: llvm-dis %t-nodebug-reduced-simplified.bc -o - | FileCheck %s --check-prefix=NODEBUG
;
; RUN: bugpoint -load %llvmshlibdir/BugpointPasses%pluginext %s -output-prefix %t-notype -bugpoint-crashcalls -silence-passes -disable-namedmd-remove -disable-strip-debuginfo > /dev/null
; RUN: llvm-dis %t-notype-reduced-simplified.bc -o - | FileCheck %s --check-prefix=NOTYPE
;
; Bugpoint can drop the metadata on the call, as it does not contrinute to the crash.

; CHECK: call void @foo()
; NODEBUG: call void @foo()
; NOTYPE: call void @foo()
; NODEBUG-NOT: call void @foo()
; NOTYPE-NOT: !DIBasicType
; NOTYPE: !DICompileUnit
; NOTYPE-NOT: !DIBasicType

%rust_task = type {}
<<<<<<< HEAD
define void @test(ptr  %a, ptr %b) !dbg !9 {
    %s = mul i8 22, 9, !attach !0, !dbg !10
    store i8 %s, ptr %b, !attach !1, !dbg !11
    call void @foo(), !attach !2, !dbg !12
    store i32 7, ptr  %a, !attach !3, !dbg !13
=======
define void @test(ptr %a, ptr %b) !dbg !9 {
    %s = mul i8 22, 9, !attach !0, !dbg !10
    store i8 %s, ptr %b, !attach !1, !dbg !11
    call void @foo(), !attach !2, !dbg !12
    store i32 7, ptr %a, !attach !3, !dbg !13
>>>>>>> 56ec7ce8
    %t = add i32 0, 5, !attach !4, !dbg !14
    ret void
}

declare void @foo()

!llvm.module.flags = !{!17}
!llvm.dbg.cu = !{!8}

!0 = !{!"boring"}
!1 = !{!"uninteresting"}
!2 = !{!"the call to foo"}
!3 = !{!"noise"}
!4 = !{!"filler"}

!8 = distinct !DICompileUnit(language: DW_LANG_C99, file: !15)
!9 = distinct !DISubprogram(name: "test", file: !15, type: !18, unit: !8)
!10 = !DILocation(line: 100, column: 101, scope: !9)
!11 = !DILocation(line: 102, column: 103, scope: !9)
!12 = !DILocation(line: 104, column: 105, scope: !9)
!13 = !DILocation(line: 106, column: 107, scope: !9)
!14 = !DILocation(line: 108, column: 109, scope: !9)
!15 = !DIFile(filename: "source.c", directory: "/dir")
!16 = !{}
!17 = !{i32 1, !"Debug Info Version", i32 3}
!18 = !DISubroutineType(types: !19)
!19 = !{!20, !20}
!20 = !DIBasicType(name: "int", size: 32, align: 32, encoding: DW_ATE_signed)<|MERGE_RESOLUTION|>--- conflicted
+++ resolved
@@ -19,19 +19,11 @@
 ; NOTYPE-NOT: !DIBasicType
 
 %rust_task = type {}
-<<<<<<< HEAD
-define void @test(ptr  %a, ptr %b) !dbg !9 {
-    %s = mul i8 22, 9, !attach !0, !dbg !10
-    store i8 %s, ptr %b, !attach !1, !dbg !11
-    call void @foo(), !attach !2, !dbg !12
-    store i32 7, ptr  %a, !attach !3, !dbg !13
-=======
 define void @test(ptr %a, ptr %b) !dbg !9 {
     %s = mul i8 22, 9, !attach !0, !dbg !10
     store i8 %s, ptr %b, !attach !1, !dbg !11
     call void @foo(), !attach !2, !dbg !12
     store i32 7, ptr %a, !attach !3, !dbg !13
->>>>>>> 56ec7ce8
     %t = add i32 0, 5, !attach !4, !dbg !14
     ret void
 }
