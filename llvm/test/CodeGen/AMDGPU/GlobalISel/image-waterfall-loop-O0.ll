; NOTE: Assertions have been autogenerated by utils/update_llc_test_checks.py
; RUN: llc -global-isel -O0 -mtriple=amdgcn-amd-amdhsa -mcpu=gfx1031 -verify-machineinstrs -o - %s | FileCheck %s

; Make sure the waterfall loop does not fail the verifier after regalloc fast
;
; FIXME: There are a lot of extra spills that aren't needed. This is due to the unmerge_merge combine
;        running after RegBankSelect which inserts a lot of COPY instructions, but the original merge
;        instruction (G_BUILD_VECTOR) stays because it has more than one use.
;        Those spills are not present when optimizations are enabled.
define <4 x float> @waterfall_loop(<8 x i32> %vgpr_srd) {
; CHECK-LABEL: waterfall_loop:
; CHECK:       ; %bb.0: ; %bb
; CHECK-NEXT:    s_waitcnt vmcnt(0) expcnt(0) lgkmcnt(0)
; CHECK-NEXT:    s_xor_saveexec_b32 s4, -1
; CHECK-NEXT:    buffer_store_dword v0, off, s[0:3], s32 offset:80 ; 4-byte Folded Spill
; CHECK-NEXT:    buffer_store_dword v2, off, s[0:3], s32 offset:84 ; 4-byte Folded Spill
; CHECK-NEXT:    s_mov_b32 exec_lo, s4
<<<<<<< HEAD
; CHECK-NEXT:    ; implicit-def: $vgpr8
; CHECK-NEXT:    buffer_store_dword v0, off, s[0:3], s32 offset:68 ; 4-byte Folded Spill
; CHECK-NEXT:    v_mov_b32_e32 v14, v1
=======
; CHECK-NEXT:    ; implicit-def: $vgpr8 : SGPR spill to VGPR lane
; CHECK-NEXT:    v_mov_b32_e32 v8, v0
; CHECK-NEXT:    s_or_saveexec_b32 s21, -1
; CHECK-NEXT:    buffer_load_dword v0, off, s[0:3], s32 ; 4-byte Folded Reload
; CHECK-NEXT:    s_mov_b32 exec_lo, s21
; CHECK-NEXT:    buffer_store_dword v8, off, s[0:3], s32 offset:72 ; 4-byte Folded Spill
; CHECK-NEXT:    v_mov_b32_e32 v15, v1
; CHECK-NEXT:    buffer_load_dword v1, off, s[0:3], s32 offset:72 ; 4-byte Folded Reload
; CHECK-NEXT:    buffer_store_dword v15, off, s[0:3], s32 offset:68 ; 4-byte Folded Spill
; CHECK-NEXT:    v_mov_b32_e32 v14, v2
>>>>>>> 3f8d4a8e
; CHECK-NEXT:    buffer_store_dword v14, off, s[0:3], s32 offset:64 ; 4-byte Folded Spill
; CHECK-NEXT:    v_mov_b32_e32 v13, v2
; CHECK-NEXT:    buffer_store_dword v13, off, s[0:3], s32 offset:60 ; 4-byte Folded Spill
; CHECK-NEXT:    v_mov_b32_e32 v12, v3
; CHECK-NEXT:    buffer_store_dword v12, off, s[0:3], s32 offset:56 ; 4-byte Folded Spill
; CHECK-NEXT:    v_mov_b32_e32 v11, v4
; CHECK-NEXT:    buffer_store_dword v11, off, s[0:3], s32 offset:52 ; 4-byte Folded Spill
; CHECK-NEXT:    v_mov_b32_e32 v10, v5
; CHECK-NEXT:    buffer_store_dword v10, off, s[0:3], s32 offset:48 ; 4-byte Folded Spill
; CHECK-NEXT:    v_mov_b32_e32 v9, v6
; CHECK-NEXT:    buffer_store_dword v9, off, s[0:3], s32 offset:44 ; 4-byte Folded Spill
; CHECK-NEXT:    v_mov_b32_e32 v8, v7
; CHECK-NEXT:    buffer_store_dword v8, off, s[0:3], s32 offset:40 ; 4-byte Folded Spill
; CHECK-NEXT:    ; kill: def $vgpr0 killed $vgpr0 def $vgpr0_vgpr1_vgpr2_vgpr3_vgpr4_vgpr5_vgpr6_vgpr7 killed $exec
; CHECK-NEXT:    v_mov_b32_e32 v1, v14
; CHECK-NEXT:    v_mov_b32_e32 v2, v13
; CHECK-NEXT:    v_mov_b32_e32 v3, v12
; CHECK-NEXT:    v_mov_b32_e32 v4, v11
; CHECK-NEXT:    v_mov_b32_e32 v5, v10
; CHECK-NEXT:    v_mov_b32_e32 v6, v9
; CHECK-NEXT:    v_mov_b32_e32 v7, v8
; CHECK-NEXT:    buffer_store_dword v0, off, s[0:3], s32 offset:8 ; 4-byte Folded Spill
; CHECK-NEXT:    buffer_store_dword v1, off, s[0:3], s32 offset:12 ; 4-byte Folded Spill
; CHECK-NEXT:    buffer_store_dword v2, off, s[0:3], s32 offset:16 ; 4-byte Folded Spill
; CHECK-NEXT:    buffer_store_dword v3, off, s[0:3], s32 offset:20 ; 4-byte Folded Spill
; CHECK-NEXT:    buffer_store_dword v4, off, s[0:3], s32 offset:24 ; 4-byte Folded Spill
; CHECK-NEXT:    buffer_store_dword v5, off, s[0:3], s32 offset:28 ; 4-byte Folded Spill
; CHECK-NEXT:    buffer_store_dword v6, off, s[0:3], s32 offset:32 ; 4-byte Folded Spill
; CHECK-NEXT:    buffer_store_dword v7, off, s[0:3], s32 offset:36 ; 4-byte Folded Spill
; CHECK-NEXT:    s_or_saveexec_b32 s21, -1
; CHECK-NEXT:    buffer_load_dword v0, off, s[0:3], s32 offset:76 ; 4-byte Folded Reload
; CHECK-NEXT:    s_mov_b32 exec_lo, s21
; CHECK-NEXT:    s_mov_b32 s8, 0
; CHECK-NEXT:    s_mov_b32 s4, s8
; CHECK-NEXT:    s_mov_b32 s5, s8
; CHECK-NEXT:    s_mov_b32 s6, s8
; CHECK-NEXT:    s_mov_b32 s7, s8
; CHECK-NEXT:    s_waitcnt vmcnt(0)
; CHECK-NEXT:    v_writelane_b32 v0, s4, 0
; CHECK-NEXT:    v_writelane_b32 v0, s5, 1
; CHECK-NEXT:    v_writelane_b32 v0, s6, 2
; CHECK-NEXT:    v_writelane_b32 v0, s7, 3
; CHECK-NEXT:    s_or_saveexec_b32 s21, -1
; CHECK-NEXT:    buffer_store_dword v0, off, s[0:3], s32 offset:76 ; 4-byte Folded Spill
; CHECK-NEXT:    s_mov_b32 exec_lo, s21
; CHECK-NEXT:    s_mov_b32 s6, 0
; CHECK-NEXT:    s_mov_b32 s4, s6
; CHECK-NEXT:    s_mov_b32 s5, s6
; CHECK-NEXT:    v_mov_b32_e32 v0, s4
; CHECK-NEXT:    v_mov_b32_e32 v1, s5
; CHECK-NEXT:    buffer_store_dword v0, off, s[0:3], s32 ; 4-byte Folded Spill
; CHECK-NEXT:    buffer_store_dword v1, off, s[0:3], s32 offset:4 ; 4-byte Folded Spill
; CHECK-NEXT:    s_or_saveexec_b32 s21, -1
; CHECK-NEXT:    buffer_load_dword v0, off, s[0:3], s32 offset:76 ; 4-byte Folded Reload
; CHECK-NEXT:    s_mov_b32 exec_lo, s21
; CHECK-NEXT:    s_mov_b32 s4, exec_lo
; CHECK-NEXT:    s_waitcnt vmcnt(0)
; CHECK-NEXT:    v_writelane_b32 v0, s4, 4
; CHECK-NEXT:    s_or_saveexec_b32 s21, -1
; CHECK-NEXT:    buffer_store_dword v0, off, s[0:3], s32 offset:76 ; 4-byte Folded Spill
; CHECK-NEXT:    s_mov_b32 exec_lo, s21
; CHECK-NEXT:  .LBB0_1: ; =>This Inner Loop Header: Depth=1
; CHECK-NEXT:    buffer_load_dword v8, off, s[0:3], s32 offset:8 ; 4-byte Folded Reload
; CHECK-NEXT:    buffer_load_dword v9, off, s[0:3], s32 offset:12 ; 4-byte Folded Reload
; CHECK-NEXT:    buffer_load_dword v10, off, s[0:3], s32 offset:16 ; 4-byte Folded Reload
; CHECK-NEXT:    buffer_load_dword v11, off, s[0:3], s32 offset:20 ; 4-byte Folded Reload
; CHECK-NEXT:    buffer_load_dword v12, off, s[0:3], s32 offset:24 ; 4-byte Folded Reload
; CHECK-NEXT:    buffer_load_dword v13, off, s[0:3], s32 offset:28 ; 4-byte Folded Reload
; CHECK-NEXT:    buffer_load_dword v14, off, s[0:3], s32 offset:32 ; 4-byte Folded Reload
; CHECK-NEXT:    buffer_load_dword v15, off, s[0:3], s32 offset:36 ; 4-byte Folded Reload
; CHECK-NEXT:    buffer_load_dword v0, off, s[0:3], s32 offset:40 ; 4-byte Folded Reload
; CHECK-NEXT:    buffer_load_dword v1, off, s[0:3], s32 offset:44 ; 4-byte Folded Reload
; CHECK-NEXT:    buffer_load_dword v2, off, s[0:3], s32 offset:48 ; 4-byte Folded Reload
; CHECK-NEXT:    buffer_load_dword v3, off, s[0:3], s32 offset:52 ; 4-byte Folded Reload
; CHECK-NEXT:    buffer_load_dword v4, off, s[0:3], s32 offset:56 ; 4-byte Folded Reload
; CHECK-NEXT:    buffer_load_dword v5, off, s[0:3], s32 offset:60 ; 4-byte Folded Reload
; CHECK-NEXT:    buffer_load_dword v6, off, s[0:3], s32 offset:64 ; 4-byte Folded Reload
; CHECK-NEXT:    buffer_load_dword v7, off, s[0:3], s32 offset:68 ; 4-byte Folded Reload
; CHECK-NEXT:    s_waitcnt vmcnt(0)
; CHECK-NEXT:    v_readfirstlane_b32 s12, v7
; CHECK-NEXT:    v_readfirstlane_b32 s10, v6
; CHECK-NEXT:    v_readfirstlane_b32 s9, v5
; CHECK-NEXT:    v_readfirstlane_b32 s8, v4
; CHECK-NEXT:    v_readfirstlane_b32 s7, v3
; CHECK-NEXT:    v_readfirstlane_b32 s6, v2
; CHECK-NEXT:    v_readfirstlane_b32 s5, v1
; CHECK-NEXT:    v_readfirstlane_b32 s4, v0
; CHECK-NEXT:    s_or_saveexec_b32 s21, -1
; CHECK-NEXT:    buffer_load_dword v0, off, s[0:3], s32 offset:76 ; 4-byte Folded Reload
; CHECK-NEXT:    s_mov_b32 exec_lo, s21
; CHECK-NEXT:    ; kill: def $sgpr12 killed $sgpr12 def $sgpr12_sgpr13_sgpr14_sgpr15_sgpr16_sgpr17_sgpr18_sgpr19
; CHECK-NEXT:    s_mov_b32 s13, s10
; CHECK-NEXT:    s_mov_b32 s14, s9
; CHECK-NEXT:    s_mov_b32 s15, s8
; CHECK-NEXT:    s_mov_b32 s16, s7
; CHECK-NEXT:    s_mov_b32 s17, s6
; CHECK-NEXT:    s_mov_b32 s18, s5
; CHECK-NEXT:    s_mov_b32 s19, s4
; CHECK-NEXT:    s_waitcnt vmcnt(0)
; CHECK-NEXT:    v_writelane_b32 v0, s12, 5
; CHECK-NEXT:    v_writelane_b32 v0, s13, 6
; CHECK-NEXT:    v_writelane_b32 v0, s14, 7
; CHECK-NEXT:    v_writelane_b32 v0, s15, 8
; CHECK-NEXT:    v_writelane_b32 v0, s16, 9
; CHECK-NEXT:    v_writelane_b32 v0, s17, 10
; CHECK-NEXT:    v_writelane_b32 v0, s18, 11
; CHECK-NEXT:    v_writelane_b32 v0, s19, 12
; CHECK-NEXT:    s_or_saveexec_b32 s21, -1
; CHECK-NEXT:    buffer_store_dword v0, off, s[0:3], s32 offset:76 ; 4-byte Folded Spill
; CHECK-NEXT:    s_mov_b32 exec_lo, s21
; CHECK-NEXT:    v_mov_b32_e32 v6, v8
; CHECK-NEXT:    v_mov_b32_e32 v7, v9
; CHECK-NEXT:    v_mov_b32_e32 v4, v10
; CHECK-NEXT:    v_mov_b32_e32 v5, v11
; CHECK-NEXT:    v_mov_b32_e32 v2, v12
; CHECK-NEXT:    v_mov_b32_e32 v3, v13
; CHECK-NEXT:    v_mov_b32_e32 v0, v14
; CHECK-NEXT:    v_mov_b32_e32 v1, v15
; CHECK-NEXT:    s_mov_b64 s[4:5], s[12:13]
; CHECK-NEXT:    s_mov_b64 s[10:11], s[14:15]
; CHECK-NEXT:    s_mov_b64 s[8:9], s[16:17]
; CHECK-NEXT:    s_mov_b64 s[6:7], s[18:19]
; CHECK-NEXT:    v_cmp_eq_u64_e64 s4, s[4:5], v[6:7]
; CHECK-NEXT:    v_cmp_eq_u64_e64 s5, s[10:11], v[4:5]
; CHECK-NEXT:    s_and_b32 s4, s4, s5
; CHECK-NEXT:    v_cmp_eq_u64_e64 s5, s[8:9], v[2:3]
; CHECK-NEXT:    s_and_b32 s4, s4, s5
; CHECK-NEXT:    v_cmp_eq_u64_e64 s5, s[6:7], v[0:1]
; CHECK-NEXT:    s_or_saveexec_b32 s21, -1
; CHECK-NEXT:    buffer_load_dword v0, off, s[0:3], s32 offset:76 ; 4-byte Folded Reload
; CHECK-NEXT:    s_mov_b32 exec_lo, s21
; CHECK-NEXT:    s_and_b32 s4, s4, s5
; CHECK-NEXT:    s_and_saveexec_b32 s4, s4
; CHECK-NEXT:    s_waitcnt vmcnt(0)
; CHECK-NEXT:    v_writelane_b32 v0, s4, 13
; CHECK-NEXT:    s_or_saveexec_b32 s21, -1
; CHECK-NEXT:    buffer_store_dword v0, off, s[0:3], s32 offset:76 ; 4-byte Folded Spill
; CHECK-NEXT:    s_mov_b32 exec_lo, s21
; CHECK-NEXT:  ; %bb.2: ; in Loop: Header=BB0_1 Depth=1
; CHECK-NEXT:    s_or_saveexec_b32 s21, -1
; CHECK-NEXT:    buffer_load_dword v2, off, s[0:3], s32 offset:76 ; 4-byte Folded Reload
; CHECK-NEXT:    s_mov_b32 exec_lo, s21
; CHECK-NEXT:    s_waitcnt vmcnt(0)
; CHECK-NEXT:    v_readlane_b32 s4, v2, 13
; CHECK-NEXT:    buffer_load_dword v0, off, s[0:3], s32 ; 4-byte Folded Reload
; CHECK-NEXT:    buffer_load_dword v1, off, s[0:3], s32 offset:4 ; 4-byte Folded Reload
; CHECK-NEXT:    v_readlane_b32 s8, v2, 5
; CHECK-NEXT:    v_readlane_b32 s9, v2, 6
; CHECK-NEXT:    v_readlane_b32 s10, v2, 7
; CHECK-NEXT:    v_readlane_b32 s11, v2, 8
; CHECK-NEXT:    v_readlane_b32 s12, v2, 9
; CHECK-NEXT:    v_readlane_b32 s13, v2, 10
; CHECK-NEXT:    v_readlane_b32 s14, v2, 11
; CHECK-NEXT:    v_readlane_b32 s15, v2, 12
; CHECK-NEXT:    v_readlane_b32 s16, v2, 0
; CHECK-NEXT:    v_readlane_b32 s17, v2, 1
; CHECK-NEXT:    v_readlane_b32 s18, v2, 2
; CHECK-NEXT:    v_readlane_b32 s19, v2, 3
; CHECK-NEXT:    s_waitcnt vmcnt(0)
; CHECK-NEXT:    image_sample v0, v[0:1], s[8:15], s[16:19] dmask:0x1 dim:SQ_RSRC_IMG_2D
; CHECK-NEXT:    s_waitcnt vmcnt(0)
; CHECK-NEXT:    buffer_store_dword v0, off, s[0:3], s32 offset:72 ; 4-byte Folded Spill
; CHECK-NEXT:    s_xor_b32 exec_lo, exec_lo, s4
; CHECK-NEXT:    s_cbranch_execnz .LBB0_1
; CHECK-NEXT:  ; %bb.3:
; CHECK-NEXT:    s_or_saveexec_b32 s21, -1
; CHECK-NEXT:    buffer_load_dword v0, off, s[0:3], s32 offset:76 ; 4-byte Folded Reload
; CHECK-NEXT:    s_mov_b32 exec_lo, s21
; CHECK-NEXT:    s_waitcnt vmcnt(0)
; CHECK-NEXT:    v_readlane_b32 s4, v0, 4
; CHECK-NEXT:    s_mov_b32 exec_lo, s4
; CHECK-NEXT:  ; %bb.4:
; CHECK-NEXT:    s_or_saveexec_b32 s21, -1
; CHECK-NEXT:    buffer_load_dword v4, off, s[0:3], s32 offset:76 ; 4-byte Folded Reload
; CHECK-NEXT:    s_mov_b32 exec_lo, s21
; CHECK-NEXT:    buffer_load_dword v0, off, s[0:3], s32 offset:72 ; 4-byte Folded Reload
; CHECK-NEXT:    ; implicit-def: $sgpr4
; CHECK-NEXT:    v_mov_b32_e32 v1, s4
; CHECK-NEXT:    v_mov_b32_e32 v2, s4
; CHECK-NEXT:    v_mov_b32_e32 v3, s4
; CHECK-NEXT:    ; kill: killed $vgpr4
; CHECK-NEXT:    s_xor_saveexec_b32 s4, -1
; CHECK-NEXT:    s_waitcnt vmcnt(0)
; CHECK-NEXT:    buffer_load_dword v0, off, s[0:3], s32 offset:80 ; 4-byte Folded Reload
; CHECK-NEXT:    buffer_load_dword v2, off, s[0:3], s32 offset:84 ; 4-byte Folded Reload
; CHECK-NEXT:    s_mov_b32 exec_lo, s4
; CHECK-NEXT:    s_waitcnt vmcnt(0)
; CHECK-NEXT:    s_setpc_b64 s[30:31]
bb:
  %ret = tail call <4 x float> @llvm.amdgcn.image.sample.2d.v4f32.f32(i32 1, float 0.000000e+00, float 0.000000e+00, <8 x i32> %vgpr_srd, <4 x i32> zeroinitializer, i1 false, i32 0, i32 0)
  ret <4 x float> %ret
}

declare <4 x float> @llvm.amdgcn.image.sample.2d.v4f32.f32(i32 immarg, float, float, <8 x i32>, <4 x i32>, i1 immarg, i32 immarg, i32 immarg) #0

attributes #0 = { nounwind readonly willreturn }<|MERGE_RESOLUTION|>--- conflicted
+++ resolved
@@ -15,22 +15,9 @@
 ; CHECK-NEXT:    buffer_store_dword v0, off, s[0:3], s32 offset:80 ; 4-byte Folded Spill
 ; CHECK-NEXT:    buffer_store_dword v2, off, s[0:3], s32 offset:84 ; 4-byte Folded Spill
 ; CHECK-NEXT:    s_mov_b32 exec_lo, s4
-<<<<<<< HEAD
-; CHECK-NEXT:    ; implicit-def: $vgpr8
+; CHECK-NEXT:    ; implicit-def: $vgpr8 : SGPR spill to VGPR lane
 ; CHECK-NEXT:    buffer_store_dword v0, off, s[0:3], s32 offset:68 ; 4-byte Folded Spill
 ; CHECK-NEXT:    v_mov_b32_e32 v14, v1
-=======
-; CHECK-NEXT:    ; implicit-def: $vgpr8 : SGPR spill to VGPR lane
-; CHECK-NEXT:    v_mov_b32_e32 v8, v0
-; CHECK-NEXT:    s_or_saveexec_b32 s21, -1
-; CHECK-NEXT:    buffer_load_dword v0, off, s[0:3], s32 ; 4-byte Folded Reload
-; CHECK-NEXT:    s_mov_b32 exec_lo, s21
-; CHECK-NEXT:    buffer_store_dword v8, off, s[0:3], s32 offset:72 ; 4-byte Folded Spill
-; CHECK-NEXT:    v_mov_b32_e32 v15, v1
-; CHECK-NEXT:    buffer_load_dword v1, off, s[0:3], s32 offset:72 ; 4-byte Folded Reload
-; CHECK-NEXT:    buffer_store_dword v15, off, s[0:3], s32 offset:68 ; 4-byte Folded Spill
-; CHECK-NEXT:    v_mov_b32_e32 v14, v2
->>>>>>> 3f8d4a8e
 ; CHECK-NEXT:    buffer_store_dword v14, off, s[0:3], s32 offset:64 ; 4-byte Folded Spill
 ; CHECK-NEXT:    v_mov_b32_e32 v13, v2
 ; CHECK-NEXT:    buffer_store_dword v13, off, s[0:3], s32 offset:60 ; 4-byte Folded Spill
