# NOTE: Assertions have been autogenerated by utils/update_mir_test_checks.py
# RUN: llc -mtriple=amdgcn-amd-amdhsa -mcpu=tahiti -run-pass=instruction-select -verify-machineinstrs -global-isel-abort=0 -o - %s  | FileCheck -check-prefix=WAVE64 %s
# RUN: llc -mtriple=amdgcn-amd-amdhsa -mcpu=fiji -run-pass=instruction-select -verify-machineinstrs -global-isel-abort=0 -o - %s  | FileCheck -check-prefix=WAVE64 %s
# RUN: llc -mtriple=amdgcn-amd-amdhsa -mcpu=gfx1010 -mattr="+wavefrontsize32" -run-pass=instruction-select -global-isel-abort=0 -verify-machineinstrs -o - %s  | FileCheck -check-prefix=WAVE32 %s
# RUN: llc -mtriple=amdgcn-amd-amdhsa -mcpu=gfx1100 -mattr="+wavefrontsize32" -run-pass=instruction-select -global-isel-abort=0 -verify-machineinstrs -o - %s  | FileCheck -check-prefix=WAVE32 %s

---

name:            xor_s1_vcc_vcc_vcc
legalized:       true
regBankSelected: true
tracksRegLiveness: true

body: |
  bb.0:
    liveins: $vgpr0, $vgpr1
    ; WAVE64-LABEL: name: xor_s1_vcc_vcc_vcc
    ; WAVE64: liveins: $vgpr0, $vgpr1
    ; WAVE64-NEXT: {{  $}}
    ; WAVE64-NEXT: [[PRED_COPY:%[0-9]+]]:vgpr_32 = PRED_COPY $vgpr0
    ; WAVE64-NEXT: [[PRED_COPY1:%[0-9]+]]:vgpr_32 = PRED_COPY $vgpr1
    ; WAVE64-NEXT: [[V_MOV_B32_e32_:%[0-9]+]]:vgpr_32 = V_MOV_B32_e32 0, implicit $exec
<<<<<<< HEAD
    ; WAVE64-NEXT: [[V_CMP_EQ_U32_e64_:%[0-9]+]]:sreg_64_xexec = V_CMP_EQ_U32_e64 [[PRED_COPY]], [[V_MOV_B32_e32_]], implicit $exec
    ; WAVE64-NEXT: [[V_CMP_EQ_U32_e64_1:%[0-9]+]]:sreg_64_xexec = V_CMP_EQ_U32_e64 [[PRED_COPY1]], [[V_MOV_B32_e32_]], implicit $exec
    ; WAVE64-NEXT: [[S_XOR_B64_:%[0-9]+]]:sreg_64_xexec = S_XOR_B64 [[V_CMP_EQ_U32_e64_]], [[V_CMP_EQ_U32_e64_1]], implicit-def dead $scc
=======
    ; WAVE64-NEXT: [[V_CMP_EQ_U32_e64_:%[0-9]+]]:sreg_64_xexec = V_CMP_EQ_U32_e64 [[COPY]], [[V_MOV_B32_e32_]], implicit $exec
    ; WAVE64-NEXT: [[V_CMP_EQ_U32_e64_1:%[0-9]+]]:sreg_64_xexec = V_CMP_EQ_U32_e64 [[COPY1]], [[V_MOV_B32_e32_]], implicit $exec
    ; WAVE64-NEXT: [[S_XOR_B64_:%[0-9]+]]:sreg_64_xexec = S_XOR_B64 [[V_CMP_EQ_U32_e64_]], [[V_CMP_EQ_U32_e64_1]], implicit-def $scc
>>>>>>> 637d572f
    ; WAVE64-NEXT: S_ENDPGM 0, implicit [[S_XOR_B64_]]
    ; WAVE32-LABEL: name: xor_s1_vcc_vcc_vcc
    ; WAVE32: liveins: $vgpr0, $vgpr1
    ; WAVE32-NEXT: {{  $}}
    ; WAVE32-NEXT: [[PRED_COPY:%[0-9]+]]:vgpr_32 = PRED_COPY $vgpr0
    ; WAVE32-NEXT: [[PRED_COPY1:%[0-9]+]]:vgpr_32 = PRED_COPY $vgpr1
    ; WAVE32-NEXT: [[V_MOV_B32_e32_:%[0-9]+]]:vgpr_32 = V_MOV_B32_e32 0, implicit $exec
<<<<<<< HEAD
    ; WAVE32-NEXT: [[V_CMP_EQ_U32_e64_:%[0-9]+]]:sreg_32_xm0_xexec = V_CMP_EQ_U32_e64 [[PRED_COPY]], [[V_MOV_B32_e32_]], implicit $exec
    ; WAVE32-NEXT: [[V_CMP_EQ_U32_e64_1:%[0-9]+]]:sreg_32_xm0_xexec = V_CMP_EQ_U32_e64 [[PRED_COPY1]], [[V_MOV_B32_e32_]], implicit $exec
    ; WAVE32-NEXT: [[S_XOR_B32_:%[0-9]+]]:sreg_32_xm0_xexec = S_XOR_B32 [[V_CMP_EQ_U32_e64_]], [[V_CMP_EQ_U32_e64_1]], implicit-def dead $scc
=======
    ; WAVE32-NEXT: [[V_CMP_EQ_U32_e64_:%[0-9]+]]:sreg_32_xm0_xexec = V_CMP_EQ_U32_e64 [[COPY]], [[V_MOV_B32_e32_]], implicit $exec
    ; WAVE32-NEXT: [[V_CMP_EQ_U32_e64_1:%[0-9]+]]:sreg_32_xm0_xexec = V_CMP_EQ_U32_e64 [[COPY1]], [[V_MOV_B32_e32_]], implicit $exec
    ; WAVE32-NEXT: [[S_XOR_B32_:%[0-9]+]]:sreg_32_xm0_xexec = S_XOR_B32 [[V_CMP_EQ_U32_e64_]], [[V_CMP_EQ_U32_e64_1]], implicit-def $scc
>>>>>>> 637d572f
    ; WAVE32-NEXT: S_ENDPGM 0, implicit [[S_XOR_B32_]]
    %0:vgpr(s32) = COPY $vgpr0
    %1:vgpr(s32) = COPY $vgpr1
    %2:vgpr(s32) = G_CONSTANT i32 0
    %3:vcc(s1) = G_ICMP intpred(eq), %0, %2
    %4:vcc(s1) = G_ICMP intpred(eq), %1, %2
    %5:vcc(s1) = G_XOR %3, %4
    S_ENDPGM 0, implicit %5
...

# Should fail to select

---

name:            xor_s1_sgpr_sgpr_sgpr
legalized:       true
regBankSelected: true
tracksRegLiveness: true

body: |
  bb.0:
    liveins: $sgpr0, $sgpr1
    ; WAVE64-LABEL: name: xor_s1_sgpr_sgpr_sgpr
    ; WAVE64: liveins: $sgpr0, $sgpr1
    ; WAVE64-NEXT: {{  $}}
    ; WAVE64-NEXT: [[PRED_COPY:%[0-9]+]]:sreg_32 = PRED_COPY $sgpr0
    ; WAVE64-NEXT: [[PRED_COPY1:%[0-9]+]]:sreg_32 = PRED_COPY $sgpr1
    ; WAVE64-NEXT: [[S_XOR_B32_:%[0-9]+]]:sreg_32 = S_XOR_B32 [[PRED_COPY]], [[PRED_COPY1]], implicit-def dead $scc
    ; WAVE64-NEXT: S_ENDPGM 0, implicit [[S_XOR_B32_]]
    ; WAVE32-LABEL: name: xor_s1_sgpr_sgpr_sgpr
    ; WAVE32: liveins: $sgpr0, $sgpr1
    ; WAVE32-NEXT: {{  $}}
    ; WAVE32-NEXT: [[PRED_COPY:%[0-9]+]]:sreg_32 = PRED_COPY $sgpr0
    ; WAVE32-NEXT: [[PRED_COPY1:%[0-9]+]]:sreg_32 = PRED_COPY $sgpr1
    ; WAVE32-NEXT: [[S_XOR_B32_:%[0-9]+]]:sreg_32 = S_XOR_B32 [[PRED_COPY]], [[PRED_COPY1]], implicit-def dead $scc
    ; WAVE32-NEXT: S_ENDPGM 0, implicit [[S_XOR_B32_]]
    %0:sgpr(s32) = COPY $sgpr0
    %1:sgpr(s32) = COPY $sgpr1
    %2:sgpr(s1) = G_TRUNC %0
    %3:sgpr(s1) = G_TRUNC %1
    %4:sgpr(s1) = G_XOR %2, %3
    S_ENDPGM 0, implicit %4
...

---

name:            xor_s16_sgpr_sgpr_sgpr
legalized:       true
regBankSelected: true
tracksRegLiveness: true

body: |
  bb.0:
    liveins: $sgpr0, $sgpr1
    ; WAVE64-LABEL: name: xor_s16_sgpr_sgpr_sgpr
    ; WAVE64: liveins: $sgpr0, $sgpr1
    ; WAVE64-NEXT: {{  $}}
    ; WAVE64-NEXT: [[PRED_COPY:%[0-9]+]]:sreg_32 = PRED_COPY $sgpr0
    ; WAVE64-NEXT: [[PRED_COPY1:%[0-9]+]]:sreg_32 = PRED_COPY $sgpr1
    ; WAVE64-NEXT: [[S_XOR_B32_:%[0-9]+]]:sreg_32 = S_XOR_B32 [[PRED_COPY]], [[PRED_COPY1]], implicit-def dead $scc
    ; WAVE64-NEXT: S_ENDPGM 0, implicit [[S_XOR_B32_]]
    ; WAVE32-LABEL: name: xor_s16_sgpr_sgpr_sgpr
    ; WAVE32: liveins: $sgpr0, $sgpr1
    ; WAVE32-NEXT: {{  $}}
    ; WAVE32-NEXT: [[PRED_COPY:%[0-9]+]]:sreg_32 = PRED_COPY $sgpr0
    ; WAVE32-NEXT: [[PRED_COPY1:%[0-9]+]]:sreg_32 = PRED_COPY $sgpr1
    ; WAVE32-NEXT: [[S_XOR_B32_:%[0-9]+]]:sreg_32 = S_XOR_B32 [[PRED_COPY]], [[PRED_COPY1]], implicit-def dead $scc
    ; WAVE32-NEXT: S_ENDPGM 0, implicit [[S_XOR_B32_]]
    %0:sgpr(s32) = COPY $sgpr0
    %1:sgpr(s32) = COPY $sgpr1
    %2:sgpr(s16) = G_TRUNC %0
    %3:sgpr(s16) = G_TRUNC %1
    %4:sgpr(s16) = G_XOR %2, %3
    S_ENDPGM 0, implicit %4
...

---

name:            xor_s16_vgpr_vgpr_vgpr
legalized:       true
regBankSelected: true
tracksRegLiveness: true

body: |
  bb.0:
    liveins: $vgpr0, $vgpr1
    ; WAVE64-LABEL: name: xor_s16_vgpr_vgpr_vgpr
    ; WAVE64: liveins: $vgpr0, $vgpr1
    ; WAVE64-NEXT: {{  $}}
    ; WAVE64-NEXT: [[PRED_COPY:%[0-9]+]]:vgpr_32 = PRED_COPY $vgpr0
    ; WAVE64-NEXT: [[PRED_COPY1:%[0-9]+]]:vgpr_32 = PRED_COPY $vgpr1
    ; WAVE64-NEXT: [[V_XOR_B32_e64_:%[0-9]+]]:vgpr_32 = V_XOR_B32_e64 [[PRED_COPY]], [[PRED_COPY1]], implicit $exec
    ; WAVE64-NEXT: S_ENDPGM 0, implicit [[V_XOR_B32_e64_]]
    ; WAVE32-LABEL: name: xor_s16_vgpr_vgpr_vgpr
    ; WAVE32: liveins: $vgpr0, $vgpr1
    ; WAVE32-NEXT: {{  $}}
    ; WAVE32-NEXT: [[PRED_COPY:%[0-9]+]]:vgpr_32 = PRED_COPY $vgpr0
    ; WAVE32-NEXT: [[PRED_COPY1:%[0-9]+]]:vgpr_32 = PRED_COPY $vgpr1
    ; WAVE32-NEXT: [[V_XOR_B32_e64_:%[0-9]+]]:vgpr_32 = V_XOR_B32_e64 [[PRED_COPY]], [[PRED_COPY1]], implicit $exec
    ; WAVE32-NEXT: S_ENDPGM 0, implicit [[V_XOR_B32_e64_]]
    %0:vgpr(s32) = COPY $vgpr0
    %1:vgpr(s32) = COPY $vgpr1
    %2:vgpr(s16) = G_TRUNC %0
    %3:vgpr(s16) = G_TRUNC %1
    %4:vgpr(s16) = G_XOR %2, %3
    S_ENDPGM 0, implicit %4
...

---

name:            xor_s32_sgpr_sgpr_sgpr
legalized:       true
regBankSelected: true
tracksRegLiveness: true

body: |
  bb.0:
    liveins: $sgpr0, $sgpr1
    ; WAVE64-LABEL: name: xor_s32_sgpr_sgpr_sgpr
    ; WAVE64: liveins: $sgpr0, $sgpr1
    ; WAVE64-NEXT: {{  $}}
    ; WAVE64-NEXT: [[PRED_COPY:%[0-9]+]]:sreg_32 = PRED_COPY $sgpr0
    ; WAVE64-NEXT: [[PRED_COPY1:%[0-9]+]]:sreg_32 = PRED_COPY $sgpr1
    ; WAVE64-NEXT: [[S_XOR_B32_:%[0-9]+]]:sreg_32 = S_XOR_B32 [[PRED_COPY]], [[PRED_COPY1]], implicit-def $scc
    ; WAVE64-NEXT: S_ENDPGM 0, implicit [[S_XOR_B32_]]
    ; WAVE32-LABEL: name: xor_s32_sgpr_sgpr_sgpr
    ; WAVE32: liveins: $sgpr0, $sgpr1
    ; WAVE32-NEXT: {{  $}}
    ; WAVE32-NEXT: [[PRED_COPY:%[0-9]+]]:sreg_32 = PRED_COPY $sgpr0
    ; WAVE32-NEXT: [[PRED_COPY1:%[0-9]+]]:sreg_32 = PRED_COPY $sgpr1
    ; WAVE32-NEXT: [[S_XOR_B32_:%[0-9]+]]:sreg_32 = S_XOR_B32 [[PRED_COPY]], [[PRED_COPY1]], implicit-def $scc
    ; WAVE32-NEXT: S_ENDPGM 0, implicit [[S_XOR_B32_]]
    %0:sgpr(s32) = COPY $sgpr0
    %1:sgpr(s32) = COPY $sgpr1
    %2:sgpr(s32) = G_XOR %0, %1
    S_ENDPGM 0, implicit %2
...

---

name:            xor_s64_sgpr_sgpr_sgpr
legalized:       true
regBankSelected: true
tracksRegLiveness: true

body: |
  bb.0:
    liveins: $sgpr0_sgpr1, $sgpr2_sgpr3
    ; WAVE64-LABEL: name: xor_s64_sgpr_sgpr_sgpr
    ; WAVE64: liveins: $sgpr0_sgpr1, $sgpr2_sgpr3
    ; WAVE64-NEXT: {{  $}}
    ; WAVE64-NEXT: [[PRED_COPY:%[0-9]+]]:sreg_64 = PRED_COPY $sgpr0_sgpr1
    ; WAVE64-NEXT: [[PRED_COPY1:%[0-9]+]]:sreg_64 = PRED_COPY $sgpr2_sgpr3
    ; WAVE64-NEXT: [[S_XOR_B64_:%[0-9]+]]:sreg_64 = S_XOR_B64 [[PRED_COPY]], [[PRED_COPY1]], implicit-def $scc
    ; WAVE64-NEXT: S_ENDPGM 0, implicit [[S_XOR_B64_]]
    ; WAVE32-LABEL: name: xor_s64_sgpr_sgpr_sgpr
    ; WAVE32: liveins: $sgpr0_sgpr1, $sgpr2_sgpr3
    ; WAVE32-NEXT: {{  $}}
    ; WAVE32-NEXT: [[PRED_COPY:%[0-9]+]]:sreg_64 = PRED_COPY $sgpr0_sgpr1
    ; WAVE32-NEXT: [[PRED_COPY1:%[0-9]+]]:sreg_64 = PRED_COPY $sgpr2_sgpr3
    ; WAVE32-NEXT: [[S_XOR_B64_:%[0-9]+]]:sreg_64 = S_XOR_B64 [[PRED_COPY]], [[PRED_COPY1]], implicit-def $scc
    ; WAVE32-NEXT: S_ENDPGM 0, implicit [[S_XOR_B64_]]
    %0:sgpr(s64) = COPY $sgpr0_sgpr1
    %1:sgpr(s64) = COPY $sgpr2_sgpr3
    %2:sgpr(s64) = G_XOR %0, %1
    S_ENDPGM 0, implicit %2
...

---

name:            xor_v2s16_sgpr_sgpr_sgpr
legalized:       true
regBankSelected: true
tracksRegLiveness: true

body: |
  bb.0:
    liveins: $sgpr0, $sgpr1
    ; WAVE64-LABEL: name: xor_v2s16_sgpr_sgpr_sgpr
    ; WAVE64: liveins: $sgpr0, $sgpr1
    ; WAVE64-NEXT: {{  $}}
    ; WAVE64-NEXT: [[PRED_COPY:%[0-9]+]]:sreg_32 = PRED_COPY $sgpr0
    ; WAVE64-NEXT: [[PRED_COPY1:%[0-9]+]]:sreg_32 = PRED_COPY $sgpr1
    ; WAVE64-NEXT: [[S_XOR_B32_:%[0-9]+]]:sreg_32 = S_XOR_B32 [[PRED_COPY]], [[PRED_COPY1]], implicit-def dead $scc
    ; WAVE64-NEXT: S_ENDPGM 0, implicit [[S_XOR_B32_]]
    ; WAVE32-LABEL: name: xor_v2s16_sgpr_sgpr_sgpr
    ; WAVE32: liveins: $sgpr0, $sgpr1
    ; WAVE32-NEXT: {{  $}}
    ; WAVE32-NEXT: [[PRED_COPY:%[0-9]+]]:sreg_32 = PRED_COPY $sgpr0
    ; WAVE32-NEXT: [[PRED_COPY1:%[0-9]+]]:sreg_32 = PRED_COPY $sgpr1
    ; WAVE32-NEXT: [[S_XOR_B32_:%[0-9]+]]:sreg_32 = S_XOR_B32 [[PRED_COPY]], [[PRED_COPY1]], implicit-def dead $scc
    ; WAVE32-NEXT: S_ENDPGM 0, implicit [[S_XOR_B32_]]
    %0:sgpr(<2 x s16>) = COPY $sgpr0
    %1:sgpr(<2 x s16>) = COPY $sgpr1
    %2:sgpr(<2 x s16>) = G_XOR %0, %1
    S_ENDPGM 0, implicit %2
...

---

name:            xor_v2s32_sgpr_sgpr_sgpr
legalized:       true
regBankSelected: true
tracksRegLiveness: true

body: |
  bb.0:
    liveins: $sgpr0_sgpr1, $sgpr2_sgpr3
    ; WAVE64-LABEL: name: xor_v2s32_sgpr_sgpr_sgpr
    ; WAVE64: liveins: $sgpr0_sgpr1, $sgpr2_sgpr3
    ; WAVE64-NEXT: {{  $}}
    ; WAVE64-NEXT: [[PRED_COPY:%[0-9]+]]:sreg_64 = PRED_COPY $sgpr0_sgpr1
    ; WAVE64-NEXT: [[PRED_COPY1:%[0-9]+]]:sreg_64 = PRED_COPY $sgpr2_sgpr3
    ; WAVE64-NEXT: [[S_XOR_B64_:%[0-9]+]]:sreg_64 = S_XOR_B64 [[PRED_COPY]], [[PRED_COPY1]], implicit-def dead $scc
    ; WAVE64-NEXT: S_ENDPGM 0, implicit [[S_XOR_B64_]]
    ; WAVE32-LABEL: name: xor_v2s32_sgpr_sgpr_sgpr
    ; WAVE32: liveins: $sgpr0_sgpr1, $sgpr2_sgpr3
    ; WAVE32-NEXT: {{  $}}
    ; WAVE32-NEXT: [[PRED_COPY:%[0-9]+]]:sreg_64 = PRED_COPY $sgpr0_sgpr1
    ; WAVE32-NEXT: [[PRED_COPY1:%[0-9]+]]:sreg_64 = PRED_COPY $sgpr2_sgpr3
    ; WAVE32-NEXT: [[S_XOR_B64_:%[0-9]+]]:sreg_64 = S_XOR_B64 [[PRED_COPY]], [[PRED_COPY1]], implicit-def dead $scc
    ; WAVE32-NEXT: S_ENDPGM 0, implicit [[S_XOR_B64_]]
    %0:sgpr(<2 x s32>) = COPY $sgpr0_sgpr1
    %1:sgpr(<2 x s32>) = COPY $sgpr2_sgpr3
    %2:sgpr(<2 x s32>) = G_XOR %0, %1
    S_ENDPGM 0, implicit %2
...

---

name:            xor_v4s16_sgpr_sgpr_sgpr
legalized:       true
regBankSelected: true
tracksRegLiveness: true

body: |
  bb.0:
    liveins: $sgpr0_sgpr1, $sgpr2_sgpr3
    ; WAVE64-LABEL: name: xor_v4s16_sgpr_sgpr_sgpr
    ; WAVE64: liveins: $sgpr0_sgpr1, $sgpr2_sgpr3
    ; WAVE64-NEXT: {{  $}}
    ; WAVE64-NEXT: [[PRED_COPY:%[0-9]+]]:sreg_64 = PRED_COPY $sgpr0_sgpr1
    ; WAVE64-NEXT: [[PRED_COPY1:%[0-9]+]]:sreg_64 = PRED_COPY $sgpr2_sgpr3
    ; WAVE64-NEXT: [[S_XOR_B64_:%[0-9]+]]:sreg_64 = S_XOR_B64 [[PRED_COPY]], [[PRED_COPY1]], implicit-def dead $scc
    ; WAVE64-NEXT: S_ENDPGM 0, implicit [[S_XOR_B64_]]
    ; WAVE32-LABEL: name: xor_v4s16_sgpr_sgpr_sgpr
    ; WAVE32: liveins: $sgpr0_sgpr1, $sgpr2_sgpr3
    ; WAVE32-NEXT: {{  $}}
    ; WAVE32-NEXT: [[PRED_COPY:%[0-9]+]]:sreg_64 = PRED_COPY $sgpr0_sgpr1
    ; WAVE32-NEXT: [[PRED_COPY1:%[0-9]+]]:sreg_64 = PRED_COPY $sgpr2_sgpr3
    ; WAVE32-NEXT: [[S_XOR_B64_:%[0-9]+]]:sreg_64 = S_XOR_B64 [[PRED_COPY]], [[PRED_COPY1]], implicit-def dead $scc
    ; WAVE32-NEXT: S_ENDPGM 0, implicit [[S_XOR_B64_]]
    %0:sgpr(<4 x s16>) = COPY $sgpr0_sgpr1
    %1:sgpr(<4 x s16>) = COPY $sgpr2_sgpr3
    %2:sgpr(<4 x s16>) = G_XOR %0, %1
    S_ENDPGM 0, implicit %2
...

---

name:            xor_s32_vgpr_vgpr_vgpr
legalized:       true
regBankSelected: true
tracksRegLiveness: true

body: |
  bb.0:
    liveins: $vgpr0, $vgpr1
    ; WAVE64-LABEL: name: xor_s32_vgpr_vgpr_vgpr
    ; WAVE64: liveins: $vgpr0, $vgpr1
    ; WAVE64-NEXT: {{  $}}
    ; WAVE64-NEXT: [[PRED_COPY:%[0-9]+]]:vgpr_32 = PRED_COPY $vgpr0
    ; WAVE64-NEXT: [[PRED_COPY1:%[0-9]+]]:vgpr_32 = PRED_COPY $vgpr1
    ; WAVE64-NEXT: [[V_XOR_B32_e64_:%[0-9]+]]:vgpr_32 = V_XOR_B32_e64 [[PRED_COPY]], [[PRED_COPY1]], implicit $exec
    ; WAVE64-NEXT: S_ENDPGM 0, implicit [[V_XOR_B32_e64_]]
    ; WAVE32-LABEL: name: xor_s32_vgpr_vgpr_vgpr
    ; WAVE32: liveins: $vgpr0, $vgpr1
    ; WAVE32-NEXT: {{  $}}
    ; WAVE32-NEXT: [[PRED_COPY:%[0-9]+]]:vgpr_32 = PRED_COPY $vgpr0
    ; WAVE32-NEXT: [[PRED_COPY1:%[0-9]+]]:vgpr_32 = PRED_COPY $vgpr1
    ; WAVE32-NEXT: [[V_XOR_B32_e64_:%[0-9]+]]:vgpr_32 = V_XOR_B32_e64 [[PRED_COPY]], [[PRED_COPY1]], implicit $exec
    ; WAVE32-NEXT: S_ENDPGM 0, implicit [[V_XOR_B32_e64_]]
    %0:vgpr(s32) = COPY $vgpr0
    %1:vgpr(s32) = COPY $vgpr1
    %2:vgpr(s32) = G_XOR %0, %1
    S_ENDPGM 0, implicit %2
...

---

name:            xor_v2s16_vgpr_vgpr_vgpr
legalized:       true
regBankSelected: true
tracksRegLiveness: true

body: |
  bb.0:
    liveins: $vgpr0, $vgpr1
    ; WAVE64-LABEL: name: xor_v2s16_vgpr_vgpr_vgpr
    ; WAVE64: liveins: $vgpr0, $vgpr1
    ; WAVE64-NEXT: {{  $}}
    ; WAVE64-NEXT: [[PRED_COPY:%[0-9]+]]:vgpr_32 = PRED_COPY $vgpr0
    ; WAVE64-NEXT: [[PRED_COPY1:%[0-9]+]]:vgpr_32 = PRED_COPY $vgpr1
    ; WAVE64-NEXT: [[V_XOR_B32_e64_:%[0-9]+]]:vgpr_32 = V_XOR_B32_e64 [[PRED_COPY]], [[PRED_COPY1]], implicit $exec
    ; WAVE64-NEXT: S_ENDPGM 0, implicit [[V_XOR_B32_e64_]]
    ; WAVE32-LABEL: name: xor_v2s16_vgpr_vgpr_vgpr
    ; WAVE32: liveins: $vgpr0, $vgpr1
    ; WAVE32-NEXT: {{  $}}
    ; WAVE32-NEXT: [[PRED_COPY:%[0-9]+]]:vgpr_32 = PRED_COPY $vgpr0
    ; WAVE32-NEXT: [[PRED_COPY1:%[0-9]+]]:vgpr_32 = PRED_COPY $vgpr1
    ; WAVE32-NEXT: [[V_XOR_B32_e64_:%[0-9]+]]:vgpr_32 = V_XOR_B32_e64 [[PRED_COPY]], [[PRED_COPY1]], implicit $exec
    ; WAVE32-NEXT: S_ENDPGM 0, implicit [[V_XOR_B32_e64_]]
    %0:vgpr(<2 x s16>) = COPY $vgpr0
    %1:vgpr(<2 x s16>) = COPY $vgpr1
    %2:vgpr(<2 x s16>) = G_XOR %0, %1
    S_ENDPGM 0, implicit %2
...


# This should fail to select
---

name:            xor_s64_vgpr_vgpr_vgpr
legalized:       true
regBankSelected: true
tracksRegLiveness: true

body: |
  bb.0:
    liveins: $vgpr0_vgpr1, $vgpr2_vgpr3
    ; WAVE64-LABEL: name: xor_s64_vgpr_vgpr_vgpr
    ; WAVE64: liveins: $vgpr0_vgpr1, $vgpr2_vgpr3
    ; WAVE64-NEXT: {{  $}}
    ; WAVE64-NEXT: [[COPY:%[0-9]+]]:vgpr(s64) = COPY $vgpr0_vgpr1
    ; WAVE64-NEXT: [[COPY1:%[0-9]+]]:vgpr(s64) = COPY $vgpr2_vgpr3
    ; WAVE64-NEXT: [[XOR:%[0-9]+]]:vgpr(s64) = G_XOR [[COPY]], [[COPY1]]
    ; WAVE64-NEXT: S_ENDPGM 0, implicit [[XOR]](s64)
    ; WAVE32-LABEL: name: xor_s64_vgpr_vgpr_vgpr
    ; WAVE32: liveins: $vgpr0_vgpr1, $vgpr2_vgpr3
    ; WAVE32-NEXT: {{  $}}
    ; WAVE32-NEXT: [[COPY:%[0-9]+]]:vgpr(s64) = COPY $vgpr0_vgpr1
    ; WAVE32-NEXT: [[COPY1:%[0-9]+]]:vgpr(s64) = COPY $vgpr2_vgpr3
    ; WAVE32-NEXT: [[XOR:%[0-9]+]]:vgpr(s64) = G_XOR [[COPY]], [[COPY1]]
    ; WAVE32-NEXT: S_ENDPGM 0, implicit [[XOR]](s64)
    %0:vgpr(s64) = COPY $vgpr0_vgpr1
    %1:vgpr(s64) = COPY $vgpr2_vgpr3
    %2:vgpr(s64) = G_XOR %0, %1
    S_ENDPGM 0, implicit %2
...

---

name:            xor_s1_vcc_copy_to_vcc
legalized:       true
regBankSelected: true
tracksRegLiveness: true

body: |
  bb.0:
    liveins: $vgpr0, $vgpr1
    ; WAVE64-LABEL: name: xor_s1_vcc_copy_to_vcc
    ; WAVE64: liveins: $vgpr0, $vgpr1
    ; WAVE64-NEXT: {{  $}}
    ; WAVE64-NEXT: [[PRED_COPY:%[0-9]+]]:vgpr_32 = PRED_COPY $vgpr0
    ; WAVE64-NEXT: [[PRED_COPY1:%[0-9]+]]:vgpr_32 = PRED_COPY $vgpr1
    ; WAVE64-NEXT: [[V_AND_B32_e32_:%[0-9]+]]:vgpr_32 = V_AND_B32_e32 1, [[PRED_COPY]], implicit $exec
    ; WAVE64-NEXT: [[V_CMP_NE_U32_e64_:%[0-9]+]]:sreg_64_xexec = V_CMP_NE_U32_e64 0, [[V_AND_B32_e32_]], implicit $exec
    ; WAVE64-NEXT: [[V_AND_B32_e32_1:%[0-9]+]]:vgpr_32 = V_AND_B32_e32 1, [[PRED_COPY1]], implicit $exec
    ; WAVE64-NEXT: [[V_CMP_NE_U32_e64_1:%[0-9]+]]:sreg_64_xexec = V_CMP_NE_U32_e64 0, [[V_AND_B32_e32_1]], implicit $exec
    ; WAVE64-NEXT: [[S_XOR_B64_:%[0-9]+]]:sreg_64_xexec = S_XOR_B64 [[V_CMP_NE_U32_e64_]], [[V_CMP_NE_U32_e64_1]], implicit-def $scc
    ; WAVE64-NEXT: S_ENDPGM 0, implicit [[S_XOR_B64_]]
    ; WAVE32-LABEL: name: xor_s1_vcc_copy_to_vcc
    ; WAVE32: liveins: $vgpr0, $vgpr1
    ; WAVE32-NEXT: {{  $}}
    ; WAVE32-NEXT: [[PRED_COPY:%[0-9]+]]:vgpr_32 = PRED_COPY $vgpr0
    ; WAVE32-NEXT: [[PRED_COPY1:%[0-9]+]]:vgpr_32 = PRED_COPY $vgpr1
    ; WAVE32-NEXT: [[V_AND_B32_e32_:%[0-9]+]]:vgpr_32 = V_AND_B32_e32 1, [[PRED_COPY]], implicit $exec
    ; WAVE32-NEXT: [[V_CMP_NE_U32_e64_:%[0-9]+]]:sreg_32_xm0_xexec = V_CMP_NE_U32_e64 0, [[V_AND_B32_e32_]], implicit $exec
    ; WAVE32-NEXT: [[V_AND_B32_e32_1:%[0-9]+]]:vgpr_32 = V_AND_B32_e32 1, [[PRED_COPY1]], implicit $exec
    ; WAVE32-NEXT: [[V_CMP_NE_U32_e64_1:%[0-9]+]]:sreg_32_xm0_xexec = V_CMP_NE_U32_e64 0, [[V_AND_B32_e32_1]], implicit $exec
    ; WAVE32-NEXT: [[S_XOR_B32_:%[0-9]+]]:sreg_32_xm0_xexec = S_XOR_B32 [[V_CMP_NE_U32_e64_]], [[V_CMP_NE_U32_e64_1]], implicit-def $scc
    ; WAVE32-NEXT: S_ENDPGM 0, implicit [[S_XOR_B32_]]
    %0:vgpr(s32) = COPY $vgpr0
    %1:vgpr(s32) = COPY $vgpr1
    %2:vgpr(s1) = G_TRUNC %0
    %3:vgpr(s1) = G_TRUNC %1
    %4:vcc(s1) = COPY %2
    %5:vcc(s1) = COPY %3
    %6:vcc(s1) = G_XOR %4, %5
    S_ENDPGM 0, implicit %6
...

# The selector for the copy of the xor result may constrain the result
# register of the xor, losing that it is a VCCRegBank context.

# Works for wave32, should fail for wave64
---
name:            copy_select_constrain_vcc_result_reg_wave32
legalized:       true
regBankSelected: true
tracksRegLiveness: true
body:             |
  bb.0:
    liveins: $vgpr0, $sgpr0

    ; WAVE64-LABEL: name: copy_select_constrain_vcc_result_reg_wave32
    ; WAVE64: liveins: $vgpr0, $sgpr0
    ; WAVE64-NEXT: {{  $}}
    ; WAVE64-NEXT: [[PRED_COPY:%[0-9]+]]:vgpr_32 = PRED_COPY $vgpr0
    ; WAVE64-NEXT: %sgpr0:sreg_32 = PRED_COPY $sgpr0
    ; WAVE64-NEXT: [[V_AND_B32_e32_:%[0-9]+]]:vgpr_32 = V_AND_B32_e32 1, [[PRED_COPY]], implicit $exec
    ; WAVE64-NEXT: [[V_CMP_NE_U32_e64_:%[0-9]+]]:sreg_64_xexec = V_CMP_NE_U32_e64 0, [[V_AND_B32_e32_]], implicit $exec
    ; WAVE64-NEXT: [[S_AND_B32_:%[0-9]+]]:sreg_32 = S_AND_B32 1, %sgpr0, implicit-def $scc
    ; WAVE64-NEXT: [[V_CMP_NE_U32_e64_1:%[0-9]+]]:sreg_64_xexec = V_CMP_NE_U32_e64 0, [[S_AND_B32_]], implicit $exec
<<<<<<< HEAD
    ; WAVE64-NEXT: [[S_XOR_B64_:%[0-9]+]]:sreg_64_xexec = S_XOR_B64 [[V_CMP_NE_U32_e64_]], [[V_CMP_NE_U32_e64_1]], implicit-def dead $scc
    ; WAVE64-NEXT: [[PRED_COPY1:%[0-9]+]]:sreg_32_xm0 = PRED_COPY [[S_XOR_B64_]]
    ; WAVE64-NEXT: S_ENDPGM 0, implicit [[PRED_COPY1]]
=======
    ; WAVE64-NEXT: [[S_XOR_B64_:%[0-9]+]]:sreg_64_xexec = S_XOR_B64 [[V_CMP_NE_U32_e64_]], [[V_CMP_NE_U32_e64_1]], implicit-def $scc
    ; WAVE64-NEXT: [[COPY1:%[0-9]+]]:sreg_32_xm0 = COPY [[S_XOR_B64_]]
    ; WAVE64-NEXT: S_ENDPGM 0, implicit [[COPY1]]
>>>>>>> 637d572f
    ; WAVE32-LABEL: name: copy_select_constrain_vcc_result_reg_wave32
    ; WAVE32: liveins: $vgpr0, $sgpr0
    ; WAVE32-NEXT: {{  $}}
    ; WAVE32-NEXT: [[PRED_COPY:%[0-9]+]]:vgpr_32 = PRED_COPY $vgpr0
    ; WAVE32-NEXT: %sgpr0:sreg_32 = PRED_COPY $sgpr0
    ; WAVE32-NEXT: [[V_AND_B32_e32_:%[0-9]+]]:vgpr_32 = V_AND_B32_e32 1, [[PRED_COPY]], implicit $exec
    ; WAVE32-NEXT: [[V_CMP_NE_U32_e64_:%[0-9]+]]:sreg_32_xm0_xexec = V_CMP_NE_U32_e64 0, [[V_AND_B32_e32_]], implicit $exec
    ; WAVE32-NEXT: [[S_AND_B32_:%[0-9]+]]:sreg_32 = S_AND_B32 1, %sgpr0, implicit-def $scc
    ; WAVE32-NEXT: [[V_CMP_NE_U32_e64_1:%[0-9]+]]:sreg_32_xm0_xexec = V_CMP_NE_U32_e64 0, [[S_AND_B32_]], implicit $exec
<<<<<<< HEAD
    ; WAVE32-NEXT: [[S_XOR_B32_:%[0-9]+]]:sreg_32_xm0_xexec = S_XOR_B32 [[V_CMP_NE_U32_e64_]], [[V_CMP_NE_U32_e64_1]], implicit-def dead $scc
    ; WAVE32-NEXT: [[PRED_COPY1:%[0-9]+]]:sreg_32_xm0 = PRED_COPY [[S_XOR_B32_]]
    ; WAVE32-NEXT: S_ENDPGM 0, implicit [[PRED_COPY1]]
=======
    ; WAVE32-NEXT: [[S_XOR_B32_:%[0-9]+]]:sreg_32_xm0_xexec = S_XOR_B32 [[V_CMP_NE_U32_e64_]], [[V_CMP_NE_U32_e64_1]], implicit-def $scc
    ; WAVE32-NEXT: [[COPY1:%[0-9]+]]:sreg_32_xm0 = COPY [[S_XOR_B32_]]
    ; WAVE32-NEXT: S_ENDPGM 0, implicit [[COPY1]]
>>>>>>> 637d572f
    %1:vgpr(s32) = COPY $vgpr0
    %0:vgpr(s1) = G_TRUNC %1(s32)
    %sgpr0:sgpr(s32) = COPY $sgpr0
    %2:sgpr(s1) = G_TRUNC %sgpr0
    %6:sgpr(s32) = G_CONSTANT i32 0
    %7:sgpr(p1) = G_IMPLICIT_DEF
    %9:vcc(s1) = COPY %0(s1)
    %10:vcc(s1) = COPY %2(s1)
    %8:vcc(s1) = G_XOR %9, %10
    %3:sreg_32_xm0(s1) = COPY %8(s1)
    S_ENDPGM 0, implicit %3

...

# Works for wave64, should fail for wave32
---
name:            copy_select_constrain_vcc_result_reg_wave64
legalized:       true
regBankSelected: true
tracksRegLiveness: true
body:             |
  bb.0:
    liveins: $vgpr0, $sgpr0

    ; WAVE64-LABEL: name: copy_select_constrain_vcc_result_reg_wave64
    ; WAVE64: liveins: $vgpr0, $sgpr0
    ; WAVE64-NEXT: {{  $}}
    ; WAVE64-NEXT: [[PRED_COPY:%[0-9]+]]:vgpr_32 = PRED_COPY $vgpr0
    ; WAVE64-NEXT: %sgpr0:sreg_32 = PRED_COPY $sgpr0
    ; WAVE64-NEXT: [[V_AND_B32_e32_:%[0-9]+]]:vgpr_32 = V_AND_B32_e32 1, [[PRED_COPY]], implicit $exec
    ; WAVE64-NEXT: [[V_CMP_NE_U32_e64_:%[0-9]+]]:sreg_64_xexec = V_CMP_NE_U32_e64 0, [[V_AND_B32_e32_]], implicit $exec
    ; WAVE64-NEXT: [[S_AND_B32_:%[0-9]+]]:sreg_32 = S_AND_B32 1, %sgpr0, implicit-def $scc
    ; WAVE64-NEXT: [[V_CMP_NE_U32_e64_1:%[0-9]+]]:sreg_64_xexec = V_CMP_NE_U32_e64 0, [[S_AND_B32_]], implicit $exec
    ; WAVE64-NEXT: [[S_XOR_B64_:%[0-9]+]]:sreg_64_xexec = S_XOR_B64 [[V_CMP_NE_U32_e64_]], [[V_CMP_NE_U32_e64_1]], implicit-def $scc
    ; WAVE64-NEXT: S_ENDPGM 0, implicit [[S_XOR_B64_]]
    ; WAVE32-LABEL: name: copy_select_constrain_vcc_result_reg_wave64
    ; WAVE32: liveins: $vgpr0, $sgpr0
    ; WAVE32-NEXT: {{  $}}
    ; WAVE32-NEXT: [[PRED_COPY:%[0-9]+]]:vgpr_32 = PRED_COPY $vgpr0
    ; WAVE32-NEXT: %sgpr0:sreg_32 = PRED_COPY $sgpr0
    ; WAVE32-NEXT: [[V_AND_B32_e32_:%[0-9]+]]:vgpr_32 = V_AND_B32_e32 1, [[PRED_COPY]], implicit $exec
    ; WAVE32-NEXT: [[V_CMP_NE_U32_e64_:%[0-9]+]]:sreg_32_xm0_xexec = V_CMP_NE_U32_e64 0, [[V_AND_B32_e32_]], implicit $exec
    ; WAVE32-NEXT: [[S_AND_B32_:%[0-9]+]]:sreg_32 = S_AND_B32 1, %sgpr0, implicit-def $scc
    ; WAVE32-NEXT: [[V_CMP_NE_U32_e64_1:%[0-9]+]]:sreg_32_xm0_xexec = V_CMP_NE_U32_e64 0, [[S_AND_B32_]], implicit $exec
<<<<<<< HEAD
    ; WAVE32-NEXT: [[S_XOR_B32_:%[0-9]+]]:sreg_32_xm0_xexec = S_XOR_B32 [[V_CMP_NE_U32_e64_]], [[V_CMP_NE_U32_e64_1]], implicit-def dead $scc
    ; WAVE32-NEXT: [[PRED_COPY1:%[0-9]+]]:sreg_64_xexec = PRED_COPY [[S_XOR_B32_]]
    ; WAVE32-NEXT: S_ENDPGM 0, implicit [[PRED_COPY1]]
=======
    ; WAVE32-NEXT: [[S_XOR_B32_:%[0-9]+]]:sreg_32_xm0_xexec = S_XOR_B32 [[V_CMP_NE_U32_e64_]], [[V_CMP_NE_U32_e64_1]], implicit-def $scc
    ; WAVE32-NEXT: [[COPY1:%[0-9]+]]:sreg_64_xexec = COPY [[S_XOR_B32_]]
    ; WAVE32-NEXT: S_ENDPGM 0, implicit [[COPY1]]
>>>>>>> 637d572f
    %1:vgpr(s32) = COPY $vgpr0
    %0:vgpr(s1) = G_TRUNC %1(s32)
    %sgpr0:sgpr(s32) = COPY $sgpr0
    %2:sgpr(s1) = G_TRUNC %sgpr0
    %6:sgpr(s32) = G_CONSTANT i32 0
    %7:sgpr(p1) = G_IMPLICIT_DEF
    %9:vcc(s1) = COPY %0(s1)
    %10:vcc(s1) = COPY %2(s1)
    %8:vcc(s1) = G_XOR %9, %10
    %3:sreg_64_xexec(s1) = COPY %8(s1)
    S_ENDPGM 0, implicit %3

...<|MERGE_RESOLUTION|>--- conflicted
+++ resolved
@@ -20,15 +20,9 @@
     ; WAVE64-NEXT: [[PRED_COPY:%[0-9]+]]:vgpr_32 = PRED_COPY $vgpr0
     ; WAVE64-NEXT: [[PRED_COPY1:%[0-9]+]]:vgpr_32 = PRED_COPY $vgpr1
     ; WAVE64-NEXT: [[V_MOV_B32_e32_:%[0-9]+]]:vgpr_32 = V_MOV_B32_e32 0, implicit $exec
-<<<<<<< HEAD
     ; WAVE64-NEXT: [[V_CMP_EQ_U32_e64_:%[0-9]+]]:sreg_64_xexec = V_CMP_EQ_U32_e64 [[PRED_COPY]], [[V_MOV_B32_e32_]], implicit $exec
     ; WAVE64-NEXT: [[V_CMP_EQ_U32_e64_1:%[0-9]+]]:sreg_64_xexec = V_CMP_EQ_U32_e64 [[PRED_COPY1]], [[V_MOV_B32_e32_]], implicit $exec
-    ; WAVE64-NEXT: [[S_XOR_B64_:%[0-9]+]]:sreg_64_xexec = S_XOR_B64 [[V_CMP_EQ_U32_e64_]], [[V_CMP_EQ_U32_e64_1]], implicit-def dead $scc
-=======
-    ; WAVE64-NEXT: [[V_CMP_EQ_U32_e64_:%[0-9]+]]:sreg_64_xexec = V_CMP_EQ_U32_e64 [[COPY]], [[V_MOV_B32_e32_]], implicit $exec
-    ; WAVE64-NEXT: [[V_CMP_EQ_U32_e64_1:%[0-9]+]]:sreg_64_xexec = V_CMP_EQ_U32_e64 [[COPY1]], [[V_MOV_B32_e32_]], implicit $exec
     ; WAVE64-NEXT: [[S_XOR_B64_:%[0-9]+]]:sreg_64_xexec = S_XOR_B64 [[V_CMP_EQ_U32_e64_]], [[V_CMP_EQ_U32_e64_1]], implicit-def $scc
->>>>>>> 637d572f
     ; WAVE64-NEXT: S_ENDPGM 0, implicit [[S_XOR_B64_]]
     ; WAVE32-LABEL: name: xor_s1_vcc_vcc_vcc
     ; WAVE32: liveins: $vgpr0, $vgpr1
@@ -36,15 +30,9 @@
     ; WAVE32-NEXT: [[PRED_COPY:%[0-9]+]]:vgpr_32 = PRED_COPY $vgpr0
     ; WAVE32-NEXT: [[PRED_COPY1:%[0-9]+]]:vgpr_32 = PRED_COPY $vgpr1
     ; WAVE32-NEXT: [[V_MOV_B32_e32_:%[0-9]+]]:vgpr_32 = V_MOV_B32_e32 0, implicit $exec
-<<<<<<< HEAD
     ; WAVE32-NEXT: [[V_CMP_EQ_U32_e64_:%[0-9]+]]:sreg_32_xm0_xexec = V_CMP_EQ_U32_e64 [[PRED_COPY]], [[V_MOV_B32_e32_]], implicit $exec
     ; WAVE32-NEXT: [[V_CMP_EQ_U32_e64_1:%[0-9]+]]:sreg_32_xm0_xexec = V_CMP_EQ_U32_e64 [[PRED_COPY1]], [[V_MOV_B32_e32_]], implicit $exec
-    ; WAVE32-NEXT: [[S_XOR_B32_:%[0-9]+]]:sreg_32_xm0_xexec = S_XOR_B32 [[V_CMP_EQ_U32_e64_]], [[V_CMP_EQ_U32_e64_1]], implicit-def dead $scc
-=======
-    ; WAVE32-NEXT: [[V_CMP_EQ_U32_e64_:%[0-9]+]]:sreg_32_xm0_xexec = V_CMP_EQ_U32_e64 [[COPY]], [[V_MOV_B32_e32_]], implicit $exec
-    ; WAVE32-NEXT: [[V_CMP_EQ_U32_e64_1:%[0-9]+]]:sreg_32_xm0_xexec = V_CMP_EQ_U32_e64 [[COPY1]], [[V_MOV_B32_e32_]], implicit $exec
     ; WAVE32-NEXT: [[S_XOR_B32_:%[0-9]+]]:sreg_32_xm0_xexec = S_XOR_B32 [[V_CMP_EQ_U32_e64_]], [[V_CMP_EQ_U32_e64_1]], implicit-def $scc
->>>>>>> 637d572f
     ; WAVE32-NEXT: S_ENDPGM 0, implicit [[S_XOR_B32_]]
     %0:vgpr(s32) = COPY $vgpr0
     %1:vgpr(s32) = COPY $vgpr1
@@ -459,15 +447,9 @@
     ; WAVE64-NEXT: [[V_CMP_NE_U32_e64_:%[0-9]+]]:sreg_64_xexec = V_CMP_NE_U32_e64 0, [[V_AND_B32_e32_]], implicit $exec
     ; WAVE64-NEXT: [[S_AND_B32_:%[0-9]+]]:sreg_32 = S_AND_B32 1, %sgpr0, implicit-def $scc
     ; WAVE64-NEXT: [[V_CMP_NE_U32_e64_1:%[0-9]+]]:sreg_64_xexec = V_CMP_NE_U32_e64 0, [[S_AND_B32_]], implicit $exec
-<<<<<<< HEAD
-    ; WAVE64-NEXT: [[S_XOR_B64_:%[0-9]+]]:sreg_64_xexec = S_XOR_B64 [[V_CMP_NE_U32_e64_]], [[V_CMP_NE_U32_e64_1]], implicit-def dead $scc
+    ; WAVE64-NEXT: [[S_XOR_B64_:%[0-9]+]]:sreg_64_xexec = S_XOR_B64 [[V_CMP_NE_U32_e64_]], [[V_CMP_NE_U32_e64_1]], implicit-def $scc
     ; WAVE64-NEXT: [[PRED_COPY1:%[0-9]+]]:sreg_32_xm0 = PRED_COPY [[S_XOR_B64_]]
     ; WAVE64-NEXT: S_ENDPGM 0, implicit [[PRED_COPY1]]
-=======
-    ; WAVE64-NEXT: [[S_XOR_B64_:%[0-9]+]]:sreg_64_xexec = S_XOR_B64 [[V_CMP_NE_U32_e64_]], [[V_CMP_NE_U32_e64_1]], implicit-def $scc
-    ; WAVE64-NEXT: [[COPY1:%[0-9]+]]:sreg_32_xm0 = COPY [[S_XOR_B64_]]
-    ; WAVE64-NEXT: S_ENDPGM 0, implicit [[COPY1]]
->>>>>>> 637d572f
     ; WAVE32-LABEL: name: copy_select_constrain_vcc_result_reg_wave32
     ; WAVE32: liveins: $vgpr0, $sgpr0
     ; WAVE32-NEXT: {{  $}}
@@ -477,15 +459,9 @@
     ; WAVE32-NEXT: [[V_CMP_NE_U32_e64_:%[0-9]+]]:sreg_32_xm0_xexec = V_CMP_NE_U32_e64 0, [[V_AND_B32_e32_]], implicit $exec
     ; WAVE32-NEXT: [[S_AND_B32_:%[0-9]+]]:sreg_32 = S_AND_B32 1, %sgpr0, implicit-def $scc
     ; WAVE32-NEXT: [[V_CMP_NE_U32_e64_1:%[0-9]+]]:sreg_32_xm0_xexec = V_CMP_NE_U32_e64 0, [[S_AND_B32_]], implicit $exec
-<<<<<<< HEAD
-    ; WAVE32-NEXT: [[S_XOR_B32_:%[0-9]+]]:sreg_32_xm0_xexec = S_XOR_B32 [[V_CMP_NE_U32_e64_]], [[V_CMP_NE_U32_e64_1]], implicit-def dead $scc
+    ; WAVE32-NEXT: [[S_XOR_B32_:%[0-9]+]]:sreg_32_xm0_xexec = S_XOR_B32 [[V_CMP_NE_U32_e64_]], [[V_CMP_NE_U32_e64_1]], implicit-def $scc
     ; WAVE32-NEXT: [[PRED_COPY1:%[0-9]+]]:sreg_32_xm0 = PRED_COPY [[S_XOR_B32_]]
     ; WAVE32-NEXT: S_ENDPGM 0, implicit [[PRED_COPY1]]
-=======
-    ; WAVE32-NEXT: [[S_XOR_B32_:%[0-9]+]]:sreg_32_xm0_xexec = S_XOR_B32 [[V_CMP_NE_U32_e64_]], [[V_CMP_NE_U32_e64_1]], implicit-def $scc
-    ; WAVE32-NEXT: [[COPY1:%[0-9]+]]:sreg_32_xm0 = COPY [[S_XOR_B32_]]
-    ; WAVE32-NEXT: S_ENDPGM 0, implicit [[COPY1]]
->>>>>>> 637d572f
     %1:vgpr(s32) = COPY $vgpr0
     %0:vgpr(s1) = G_TRUNC %1(s32)
     %sgpr0:sgpr(s32) = COPY $sgpr0
@@ -530,15 +506,9 @@
     ; WAVE32-NEXT: [[V_CMP_NE_U32_e64_:%[0-9]+]]:sreg_32_xm0_xexec = V_CMP_NE_U32_e64 0, [[V_AND_B32_e32_]], implicit $exec
     ; WAVE32-NEXT: [[S_AND_B32_:%[0-9]+]]:sreg_32 = S_AND_B32 1, %sgpr0, implicit-def $scc
     ; WAVE32-NEXT: [[V_CMP_NE_U32_e64_1:%[0-9]+]]:sreg_32_xm0_xexec = V_CMP_NE_U32_e64 0, [[S_AND_B32_]], implicit $exec
-<<<<<<< HEAD
-    ; WAVE32-NEXT: [[S_XOR_B32_:%[0-9]+]]:sreg_32_xm0_xexec = S_XOR_B32 [[V_CMP_NE_U32_e64_]], [[V_CMP_NE_U32_e64_1]], implicit-def dead $scc
+    ; WAVE32-NEXT: [[S_XOR_B32_:%[0-9]+]]:sreg_32_xm0_xexec = S_XOR_B32 [[V_CMP_NE_U32_e64_]], [[V_CMP_NE_U32_e64_1]], implicit-def $scc
     ; WAVE32-NEXT: [[PRED_COPY1:%[0-9]+]]:sreg_64_xexec = PRED_COPY [[S_XOR_B32_]]
     ; WAVE32-NEXT: S_ENDPGM 0, implicit [[PRED_COPY1]]
-=======
-    ; WAVE32-NEXT: [[S_XOR_B32_:%[0-9]+]]:sreg_32_xm0_xexec = S_XOR_B32 [[V_CMP_NE_U32_e64_]], [[V_CMP_NE_U32_e64_1]], implicit-def $scc
-    ; WAVE32-NEXT: [[COPY1:%[0-9]+]]:sreg_64_xexec = COPY [[S_XOR_B32_]]
-    ; WAVE32-NEXT: S_ENDPGM 0, implicit [[COPY1]]
->>>>>>> 637d572f
     %1:vgpr(s32) = COPY $vgpr0
     %0:vgpr(s1) = G_TRUNC %1(s32)
     %sgpr0:sgpr(s32) = COPY $sgpr0
