--- conflicted
+++ resolved
@@ -10,7 +10,6 @@
   ; UNPACKED: bb.1 (%ir-block.0):
   ; UNPACKED-NEXT:   liveins: $sgpr2, $sgpr3, $sgpr4, $sgpr5, $sgpr6, $sgpr7, $sgpr8, $sgpr9, $vgpr0, $vgpr1, $vgpr2
   ; UNPACKED-NEXT: {{  $}}
-<<<<<<< HEAD
   ; UNPACKED-NEXT:   [[PRED_COPY:%[0-9]+]]:_(s32) = PRED_COPY $sgpr2
   ; UNPACKED-NEXT:   [[PRED_COPY1:%[0-9]+]]:_(s32) = PRED_COPY $sgpr3
   ; UNPACKED-NEXT:   [[PRED_COPY2:%[0-9]+]]:_(s32) = PRED_COPY $sgpr4
@@ -25,30 +24,12 @@
   ; UNPACKED-NEXT:   [[PRED_COPY10:%[0-9]+]]:_(s32) = PRED_COPY $vgpr2
   ; UNPACKED-NEXT:   [[TRUNC:%[0-9]+]]:_(s16) = G_TRUNC [[PRED_COPY10]](s32)
   ; UNPACKED-NEXT:   [[BUILD_VECTOR1:%[0-9]+]]:_(<2 x s32>) = G_BUILD_VECTOR [[PRED_COPY8]](s32), [[PRED_COPY9]](s32)
-  ; UNPACKED-NEXT:   G_AMDGPU_INTRIN_IMAGE_STORE_D16 intrinsic(@llvm.amdgcn.image.store.2d), [[TRUNC]](s16), 1, [[BUILD_VECTOR1]](<2 x s32>), $noreg, [[BUILD_VECTOR]](<8 x s32>), 0, 0, 0 :: (dereferenceable store (s16), addrspace 7)
-=======
-  ; UNPACKED-NEXT:   [[COPY:%[0-9]+]]:_(s32) = COPY $sgpr2
-  ; UNPACKED-NEXT:   [[COPY1:%[0-9]+]]:_(s32) = COPY $sgpr3
-  ; UNPACKED-NEXT:   [[COPY2:%[0-9]+]]:_(s32) = COPY $sgpr4
-  ; UNPACKED-NEXT:   [[COPY3:%[0-9]+]]:_(s32) = COPY $sgpr5
-  ; UNPACKED-NEXT:   [[COPY4:%[0-9]+]]:_(s32) = COPY $sgpr6
-  ; UNPACKED-NEXT:   [[COPY5:%[0-9]+]]:_(s32) = COPY $sgpr7
-  ; UNPACKED-NEXT:   [[COPY6:%[0-9]+]]:_(s32) = COPY $sgpr8
-  ; UNPACKED-NEXT:   [[COPY7:%[0-9]+]]:_(s32) = COPY $sgpr9
-  ; UNPACKED-NEXT:   [[BUILD_VECTOR:%[0-9]+]]:_(<8 x s32>) = G_BUILD_VECTOR [[COPY]](s32), [[COPY1]](s32), [[COPY2]](s32), [[COPY3]](s32), [[COPY4]](s32), [[COPY5]](s32), [[COPY6]](s32), [[COPY7]](s32)
-  ; UNPACKED-NEXT:   [[COPY8:%[0-9]+]]:_(s32) = COPY $vgpr0
-  ; UNPACKED-NEXT:   [[COPY9:%[0-9]+]]:_(s32) = COPY $vgpr1
-  ; UNPACKED-NEXT:   [[COPY10:%[0-9]+]]:_(s32) = COPY $vgpr2
-  ; UNPACKED-NEXT:   [[TRUNC:%[0-9]+]]:_(s16) = G_TRUNC [[COPY10]](s32)
-  ; UNPACKED-NEXT:   [[BUILD_VECTOR1:%[0-9]+]]:_(<2 x s32>) = G_BUILD_VECTOR [[COPY8]](s32), [[COPY9]](s32)
   ; UNPACKED-NEXT:   G_AMDGPU_INTRIN_IMAGE_STORE_D16 intrinsic(@llvm.amdgcn.image.store.2d), [[TRUNC]](s16), 1, [[BUILD_VECTOR1]](<2 x s32>), $noreg, [[BUILD_VECTOR]](<8 x s32>), 0, 0, 0 :: (dereferenceable store (s16), addrspace 8)
->>>>>>> eadf6db5
   ; UNPACKED-NEXT:   S_ENDPGM 0
   ; GFX81-LABEL: name: image_store_f16
   ; GFX81: bb.1 (%ir-block.0):
   ; GFX81-NEXT:   liveins: $sgpr2, $sgpr3, $sgpr4, $sgpr5, $sgpr6, $sgpr7, $sgpr8, $sgpr9, $vgpr0, $vgpr1, $vgpr2
   ; GFX81-NEXT: {{  $}}
-<<<<<<< HEAD
   ; GFX81-NEXT:   [[PRED_COPY:%[0-9]+]]:_(s32) = PRED_COPY $sgpr2
   ; GFX81-NEXT:   [[PRED_COPY1:%[0-9]+]]:_(s32) = PRED_COPY $sgpr3
   ; GFX81-NEXT:   [[PRED_COPY2:%[0-9]+]]:_(s32) = PRED_COPY $sgpr4
@@ -63,30 +44,12 @@
   ; GFX81-NEXT:   [[PRED_COPY10:%[0-9]+]]:_(s32) = PRED_COPY $vgpr2
   ; GFX81-NEXT:   [[TRUNC:%[0-9]+]]:_(s16) = G_TRUNC [[PRED_COPY10]](s32)
   ; GFX81-NEXT:   [[BUILD_VECTOR1:%[0-9]+]]:_(<2 x s32>) = G_BUILD_VECTOR [[PRED_COPY8]](s32), [[PRED_COPY9]](s32)
-  ; GFX81-NEXT:   G_AMDGPU_INTRIN_IMAGE_STORE_D16 intrinsic(@llvm.amdgcn.image.store.2d), [[TRUNC]](s16), 1, [[BUILD_VECTOR1]](<2 x s32>), $noreg, [[BUILD_VECTOR]](<8 x s32>), 0, 0, 0 :: (dereferenceable store (s16), addrspace 7)
-=======
-  ; GFX81-NEXT:   [[COPY:%[0-9]+]]:_(s32) = COPY $sgpr2
-  ; GFX81-NEXT:   [[COPY1:%[0-9]+]]:_(s32) = COPY $sgpr3
-  ; GFX81-NEXT:   [[COPY2:%[0-9]+]]:_(s32) = COPY $sgpr4
-  ; GFX81-NEXT:   [[COPY3:%[0-9]+]]:_(s32) = COPY $sgpr5
-  ; GFX81-NEXT:   [[COPY4:%[0-9]+]]:_(s32) = COPY $sgpr6
-  ; GFX81-NEXT:   [[COPY5:%[0-9]+]]:_(s32) = COPY $sgpr7
-  ; GFX81-NEXT:   [[COPY6:%[0-9]+]]:_(s32) = COPY $sgpr8
-  ; GFX81-NEXT:   [[COPY7:%[0-9]+]]:_(s32) = COPY $sgpr9
-  ; GFX81-NEXT:   [[BUILD_VECTOR:%[0-9]+]]:_(<8 x s32>) = G_BUILD_VECTOR [[COPY]](s32), [[COPY1]](s32), [[COPY2]](s32), [[COPY3]](s32), [[COPY4]](s32), [[COPY5]](s32), [[COPY6]](s32), [[COPY7]](s32)
-  ; GFX81-NEXT:   [[COPY8:%[0-9]+]]:_(s32) = COPY $vgpr0
-  ; GFX81-NEXT:   [[COPY9:%[0-9]+]]:_(s32) = COPY $vgpr1
-  ; GFX81-NEXT:   [[COPY10:%[0-9]+]]:_(s32) = COPY $vgpr2
-  ; GFX81-NEXT:   [[TRUNC:%[0-9]+]]:_(s16) = G_TRUNC [[COPY10]](s32)
-  ; GFX81-NEXT:   [[BUILD_VECTOR1:%[0-9]+]]:_(<2 x s32>) = G_BUILD_VECTOR [[COPY8]](s32), [[COPY9]](s32)
   ; GFX81-NEXT:   G_AMDGPU_INTRIN_IMAGE_STORE_D16 intrinsic(@llvm.amdgcn.image.store.2d), [[TRUNC]](s16), 1, [[BUILD_VECTOR1]](<2 x s32>), $noreg, [[BUILD_VECTOR]](<8 x s32>), 0, 0, 0 :: (dereferenceable store (s16), addrspace 8)
->>>>>>> eadf6db5
   ; GFX81-NEXT:   S_ENDPGM 0
   ; GFX9-LABEL: name: image_store_f16
   ; GFX9: bb.1 (%ir-block.0):
   ; GFX9-NEXT:   liveins: $sgpr2, $sgpr3, $sgpr4, $sgpr5, $sgpr6, $sgpr7, $sgpr8, $sgpr9, $vgpr0, $vgpr1, $vgpr2
   ; GFX9-NEXT: {{  $}}
-<<<<<<< HEAD
   ; GFX9-NEXT:   [[PRED_COPY:%[0-9]+]]:_(s32) = PRED_COPY $sgpr2
   ; GFX9-NEXT:   [[PRED_COPY1:%[0-9]+]]:_(s32) = PRED_COPY $sgpr3
   ; GFX9-NEXT:   [[PRED_COPY2:%[0-9]+]]:_(s32) = PRED_COPY $sgpr4
@@ -101,30 +64,12 @@
   ; GFX9-NEXT:   [[PRED_COPY10:%[0-9]+]]:_(s32) = PRED_COPY $vgpr2
   ; GFX9-NEXT:   [[TRUNC:%[0-9]+]]:_(s16) = G_TRUNC [[PRED_COPY10]](s32)
   ; GFX9-NEXT:   [[BUILD_VECTOR1:%[0-9]+]]:_(<2 x s32>) = G_BUILD_VECTOR [[PRED_COPY8]](s32), [[PRED_COPY9]](s32)
-  ; GFX9-NEXT:   G_AMDGPU_INTRIN_IMAGE_STORE_D16 intrinsic(@llvm.amdgcn.image.store.2d), [[TRUNC]](s16), 1, [[BUILD_VECTOR1]](<2 x s32>), $noreg, [[BUILD_VECTOR]](<8 x s32>), 0, 0, 0 :: (dereferenceable store (s16), addrspace 7)
-=======
-  ; GFX9-NEXT:   [[COPY:%[0-9]+]]:_(s32) = COPY $sgpr2
-  ; GFX9-NEXT:   [[COPY1:%[0-9]+]]:_(s32) = COPY $sgpr3
-  ; GFX9-NEXT:   [[COPY2:%[0-9]+]]:_(s32) = COPY $sgpr4
-  ; GFX9-NEXT:   [[COPY3:%[0-9]+]]:_(s32) = COPY $sgpr5
-  ; GFX9-NEXT:   [[COPY4:%[0-9]+]]:_(s32) = COPY $sgpr6
-  ; GFX9-NEXT:   [[COPY5:%[0-9]+]]:_(s32) = COPY $sgpr7
-  ; GFX9-NEXT:   [[COPY6:%[0-9]+]]:_(s32) = COPY $sgpr8
-  ; GFX9-NEXT:   [[COPY7:%[0-9]+]]:_(s32) = COPY $sgpr9
-  ; GFX9-NEXT:   [[BUILD_VECTOR:%[0-9]+]]:_(<8 x s32>) = G_BUILD_VECTOR [[COPY]](s32), [[COPY1]](s32), [[COPY2]](s32), [[COPY3]](s32), [[COPY4]](s32), [[COPY5]](s32), [[COPY6]](s32), [[COPY7]](s32)
-  ; GFX9-NEXT:   [[COPY8:%[0-9]+]]:_(s32) = COPY $vgpr0
-  ; GFX9-NEXT:   [[COPY9:%[0-9]+]]:_(s32) = COPY $vgpr1
-  ; GFX9-NEXT:   [[COPY10:%[0-9]+]]:_(s32) = COPY $vgpr2
-  ; GFX9-NEXT:   [[TRUNC:%[0-9]+]]:_(s16) = G_TRUNC [[COPY10]](s32)
-  ; GFX9-NEXT:   [[BUILD_VECTOR1:%[0-9]+]]:_(<2 x s32>) = G_BUILD_VECTOR [[COPY8]](s32), [[COPY9]](s32)
   ; GFX9-NEXT:   G_AMDGPU_INTRIN_IMAGE_STORE_D16 intrinsic(@llvm.amdgcn.image.store.2d), [[TRUNC]](s16), 1, [[BUILD_VECTOR1]](<2 x s32>), $noreg, [[BUILD_VECTOR]](<8 x s32>), 0, 0, 0 :: (dereferenceable store (s16), addrspace 8)
->>>>>>> eadf6db5
   ; GFX9-NEXT:   S_ENDPGM 0
   ; GFX10-LABEL: name: image_store_f16
   ; GFX10: bb.1 (%ir-block.0):
   ; GFX10-NEXT:   liveins: $sgpr2, $sgpr3, $sgpr4, $sgpr5, $sgpr6, $sgpr7, $sgpr8, $sgpr9, $vgpr0, $vgpr1, $vgpr2
   ; GFX10-NEXT: {{  $}}
-<<<<<<< HEAD
   ; GFX10-NEXT:   [[PRED_COPY:%[0-9]+]]:_(s32) = PRED_COPY $sgpr2
   ; GFX10-NEXT:   [[PRED_COPY1:%[0-9]+]]:_(s32) = PRED_COPY $sgpr3
   ; GFX10-NEXT:   [[PRED_COPY2:%[0-9]+]]:_(s32) = PRED_COPY $sgpr4
@@ -139,24 +84,7 @@
   ; GFX10-NEXT:   [[PRED_COPY10:%[0-9]+]]:_(s32) = PRED_COPY $vgpr2
   ; GFX10-NEXT:   [[TRUNC:%[0-9]+]]:_(s16) = G_TRUNC [[PRED_COPY10]](s32)
   ; GFX10-NEXT:   [[BUILD_VECTOR1:%[0-9]+]]:_(<2 x s32>) = G_BUILD_VECTOR [[PRED_COPY8]](s32), [[PRED_COPY9]](s32)
-  ; GFX10-NEXT:   G_AMDGPU_INTRIN_IMAGE_STORE_D16 intrinsic(@llvm.amdgcn.image.store.2d), [[TRUNC]](s16), 1, [[BUILD_VECTOR1]](<2 x s32>), $noreg, [[BUILD_VECTOR]](<8 x s32>), 0, 0, 0 :: (dereferenceable store (s16), addrspace 7)
-=======
-  ; GFX10-NEXT:   [[COPY:%[0-9]+]]:_(s32) = COPY $sgpr2
-  ; GFX10-NEXT:   [[COPY1:%[0-9]+]]:_(s32) = COPY $sgpr3
-  ; GFX10-NEXT:   [[COPY2:%[0-9]+]]:_(s32) = COPY $sgpr4
-  ; GFX10-NEXT:   [[COPY3:%[0-9]+]]:_(s32) = COPY $sgpr5
-  ; GFX10-NEXT:   [[COPY4:%[0-9]+]]:_(s32) = COPY $sgpr6
-  ; GFX10-NEXT:   [[COPY5:%[0-9]+]]:_(s32) = COPY $sgpr7
-  ; GFX10-NEXT:   [[COPY6:%[0-9]+]]:_(s32) = COPY $sgpr8
-  ; GFX10-NEXT:   [[COPY7:%[0-9]+]]:_(s32) = COPY $sgpr9
-  ; GFX10-NEXT:   [[BUILD_VECTOR:%[0-9]+]]:_(<8 x s32>) = G_BUILD_VECTOR [[COPY]](s32), [[COPY1]](s32), [[COPY2]](s32), [[COPY3]](s32), [[COPY4]](s32), [[COPY5]](s32), [[COPY6]](s32), [[COPY7]](s32)
-  ; GFX10-NEXT:   [[COPY8:%[0-9]+]]:_(s32) = COPY $vgpr0
-  ; GFX10-NEXT:   [[COPY9:%[0-9]+]]:_(s32) = COPY $vgpr1
-  ; GFX10-NEXT:   [[COPY10:%[0-9]+]]:_(s32) = COPY $vgpr2
-  ; GFX10-NEXT:   [[TRUNC:%[0-9]+]]:_(s16) = G_TRUNC [[COPY10]](s32)
-  ; GFX10-NEXT:   [[BUILD_VECTOR1:%[0-9]+]]:_(<2 x s32>) = G_BUILD_VECTOR [[COPY8]](s32), [[COPY9]](s32)
   ; GFX10-NEXT:   G_AMDGPU_INTRIN_IMAGE_STORE_D16 intrinsic(@llvm.amdgcn.image.store.2d), [[TRUNC]](s16), 1, [[BUILD_VECTOR1]](<2 x s32>), $noreg, [[BUILD_VECTOR]](<8 x s32>), 0, 0, 0 :: (dereferenceable store (s16), addrspace 8)
->>>>>>> eadf6db5
   ; GFX10-NEXT:   S_ENDPGM 0
   call void @llvm.amdgcn.image.store.2d.f16.i32(half %data, i32 1, i32 %s, i32 %t, <8 x i32> %rsrc, i32 0, i32 0)
   ret void
@@ -212,7 +140,6 @@
   ; GFX9: bb.1 (%ir-block.0):
   ; GFX9-NEXT:   liveins: $sgpr2, $sgpr3, $sgpr4, $sgpr5, $sgpr6, $sgpr7, $sgpr8, $sgpr9, $vgpr0, $vgpr1, $vgpr2
   ; GFX9-NEXT: {{  $}}
-<<<<<<< HEAD
   ; GFX9-NEXT:   [[PRED_COPY:%[0-9]+]]:_(s32) = PRED_COPY $sgpr2
   ; GFX9-NEXT:   [[PRED_COPY1:%[0-9]+]]:_(s32) = PRED_COPY $sgpr3
   ; GFX9-NEXT:   [[PRED_COPY2:%[0-9]+]]:_(s32) = PRED_COPY $sgpr4
@@ -226,29 +153,12 @@
   ; GFX9-NEXT:   [[PRED_COPY9:%[0-9]+]]:_(s32) = PRED_COPY $vgpr1
   ; GFX9-NEXT:   [[PRED_COPY10:%[0-9]+]]:_(<2 x s16>) = PRED_COPY $vgpr2
   ; GFX9-NEXT:   [[BUILD_VECTOR1:%[0-9]+]]:_(<2 x s32>) = G_BUILD_VECTOR [[PRED_COPY8]](s32), [[PRED_COPY9]](s32)
-  ; GFX9-NEXT:   G_AMDGPU_INTRIN_IMAGE_STORE_D16 intrinsic(@llvm.amdgcn.image.store.2d), [[PRED_COPY10]](<2 x s16>), 3, [[BUILD_VECTOR1]](<2 x s32>), $noreg, [[BUILD_VECTOR]](<8 x s32>), 0, 0, 0 :: (dereferenceable store (<2 x s16>), addrspace 7)
-=======
-  ; GFX9-NEXT:   [[COPY:%[0-9]+]]:_(s32) = COPY $sgpr2
-  ; GFX9-NEXT:   [[COPY1:%[0-9]+]]:_(s32) = COPY $sgpr3
-  ; GFX9-NEXT:   [[COPY2:%[0-9]+]]:_(s32) = COPY $sgpr4
-  ; GFX9-NEXT:   [[COPY3:%[0-9]+]]:_(s32) = COPY $sgpr5
-  ; GFX9-NEXT:   [[COPY4:%[0-9]+]]:_(s32) = COPY $sgpr6
-  ; GFX9-NEXT:   [[COPY5:%[0-9]+]]:_(s32) = COPY $sgpr7
-  ; GFX9-NEXT:   [[COPY6:%[0-9]+]]:_(s32) = COPY $sgpr8
-  ; GFX9-NEXT:   [[COPY7:%[0-9]+]]:_(s32) = COPY $sgpr9
-  ; GFX9-NEXT:   [[BUILD_VECTOR:%[0-9]+]]:_(<8 x s32>) = G_BUILD_VECTOR [[COPY]](s32), [[COPY1]](s32), [[COPY2]](s32), [[COPY3]](s32), [[COPY4]](s32), [[COPY5]](s32), [[COPY6]](s32), [[COPY7]](s32)
-  ; GFX9-NEXT:   [[COPY8:%[0-9]+]]:_(s32) = COPY $vgpr0
-  ; GFX9-NEXT:   [[COPY9:%[0-9]+]]:_(s32) = COPY $vgpr1
-  ; GFX9-NEXT:   [[COPY10:%[0-9]+]]:_(<2 x s16>) = COPY $vgpr2
-  ; GFX9-NEXT:   [[BUILD_VECTOR1:%[0-9]+]]:_(<2 x s32>) = G_BUILD_VECTOR [[COPY8]](s32), [[COPY9]](s32)
-  ; GFX9-NEXT:   G_AMDGPU_INTRIN_IMAGE_STORE_D16 intrinsic(@llvm.amdgcn.image.store.2d), [[COPY10]](<2 x s16>), 3, [[BUILD_VECTOR1]](<2 x s32>), $noreg, [[BUILD_VECTOR]](<8 x s32>), 0, 0, 0 :: (dereferenceable store (<2 x s16>), addrspace 8)
->>>>>>> eadf6db5
+  ; GFX9-NEXT:   G_AMDGPU_INTRIN_IMAGE_STORE_D16 intrinsic(@llvm.amdgcn.image.store.2d), [[PRED_COPY10]](<2 x s16>), 3, [[BUILD_VECTOR1]](<2 x s32>), $noreg, [[BUILD_VECTOR]](<8 x s32>), 0, 0, 0 :: (dereferenceable store (<2 x s16>), addrspace 8)
   ; GFX9-NEXT:   S_ENDPGM 0
   ; GFX10-LABEL: name: image_store_v2f16
   ; GFX10: bb.1 (%ir-block.0):
   ; GFX10-NEXT:   liveins: $sgpr2, $sgpr3, $sgpr4, $sgpr5, $sgpr6, $sgpr7, $sgpr8, $sgpr9, $vgpr0, $vgpr1, $vgpr2
   ; GFX10-NEXT: {{  $}}
-<<<<<<< HEAD
   ; GFX10-NEXT:   [[PRED_COPY:%[0-9]+]]:_(s32) = PRED_COPY $sgpr2
   ; GFX10-NEXT:   [[PRED_COPY1:%[0-9]+]]:_(s32) = PRED_COPY $sgpr3
   ; GFX10-NEXT:   [[PRED_COPY2:%[0-9]+]]:_(s32) = PRED_COPY $sgpr4
@@ -262,23 +172,7 @@
   ; GFX10-NEXT:   [[PRED_COPY9:%[0-9]+]]:_(s32) = PRED_COPY $vgpr1
   ; GFX10-NEXT:   [[PRED_COPY10:%[0-9]+]]:_(<2 x s16>) = PRED_COPY $vgpr2
   ; GFX10-NEXT:   [[BUILD_VECTOR1:%[0-9]+]]:_(<2 x s32>) = G_BUILD_VECTOR [[PRED_COPY8]](s32), [[PRED_COPY9]](s32)
-  ; GFX10-NEXT:   G_AMDGPU_INTRIN_IMAGE_STORE_D16 intrinsic(@llvm.amdgcn.image.store.2d), [[PRED_COPY10]](<2 x s16>), 3, [[BUILD_VECTOR1]](<2 x s32>), $noreg, [[BUILD_VECTOR]](<8 x s32>), 0, 0, 0 :: (dereferenceable store (<2 x s16>), addrspace 7)
-=======
-  ; GFX10-NEXT:   [[COPY:%[0-9]+]]:_(s32) = COPY $sgpr2
-  ; GFX10-NEXT:   [[COPY1:%[0-9]+]]:_(s32) = COPY $sgpr3
-  ; GFX10-NEXT:   [[COPY2:%[0-9]+]]:_(s32) = COPY $sgpr4
-  ; GFX10-NEXT:   [[COPY3:%[0-9]+]]:_(s32) = COPY $sgpr5
-  ; GFX10-NEXT:   [[COPY4:%[0-9]+]]:_(s32) = COPY $sgpr6
-  ; GFX10-NEXT:   [[COPY5:%[0-9]+]]:_(s32) = COPY $sgpr7
-  ; GFX10-NEXT:   [[COPY6:%[0-9]+]]:_(s32) = COPY $sgpr8
-  ; GFX10-NEXT:   [[COPY7:%[0-9]+]]:_(s32) = COPY $sgpr9
-  ; GFX10-NEXT:   [[BUILD_VECTOR:%[0-9]+]]:_(<8 x s32>) = G_BUILD_VECTOR [[COPY]](s32), [[COPY1]](s32), [[COPY2]](s32), [[COPY3]](s32), [[COPY4]](s32), [[COPY5]](s32), [[COPY6]](s32), [[COPY7]](s32)
-  ; GFX10-NEXT:   [[COPY8:%[0-9]+]]:_(s32) = COPY $vgpr0
-  ; GFX10-NEXT:   [[COPY9:%[0-9]+]]:_(s32) = COPY $vgpr1
-  ; GFX10-NEXT:   [[COPY10:%[0-9]+]]:_(<2 x s16>) = COPY $vgpr2
-  ; GFX10-NEXT:   [[BUILD_VECTOR1:%[0-9]+]]:_(<2 x s32>) = G_BUILD_VECTOR [[COPY8]](s32), [[COPY9]](s32)
-  ; GFX10-NEXT:   G_AMDGPU_INTRIN_IMAGE_STORE_D16 intrinsic(@llvm.amdgcn.image.store.2d), [[COPY10]](<2 x s16>), 3, [[BUILD_VECTOR1]](<2 x s32>), $noreg, [[BUILD_VECTOR]](<8 x s32>), 0, 0, 0 :: (dereferenceable store (<2 x s16>), addrspace 8)
->>>>>>> eadf6db5
+  ; GFX10-NEXT:   G_AMDGPU_INTRIN_IMAGE_STORE_D16 intrinsic(@llvm.amdgcn.image.store.2d), [[PRED_COPY10]](<2 x s16>), 3, [[BUILD_VECTOR1]](<2 x s32>), $noreg, [[BUILD_VECTOR]](<8 x s32>), 0, 0, 0 :: (dereferenceable store (<2 x s16>), addrspace 8)
   ; GFX10-NEXT:   S_ENDPGM 0
   call void @llvm.amdgcn.image.store.2d.v2f16.i32(<2 x half> %in, i32 3, i32 %s, i32 %t, <8 x i32> %rsrc, i32 0, i32 0)
   ret void
@@ -471,7 +365,6 @@
   ; GFX9: bb.1 (%ir-block.0):
   ; GFX9-NEXT:   liveins: $sgpr2, $sgpr3, $sgpr4, $sgpr5, $sgpr6, $sgpr7, $sgpr8, $sgpr9, $vgpr0, $vgpr1, $vgpr2, $vgpr3
   ; GFX9-NEXT: {{  $}}
-<<<<<<< HEAD
   ; GFX9-NEXT:   [[PRED_COPY:%[0-9]+]]:_(s32) = PRED_COPY $sgpr2
   ; GFX9-NEXT:   [[PRED_COPY1:%[0-9]+]]:_(s32) = PRED_COPY $sgpr3
   ; GFX9-NEXT:   [[PRED_COPY2:%[0-9]+]]:_(s32) = PRED_COPY $sgpr4
@@ -487,31 +380,12 @@
   ; GFX9-NEXT:   [[PRED_COPY11:%[0-9]+]]:_(<2 x s16>) = PRED_COPY $vgpr3
   ; GFX9-NEXT:   [[CONCAT_VECTORS:%[0-9]+]]:_(<4 x s16>) = G_CONCAT_VECTORS [[PRED_COPY10]](<2 x s16>), [[PRED_COPY11]](<2 x s16>)
   ; GFX9-NEXT:   [[BUILD_VECTOR1:%[0-9]+]]:_(<2 x s32>) = G_BUILD_VECTOR [[PRED_COPY8]](s32), [[PRED_COPY9]](s32)
-  ; GFX9-NEXT:   G_AMDGPU_INTRIN_IMAGE_STORE_D16 intrinsic(@llvm.amdgcn.image.store.2d), [[CONCAT_VECTORS]](<4 x s16>), 15, [[BUILD_VECTOR1]](<2 x s32>), $noreg, [[BUILD_VECTOR]](<8 x s32>), 0, 0, 0 :: (dereferenceable store (<4 x s16>), addrspace 7)
-=======
-  ; GFX9-NEXT:   [[COPY:%[0-9]+]]:_(s32) = COPY $sgpr2
-  ; GFX9-NEXT:   [[COPY1:%[0-9]+]]:_(s32) = COPY $sgpr3
-  ; GFX9-NEXT:   [[COPY2:%[0-9]+]]:_(s32) = COPY $sgpr4
-  ; GFX9-NEXT:   [[COPY3:%[0-9]+]]:_(s32) = COPY $sgpr5
-  ; GFX9-NEXT:   [[COPY4:%[0-9]+]]:_(s32) = COPY $sgpr6
-  ; GFX9-NEXT:   [[COPY5:%[0-9]+]]:_(s32) = COPY $sgpr7
-  ; GFX9-NEXT:   [[COPY6:%[0-9]+]]:_(s32) = COPY $sgpr8
-  ; GFX9-NEXT:   [[COPY7:%[0-9]+]]:_(s32) = COPY $sgpr9
-  ; GFX9-NEXT:   [[BUILD_VECTOR:%[0-9]+]]:_(<8 x s32>) = G_BUILD_VECTOR [[COPY]](s32), [[COPY1]](s32), [[COPY2]](s32), [[COPY3]](s32), [[COPY4]](s32), [[COPY5]](s32), [[COPY6]](s32), [[COPY7]](s32)
-  ; GFX9-NEXT:   [[COPY8:%[0-9]+]]:_(s32) = COPY $vgpr0
-  ; GFX9-NEXT:   [[COPY9:%[0-9]+]]:_(s32) = COPY $vgpr1
-  ; GFX9-NEXT:   [[COPY10:%[0-9]+]]:_(<2 x s16>) = COPY $vgpr2
-  ; GFX9-NEXT:   [[COPY11:%[0-9]+]]:_(<2 x s16>) = COPY $vgpr3
-  ; GFX9-NEXT:   [[CONCAT_VECTORS:%[0-9]+]]:_(<4 x s16>) = G_CONCAT_VECTORS [[COPY10]](<2 x s16>), [[COPY11]](<2 x s16>)
-  ; GFX9-NEXT:   [[BUILD_VECTOR1:%[0-9]+]]:_(<2 x s32>) = G_BUILD_VECTOR [[COPY8]](s32), [[COPY9]](s32)
   ; GFX9-NEXT:   G_AMDGPU_INTRIN_IMAGE_STORE_D16 intrinsic(@llvm.amdgcn.image.store.2d), [[CONCAT_VECTORS]](<4 x s16>), 15, [[BUILD_VECTOR1]](<2 x s32>), $noreg, [[BUILD_VECTOR]](<8 x s32>), 0, 0, 0 :: (dereferenceable store (<4 x s16>), addrspace 8)
->>>>>>> eadf6db5
   ; GFX9-NEXT:   S_ENDPGM 0
   ; GFX10-LABEL: name: image_store_v4f16
   ; GFX10: bb.1 (%ir-block.0):
   ; GFX10-NEXT:   liveins: $sgpr2, $sgpr3, $sgpr4, $sgpr5, $sgpr6, $sgpr7, $sgpr8, $sgpr9, $vgpr0, $vgpr1, $vgpr2, $vgpr3
   ; GFX10-NEXT: {{  $}}
-<<<<<<< HEAD
   ; GFX10-NEXT:   [[PRED_COPY:%[0-9]+]]:_(s32) = PRED_COPY $sgpr2
   ; GFX10-NEXT:   [[PRED_COPY1:%[0-9]+]]:_(s32) = PRED_COPY $sgpr3
   ; GFX10-NEXT:   [[PRED_COPY2:%[0-9]+]]:_(s32) = PRED_COPY $sgpr4
@@ -527,25 +401,7 @@
   ; GFX10-NEXT:   [[PRED_COPY11:%[0-9]+]]:_(<2 x s16>) = PRED_COPY $vgpr3
   ; GFX10-NEXT:   [[CONCAT_VECTORS:%[0-9]+]]:_(<4 x s16>) = G_CONCAT_VECTORS [[PRED_COPY10]](<2 x s16>), [[PRED_COPY11]](<2 x s16>)
   ; GFX10-NEXT:   [[BUILD_VECTOR1:%[0-9]+]]:_(<2 x s32>) = G_BUILD_VECTOR [[PRED_COPY8]](s32), [[PRED_COPY9]](s32)
-  ; GFX10-NEXT:   G_AMDGPU_INTRIN_IMAGE_STORE_D16 intrinsic(@llvm.amdgcn.image.store.2d), [[CONCAT_VECTORS]](<4 x s16>), 15, [[BUILD_VECTOR1]](<2 x s32>), $noreg, [[BUILD_VECTOR]](<8 x s32>), 0, 0, 0 :: (dereferenceable store (<4 x s16>), addrspace 7)
-=======
-  ; GFX10-NEXT:   [[COPY:%[0-9]+]]:_(s32) = COPY $sgpr2
-  ; GFX10-NEXT:   [[COPY1:%[0-9]+]]:_(s32) = COPY $sgpr3
-  ; GFX10-NEXT:   [[COPY2:%[0-9]+]]:_(s32) = COPY $sgpr4
-  ; GFX10-NEXT:   [[COPY3:%[0-9]+]]:_(s32) = COPY $sgpr5
-  ; GFX10-NEXT:   [[COPY4:%[0-9]+]]:_(s32) = COPY $sgpr6
-  ; GFX10-NEXT:   [[COPY5:%[0-9]+]]:_(s32) = COPY $sgpr7
-  ; GFX10-NEXT:   [[COPY6:%[0-9]+]]:_(s32) = COPY $sgpr8
-  ; GFX10-NEXT:   [[COPY7:%[0-9]+]]:_(s32) = COPY $sgpr9
-  ; GFX10-NEXT:   [[BUILD_VECTOR:%[0-9]+]]:_(<8 x s32>) = G_BUILD_VECTOR [[COPY]](s32), [[COPY1]](s32), [[COPY2]](s32), [[COPY3]](s32), [[COPY4]](s32), [[COPY5]](s32), [[COPY6]](s32), [[COPY7]](s32)
-  ; GFX10-NEXT:   [[COPY8:%[0-9]+]]:_(s32) = COPY $vgpr0
-  ; GFX10-NEXT:   [[COPY9:%[0-9]+]]:_(s32) = COPY $vgpr1
-  ; GFX10-NEXT:   [[COPY10:%[0-9]+]]:_(<2 x s16>) = COPY $vgpr2
-  ; GFX10-NEXT:   [[COPY11:%[0-9]+]]:_(<2 x s16>) = COPY $vgpr3
-  ; GFX10-NEXT:   [[CONCAT_VECTORS:%[0-9]+]]:_(<4 x s16>) = G_CONCAT_VECTORS [[COPY10]](<2 x s16>), [[COPY11]](<2 x s16>)
-  ; GFX10-NEXT:   [[BUILD_VECTOR1:%[0-9]+]]:_(<2 x s32>) = G_BUILD_VECTOR [[COPY8]](s32), [[COPY9]](s32)
   ; GFX10-NEXT:   G_AMDGPU_INTRIN_IMAGE_STORE_D16 intrinsic(@llvm.amdgcn.image.store.2d), [[CONCAT_VECTORS]](<4 x s16>), 15, [[BUILD_VECTOR1]](<2 x s32>), $noreg, [[BUILD_VECTOR]](<8 x s32>), 0, 0, 0 :: (dereferenceable store (<4 x s16>), addrspace 8)
->>>>>>> eadf6db5
   ; GFX10-NEXT:   S_ENDPGM 0
   call void @llvm.amdgcn.image.store.2d.v4f16.i32(<4 x half> %in, i32 15, i32 %s, i32 %t, <8 x i32> %rsrc, i32 0, i32 0)
   ret void
