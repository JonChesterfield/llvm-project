; NOTE: Assertions have been autogenerated by utils/update_mir_test_checks.py
; RUN: llc -global-isel -mtriple=amdgcn-mesa-mesa3d -mcpu=fiji -stop-after=instruction-select -verify-machineinstrs -o - %s | FileCheck %s

; Natural mapping
define amdgpu_ps float @struct_buffer_load_f32__sgpr_rsrc__vgpr_vindex__vgpr_voffset__sgpr_soffset(<4 x i32> inreg %rsrc, i32 %vindex, i32 %voffset, i32 inreg %soffset) {
  ; CHECK-LABEL: name: struct_buffer_load_f32__sgpr_rsrc__vgpr_vindex__vgpr_voffset__sgpr_soffset
  ; CHECK: bb.1 (%ir-block.0):
  ; CHECK-NEXT:   liveins: $sgpr2, $sgpr3, $sgpr4, $sgpr5, $sgpr6, $vgpr0, $vgpr1
  ; CHECK-NEXT: {{  $}}
  ; CHECK-NEXT:   [[PRED_COPY:%[0-9]+]]:sreg_32 = PRED_COPY $sgpr2
  ; CHECK-NEXT:   [[PRED_COPY1:%[0-9]+]]:sreg_32 = PRED_COPY $sgpr3
  ; CHECK-NEXT:   [[PRED_COPY2:%[0-9]+]]:sreg_32 = PRED_COPY $sgpr4
  ; CHECK-NEXT:   [[PRED_COPY3:%[0-9]+]]:sreg_32 = PRED_COPY $sgpr5
  ; CHECK-NEXT:   [[REG_SEQUENCE:%[0-9]+]]:sgpr_128 = REG_SEQUENCE [[PRED_COPY]], %subreg.sub0, [[PRED_COPY1]], %subreg.sub1, [[PRED_COPY2]], %subreg.sub2, [[PRED_COPY3]], %subreg.sub3
  ; CHECK-NEXT:   [[PRED_COPY4:%[0-9]+]]:vgpr_32 = PRED_COPY $vgpr0
  ; CHECK-NEXT:   [[PRED_COPY5:%[0-9]+]]:vgpr_32 = PRED_COPY $vgpr1
  ; CHECK-NEXT:   [[PRED_COPY6:%[0-9]+]]:sreg_32 = PRED_COPY $sgpr6
  ; CHECK-NEXT:   [[REG_SEQUENCE1:%[0-9]+]]:vreg_64 = REG_SEQUENCE [[PRED_COPY4]], %subreg.sub0, [[PRED_COPY5]], %subreg.sub1
  ; CHECK-NEXT:   [[BUFFER_LOAD_DWORD_BOTHEN:%[0-9]+]]:vgpr_32 = BUFFER_LOAD_DWORD_BOTHEN [[REG_SEQUENCE1]], [[REG_SEQUENCE]], [[PRED_COPY6]], 0, 0, 0, implicit $exec :: (dereferenceable load (s32), align 1, addrspace 7)
  ; CHECK-NEXT:   $vgpr0 = PRED_COPY [[BUFFER_LOAD_DWORD_BOTHEN]]
  ; CHECK-NEXT:   SI_RETURN_TO_EPILOG implicit $vgpr0
  %val = call float @llvm.amdgcn.struct.buffer.load.f32(<4 x i32> %rsrc, i32 %vindex, i32 %voffset, i32 %soffset, i32 0)
  ret float %val
}

; Natural mapping
define amdgpu_ps <2 x float> @struct_buffer_load_v2f32__sgpr_rsrc__vgpr_vindex__vgpr_voffset__sgpr_soffset(<4 x i32> inreg %rsrc, i32 %vindex, i32 %voffset, i32 inreg %soffset) {
  ; CHECK-LABEL: name: struct_buffer_load_v2f32__sgpr_rsrc__vgpr_vindex__vgpr_voffset__sgpr_soffset
  ; CHECK: bb.1 (%ir-block.0):
  ; CHECK-NEXT:   liveins: $sgpr2, $sgpr3, $sgpr4, $sgpr5, $sgpr6, $vgpr0, $vgpr1
  ; CHECK-NEXT: {{  $}}
  ; CHECK-NEXT:   [[PRED_COPY:%[0-9]+]]:sreg_32 = PRED_COPY $sgpr2
  ; CHECK-NEXT:   [[PRED_COPY1:%[0-9]+]]:sreg_32 = PRED_COPY $sgpr3
  ; CHECK-NEXT:   [[PRED_COPY2:%[0-9]+]]:sreg_32 = PRED_COPY $sgpr4
  ; CHECK-NEXT:   [[PRED_COPY3:%[0-9]+]]:sreg_32 = PRED_COPY $sgpr5
  ; CHECK-NEXT:   [[REG_SEQUENCE:%[0-9]+]]:sgpr_128 = REG_SEQUENCE [[PRED_COPY]], %subreg.sub0, [[PRED_COPY1]], %subreg.sub1, [[PRED_COPY2]], %subreg.sub2, [[PRED_COPY3]], %subreg.sub3
  ; CHECK-NEXT:   [[PRED_COPY4:%[0-9]+]]:vgpr_32 = PRED_COPY $vgpr0
  ; CHECK-NEXT:   [[PRED_COPY5:%[0-9]+]]:vgpr_32 = PRED_COPY $vgpr1
  ; CHECK-NEXT:   [[PRED_COPY6:%[0-9]+]]:sreg_32 = PRED_COPY $sgpr6
  ; CHECK-NEXT:   [[REG_SEQUENCE1:%[0-9]+]]:vreg_64 = REG_SEQUENCE [[PRED_COPY4]], %subreg.sub0, [[PRED_COPY5]], %subreg.sub1
  ; CHECK-NEXT:   [[BUFFER_LOAD_DWORDX2_BOTHEN:%[0-9]+]]:vreg_64 = BUFFER_LOAD_DWORDX2_BOTHEN [[REG_SEQUENCE1]], [[REG_SEQUENCE]], [[PRED_COPY6]], 0, 0, 0, implicit $exec :: (dereferenceable load (<2 x s32>), align 1, addrspace 7)
  ; CHECK-NEXT:   [[PRED_COPY7:%[0-9]+]]:vgpr_32 = PRED_COPY [[BUFFER_LOAD_DWORDX2_BOTHEN]].sub0
  ; CHECK-NEXT:   [[PRED_COPY8:%[0-9]+]]:vgpr_32 = PRED_COPY [[BUFFER_LOAD_DWORDX2_BOTHEN]].sub1
  ; CHECK-NEXT:   $vgpr0 = PRED_COPY [[PRED_COPY7]]
  ; CHECK-NEXT:   $vgpr1 = PRED_COPY [[PRED_COPY8]]
  ; CHECK-NEXT:   SI_RETURN_TO_EPILOG implicit $vgpr0, implicit $vgpr1
  %val = call <2 x float> @llvm.amdgcn.struct.buffer.load.v2f32(<4 x i32> %rsrc, i32 %vindex, i32 %voffset, i32 %soffset, i32 0)
  ret <2 x float> %val
}

; Natural mapping
define amdgpu_ps <3 x float> @struct_buffer_load_v3f32__sgpr_rsrc__vgpr_vindex__vgpr_voffset__sgpr_soffset(<4 x i32> inreg %rsrc, i32 %vindex, i32 %voffset, i32 inreg %soffset) {
  ; CHECK-LABEL: name: struct_buffer_load_v3f32__sgpr_rsrc__vgpr_vindex__vgpr_voffset__sgpr_soffset
  ; CHECK: bb.1 (%ir-block.0):
  ; CHECK-NEXT:   liveins: $sgpr2, $sgpr3, $sgpr4, $sgpr5, $sgpr6, $vgpr0, $vgpr1
  ; CHECK-NEXT: {{  $}}
  ; CHECK-NEXT:   [[PRED_COPY:%[0-9]+]]:sreg_32 = PRED_COPY $sgpr2
  ; CHECK-NEXT:   [[PRED_COPY1:%[0-9]+]]:sreg_32 = PRED_COPY $sgpr3
  ; CHECK-NEXT:   [[PRED_COPY2:%[0-9]+]]:sreg_32 = PRED_COPY $sgpr4
  ; CHECK-NEXT:   [[PRED_COPY3:%[0-9]+]]:sreg_32 = PRED_COPY $sgpr5
  ; CHECK-NEXT:   [[REG_SEQUENCE:%[0-9]+]]:sgpr_128 = REG_SEQUENCE [[PRED_COPY]], %subreg.sub0, [[PRED_COPY1]], %subreg.sub1, [[PRED_COPY2]], %subreg.sub2, [[PRED_COPY3]], %subreg.sub3
  ; CHECK-NEXT:   [[PRED_COPY4:%[0-9]+]]:vgpr_32 = PRED_COPY $vgpr0
  ; CHECK-NEXT:   [[PRED_COPY5:%[0-9]+]]:vgpr_32 = PRED_COPY $vgpr1
  ; CHECK-NEXT:   [[PRED_COPY6:%[0-9]+]]:sreg_32 = PRED_COPY $sgpr6
  ; CHECK-NEXT:   [[REG_SEQUENCE1:%[0-9]+]]:vreg_64 = REG_SEQUENCE [[PRED_COPY4]], %subreg.sub0, [[PRED_COPY5]], %subreg.sub1
  ; CHECK-NEXT:   [[BUFFER_LOAD_DWORDX3_BOTHEN:%[0-9]+]]:vreg_96 = BUFFER_LOAD_DWORDX3_BOTHEN [[REG_SEQUENCE1]], [[REG_SEQUENCE]], [[PRED_COPY6]], 0, 0, 0, implicit $exec :: (dereferenceable load (<3 x s32>), align 1, addrspace 7)
  ; CHECK-NEXT:   [[PRED_COPY7:%[0-9]+]]:vgpr_32 = PRED_COPY [[BUFFER_LOAD_DWORDX3_BOTHEN]].sub0
  ; CHECK-NEXT:   [[PRED_COPY8:%[0-9]+]]:vgpr_32 = PRED_COPY [[BUFFER_LOAD_DWORDX3_BOTHEN]].sub1
  ; CHECK-NEXT:   [[PRED_COPY9:%[0-9]+]]:vgpr_32 = PRED_COPY [[BUFFER_LOAD_DWORDX3_BOTHEN]].sub2
  ; CHECK-NEXT:   $vgpr0 = PRED_COPY [[PRED_COPY7]]
  ; CHECK-NEXT:   $vgpr1 = PRED_COPY [[PRED_COPY8]]
  ; CHECK-NEXT:   $vgpr2 = PRED_COPY [[PRED_COPY9]]
  ; CHECK-NEXT:   SI_RETURN_TO_EPILOG implicit $vgpr0, implicit $vgpr1, implicit $vgpr2
  %val = call <3 x float> @llvm.amdgcn.struct.buffer.load.v3f32(<4 x i32> %rsrc, i32 %vindex, i32 %voffset, i32 %soffset, i32 0)
  ret <3 x float> %val
}

; Natural mapping
define amdgpu_ps <4 x float> @struct_buffer_load_v4f32__sgpr_rsrc__vgpr_vindex__vgpr_voffset__sgpr_soffset(<4 x i32> inreg %rsrc, i32 %vindex, i32 %voffset, i32 inreg %soffset) {
  ; CHECK-LABEL: name: struct_buffer_load_v4f32__sgpr_rsrc__vgpr_vindex__vgpr_voffset__sgpr_soffset
  ; CHECK: bb.1 (%ir-block.0):
  ; CHECK-NEXT:   liveins: $sgpr2, $sgpr3, $sgpr4, $sgpr5, $sgpr6, $vgpr0, $vgpr1
  ; CHECK-NEXT: {{  $}}
  ; CHECK-NEXT:   [[PRED_COPY:%[0-9]+]]:sreg_32 = PRED_COPY $sgpr2
  ; CHECK-NEXT:   [[PRED_COPY1:%[0-9]+]]:sreg_32 = PRED_COPY $sgpr3
  ; CHECK-NEXT:   [[PRED_COPY2:%[0-9]+]]:sreg_32 = PRED_COPY $sgpr4
  ; CHECK-NEXT:   [[PRED_COPY3:%[0-9]+]]:sreg_32 = PRED_COPY $sgpr5
  ; CHECK-NEXT:   [[REG_SEQUENCE:%[0-9]+]]:sgpr_128 = REG_SEQUENCE [[PRED_COPY]], %subreg.sub0, [[PRED_COPY1]], %subreg.sub1, [[PRED_COPY2]], %subreg.sub2, [[PRED_COPY3]], %subreg.sub3
  ; CHECK-NEXT:   [[PRED_COPY4:%[0-9]+]]:vgpr_32 = PRED_COPY $vgpr0
  ; CHECK-NEXT:   [[PRED_COPY5:%[0-9]+]]:vgpr_32 = PRED_COPY $vgpr1
  ; CHECK-NEXT:   [[PRED_COPY6:%[0-9]+]]:sreg_32 = PRED_COPY $sgpr6
  ; CHECK-NEXT:   [[REG_SEQUENCE1:%[0-9]+]]:vreg_64 = REG_SEQUENCE [[PRED_COPY4]], %subreg.sub0, [[PRED_COPY5]], %subreg.sub1
  ; CHECK-NEXT:   [[BUFFER_LOAD_DWORDX4_BOTHEN:%[0-9]+]]:vreg_128 = BUFFER_LOAD_DWORDX4_BOTHEN [[REG_SEQUENCE1]], [[REG_SEQUENCE]], [[PRED_COPY6]], 0, 0, 0, implicit $exec :: (dereferenceable load (<4 x s32>), align 1, addrspace 7)
  ; CHECK-NEXT:   [[PRED_COPY7:%[0-9]+]]:vgpr_32 = PRED_COPY [[BUFFER_LOAD_DWORDX4_BOTHEN]].sub0
  ; CHECK-NEXT:   [[PRED_COPY8:%[0-9]+]]:vgpr_32 = PRED_COPY [[BUFFER_LOAD_DWORDX4_BOTHEN]].sub1
  ; CHECK-NEXT:   [[PRED_COPY9:%[0-9]+]]:vgpr_32 = PRED_COPY [[BUFFER_LOAD_DWORDX4_BOTHEN]].sub2
  ; CHECK-NEXT:   [[PRED_COPY10:%[0-9]+]]:vgpr_32 = PRED_COPY [[BUFFER_LOAD_DWORDX4_BOTHEN]].sub3
  ; CHECK-NEXT:   $vgpr0 = PRED_COPY [[PRED_COPY7]]
  ; CHECK-NEXT:   $vgpr1 = PRED_COPY [[PRED_COPY8]]
  ; CHECK-NEXT:   $vgpr2 = PRED_COPY [[PRED_COPY9]]
  ; CHECK-NEXT:   $vgpr3 = PRED_COPY [[PRED_COPY10]]
  ; CHECK-NEXT:   SI_RETURN_TO_EPILOG implicit $vgpr0, implicit $vgpr1, implicit $vgpr2, implicit $vgpr3
  %val = call <4 x float> @llvm.amdgcn.struct.buffer.load.v4f32(<4 x i32> %rsrc, i32 %vindex, i32 %voffset, i32 %soffset, i32 0)
  ret <4 x float> %val
}

; Natural mapping
define amdgpu_ps float @struct_buffer_load_f32__sgpr_rsrc__vgpr_vindex__vgpr_voffset__sgpr_soffset_vindex0(<4 x i32> inreg %rsrc, i32 %voffset, i32 inreg %soffset) {
  ; CHECK-LABEL: name: struct_buffer_load_f32__sgpr_rsrc__vgpr_vindex__vgpr_voffset__sgpr_soffset_vindex0
  ; CHECK: bb.1 (%ir-block.0):
  ; CHECK-NEXT:   liveins: $sgpr2, $sgpr3, $sgpr4, $sgpr5, $sgpr6, $vgpr0
  ; CHECK-NEXT: {{  $}}
  ; CHECK-NEXT:   [[PRED_COPY:%[0-9]+]]:sreg_32 = PRED_COPY $sgpr2
  ; CHECK-NEXT:   [[PRED_COPY1:%[0-9]+]]:sreg_32 = PRED_COPY $sgpr3
  ; CHECK-NEXT:   [[PRED_COPY2:%[0-9]+]]:sreg_32 = PRED_COPY $sgpr4
  ; CHECK-NEXT:   [[PRED_COPY3:%[0-9]+]]:sreg_32 = PRED_COPY $sgpr5
  ; CHECK-NEXT:   [[REG_SEQUENCE:%[0-9]+]]:sgpr_128 = REG_SEQUENCE [[PRED_COPY]], %subreg.sub0, [[PRED_COPY1]], %subreg.sub1, [[PRED_COPY2]], %subreg.sub2, [[PRED_COPY3]], %subreg.sub3
  ; CHECK-NEXT:   [[PRED_COPY4:%[0-9]+]]:vgpr_32 = PRED_COPY $vgpr0
  ; CHECK-NEXT:   [[PRED_COPY5:%[0-9]+]]:sreg_32 = PRED_COPY $sgpr6
  ; CHECK-NEXT:   [[S_MOV_B32_:%[0-9]+]]:sreg_32 = S_MOV_B32 0
  ; CHECK-NEXT:   [[PRED_COPY6:%[0-9]+]]:vgpr_32 = PRED_COPY [[S_MOV_B32_]]
  ; CHECK-NEXT:   [[REG_SEQUENCE1:%[0-9]+]]:vreg_64 = REG_SEQUENCE [[PRED_COPY6]], %subreg.sub0, [[PRED_COPY4]], %subreg.sub1
  ; CHECK-NEXT:   [[BUFFER_LOAD_DWORD_BOTHEN:%[0-9]+]]:vgpr_32 = BUFFER_LOAD_DWORD_BOTHEN [[REG_SEQUENCE1]], [[REG_SEQUENCE]], [[PRED_COPY5]], 0, 0, 0, implicit $exec :: (dereferenceable load (s32), align 1, addrspace 7)
  ; CHECK-NEXT:   $vgpr0 = PRED_COPY [[BUFFER_LOAD_DWORD_BOTHEN]]
  ; CHECK-NEXT:   SI_RETURN_TO_EPILOG implicit $vgpr0
  %val = call float @llvm.amdgcn.struct.buffer.load.f32(<4 x i32> %rsrc, i32 0, i32 %voffset, i32 %soffset, i32 0)
  ret float %val
}

; Natural mapping
define amdgpu_ps float @struct_buffer_load_f32__sgpr_rsrc__vgpr_vindex__vgpr_voffset__sgpr_soffset_voffset_add4095(<4 x i32> inreg %rsrc, i32 %vindex, i32 %voffset.base, i32 inreg %soffset) {
  ; CHECK-LABEL: name: struct_buffer_load_f32__sgpr_rsrc__vgpr_vindex__vgpr_voffset__sgpr_soffset_voffset_add4095
  ; CHECK: bb.1 (%ir-block.0):
  ; CHECK-NEXT:   liveins: $sgpr2, $sgpr3, $sgpr4, $sgpr5, $sgpr6, $vgpr0, $vgpr1
  ; CHECK-NEXT: {{  $}}
  ; CHECK-NEXT:   [[PRED_COPY:%[0-9]+]]:sreg_32 = PRED_COPY $sgpr2
  ; CHECK-NEXT:   [[PRED_COPY1:%[0-9]+]]:sreg_32 = PRED_COPY $sgpr3
  ; CHECK-NEXT:   [[PRED_COPY2:%[0-9]+]]:sreg_32 = PRED_COPY $sgpr4
  ; CHECK-NEXT:   [[PRED_COPY3:%[0-9]+]]:sreg_32 = PRED_COPY $sgpr5
  ; CHECK-NEXT:   [[REG_SEQUENCE:%[0-9]+]]:sgpr_128 = REG_SEQUENCE [[PRED_COPY]], %subreg.sub0, [[PRED_COPY1]], %subreg.sub1, [[PRED_COPY2]], %subreg.sub2, [[PRED_COPY3]], %subreg.sub3
  ; CHECK-NEXT:   [[PRED_COPY4:%[0-9]+]]:vgpr_32 = PRED_COPY $vgpr0
  ; CHECK-NEXT:   [[PRED_COPY5:%[0-9]+]]:vgpr_32 = PRED_COPY $vgpr1
  ; CHECK-NEXT:   [[PRED_COPY6:%[0-9]+]]:sreg_32 = PRED_COPY $sgpr6
  ; CHECK-NEXT:   [[REG_SEQUENCE1:%[0-9]+]]:vreg_64 = REG_SEQUENCE [[PRED_COPY4]], %subreg.sub0, [[PRED_COPY5]], %subreg.sub1
  ; CHECK-NEXT:   [[BUFFER_LOAD_DWORD_BOTHEN:%[0-9]+]]:vgpr_32 = BUFFER_LOAD_DWORD_BOTHEN [[REG_SEQUENCE1]], [[REG_SEQUENCE]], [[PRED_COPY6]], 4095, 0, 0, implicit $exec :: (dereferenceable load (s32), align 1, addrspace 7)
  ; CHECK-NEXT:   $vgpr0 = PRED_COPY [[BUFFER_LOAD_DWORD_BOTHEN]]
  ; CHECK-NEXT:   SI_RETURN_TO_EPILOG implicit $vgpr0
  %voffset = add i32 %voffset.base, 4095
  %val = call float @llvm.amdgcn.struct.buffer.load.f32(<4 x i32> %rsrc, i32 %vindex, i32 %voffset, i32 %soffset, i32 0)
  ret float %val
}

define amdgpu_ps float @struct_buffer_load_f32__sgpr_rsrc__vgpr_vindex__vgpr_voffset__sgpr_soffset_soffset_64(<4 x i32> inreg %rsrc, i32 %vindex, i32 %voffset) {
  ; CHECK-LABEL: name: struct_buffer_load_f32__sgpr_rsrc__vgpr_vindex__vgpr_voffset__sgpr_soffset_soffset_64
  ; CHECK: bb.1 (%ir-block.0):
  ; CHECK-NEXT:   liveins: $sgpr2, $sgpr3, $sgpr4, $sgpr5, $vgpr0, $vgpr1
  ; CHECK-NEXT: {{  $}}
  ; CHECK-NEXT:   [[PRED_COPY:%[0-9]+]]:sreg_32 = PRED_COPY $sgpr2
  ; CHECK-NEXT:   [[PRED_COPY1:%[0-9]+]]:sreg_32 = PRED_COPY $sgpr3
  ; CHECK-NEXT:   [[PRED_COPY2:%[0-9]+]]:sreg_32 = PRED_COPY $sgpr4
  ; CHECK-NEXT:   [[PRED_COPY3:%[0-9]+]]:sreg_32 = PRED_COPY $sgpr5
  ; CHECK-NEXT:   [[REG_SEQUENCE:%[0-9]+]]:sgpr_128 = REG_SEQUENCE [[PRED_COPY]], %subreg.sub0, [[PRED_COPY1]], %subreg.sub1, [[PRED_COPY2]], %subreg.sub2, [[PRED_COPY3]], %subreg.sub3
  ; CHECK-NEXT:   [[PRED_COPY4:%[0-9]+]]:vgpr_32 = PRED_COPY $vgpr0
  ; CHECK-NEXT:   [[PRED_COPY5:%[0-9]+]]:vgpr_32 = PRED_COPY $vgpr1
  ; CHECK-NEXT:   [[S_MOV_B32_:%[0-9]+]]:sreg_32 = S_MOV_B32 64
  ; CHECK-NEXT:   [[REG_SEQUENCE1:%[0-9]+]]:vreg_64 = REG_SEQUENCE [[PRED_COPY4]], %subreg.sub0, [[PRED_COPY5]], %subreg.sub1
  ; CHECK-NEXT:   [[BUFFER_LOAD_DWORD_BOTHEN:%[0-9]+]]:vgpr_32 = BUFFER_LOAD_DWORD_BOTHEN [[REG_SEQUENCE1]], [[REG_SEQUENCE]], [[S_MOV_B32_]], 0, 0, 0, implicit $exec :: (dereferenceable load (s32), align 1, addrspace 7)
  ; CHECK-NEXT:   $vgpr0 = PRED_COPY [[BUFFER_LOAD_DWORD_BOTHEN]]
  ; CHECK-NEXT:   SI_RETURN_TO_EPILOG implicit $vgpr0
  %val = call float @llvm.amdgcn.struct.buffer.load.f32(<4 x i32> %rsrc, i32 %vindex, i32 %voffset, i32 64, i32 0)
  ret float %val
}

; Need to legalize all reg operands
define amdgpu_ps float @struct_buffer_load_f32__vgpr_rsrc__sgpr_vindex__sgpr_voffset__vgpr_soffset(<4 x i32> %rsrc, i32 inreg %vindex, i32 inreg %voffset, i32 %soffset) {
  ; CHECK-LABEL: name: struct_buffer_load_f32__vgpr_rsrc__sgpr_vindex__sgpr_voffset__vgpr_soffset
  ; CHECK: bb.1 (%ir-block.0):
  ; CHECK-NEXT:   successors: %bb.2(0x80000000)
  ; CHECK-NEXT:   liveins: $sgpr2, $sgpr3, $vgpr0, $vgpr1, $vgpr2, $vgpr3, $vgpr4
  ; CHECK-NEXT: {{  $}}
  ; CHECK-NEXT:   [[PRED_COPY:%[0-9]+]]:vgpr_32 = PRED_COPY $vgpr0
  ; CHECK-NEXT:   [[PRED_COPY1:%[0-9]+]]:vgpr_32 = PRED_COPY $vgpr1
  ; CHECK-NEXT:   [[PRED_COPY2:%[0-9]+]]:vgpr_32 = PRED_COPY $vgpr2
  ; CHECK-NEXT:   [[PRED_COPY3:%[0-9]+]]:vgpr_32 = PRED_COPY $vgpr3
  ; CHECK-NEXT:   [[REG_SEQUENCE:%[0-9]+]]:vreg_128 = REG_SEQUENCE [[PRED_COPY]], %subreg.sub0, [[PRED_COPY1]], %subreg.sub1, [[PRED_COPY2]], %subreg.sub2, [[PRED_COPY3]], %subreg.sub3
  ; CHECK-NEXT:   [[PRED_COPY4:%[0-9]+]]:sreg_32 = PRED_COPY $sgpr2
  ; CHECK-NEXT:   [[PRED_COPY5:%[0-9]+]]:sreg_32 = PRED_COPY $sgpr3
  ; CHECK-NEXT:   [[PRED_COPY6:%[0-9]+]]:vgpr_32 = PRED_COPY $vgpr4
  ; CHECK-NEXT:   [[PRED_COPY7:%[0-9]+]]:vgpr_32 = PRED_COPY [[PRED_COPY4]]
  ; CHECK-NEXT:   [[PRED_COPY8:%[0-9]+]]:vgpr_32 = PRED_COPY [[PRED_COPY5]]
  ; CHECK-NEXT:   [[S_MOV_B64_:%[0-9]+]]:sreg_64_xexec = S_MOV_B64 $exec
  ; CHECK-NEXT: {{  $}}
  ; CHECK-NEXT: bb.2:
  ; CHECK-NEXT:   successors: %bb.3(0x80000000)
  ; CHECK-NEXT: {{  $}}
<<<<<<< HEAD
  ; CHECK-NEXT:   [[PRED_COPY9:%[0-9]+]]:vgpr_32 = PRED_COPY [[REG_SEQUENCE]].sub0
  ; CHECK-NEXT:   [[PRED_COPY10:%[0-9]+]]:vgpr_32 = PRED_COPY [[REG_SEQUENCE]].sub1
  ; CHECK-NEXT:   [[PRED_COPY11:%[0-9]+]]:vgpr_32 = PRED_COPY [[REG_SEQUENCE]].sub2
  ; CHECK-NEXT:   [[PRED_COPY12:%[0-9]+]]:vgpr_32 = PRED_COPY [[REG_SEQUENCE]].sub3
  ; CHECK-NEXT:   [[V_READFIRSTLANE_B32_:%[0-9]+]]:sreg_32 = V_READFIRSTLANE_B32 [[PRED_COPY9]], implicit $exec
  ; CHECK-NEXT:   [[V_READFIRSTLANE_B32_1:%[0-9]+]]:sreg_32 = V_READFIRSTLANE_B32 [[PRED_COPY10]], implicit $exec
  ; CHECK-NEXT:   [[V_READFIRSTLANE_B32_2:%[0-9]+]]:sreg_32 = V_READFIRSTLANE_B32 [[PRED_COPY11]], implicit $exec
  ; CHECK-NEXT:   [[V_READFIRSTLANE_B32_3:%[0-9]+]]:sreg_32 = V_READFIRSTLANE_B32 [[PRED_COPY12]], implicit $exec
  ; CHECK-NEXT:   [[REG_SEQUENCE1:%[0-9]+]]:sgpr_128 = REG_SEQUENCE [[V_READFIRSTLANE_B32_]], %subreg.sub0, [[V_READFIRSTLANE_B32_1]], %subreg.sub1, [[V_READFIRSTLANE_B32_2]], %subreg.sub2, [[V_READFIRSTLANE_B32_3]], %subreg.sub3
  ; CHECK-NEXT:   [[PRED_COPY13:%[0-9]+]]:vreg_64 = PRED_COPY [[REG_SEQUENCE]].sub0_sub1
  ; CHECK-NEXT:   [[PRED_COPY14:%[0-9]+]]:vreg_64 = PRED_COPY [[REG_SEQUENCE]].sub2_sub3
  ; CHECK-NEXT:   [[PRED_COPY15:%[0-9]+]]:sreg_64 = PRED_COPY [[REG_SEQUENCE1]].sub0_sub1
  ; CHECK-NEXT:   [[PRED_COPY16:%[0-9]+]]:sreg_64 = PRED_COPY [[REG_SEQUENCE1]].sub2_sub3
  ; CHECK-NEXT:   [[V_CMP_EQ_U64_e64_:%[0-9]+]]:sreg_64_xexec = V_CMP_EQ_U64_e64 [[PRED_COPY15]], [[PRED_COPY13]], implicit $exec
  ; CHECK-NEXT:   [[V_CMP_EQ_U64_e64_1:%[0-9]+]]:sreg_64_xexec = V_CMP_EQ_U64_e64 [[PRED_COPY16]], [[PRED_COPY14]], implicit $exec
=======
  ; CHECK-NEXT:   [[V_READFIRSTLANE_B32_:%[0-9]+]]:sreg_32 = V_READFIRSTLANE_B32 [[PRED_COPY]], implicit $exec
  ; CHECK-NEXT:   [[V_READFIRSTLANE_B32_1:%[0-9]+]]:sreg_32 = V_READFIRSTLANE_B32 [[PRED_COPY1]], implicit $exec
  ; CHECK-NEXT:   [[V_READFIRSTLANE_B32_2:%[0-9]+]]:sreg_32 = V_READFIRSTLANE_B32 [[PRED_COPY2]], implicit $exec
  ; CHECK-NEXT:   [[V_READFIRSTLANE_B32_3:%[0-9]+]]:sreg_32 = V_READFIRSTLANE_B32 [[PRED_COPY3]], implicit $exec
  ; CHECK-NEXT:   [[REG_SEQUENCE1:%[0-9]+]]:sgpr_128 = REG_SEQUENCE [[V_READFIRSTLANE_B32_]], %subreg.sub0, [[V_READFIRSTLANE_B32_1]], %subreg.sub1, [[V_READFIRSTLANE_B32_2]], %subreg.sub2, [[V_READFIRSTLANE_B32_3]], %subreg.sub3
  ; CHECK-NEXT:   [[PRED_COPY9:%[0-9]+]]:vreg_64 = PRED_COPY [[REG_SEQUENCE]].sub0_sub1
  ; CHECK-NEXT:   [[PRED_COPY10:%[0-9]+]]:vreg_64 = PRED_COPY [[REG_SEQUENCE]].sub2_sub3
  ; CHECK-NEXT:   [[PRED_COPY11:%[0-9]+]]:sreg_64 = PRED_COPY [[REG_SEQUENCE1]].sub0_sub1
  ; CHECK-NEXT:   [[PRED_COPY12:%[0-9]+]]:sreg_64 = PRED_COPY [[REG_SEQUENCE1]].sub2_sub3
  ; CHECK-NEXT:   [[V_CMP_EQ_U64_e64_:%[0-9]+]]:sreg_64_xexec = V_CMP_EQ_U64_e64 [[PRED_COPY11]], [[PRED_COPY9]], implicit $exec
  ; CHECK-NEXT:   [[V_CMP_EQ_U64_e64_1:%[0-9]+]]:sreg_64_xexec = V_CMP_EQ_U64_e64 [[PRED_COPY12]], [[PRED_COPY10]], implicit $exec
>>>>>>> 6f0d4568
  ; CHECK-NEXT:   [[S_AND_B64_:%[0-9]+]]:sreg_64_xexec = S_AND_B64 [[V_CMP_EQ_U64_e64_]], [[V_CMP_EQ_U64_e64_1]], implicit-def dead $scc
  ; CHECK-NEXT:   [[V_READFIRSTLANE_B32_4:%[0-9]+]]:sreg_32 = V_READFIRSTLANE_B32 [[PRED_COPY6]], implicit $exec
  ; CHECK-NEXT:   [[V_CMP_EQ_U32_e64_:%[0-9]+]]:sreg_64_xexec = V_CMP_EQ_U32_e64 [[V_READFIRSTLANE_B32_4]], [[PRED_COPY6]], implicit $exec
  ; CHECK-NEXT:   [[S_AND_B64_1:%[0-9]+]]:sreg_64_xexec = S_AND_B64 [[S_AND_B64_]], [[V_CMP_EQ_U32_e64_]], implicit-def dead $scc
  ; CHECK-NEXT:   [[S_AND_SAVEEXEC_B64_:%[0-9]+]]:sreg_64_xexec = S_AND_SAVEEXEC_B64 killed [[S_AND_B64_1]], implicit-def $exec, implicit-def $scc, implicit $exec
  ; CHECK-NEXT: {{  $}}
  ; CHECK-NEXT: bb.3:
  ; CHECK-NEXT:   successors: %bb.4(0x40000000), %bb.2(0x40000000)
  ; CHECK-NEXT: {{  $}}
  ; CHECK-NEXT:   [[REG_SEQUENCE2:%[0-9]+]]:vreg_64 = REG_SEQUENCE [[PRED_COPY7]], %subreg.sub0, [[PRED_COPY8]], %subreg.sub1
  ; CHECK-NEXT:   [[BUFFER_LOAD_DWORD_BOTHEN:%[0-9]+]]:vgpr_32 = BUFFER_LOAD_DWORD_BOTHEN [[REG_SEQUENCE2]], [[REG_SEQUENCE1]], [[V_READFIRSTLANE_B32_4]], 0, 0, 0, implicit $exec :: (dereferenceable load (s32), align 1, addrspace 7)
  ; CHECK-NEXT:   $exec = S_XOR_B64_term $exec, [[S_AND_SAVEEXEC_B64_]], implicit-def $scc
  ; CHECK-NEXT:   SI_WATERFALL_LOOP %bb.2, implicit $exec
  ; CHECK-NEXT: {{  $}}
  ; CHECK-NEXT: bb.4:
  ; CHECK-NEXT:   successors: %bb.5(0x80000000)
  ; CHECK-NEXT: {{  $}}
  ; CHECK-NEXT:   $exec = S_MOV_B64_term [[S_MOV_B64_]]
  ; CHECK-NEXT: {{  $}}
  ; CHECK-NEXT: bb.5:
  ; CHECK-NEXT:   $vgpr0 = PRED_COPY [[BUFFER_LOAD_DWORD_BOTHEN]]
  ; CHECK-NEXT:   SI_RETURN_TO_EPILOG implicit $vgpr0
  %val = call float @llvm.amdgcn.struct.buffer.load.f32(<4 x i32> %rsrc, i32 %vindex, i32 %voffset, i32 %soffset, i32 0)
  ret float %val
}

define amdgpu_ps float @struct_buffer_load_i8_zext__sgpr_rsrc__vgpr_vindex__vgpr_voffset__sgpr_soffset(<4 x i32> inreg %rsrc, i32 %vindex, i32 %voffset, i32 inreg %soffset) {
  ; CHECK-LABEL: name: struct_buffer_load_i8_zext__sgpr_rsrc__vgpr_vindex__vgpr_voffset__sgpr_soffset
  ; CHECK: bb.1 (%ir-block.0):
  ; CHECK-NEXT:   liveins: $sgpr2, $sgpr3, $sgpr4, $sgpr5, $sgpr6, $vgpr0, $vgpr1
  ; CHECK-NEXT: {{  $}}
  ; CHECK-NEXT:   [[PRED_COPY:%[0-9]+]]:sreg_32 = PRED_COPY $sgpr2
  ; CHECK-NEXT:   [[PRED_COPY1:%[0-9]+]]:sreg_32 = PRED_COPY $sgpr3
  ; CHECK-NEXT:   [[PRED_COPY2:%[0-9]+]]:sreg_32 = PRED_COPY $sgpr4
  ; CHECK-NEXT:   [[PRED_COPY3:%[0-9]+]]:sreg_32 = PRED_COPY $sgpr5
  ; CHECK-NEXT:   [[REG_SEQUENCE:%[0-9]+]]:sgpr_128 = REG_SEQUENCE [[PRED_COPY]], %subreg.sub0, [[PRED_COPY1]], %subreg.sub1, [[PRED_COPY2]], %subreg.sub2, [[PRED_COPY3]], %subreg.sub3
  ; CHECK-NEXT:   [[PRED_COPY4:%[0-9]+]]:vgpr_32 = PRED_COPY $vgpr0
  ; CHECK-NEXT:   [[PRED_COPY5:%[0-9]+]]:vgpr_32 = PRED_COPY $vgpr1
  ; CHECK-NEXT:   [[PRED_COPY6:%[0-9]+]]:sreg_32 = PRED_COPY $sgpr6
  ; CHECK-NEXT:   [[REG_SEQUENCE1:%[0-9]+]]:vreg_64 = REG_SEQUENCE [[PRED_COPY4]], %subreg.sub0, [[PRED_COPY5]], %subreg.sub1
  ; CHECK-NEXT:   [[BUFFER_LOAD_UBYTE_BOTHEN:%[0-9]+]]:vgpr_32 = BUFFER_LOAD_UBYTE_BOTHEN [[REG_SEQUENCE1]], [[REG_SEQUENCE]], [[PRED_COPY6]], 0, 0, 0, implicit $exec :: (dereferenceable load (s8), addrspace 7)
  ; CHECK-NEXT:   $vgpr0 = PRED_COPY [[BUFFER_LOAD_UBYTE_BOTHEN]]
  ; CHECK-NEXT:   SI_RETURN_TO_EPILOG implicit $vgpr0
  %val = call i8 @llvm.amdgcn.struct.buffer.load.i8(<4 x i32> %rsrc, i32 %vindex, i32 %voffset, i32 %soffset, i32 0)
  %ext = zext i8 %val to i32
  %cast = bitcast i32 %ext to float
  ret float %cast
}

define amdgpu_ps float @struct_buffer_load_i8_sext__sgpr_rsrc__vgpr_vindex__vgpr_voffset__sgpr_soffset(<4 x i32> inreg %rsrc, i32 %vindex, i32 %voffset, i32 inreg %soffset) {
  ; CHECK-LABEL: name: struct_buffer_load_i8_sext__sgpr_rsrc__vgpr_vindex__vgpr_voffset__sgpr_soffset
  ; CHECK: bb.1 (%ir-block.0):
  ; CHECK-NEXT:   liveins: $sgpr2, $sgpr3, $sgpr4, $sgpr5, $sgpr6, $vgpr0, $vgpr1
  ; CHECK-NEXT: {{  $}}
  ; CHECK-NEXT:   [[PRED_COPY:%[0-9]+]]:sreg_32 = PRED_COPY $sgpr2
  ; CHECK-NEXT:   [[PRED_COPY1:%[0-9]+]]:sreg_32 = PRED_COPY $sgpr3
  ; CHECK-NEXT:   [[PRED_COPY2:%[0-9]+]]:sreg_32 = PRED_COPY $sgpr4
  ; CHECK-NEXT:   [[PRED_COPY3:%[0-9]+]]:sreg_32 = PRED_COPY $sgpr5
  ; CHECK-NEXT:   [[REG_SEQUENCE:%[0-9]+]]:sgpr_128 = REG_SEQUENCE [[PRED_COPY]], %subreg.sub0, [[PRED_COPY1]], %subreg.sub1, [[PRED_COPY2]], %subreg.sub2, [[PRED_COPY3]], %subreg.sub3
  ; CHECK-NEXT:   [[PRED_COPY4:%[0-9]+]]:vgpr_32 = PRED_COPY $vgpr0
  ; CHECK-NEXT:   [[PRED_COPY5:%[0-9]+]]:vgpr_32 = PRED_COPY $vgpr1
  ; CHECK-NEXT:   [[PRED_COPY6:%[0-9]+]]:sreg_32 = PRED_COPY $sgpr6
  ; CHECK-NEXT:   [[REG_SEQUENCE1:%[0-9]+]]:vreg_64 = REG_SEQUENCE [[PRED_COPY4]], %subreg.sub0, [[PRED_COPY5]], %subreg.sub1
<<<<<<< HEAD
  ; CHECK-NEXT:   [[BUFFER_LOAD_UBYTE_BOTHEN:%[0-9]+]]:vgpr_32 = BUFFER_LOAD_UBYTE_BOTHEN [[REG_SEQUENCE1]], [[REG_SEQUENCE]], [[PRED_COPY6]], 0, 0, 0, implicit $exec :: (dereferenceable load (s8), addrspace 7)
  ; CHECK-NEXT:   [[V_BFE_I32_e64_:%[0-9]+]]:vgpr_32 = V_BFE_I32_e64 [[BUFFER_LOAD_UBYTE_BOTHEN]], 0, 8, implicit $exec
  ; CHECK-NEXT:   $vgpr0 = PRED_COPY [[V_BFE_I32_e64_]]
=======
  ; CHECK-NEXT:   [[BUFFER_LOAD_SBYTE_BOTHEN:%[0-9]+]]:vgpr_32 = BUFFER_LOAD_SBYTE_BOTHEN [[REG_SEQUENCE1]], [[REG_SEQUENCE]], [[PRED_COPY6]], 0, 0, 0, implicit $exec :: (dereferenceable load (s8), addrspace 7)
  ; CHECK-NEXT:   $vgpr0 = PRED_COPY [[BUFFER_LOAD_SBYTE_BOTHEN]]
>>>>>>> 6f0d4568
  ; CHECK-NEXT:   SI_RETURN_TO_EPILOG implicit $vgpr0
  %val = call i8 @llvm.amdgcn.struct.buffer.load.i8(<4 x i32> %rsrc, i32 %vindex, i32 %voffset, i32 %soffset, i32 0)
  %ext = sext i8 %val to i32
  %cast = bitcast i32 %ext to float
  ret float %cast
}

define amdgpu_ps float @struct_buffer_load_i16_zext__sgpr_rsrc__vgpr_vindex__vgpr_voffset__sgpr_soffset(<4 x i32> inreg %rsrc, i32 %vindex, i32 %voffset, i32 inreg %soffset) {
  ; CHECK-LABEL: name: struct_buffer_load_i16_zext__sgpr_rsrc__vgpr_vindex__vgpr_voffset__sgpr_soffset
  ; CHECK: bb.1 (%ir-block.0):
  ; CHECK-NEXT:   liveins: $sgpr2, $sgpr3, $sgpr4, $sgpr5, $sgpr6, $vgpr0, $vgpr1
  ; CHECK-NEXT: {{  $}}
  ; CHECK-NEXT:   [[PRED_COPY:%[0-9]+]]:sreg_32 = PRED_COPY $sgpr2
  ; CHECK-NEXT:   [[PRED_COPY1:%[0-9]+]]:sreg_32 = PRED_COPY $sgpr3
  ; CHECK-NEXT:   [[PRED_COPY2:%[0-9]+]]:sreg_32 = PRED_COPY $sgpr4
  ; CHECK-NEXT:   [[PRED_COPY3:%[0-9]+]]:sreg_32 = PRED_COPY $sgpr5
  ; CHECK-NEXT:   [[REG_SEQUENCE:%[0-9]+]]:sgpr_128 = REG_SEQUENCE [[PRED_COPY]], %subreg.sub0, [[PRED_COPY1]], %subreg.sub1, [[PRED_COPY2]], %subreg.sub2, [[PRED_COPY3]], %subreg.sub3
  ; CHECK-NEXT:   [[PRED_COPY4:%[0-9]+]]:vgpr_32 = PRED_COPY $vgpr0
  ; CHECK-NEXT:   [[PRED_COPY5:%[0-9]+]]:vgpr_32 = PRED_COPY $vgpr1
  ; CHECK-NEXT:   [[PRED_COPY6:%[0-9]+]]:sreg_32 = PRED_COPY $sgpr6
  ; CHECK-NEXT:   [[REG_SEQUENCE1:%[0-9]+]]:vreg_64 = REG_SEQUENCE [[PRED_COPY4]], %subreg.sub0, [[PRED_COPY5]], %subreg.sub1
  ; CHECK-NEXT:   [[BUFFER_LOAD_USHORT_BOTHEN:%[0-9]+]]:vgpr_32 = BUFFER_LOAD_USHORT_BOTHEN [[REG_SEQUENCE1]], [[REG_SEQUENCE]], [[PRED_COPY6]], 0, 0, 0, implicit $exec :: (dereferenceable load (s16), align 1, addrspace 7)
  ; CHECK-NEXT:   $vgpr0 = PRED_COPY [[BUFFER_LOAD_USHORT_BOTHEN]]
  ; CHECK-NEXT:   SI_RETURN_TO_EPILOG implicit $vgpr0
  %val = call i16 @llvm.amdgcn.struct.buffer.load.i16(<4 x i32> %rsrc, i32 %vindex, i32 %voffset, i32 %soffset, i32 0)
  %ext = zext i16 %val to i32
  %cast = bitcast i32 %ext to float
  ret float %cast
}

define amdgpu_ps float @struct_buffer_load_i16_sext__sgpr_rsrc__vgpr_vindex__vgpr_voffset__sgpr_soffset(<4 x i32> inreg %rsrc, i32 %vindex, i32 %voffset, i32 inreg %soffset) {
  ; CHECK-LABEL: name: struct_buffer_load_i16_sext__sgpr_rsrc__vgpr_vindex__vgpr_voffset__sgpr_soffset
  ; CHECK: bb.1 (%ir-block.0):
  ; CHECK-NEXT:   liveins: $sgpr2, $sgpr3, $sgpr4, $sgpr5, $sgpr6, $vgpr0, $vgpr1
  ; CHECK-NEXT: {{  $}}
  ; CHECK-NEXT:   [[PRED_COPY:%[0-9]+]]:sreg_32 = PRED_COPY $sgpr2
  ; CHECK-NEXT:   [[PRED_COPY1:%[0-9]+]]:sreg_32 = PRED_COPY $sgpr3
  ; CHECK-NEXT:   [[PRED_COPY2:%[0-9]+]]:sreg_32 = PRED_COPY $sgpr4
  ; CHECK-NEXT:   [[PRED_COPY3:%[0-9]+]]:sreg_32 = PRED_COPY $sgpr5
  ; CHECK-NEXT:   [[REG_SEQUENCE:%[0-9]+]]:sgpr_128 = REG_SEQUENCE [[PRED_COPY]], %subreg.sub0, [[PRED_COPY1]], %subreg.sub1, [[PRED_COPY2]], %subreg.sub2, [[PRED_COPY3]], %subreg.sub3
  ; CHECK-NEXT:   [[PRED_COPY4:%[0-9]+]]:vgpr_32 = PRED_COPY $vgpr0
  ; CHECK-NEXT:   [[PRED_COPY5:%[0-9]+]]:vgpr_32 = PRED_COPY $vgpr1
  ; CHECK-NEXT:   [[PRED_COPY6:%[0-9]+]]:sreg_32 = PRED_COPY $sgpr6
  ; CHECK-NEXT:   [[REG_SEQUENCE1:%[0-9]+]]:vreg_64 = REG_SEQUENCE [[PRED_COPY4]], %subreg.sub0, [[PRED_COPY5]], %subreg.sub1
<<<<<<< HEAD
  ; CHECK-NEXT:   [[BUFFER_LOAD_USHORT_BOTHEN:%[0-9]+]]:vgpr_32 = BUFFER_LOAD_USHORT_BOTHEN [[REG_SEQUENCE1]], [[REG_SEQUENCE]], [[PRED_COPY6]], 0, 0, 0, implicit $exec :: (dereferenceable load (s16), align 1, addrspace 7)
  ; CHECK-NEXT:   [[V_BFE_I32_e64_:%[0-9]+]]:vgpr_32 = V_BFE_I32_e64 [[BUFFER_LOAD_USHORT_BOTHEN]], 0, 16, implicit $exec
  ; CHECK-NEXT:   $vgpr0 = PRED_COPY [[V_BFE_I32_e64_]]
=======
  ; CHECK-NEXT:   [[BUFFER_LOAD_SSHORT_BOTHEN:%[0-9]+]]:vgpr_32 = BUFFER_LOAD_SSHORT_BOTHEN [[REG_SEQUENCE1]], [[REG_SEQUENCE]], [[PRED_COPY6]], 0, 0, 0, implicit $exec :: (dereferenceable load (s16), align 1, addrspace 7)
  ; CHECK-NEXT:   $vgpr0 = PRED_COPY [[BUFFER_LOAD_SSHORT_BOTHEN]]
>>>>>>> 6f0d4568
  ; CHECK-NEXT:   SI_RETURN_TO_EPILOG implicit $vgpr0
  %val = call i16 @llvm.amdgcn.struct.buffer.load.i16(<4 x i32> %rsrc, i32 %vindex, i32 %voffset, i32 %soffset, i32 0)
  %ext = sext i16 %val to i32
  %cast = bitcast i32 %ext to float
  ret float %cast
}

; Natural mapping
define amdgpu_ps half @struct_buffer_load_f16__sgpr_rsrc__vgpr_vindex__vgpr_voffset__sgpr_soffset(<4 x i32> inreg %rsrc, i32 %vindex, i32 %voffset, i32 inreg %soffset) {
  ; CHECK-LABEL: name: struct_buffer_load_f16__sgpr_rsrc__vgpr_vindex__vgpr_voffset__sgpr_soffset
  ; CHECK: bb.1 (%ir-block.0):
  ; CHECK-NEXT:   liveins: $sgpr2, $sgpr3, $sgpr4, $sgpr5, $sgpr6, $vgpr0, $vgpr1
  ; CHECK-NEXT: {{  $}}
  ; CHECK-NEXT:   [[PRED_COPY:%[0-9]+]]:sreg_32 = PRED_COPY $sgpr2
  ; CHECK-NEXT:   [[PRED_COPY1:%[0-9]+]]:sreg_32 = PRED_COPY $sgpr3
  ; CHECK-NEXT:   [[PRED_COPY2:%[0-9]+]]:sreg_32 = PRED_COPY $sgpr4
  ; CHECK-NEXT:   [[PRED_COPY3:%[0-9]+]]:sreg_32 = PRED_COPY $sgpr5
  ; CHECK-NEXT:   [[REG_SEQUENCE:%[0-9]+]]:sgpr_128 = REG_SEQUENCE [[PRED_COPY]], %subreg.sub0, [[PRED_COPY1]], %subreg.sub1, [[PRED_COPY2]], %subreg.sub2, [[PRED_COPY3]], %subreg.sub3
  ; CHECK-NEXT:   [[PRED_COPY4:%[0-9]+]]:vgpr_32 = PRED_COPY $vgpr0
  ; CHECK-NEXT:   [[PRED_COPY5:%[0-9]+]]:vgpr_32 = PRED_COPY $vgpr1
  ; CHECK-NEXT:   [[PRED_COPY6:%[0-9]+]]:sreg_32 = PRED_COPY $sgpr6
  ; CHECK-NEXT:   [[REG_SEQUENCE1:%[0-9]+]]:vreg_64 = REG_SEQUENCE [[PRED_COPY4]], %subreg.sub0, [[PRED_COPY5]], %subreg.sub1
  ; CHECK-NEXT:   [[BUFFER_LOAD_USHORT_BOTHEN:%[0-9]+]]:vgpr_32 = BUFFER_LOAD_USHORT_BOTHEN [[REG_SEQUENCE1]], [[REG_SEQUENCE]], [[PRED_COPY6]], 0, 0, 0, implicit $exec :: (dereferenceable load (s16), align 1, addrspace 7)
  ; CHECK-NEXT:   $vgpr0 = PRED_COPY [[BUFFER_LOAD_USHORT_BOTHEN]]
  ; CHECK-NEXT:   SI_RETURN_TO_EPILOG implicit $vgpr0
  %val = call half @llvm.amdgcn.struct.buffer.load.f16(<4 x i32> %rsrc, i32 %vindex, i32 %voffset, i32 %soffset, i32 0)
  ret half %val
}

; Natural mapping
define amdgpu_ps <2 x half> @struct_buffer_load_v2f16__sgpr_rsrc__vgpr_vindex__vgpr_voffset__sgpr_soffset(<4 x i32> inreg %rsrc, i32 %vindex, i32 %voffset, i32 inreg %soffset) {
  ; CHECK-LABEL: name: struct_buffer_load_v2f16__sgpr_rsrc__vgpr_vindex__vgpr_voffset__sgpr_soffset
  ; CHECK: bb.1 (%ir-block.0):
  ; CHECK-NEXT:   liveins: $sgpr2, $sgpr3, $sgpr4, $sgpr5, $sgpr6, $vgpr0, $vgpr1
  ; CHECK-NEXT: {{  $}}
  ; CHECK-NEXT:   [[PRED_COPY:%[0-9]+]]:sreg_32 = PRED_COPY $sgpr2
  ; CHECK-NEXT:   [[PRED_COPY1:%[0-9]+]]:sreg_32 = PRED_COPY $sgpr3
  ; CHECK-NEXT:   [[PRED_COPY2:%[0-9]+]]:sreg_32 = PRED_COPY $sgpr4
  ; CHECK-NEXT:   [[PRED_COPY3:%[0-9]+]]:sreg_32 = PRED_COPY $sgpr5
  ; CHECK-NEXT:   [[REG_SEQUENCE:%[0-9]+]]:sgpr_128 = REG_SEQUENCE [[PRED_COPY]], %subreg.sub0, [[PRED_COPY1]], %subreg.sub1, [[PRED_COPY2]], %subreg.sub2, [[PRED_COPY3]], %subreg.sub3
  ; CHECK-NEXT:   [[PRED_COPY4:%[0-9]+]]:vgpr_32 = PRED_COPY $vgpr0
  ; CHECK-NEXT:   [[PRED_COPY5:%[0-9]+]]:vgpr_32 = PRED_COPY $vgpr1
  ; CHECK-NEXT:   [[PRED_COPY6:%[0-9]+]]:sreg_32 = PRED_COPY $sgpr6
  ; CHECK-NEXT:   [[REG_SEQUENCE1:%[0-9]+]]:vreg_64 = REG_SEQUENCE [[PRED_COPY4]], %subreg.sub0, [[PRED_COPY5]], %subreg.sub1
  ; CHECK-NEXT:   [[BUFFER_LOAD_DWORD_BOTHEN:%[0-9]+]]:vgpr_32 = BUFFER_LOAD_DWORD_BOTHEN [[REG_SEQUENCE1]], [[REG_SEQUENCE]], [[PRED_COPY6]], 0, 0, 0, implicit $exec :: (dereferenceable load (<2 x s16>), align 1, addrspace 7)
  ; CHECK-NEXT:   $vgpr0 = PRED_COPY [[BUFFER_LOAD_DWORD_BOTHEN]]
  ; CHECK-NEXT:   SI_RETURN_TO_EPILOG implicit $vgpr0
  %val = call <2 x half> @llvm.amdgcn.struct.buffer.load.v2f16(<4 x i32> %rsrc, i32 %vindex, i32 %voffset, i32 %soffset, i32 0)
  ret <2 x half> %val
}

; FIXME: Crashes
; define amdgpu_ps <3 x half> @struct_buffer_load_v3f16__sgpr_rsrc__vgpr_vindex__vgpr_voffset__sgpr_soffset(<4 x i32> inreg %rsrc, i32 %vindex, i32 %voffset, i32 inreg %soffset) {
;   %val = call <3 x half> @llvm.amdgcn.struct.buffer.load.v3f16(<4 x i32> %rsrc, i32 %vindex, i32 %voffset, i32 %soffset, i32 0)
;   ret <3 x half> %val
; }

; Natural mapping
define amdgpu_ps <4 x half> @struct_buffer_load_v4f16__sgpr_rsrc__vgpr_vindex__vgpr_voffset__sgpr_soffset(<4 x i32> inreg %rsrc, i32 %vindex, i32 %voffset, i32 inreg %soffset) {
  ; CHECK-LABEL: name: struct_buffer_load_v4f16__sgpr_rsrc__vgpr_vindex__vgpr_voffset__sgpr_soffset
  ; CHECK: bb.1 (%ir-block.0):
  ; CHECK-NEXT:   liveins: $sgpr2, $sgpr3, $sgpr4, $sgpr5, $sgpr6, $vgpr0, $vgpr1
  ; CHECK-NEXT: {{  $}}
  ; CHECK-NEXT:   [[PRED_COPY:%[0-9]+]]:sreg_32 = PRED_COPY $sgpr2
  ; CHECK-NEXT:   [[PRED_COPY1:%[0-9]+]]:sreg_32 = PRED_COPY $sgpr3
  ; CHECK-NEXT:   [[PRED_COPY2:%[0-9]+]]:sreg_32 = PRED_COPY $sgpr4
  ; CHECK-NEXT:   [[PRED_COPY3:%[0-9]+]]:sreg_32 = PRED_COPY $sgpr5
  ; CHECK-NEXT:   [[REG_SEQUENCE:%[0-9]+]]:sgpr_128 = REG_SEQUENCE [[PRED_COPY]], %subreg.sub0, [[PRED_COPY1]], %subreg.sub1, [[PRED_COPY2]], %subreg.sub2, [[PRED_COPY3]], %subreg.sub3
  ; CHECK-NEXT:   [[PRED_COPY4:%[0-9]+]]:vgpr_32 = PRED_COPY $vgpr0
  ; CHECK-NEXT:   [[PRED_COPY5:%[0-9]+]]:vgpr_32 = PRED_COPY $vgpr1
  ; CHECK-NEXT:   [[PRED_COPY6:%[0-9]+]]:sreg_32 = PRED_COPY $sgpr6
  ; CHECK-NEXT:   [[REG_SEQUENCE1:%[0-9]+]]:vreg_64 = REG_SEQUENCE [[PRED_COPY4]], %subreg.sub0, [[PRED_COPY5]], %subreg.sub1
  ; CHECK-NEXT:   [[BUFFER_LOAD_DWORDX2_BOTHEN:%[0-9]+]]:vreg_64 = BUFFER_LOAD_DWORDX2_BOTHEN [[REG_SEQUENCE1]], [[REG_SEQUENCE]], [[PRED_COPY6]], 0, 0, 0, implicit $exec :: (dereferenceable load (<4 x s16>), align 1, addrspace 7)
  ; CHECK-NEXT:   [[PRED_COPY7:%[0-9]+]]:vgpr_32 = PRED_COPY [[BUFFER_LOAD_DWORDX2_BOTHEN]].sub0
  ; CHECK-NEXT:   [[PRED_COPY8:%[0-9]+]]:vgpr_32 = PRED_COPY [[BUFFER_LOAD_DWORDX2_BOTHEN]].sub1
  ; CHECK-NEXT:   $vgpr0 = PRED_COPY [[PRED_COPY7]]
  ; CHECK-NEXT:   $vgpr1 = PRED_COPY [[PRED_COPY8]]
  ; CHECK-NEXT:   SI_RETURN_TO_EPILOG implicit $vgpr0, implicit $vgpr1
  %val = call <4 x half> @llvm.amdgcn.struct.buffer.load.v4f16(<4 x i32> %rsrc, i32 %vindex, i32 %voffset, i32 %soffset, i32 0)
  ret <4 x half> %val
}

; Natural mapping + glc
define amdgpu_ps float @struct_buffer_load_f32__sgpr_rsrc__vgpr_vindex__vgpr_voffset__sgpr_soffset_glc(<4 x i32> inreg %rsrc, i32 %vindex, i32 %voffset, i32 inreg %soffset) {
  ; CHECK-LABEL: name: struct_buffer_load_f32__sgpr_rsrc__vgpr_vindex__vgpr_voffset__sgpr_soffset_glc
  ; CHECK: bb.1 (%ir-block.0):
  ; CHECK-NEXT:   liveins: $sgpr2, $sgpr3, $sgpr4, $sgpr5, $sgpr6, $vgpr0, $vgpr1
  ; CHECK-NEXT: {{  $}}
  ; CHECK-NEXT:   [[PRED_COPY:%[0-9]+]]:sreg_32 = PRED_COPY $sgpr2
  ; CHECK-NEXT:   [[PRED_COPY1:%[0-9]+]]:sreg_32 = PRED_COPY $sgpr3
  ; CHECK-NEXT:   [[PRED_COPY2:%[0-9]+]]:sreg_32 = PRED_COPY $sgpr4
  ; CHECK-NEXT:   [[PRED_COPY3:%[0-9]+]]:sreg_32 = PRED_COPY $sgpr5
  ; CHECK-NEXT:   [[REG_SEQUENCE:%[0-9]+]]:sgpr_128 = REG_SEQUENCE [[PRED_COPY]], %subreg.sub0, [[PRED_COPY1]], %subreg.sub1, [[PRED_COPY2]], %subreg.sub2, [[PRED_COPY3]], %subreg.sub3
  ; CHECK-NEXT:   [[PRED_COPY4:%[0-9]+]]:vgpr_32 = PRED_COPY $vgpr0
  ; CHECK-NEXT:   [[PRED_COPY5:%[0-9]+]]:vgpr_32 = PRED_COPY $vgpr1
  ; CHECK-NEXT:   [[PRED_COPY6:%[0-9]+]]:sreg_32 = PRED_COPY $sgpr6
  ; CHECK-NEXT:   [[REG_SEQUENCE1:%[0-9]+]]:vreg_64 = REG_SEQUENCE [[PRED_COPY4]], %subreg.sub0, [[PRED_COPY5]], %subreg.sub1
  ; CHECK-NEXT:   [[BUFFER_LOAD_DWORD_BOTHEN:%[0-9]+]]:vgpr_32 = BUFFER_LOAD_DWORD_BOTHEN [[REG_SEQUENCE1]], [[REG_SEQUENCE]], [[PRED_COPY6]], 0, 1, 0, implicit $exec :: (dereferenceable load (s32), align 1, addrspace 7)
  ; CHECK-NEXT:   $vgpr0 = PRED_COPY [[BUFFER_LOAD_DWORD_BOTHEN]]
  ; CHECK-NEXT:   SI_RETURN_TO_EPILOG implicit $vgpr0
  %val = call float @llvm.amdgcn.struct.buffer.load.f32(<4 x i32> %rsrc, i32 %vindex, i32 %voffset, i32 %soffset, i32 1)
  ret float %val
}

declare i8 @llvm.amdgcn.struct.buffer.load.i8(<4 x i32>, i32, i32, i32, i32 immarg) #0
declare i16 @llvm.amdgcn.struct.buffer.load.i16(<4 x i32>, i32, i32, i32, i32 immarg) #0
declare float @llvm.amdgcn.struct.buffer.load.f32(<4 x i32>, i32, i32, i32, i32 immarg) #0
declare <2 x float> @llvm.amdgcn.struct.buffer.load.v2f32(<4 x i32>, i32, i32, i32, i32 immarg) #0
declare <3 x float> @llvm.amdgcn.struct.buffer.load.v3f32(<4 x i32>, i32, i32, i32, i32 immarg) #0
declare <4 x float> @llvm.amdgcn.struct.buffer.load.v4f32(<4 x i32>, i32, i32, i32, i32 immarg) #0
declare half @llvm.amdgcn.struct.buffer.load.f16(<4 x i32>, i32, i32, i32, i32 immarg) #0
declare <2 x half> @llvm.amdgcn.struct.buffer.load.v2f16(<4 x i32>, i32, i32, i32, i32 immarg) #0
declare <3 x half> @llvm.amdgcn.struct.buffer.load.v3f16(<4 x i32>, i32, i32, i32, i32 immarg) #0
declare <4 x half> @llvm.amdgcn.struct.buffer.load.v4f16(<4 x i32>, i32, i32, i32, i32 immarg) #0

attributes #0 = { nounwind readonly }<|MERGE_RESOLUTION|>--- conflicted
+++ resolved
@@ -193,23 +193,6 @@
   ; CHECK-NEXT: bb.2:
   ; CHECK-NEXT:   successors: %bb.3(0x80000000)
   ; CHECK-NEXT: {{  $}}
-<<<<<<< HEAD
-  ; CHECK-NEXT:   [[PRED_COPY9:%[0-9]+]]:vgpr_32 = PRED_COPY [[REG_SEQUENCE]].sub0
-  ; CHECK-NEXT:   [[PRED_COPY10:%[0-9]+]]:vgpr_32 = PRED_COPY [[REG_SEQUENCE]].sub1
-  ; CHECK-NEXT:   [[PRED_COPY11:%[0-9]+]]:vgpr_32 = PRED_COPY [[REG_SEQUENCE]].sub2
-  ; CHECK-NEXT:   [[PRED_COPY12:%[0-9]+]]:vgpr_32 = PRED_COPY [[REG_SEQUENCE]].sub3
-  ; CHECK-NEXT:   [[V_READFIRSTLANE_B32_:%[0-9]+]]:sreg_32 = V_READFIRSTLANE_B32 [[PRED_COPY9]], implicit $exec
-  ; CHECK-NEXT:   [[V_READFIRSTLANE_B32_1:%[0-9]+]]:sreg_32 = V_READFIRSTLANE_B32 [[PRED_COPY10]], implicit $exec
-  ; CHECK-NEXT:   [[V_READFIRSTLANE_B32_2:%[0-9]+]]:sreg_32 = V_READFIRSTLANE_B32 [[PRED_COPY11]], implicit $exec
-  ; CHECK-NEXT:   [[V_READFIRSTLANE_B32_3:%[0-9]+]]:sreg_32 = V_READFIRSTLANE_B32 [[PRED_COPY12]], implicit $exec
-  ; CHECK-NEXT:   [[REG_SEQUENCE1:%[0-9]+]]:sgpr_128 = REG_SEQUENCE [[V_READFIRSTLANE_B32_]], %subreg.sub0, [[V_READFIRSTLANE_B32_1]], %subreg.sub1, [[V_READFIRSTLANE_B32_2]], %subreg.sub2, [[V_READFIRSTLANE_B32_3]], %subreg.sub3
-  ; CHECK-NEXT:   [[PRED_COPY13:%[0-9]+]]:vreg_64 = PRED_COPY [[REG_SEQUENCE]].sub0_sub1
-  ; CHECK-NEXT:   [[PRED_COPY14:%[0-9]+]]:vreg_64 = PRED_COPY [[REG_SEQUENCE]].sub2_sub3
-  ; CHECK-NEXT:   [[PRED_COPY15:%[0-9]+]]:sreg_64 = PRED_COPY [[REG_SEQUENCE1]].sub0_sub1
-  ; CHECK-NEXT:   [[PRED_COPY16:%[0-9]+]]:sreg_64 = PRED_COPY [[REG_SEQUENCE1]].sub2_sub3
-  ; CHECK-NEXT:   [[V_CMP_EQ_U64_e64_:%[0-9]+]]:sreg_64_xexec = V_CMP_EQ_U64_e64 [[PRED_COPY15]], [[PRED_COPY13]], implicit $exec
-  ; CHECK-NEXT:   [[V_CMP_EQ_U64_e64_1:%[0-9]+]]:sreg_64_xexec = V_CMP_EQ_U64_e64 [[PRED_COPY16]], [[PRED_COPY14]], implicit $exec
-=======
   ; CHECK-NEXT:   [[V_READFIRSTLANE_B32_:%[0-9]+]]:sreg_32 = V_READFIRSTLANE_B32 [[PRED_COPY]], implicit $exec
   ; CHECK-NEXT:   [[V_READFIRSTLANE_B32_1:%[0-9]+]]:sreg_32 = V_READFIRSTLANE_B32 [[PRED_COPY1]], implicit $exec
   ; CHECK-NEXT:   [[V_READFIRSTLANE_B32_2:%[0-9]+]]:sreg_32 = V_READFIRSTLANE_B32 [[PRED_COPY2]], implicit $exec
@@ -221,7 +204,6 @@
   ; CHECK-NEXT:   [[PRED_COPY12:%[0-9]+]]:sreg_64 = PRED_COPY [[REG_SEQUENCE1]].sub2_sub3
   ; CHECK-NEXT:   [[V_CMP_EQ_U64_e64_:%[0-9]+]]:sreg_64_xexec = V_CMP_EQ_U64_e64 [[PRED_COPY11]], [[PRED_COPY9]], implicit $exec
   ; CHECK-NEXT:   [[V_CMP_EQ_U64_e64_1:%[0-9]+]]:sreg_64_xexec = V_CMP_EQ_U64_e64 [[PRED_COPY12]], [[PRED_COPY10]], implicit $exec
->>>>>>> 6f0d4568
   ; CHECK-NEXT:   [[S_AND_B64_:%[0-9]+]]:sreg_64_xexec = S_AND_B64 [[V_CMP_EQ_U64_e64_]], [[V_CMP_EQ_U64_e64_1]], implicit-def dead $scc
   ; CHECK-NEXT:   [[V_READFIRSTLANE_B32_4:%[0-9]+]]:sreg_32 = V_READFIRSTLANE_B32 [[PRED_COPY6]], implicit $exec
   ; CHECK-NEXT:   [[V_CMP_EQ_U32_e64_:%[0-9]+]]:sreg_64_xexec = V_CMP_EQ_U32_e64 [[V_READFIRSTLANE_B32_4]], [[PRED_COPY6]], implicit $exec
@@ -285,14 +267,8 @@
   ; CHECK-NEXT:   [[PRED_COPY5:%[0-9]+]]:vgpr_32 = PRED_COPY $vgpr1
   ; CHECK-NEXT:   [[PRED_COPY6:%[0-9]+]]:sreg_32 = PRED_COPY $sgpr6
   ; CHECK-NEXT:   [[REG_SEQUENCE1:%[0-9]+]]:vreg_64 = REG_SEQUENCE [[PRED_COPY4]], %subreg.sub0, [[PRED_COPY5]], %subreg.sub1
-<<<<<<< HEAD
-  ; CHECK-NEXT:   [[BUFFER_LOAD_UBYTE_BOTHEN:%[0-9]+]]:vgpr_32 = BUFFER_LOAD_UBYTE_BOTHEN [[REG_SEQUENCE1]], [[REG_SEQUENCE]], [[PRED_COPY6]], 0, 0, 0, implicit $exec :: (dereferenceable load (s8), addrspace 7)
-  ; CHECK-NEXT:   [[V_BFE_I32_e64_:%[0-9]+]]:vgpr_32 = V_BFE_I32_e64 [[BUFFER_LOAD_UBYTE_BOTHEN]], 0, 8, implicit $exec
-  ; CHECK-NEXT:   $vgpr0 = PRED_COPY [[V_BFE_I32_e64_]]
-=======
   ; CHECK-NEXT:   [[BUFFER_LOAD_SBYTE_BOTHEN:%[0-9]+]]:vgpr_32 = BUFFER_LOAD_SBYTE_BOTHEN [[REG_SEQUENCE1]], [[REG_SEQUENCE]], [[PRED_COPY6]], 0, 0, 0, implicit $exec :: (dereferenceable load (s8), addrspace 7)
   ; CHECK-NEXT:   $vgpr0 = PRED_COPY [[BUFFER_LOAD_SBYTE_BOTHEN]]
->>>>>>> 6f0d4568
   ; CHECK-NEXT:   SI_RETURN_TO_EPILOG implicit $vgpr0
   %val = call i8 @llvm.amdgcn.struct.buffer.load.i8(<4 x i32> %rsrc, i32 %vindex, i32 %voffset, i32 %soffset, i32 0)
   %ext = sext i8 %val to i32
@@ -337,14 +313,8 @@
   ; CHECK-NEXT:   [[PRED_COPY5:%[0-9]+]]:vgpr_32 = PRED_COPY $vgpr1
   ; CHECK-NEXT:   [[PRED_COPY6:%[0-9]+]]:sreg_32 = PRED_COPY $sgpr6
   ; CHECK-NEXT:   [[REG_SEQUENCE1:%[0-9]+]]:vreg_64 = REG_SEQUENCE [[PRED_COPY4]], %subreg.sub0, [[PRED_COPY5]], %subreg.sub1
-<<<<<<< HEAD
-  ; CHECK-NEXT:   [[BUFFER_LOAD_USHORT_BOTHEN:%[0-9]+]]:vgpr_32 = BUFFER_LOAD_USHORT_BOTHEN [[REG_SEQUENCE1]], [[REG_SEQUENCE]], [[PRED_COPY6]], 0, 0, 0, implicit $exec :: (dereferenceable load (s16), align 1, addrspace 7)
-  ; CHECK-NEXT:   [[V_BFE_I32_e64_:%[0-9]+]]:vgpr_32 = V_BFE_I32_e64 [[BUFFER_LOAD_USHORT_BOTHEN]], 0, 16, implicit $exec
-  ; CHECK-NEXT:   $vgpr0 = PRED_COPY [[V_BFE_I32_e64_]]
-=======
   ; CHECK-NEXT:   [[BUFFER_LOAD_SSHORT_BOTHEN:%[0-9]+]]:vgpr_32 = BUFFER_LOAD_SSHORT_BOTHEN [[REG_SEQUENCE1]], [[REG_SEQUENCE]], [[PRED_COPY6]], 0, 0, 0, implicit $exec :: (dereferenceable load (s16), align 1, addrspace 7)
   ; CHECK-NEXT:   $vgpr0 = PRED_COPY [[BUFFER_LOAD_SSHORT_BOTHEN]]
->>>>>>> 6f0d4568
   ; CHECK-NEXT:   SI_RETURN_TO_EPILOG implicit $vgpr0
   %val = call i16 @llvm.amdgcn.struct.buffer.load.i16(<4 x i32> %rsrc, i32 %vindex, i32 %voffset, i32 %soffset, i32 0)
   %ext = sext i16 %val to i32
