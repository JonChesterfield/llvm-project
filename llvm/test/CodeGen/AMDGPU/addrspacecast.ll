--- conflicted
+++ resolved
@@ -9,52 +9,30 @@
 
 ; CI-DAG: s_load_dword [[PTR:s[0-9]+]], s[6:7], 0x0{{$}}
 ; CI-DAG: s_load_dword [[APERTURE:s[0-9]+]], s[4:5], 0x10{{$}}
-; CI-DAG: v_mov_b32_e32 [[VAPERTURE:v[0-9]+]], [[APERTURE]]
+; CI-DAG: v_mov_b32_e32 v2, 7
+; CI-DAG: s_waitcnt lgkmcnt(0)
 ; CI-DAG: s_cmp_lg_u32 [[PTR]], -1
+; CI-DAG: v_mov_b32_e32 v0, [[APERTURE]] 
 ; CI-DAG: s_cselect_b64 vcc, -1, 0
-; CI-DAG: v_cndmask_b32_e32 v[[HI:[0-9]+]], 0, [[VAPERTURE]], vcc
-; CI-DAG: v_mov_b32_e32 [[VPTR:v[0-9]+]], [[PTR]]
-; CI-DAG: v_cndmask_b32_e32 v[[LO:[0-9]+]], 0, [[VPTR]]
 
 ; GFX9-DAG: s_mov_b64 s[{{[0-9]+}}:[[HIBASE:[0-9]+]]], src_shared_base
 
-; HSA-DAG: v_mov_b32_e32 [[K:v[0-9]+]], 7
+; CI-DAG: v_mov_b32_e32 [[K:v[0-9]+]], s0
+; GFX9-DAG: v_mov_b32_e32 v0, s1
 ; GFX9-DAG: s_load_dword [[PTR:s[0-9]+]], s[4:5], 0x0{{$}}
-<<<<<<< HEAD
-; GFX9-DAG: s_getreg_b32 [[SSRC_SHARED:s[0-9]+]], hwreg(HW_REG_SH_MEM_BASES, 16, 16)
-; GFX9-DAG: s_lshl_b32 [[SSRC_SHARED_BASE:s[0-9]+]], [[SSRC_SHARED]], 16
-; GFX9-DAG: v_mov_b32_e32 [[VAPERTURE:v[0-9]+]], [[SSRC_SHARED_BASE]]
-=======
->>>>>>> 25a61c42
 
 ; GFX9: s_cmp_lg_u32 [[PTR]], -1
-<<<<<<< HEAD
-; GFX9: s_cselect_b64 vcc, -1, 0
-; GFX9: v_cndmask_b32_e32 v[[HI:[0-9]+]], 0, [[VAPERTURE]], vcc
-; GFX9-DAG: v_mov_b32_e32 [[VPTR:v[0-9]+]], [[PTR]]
-; GFX9-DAG: v_cndmask_b32_e32 v[[LO:[0-9]+]], 0, [[VPTR]]
-=======
-; GFX9-DAG: s_cselect_b32 s[[LO:[0-9]+]], s[[HIBASE]], 0
-; GFX9-DAG: s_cselect_b32 s[[HI:[0-9]+]], [[PTR]], 0
->>>>>>> 25a61c42
-
-; HSA: flat_store_dword v[[[LO]]:[[HI]]], [[K]]
+; GFX9-DAG: s_cselect_b64 vcc, -1, 0
+
+; HSA: flat_store_dword v[0:1], v2 
 
 ; At most 2 digits. Make sure src_shared_base is not counted as a high
 ; number SGPR.
 
-<<<<<<< HEAD
-; CI: NumSgprs: {{[0-9][0-9]+}}
-; GFX9: NumSgprs: {{[0-9]+}}
-define amdgpu_kernel void @use_group_to_flat_addrspacecast(i32 addrspace(3)* %ptr) #0 {
-  %stof = addrspacecast i32 addrspace(3)* %ptr to i32*
-  store volatile i32 7, i32* %stof
-=======
 ; HSA: NumSgprs: {{[0-9]+}}
 define amdgpu_kernel void @use_group_to_flat_addrspacecast(ptr addrspace(3) %ptr) #0 {
   %stof = addrspacecast ptr addrspace(3) %ptr to ptr
   store volatile i32 7, ptr %stof
->>>>>>> 25a61c42
   ret void
 }
 
@@ -90,52 +68,24 @@
 
 ; CI-DAG: s_load_dword [[PTR:s[0-9]+]], s[6:7], 0x0{{$}}
 ; CI-DAG: s_load_dword [[APERTURE:s[0-9]+]], s[4:5], 0x11{{$}}
-; CI-DAG: v_mov_b32_e32 [[VAPERTURE:v[0-9]+]], [[APERTURE]]
 
 ; CI-DAG: v_mov_b32_e32 [[K:v[0-9]+]], 7
 ; CI-DAG: s_cmp_lg_u32 [[PTR]], -1
 ; CI-DAG: s_cselect_b64 vcc, -1, 0
-; CI-DAG: v_cndmask_b32_e32 v[[HI:[0-9]+]], 0, [[VAPERTURE]], vcc
-; CI-DAG: v_mov_b32_e32 [[VPTR:v[0-9]+]], [[PTR]]
-; CI-DAG: v_cndmask_b32_e32 v[[LO:[0-9]+]], 0, [[VPTR]]
 
 ; GFX9-DAG: s_load_dword [[PTR:s[0-9]+]], s[4:5], 0x0{{$}}
-<<<<<<< HEAD
-; GFX9-DAG: s_getreg_b32 [[SSRC_PRIVATE:s[0-9]+]], hwreg(HW_REG_SH_MEM_BASES, 0, 16)
-; GFX9-DAG: s_lshl_b32 [[SSRC_PRIVATE_BASE:s[0-9]+]], [[SSRC_PRIVATE]], 16
-; GFX9-DAG: v_mov_b32_e32 [[VAPERTURE:v[0-9]+]], [[SSRC_PRIVATE_BASE]]
-
-; GFX9-XXX: v_mov_b32_e32 [[VAPERTURE:v[0-9]+]], src_private_base
-
-; GFX9-DAG: v_mov_b32_e32 [[K:v[0-9]+]], 7
+; GFX9-DAG: s_mov_b64 s[{{[0-9]+}}:[[HIBASE:[0-9]+]]], src_private_base
+
+; GFX9-DAG: v_mov_b32_e32 [[K:v[0-9]+]], s1
 ; GFX9: s_cmp_lg_u32 [[PTR]], -1
 ; GFX9: s_cselect_b64 vcc, -1, 0
-; GFX9: v_cndmask_b32_e32 v[[HI:[0-9]+]], 0, [[VAPERTURE]], vcc
-; GFX9: v_mov_b32_e32 [[VPTR:v[0-9]+]], [[PTR]]
-; GFX9-DAG: v_cndmask_b32_e32 v[[LO:[0-9]+]], 0, [[VPTR]]
-
-; HSA: flat_store_dword v[[[LO]]:[[HI]]], [[K]]
-
-; CI: NumSgprs: {{[0-9][0-9]+}}
-; GFX9: NumSgprs: {{[0-9]+}}
-define amdgpu_kernel void @use_private_to_flat_addrspacecast(i32 addrspace(5)* %ptr) #0 {
-  %stof = addrspacecast i32 addrspace(5)* %ptr to i32*
-  store volatile i32 7, i32* %stof
-=======
-; GFX9-DAG: s_mov_b64 s[{{[0-9]+}}:[[HIBASE:[0-9]+]]], src_private_base
-
-; GFX9-DAG: v_mov_b32_e32 [[K:v[0-9]+]], 7
-; GFX9: s_cmp_lg_u32 [[PTR]], -1
-; GFX9: s_cselect_b32 s[[LO:[0-9]+]], s[[HIBASE]], 0
-; GFX9: s_cselect_b32 s[[HI:[0-9]+]], [[PTR]], 0
-
-; HSA: flat_store_dword v[[[LO]]:[[HI]]], [[K]]
+
+; HSA: flat_store_dword v[0:1], v2
 
 ; HSA: NumSgprs: {{[0-9]+}}
 define amdgpu_kernel void @use_private_to_flat_addrspacecast(ptr addrspace(5) %ptr) #0 {
   %stof = addrspacecast ptr addrspace(5) %ptr to ptr
   store volatile i32 7, ptr %stof
->>>>>>> 25a61c42
   ret void
 }
 
@@ -186,25 +136,19 @@
 ; HSA: enable_sgpr_queue_ptr = 0
 
 ; HSA: s_load_dwordx2 s[[[PTR_LO:[0-9]+]]:[[PTR_HI:[0-9]+]]]
+
 ; CI-DAG: v_cmp_ne_u64_e64 vcc, s[[[PTR_LO]]:[[PTR_HI]]], 0{{$}}
-; CI-DAG: v_mov_b32_e32 v[[VPTR_LO:[0-9]+]], s[[PTR_LO]]
-; CI-DAG: v_cndmask_b32_e32 [[CASTPTR:v[0-9]+]], -1, v[[VPTR_LO]]
+; CI-DAG: v_mov_b32_e32 [[VCASTPTR:v[0-9]+]], s0
+
 ; HSA-DAG: v_mov_b32_e32 v[[K:[0-9]+]], 0{{$}}
 ; GFX9-DAG: s_cmp_lg_u64 s[[[CMP_LO:[0-9]+]]:[[CMP_HI:[0-9]+]]], 0
 ; GFX9-DAG: s_cselect_b32 s[[PTR_LO]], s[[PTR_LO]], -1
 ; GFX9-DAG: v_mov_b32_e32 [[CASTPTR:v[0-9]+]], s[[PTR_LO]]
-<<<<<<< HEAD
-; HSA: ds_write_b32 [[CASTPTR]], v[[K]]
-define amdgpu_kernel void @use_flat_to_group_addrspacecast(i32* %ptr) #0 {
-  %ftos = addrspacecast i32* %ptr to i32 addrspace(3)*
-  store volatile i32 0, i32 addrspace(3)* %ftos
-=======
-; CI-DAG: ds_write_b32 [[VCASTPTR]], v[[K]]
+; CI-DAG: ds_write_b32 [[VCASTPTR]], v0
 ; GFX9-DAG: ds_write_b32 [[CASTPTR]], v[[K]]
 define amdgpu_kernel void @use_flat_to_group_addrspacecast(ptr %ptr) #0 {
   %ftos = addrspacecast ptr %ptr to ptr addrspace(3)
   store volatile i32 0, ptr addrspace(3) %ftos
->>>>>>> 25a61c42
   ret void
 }
 
@@ -214,25 +158,21 @@
 ; HSA: enable_sgpr_queue_ptr = 0
 
 ; HSA: s_load_dwordx2 s[[[PTR_LO:[0-9]+]]:[[PTR_HI:[0-9]+]]]
+; CI-DAG v_cmp_ne_u64_e64 vcc, s[[[PTR_LO]]:[[PTR_HI]]], 0{{$}}
+; CI-DAG v_mov_b32_e32 v[[VPTR_LO:[0-9]+]], s[[PTR_LO]]
+; CI-DAG v_cndmask_b32_e32 [[CASTPTR:v[0-9]+]], -1, v[[VPTR_LO]]
 ; CI-DAG: v_cmp_ne_u64_e64 vcc, s[[[PTR_LO]]:[[PTR_HI]]], 0{{$}}
-; CI-DAG: v_mov_b32_e32 v[[VPTR_LO:[0-9]+]], s[[PTR_LO]]
-; CI-DAG: v_cndmask_b32_e32 [[CASTPTR:v[0-9]+]], -1, v[[VPTR_LO]]
+; CI-DAG: v_mov_b32_e32 [[VCASTPTR:v[0-9]+]], s0
+
 ; HSA-DAG: v_mov_b32_e32 v[[K:[0-9]+]], 0{{$}}
 ; GFX9-DAG: s_cmp_lg_u64 s[[[CMP_LO:[0-9]+]]:[[CMP_HI:[0-9]+]]], 0
 ; GFX9-DAG: s_cselect_b32 s[[PTR_LO]], s[[PTR_LO]], -1
 ; GFX9-DAG: v_mov_b32_e32 [[CASTPTR:v[0-9]+]], s[[PTR_LO]]
-<<<<<<< HEAD
-; HSA: buffer_store_dword v[[K]], [[CASTPTR]], s{{\[[0-9]+:[0-9]+\]}}, 0 offen{{$}}
-define amdgpu_kernel void @use_flat_to_private_addrspacecast(i32* %ptr) #0 {
-  %ftos = addrspacecast i32* %ptr to i32 addrspace(5)*
-  store volatile i32 0, i32 addrspace(5)* %ftos
-=======
 ; CI: buffer_store_dword v[[K]], [[VCASTPTR]], s{{\[[0-9]+:[0-9]+\]}}, 0 offen{{$}}
 ; GFX9: buffer_store_dword v[[K]], [[CASTPTR]], s{{\[[0-9]+:[0-9]+\]}}, 0 offen{{$}}
 define amdgpu_kernel void @use_flat_to_private_addrspacecast(ptr %ptr) #0 {
   %ftos = addrspacecast ptr %ptr to ptr addrspace(5)
   store volatile i32 0, ptr addrspace(5) %ftos
->>>>>>> 25a61c42
   ret void
 }
 
