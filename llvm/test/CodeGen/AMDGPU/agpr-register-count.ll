; RUN: llc -mtriple=amdgcn--amdhsa -mcpu=gfx908 -verify-machineinstrs < %s | FileCheck -check-prefixes=GCN,GFX908 %s
; RUN: llc -mtriple=amdgcn--amdhsa -mcpu=gfx90a -verify-machineinstrs < %s | FileCheck -check-prefixes=GCN,GFX90A %s

; GCN-LABEL: {{^}}kernel_32_agprs:
; GFX908: .amdhsa_next_free_vgpr 32
; GFX90A: .amdhsa_next_free_vgpr 44
; GFX90A: .amdhsa_accum_offset 12
; GCN:    NumVgprs: 9
; GCN:    NumAgprs: 32
; GFX908: TotalNumVgprs: 32
; GFX90A: TotalNumVgprs: 44
; GFX908: VGPRBlocks: 7
; GFX90A: VGPRBlocks: 5
; GFX908: NumVGPRsForWavesPerEU: 32
; GFX90A: NumVGPRsForWavesPerEU: 44
; GFX90A: AccumOffset: 12
; GCN:    Occupancy: 8
; GFX90A: COMPUTE_PGM_RSRC3_GFX90A:ACCUM_OFFSET: 2
define amdgpu_kernel void @kernel_32_agprs() #0 {
bb:
  call void asm sideeffect "", "~{v8}" ()
  call void asm sideeffect "", "~{a31}" ()
  ret void
}

; GCN-LABEL: {{^}}kernel_0_agprs:
; GCN:    .amdhsa_next_free_vgpr 1
; GFX90A: .amdhsa_accum_offset 4
; GCN:    NumVgprs: 1
; GCN:    NumAgprs: 0
; GCN:    TotalNumVgprs: 1
; GCN:    VGPRBlocks: 0
; GCN:    NumVGPRsForWavesPerEU: 1
; GFX90A: AccumOffset: 4
; GFX908: Occupancy: 10
; GFX90A: Occupancy: 8
; GFX90A: COMPUTE_PGM_RSRC3_GFX90A:ACCUM_OFFSET: 0
define amdgpu_kernel void @kernel_0_agprs() #0 {
bb:
  call void asm sideeffect "", "~{v0}" ()
  ret void
}

; GCN-LABEL: {{^}}kernel_40_vgprs:
; GFX908: .amdhsa_next_free_vgpr 40
; GFX90A: .amdhsa_next_free_vgpr 56
; GFX90A: .amdhsa_accum_offset 40
; GCN:    NumVgprs: 40
; GCN:    NumAgprs: 16
; GFX908: TotalNumVgprs: 40
; GFX90A: TotalNumVgprs: 56
; GFX908: VGPRBlocks: 9
; GFX90A: VGPRBlocks: 6
; GFX908: NumVGPRsForWavesPerEU: 40
; GFX90A: NumVGPRsForWavesPerEU: 56
; GFX90A: AccumOffset: 40
; GFX908: Occupancy: 6
; GFX90A: Occupancy: 8
; GFX90A: COMPUTE_PGM_RSRC3_GFX90A:ACCUM_OFFSET: 9
define amdgpu_kernel void @kernel_40_vgprs() #0 {
bb:
  call void asm sideeffect "", "~{v39}" ()
  call void asm sideeffect "", "~{a15}" ()
  ret void
}

; GCN-LABEL: {{^}}func_32_agprs:
; GCN:    NumVgprs: 9
; GCN:    NumAgprs: 32
; GFX908: TotalNumVgprs: 32
; GFX90A: TotalNumVgprs: 44
define void @func_32_agprs() #0 {
bb:
  call void asm sideeffect "", "~{v8}" ()
  call void asm sideeffect "", "~{a31}" ()
  ret void
}

; GCN-LABEL: {{^}}func_32_vgprs:
; GCN:    NumVgprs: 32
; GCN:    NumAgprs: 9
; GFX908: TotalNumVgprs: 32
; GFX90A: TotalNumVgprs: 41
define void @func_32_vgprs() #0 {
bb:
  call void asm sideeffect "", "~{v31}" ()
  call void asm sideeffect "", "~{a8}" ()
  ret void
}

; GCN-LABEL: {{^}}func_0_agprs:
; GCN:    NumVgprs: 1
; GCN:    NumAgprs: 0
; GCN:    TotalNumVgprs: 1
define amdgpu_kernel void @func_0_agprs() #0 {
bb:
  call void asm sideeffect "", "~{v0}" ()
  ret void
}

; GCN-LABEL: {{^}}kernel_max_gprs:
; GFX908: .amdhsa_next_free_vgpr 256
; GFX90A: .amdhsa_next_free_vgpr 512
; GFX90A: .amdhsa_accum_offset 256
; GCN:    NumVgprs: 256
; GCN:    NumAgprs: 256
; GFX908: TotalNumVgprs: 256
; GFX90A: TotalNumVgprs: 512
; GFX908: VGPRBlocks: 63
; GFX90A: VGPRBlocks: 63
; GFX908: NumVGPRsForWavesPerEU: 256
; GFX90A: NumVGPRsForWavesPerEU: 512
; GFX90A: AccumOffset: 256
; GCN:    Occupancy: 1
; GFX90A: COMPUTE_PGM_RSRC3_GFX90A:ACCUM_OFFSET: 63
define amdgpu_kernel void @kernel_max_gprs() #0 {
bb:
  call void asm sideeffect "", "~{v255}" ()
  call void asm sideeffect "", "~{a255}" ()
  ret void
}

; GCN-LABEL: {{^}}kernel_call_func_32_agprs:
; GFX908: .amdhsa_next_free_vgpr 32
; GFX90A: .amdhsa_accum_offset 12
; GCN:    NumVgprs: 9
; GCN:    NumAgprs: 32
; GFX908: TotalNumVgprs: 32
; GFX90A: TotalNumVgprs: 44
; GFX908: VGPRBlocks: 7
; GFX90A: VGPRBlocks: 5
; GFX908: NumVGPRsForWavesPerEU: 32
; GFX90A: NumVGPRsForWavesPerEU: 44
; GFX90A: AccumOffset: 12
; GCN:    Occupancy: 8
; GFX90A: COMPUTE_PGM_RSRC3_GFX90A:ACCUM_OFFSET: 2
define amdgpu_kernel void @kernel_call_func_32_agprs() #0 {
bb:
  call void @func_32_agprs() #0
  ret void
}

; GCN-LABEL: {{^}}func_call_func_32_agprs:
; GCN:    NumVgprs: 9
; GCN:    NumAgprs: 32
; GFX908: TotalNumVgprs: 32
; GFX90A: TotalNumVgprs: 44
define void @func_call_func_32_agprs() #0 {
bb:
  call void @func_32_agprs() #0
  ret void
}

declare void @undef_func()

; GCN-LABEL: {{^}}kernel_call_undef_func:
<<<<<<< HEAD
; GFX908: .amdhsa_next_free_vgpr 32
; GFX90A: .amdhsa_next_free_vgpr 64
; GFX90A: .amdhsa_accum_offset 32
; GCN908: NumVgprs: 128
; GCN90A: NumVgprs: 256
; GCN:    NumAgprs: 32
; GFX908: TotalNumVgprs: 32
; GFX90A: TotalNumVgprs: 64
; GFX908: VGPRBlocks: 7
; GFX90A: VGPRBlocks: 7
; GFX908: NumVGPRsForWavesPerEU: 32
; GFX90A: NumVGPRsForWavesPerEU: 64
; GFX90A: AccumOffset: 32
; GFX908: Occupancy: 8
=======
; GFX908: .amdhsa_next_free_vgpr 24
; GFX90A: .amdhsa_next_free_vgpr 48
; GFX90A: .amdhsa_accum_offset 24
; GCN:    NumVgprs: 24
; GCN:    NumAgprs: 24
; GFX908: TotalNumVgprs: 24
; GFX90A: TotalNumVgprs: 48
; GFX908: VGPRBlocks: 5
; GFX90A: VGPRBlocks: 5
; GFX908: NumVGPRsForWavesPerEU: 24
; GFX90A: NumVGPRsForWavesPerEU: 48
; GFX90A: AccumOffset: 24
; GFX908: Occupancy: 10
>>>>>>> 234bcc90
; GFX90A: Occupancy: 8
; GFX90A: COMPUTE_PGM_RSRC3_GFX90A:ACCUM_OFFSET: 5
define amdgpu_kernel void @kernel_call_undef_func() #0 {
bb:
  call void @undef_func()
  ret void
}

attributes #0 = { nounwind noinline "amdgpu-flat-work-group-size"="1,512" }<|MERGE_RESOLUTION|>--- conflicted
+++ resolved
@@ -154,38 +154,33 @@
 declare void @undef_func()
 
 ; GCN-LABEL: {{^}}kernel_call_undef_func:
-<<<<<<< HEAD
 ; GFX908: .amdhsa_next_free_vgpr 32
 ; GFX90A: .amdhsa_next_free_vgpr 64
 ; GFX90A: .amdhsa_accum_offset 32
 ; GCN908: NumVgprs: 128
 ; GCN90A: NumVgprs: 256
 ; GCN:    NumAgprs: 32
-; GFX908: TotalNumVgprs: 32
 ; GFX90A: TotalNumVgprs: 64
-; GFX908: VGPRBlocks: 7
+; GFX90A: ScratchSize: 16384
+; GFX90A: MemoryBound: 0
+; GFX90A: FloatMode: 240
+; GFX90A: IeeeMode: 1
+; GFX90A: LDSByteSize: 0 bytes/workgroup (compile time only)
+; GFX90A: SGPRBlocks: 4
 ; GFX90A: VGPRBlocks: 7
-; GFX908: NumVGPRsForWavesPerEU: 32
+; GFX90A: NumSGPRsForWavesPerEU: 39
 ; GFX90A: NumVGPRsForWavesPerEU: 64
-; GFX90A: AccumOffset: 32
-; GFX908: Occupancy: 8
-=======
-; GFX908: .amdhsa_next_free_vgpr 24
-; GFX90A: .amdhsa_next_free_vgpr 48
-; GFX90A: .amdhsa_accum_offset 24
-; GCN:    NumVgprs: 24
-; GCN:    NumAgprs: 24
-; GFX908: TotalNumVgprs: 24
-; GFX90A: TotalNumVgprs: 48
-; GFX908: VGPRBlocks: 5
-; GFX90A: VGPRBlocks: 5
-; GFX908: NumVGPRsForWavesPerEU: 24
-; GFX90A: NumVGPRsForWavesPerEU: 48
-; GFX90A: AccumOffset: 24
-; GFX908: Occupancy: 10
->>>>>>> 234bcc90
 ; GFX90A: Occupancy: 8
-; GFX90A: COMPUTE_PGM_RSRC3_GFX90A:ACCUM_OFFSET: 5
+; GFX90A: WaveLimiterHint : 0
+; GFX90A: COMPUTE_PGM_RSRC2:SCRATCH_EN: 1
+; GFX90A: COMPUTE_PGM_RSRC2:USER_SGPR: 6
+; GFX90A: COMPUTE_PGM_RSRC2:TRAP_HANDLER: 0
+; GFX90A: COMPUTE_PGM_RSRC2:TGID_X_EN: 1
+; GFX90A: COMPUTE_PGM_RSRC2:TGID_Y_EN: 0
+; GFX90A: COMPUTE_PGM_RSRC2:TGID_Z_EN: 0
+; GFX90A: COMPUTE_PGM_RSRC2:TIDIG_COMP_CNT: 0
+; GFX90A: COMPUTE_PGM_RSRC3_GFX90A:ACCUM_OFFSET: 7
+; GFX90A: COMPUTE_PGM_RSRC3_GFX90A:TG_SPLIT: 0
 define amdgpu_kernel void @kernel_call_undef_func() #0 {
 bb:
   call void @undef_func()
