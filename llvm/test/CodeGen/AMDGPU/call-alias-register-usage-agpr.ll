--- conflicted
+++ resolved
@@ -9,17 +9,10 @@
 
 ; ALL-LABEL: {{^}}kernel:
 ; GFX908: .amdhsa_next_free_vgpr 32
-<<<<<<< HEAD
-; GFX908-NEXT: .amdhsa_next_free_sgpr 33
-
-; GFX90A: .amdhsa_next_free_vgpr 59
-; GFX90A-NEXT: .amdhsa_next_free_sgpr 33
-=======
 ; GFX908-NEXT: .amdhsa_next_free_sgpr 36
 
 ; GFX90A: .amdhsa_next_free_vgpr 65
 ; GFX90A-NEXT: .amdhsa_next_free_sgpr 36
->>>>>>> 6f0d4568
 ; GFX90A-NEXT: .amdhsa_accum_offset 32
 define amdgpu_kernel void @kernel() #0 {
 bb:
