; RUN: llc -O0 -mtriple=amdgcn-amd-amdhsa -mcpu=gfx900 < %s | FileCheck %s

; CallGraphAnalysis, which CodeGenSCC order depends on, does not look
; through aliases. If GlobalOpt is never run, we do not see direct
; calls,

@alias1 = hidden alias void (), ptr @aliasee_vgpr32_sgpr76

; The parent kernel has a higher VGPR usage than the possible callees.

; CHECK-LABEL: {{^}}kernel1:
; CHECK: .amdhsa_next_free_vgpr 41
<<<<<<< HEAD
; CHECK-NEXT: .amdhsa_next_free_sgpr 33
=======
; CHECK-NEXT: .amdhsa_next_free_sgpr 36
>>>>>>> 6f0d4568
define amdgpu_kernel void @kernel1() #0 {
bb:
  call void asm sideeffect "; clobber v40 ", "~{v40}"()
  call void @alias1() #2
  ret void
}

define internal void @aliasee_vgpr32_sgpr76() #1 {
bb:
  call void asm sideeffect "; clobber v26 ", "~{v26}"()
  ret void
}

attributes #0 = { noinline norecurse nounwind optnone }
attributes #1 = { noinline norecurse nounwind readnone willreturn "amdgpu-waves-per-eu"="8,10" }
attributes #2 = { nounwind readnone willreturn }<|MERGE_RESOLUTION|>--- conflicted
+++ resolved
@@ -10,11 +10,7 @@
 
 ; CHECK-LABEL: {{^}}kernel1:
 ; CHECK: .amdhsa_next_free_vgpr 41
-<<<<<<< HEAD
-; CHECK-NEXT: .amdhsa_next_free_sgpr 33
-=======
 ; CHECK-NEXT: .amdhsa_next_free_sgpr 36
->>>>>>> 6f0d4568
 define amdgpu_kernel void @kernel1() #0 {
 bb:
   call void asm sideeffect "; clobber v40 ", "~{v40}"()
