; RUN: llc -mtriple=amdgcn-amd-amdhsa -mcpu=fiji -enable-ipra=0 -verify-machineinstrs < %s | FileCheck -check-prefixes=GCN,MUBUF %s
; RUN: llc -mtriple=amdgcn-amd-amdhsa -mcpu=hawaii -enable-ipra=0 -verify-machineinstrs < %s | FileCheck -check-prefixes=GCN,MUBUF %s
; RUN: llc -mtriple=amdgcn-amd-amdhsa -mcpu=gfx900 -enable-ipra=0 -verify-machineinstrs < %s | FileCheck -check-prefixes=GCN,MUBUF %s
; RUN: llc -mtriple=amdgcn-amd-amdhsa -mcpu=gfx900 -enable-ipra=0 -mattr=+enable-flat-scratch -verify-machineinstrs < %s | FileCheck -check-prefixes=GCN,FLATSCR %s

declare hidden void @external_void_func_void() #3

; GCN-LABEL: {{^}}test_kernel_call_external_void_func_void_clobber_s30_s31_call_external_void_func_void:
; GCN: s_getpc_b64 s[34:35]
; GCN-NEXT: s_add_u32 s34, s34,
; GCN-NEXT: s_addc_u32 s35, s35,
; GCN: s_swappc_b64 s[30:31], s[34:35]

; GCN-NEXT: #ASMSTART
; GCN-NEXT: #ASMEND
; GCN-NEXT: s_swappc_b64 s[30:31], s[34:35]
define amdgpu_kernel void @test_kernel_call_external_void_func_void_clobber_s30_s31_call_external_void_func_void() #0 {
  call void @external_void_func_void()
  call void asm sideeffect "", ""() #0
  call void @external_void_func_void()
  ret void
}

; GCN-LABEL: {{^}}test_func_call_external_void_func_void_clobber_s30_s31_call_external_void_func_void:
; GCN: s_mov_b32 [[FP_SCRATCH_COPY:s[0-9]+]], s33
; MUBUF:   buffer_store_dword
; FLATSCR: scratch_store_dword
; GCN: v_writelane_b32 v41, [[FP_SCRATCH_COPY]], 0
; GCN: v_writelane_b32 v40, s34, 0
; GCN: v_writelane_b32 v40, s35, 1
; GCN: v_writelane_b32 v40, s30, 2
; GCN: v_writelane_b32 v40, s31, 3

; GCN: s_swappc_b64
; GCN-NEXT: ;;#ASMSTART
; GCN-NEXT: ;;#ASMEND
; GCN-NEXT: s_swappc_b64
; GCN-DAG:   v_readlane_b32 s30, v40, 2
; GCN-DAG:   v_readlane_b32 s31, v40, 3
; GCN: v_readlane_b32 s35, v40, 1
; GCN: v_readlane_b32 s34, v40, 0

; GCN: v_readlane_b32 [[FP_SCRATCH_COPY:s[0-9]+]], v41, 0
; MUBUF:   buffer_load_dword
; FLATSCR: scratch_load_dword
; GCN: s_mov_b32 s33, [[FP_SCRATCH_COPY]]
; GCN: s_setpc_b64 s[30:31]
define void @test_func_call_external_void_func_void_clobber_s30_s31_call_external_void_func_void() #0 {
  call void @external_void_func_void()
  call void asm sideeffect "", ""() #0
  call void @external_void_func_void()
  ret void
}

; GCN-LABEL: {{^}}test_func_call_external_void_funcx2:
; GCN: s_mov_b32 [[FP_SCRATCH_COPY:s[0-9]+]], s33
; GCN: s_mov_b32 s33, s32
; MUBUF:   buffer_store_dword v40
; MUBUF:   buffer_store_dword v41
; FLATSCR: scratch_store_dword off, v40
; FLATSCR: scratch_store_dword off, v41
; GCN: v_writelane_b32 v41, [[FP_SCRATCH_COPY]], 0

<<<<<<< HEAD
; GCN: s_mov_b32 s33, s32
=======
; MUBUF:   s_addk_i32 s32, 0x400
>>>>>>> 25a61c42
; FLATSCR: s_add_i32 s32, s32, 16
; GCN: s_swappc_b64
; GCN-NEXT: s_swappc_b64

; GCN: v_readlane_b32 [[FP_SCRATCH_COPY:s[0-9]+]], v41, 0
; MUBUF:   buffer_load_dword v40
; MUBUF:   buffer_load_dword v41
; FLATSCR: scratch_load_dword v40
; FLATSCR: scratch_load_dword v41
; GCN: s_mov_b32 s33, [[FP_SCRATCH_COPY]]
define void @test_func_call_external_void_funcx2() #0 {
  call void @external_void_func_void()
  call void @external_void_func_void()
  ret void
}

; GCN-LABEL: {{^}}void_func_void_clobber_s30_s31:
; GCN: s_waitcnt
; GCN: v_writelane_b32 v0, s30, 0
; GCN: v_writelane_b32 v0, s31, 1
; GCN-NEXT: #ASMSTART
; GCN: ; clobber
; GCN-NEXT: #ASMEND
; GCN: v_readlane_b32 s30, v0, 0
; GCN: v_readlane_b32 s31, v0, 1
; GCN: s_setpc_b64 s[30:31]
define void @void_func_void_clobber_s30_s31() #2 {
  call void asm sideeffect "; clobber", "~{s[30:31]}"() #0
  ret void
}

; GCN-LABEL: {{^}}void_func_void_clobber_vcc:
; GCN: s_waitcnt vmcnt(0) expcnt(0) lgkmcnt(0)
; GCN-NEXT: ;;#ASMSTART
; GCN-NEXT: ;;#ASMEND
; GCN-NEXT: s_setpc_b64 s[30:31]
define hidden void @void_func_void_clobber_vcc() #2 {
  call void asm sideeffect "", "~{vcc}"() #0
  ret void
}

; GCN-LABEL: {{^}}test_call_void_func_void_clobber_vcc:
; GCN: s_mov_b64 s[34:35], vcc
; GCN-NEXT: s_getpc_b64
; GCN-NEXT: s_add_u32
; GCN-NEXT: s_addc_u32
; GCN-NEXT: s_swappc_b64
; GCN: s_mov_b64 vcc, s[34:35]
define amdgpu_kernel void @test_call_void_func_void_clobber_vcc(ptr addrspace(1) %out) #0 {
  %vcc = call i64 asm sideeffect "; def $0", "={vcc}"()
  call void @void_func_void_clobber_vcc()
  %val0 = load volatile i32, ptr addrspace(1) undef
  %val1 = load volatile i32, ptr addrspace(1) undef
  call void asm sideeffect "; use $0", "{vcc}"(i64 %vcc)
  ret void
}

; GCN-LABEL: {{^}}test_call_void_func_void_mayclobber_s31:
; GCN: s_mov_b32 s33, s31
; GCN: s_swappc_b64
; GCN-NEXT: s_mov_b32 s31, s33
define amdgpu_kernel void @test_call_void_func_void_mayclobber_s31(ptr addrspace(1) %out) #0 {
  %s31 = call i32 asm sideeffect "; def $0", "={s31}"()
  call void @external_void_func_void()
  call void asm sideeffect "; use $0", "{s31}"(i32 %s31)
  ret void
}

; GCN-LABEL: {{^}}test_call_void_func_void_mayclobber_v31:
; GCN: v_mov_b32_e32 v40, v31
; GCN: s_swappc_b64
; GCN-NEXT: v_mov_b32_e32 v31, v40
define amdgpu_kernel void @test_call_void_func_void_mayclobber_v31(ptr addrspace(1) %out) #0 {
  %v31 = call i32 asm sideeffect "; def $0", "={v31}"()
  call void @external_void_func_void()
  call void asm sideeffect "; use $0", "{v31}"(i32 %v31)
  ret void
}

; FIXME: What is the expected behavior for reserved registers here?

; GCN-LABEL: {{^}}test_call_void_func_void_preserves_s33:
; GCN: #ASMSTART
; GCN-NEXT: ; def s33
; GCN-NEXT: #ASMEND
; FLATSCR:      s_getpc_b64 s[0:1]
; FLATSCR-NEXT: s_add_u32 s0, s0, external_void_func_void@rel32@lo+4
; FLATSCR-NEXT: s_addc_u32 s1, s1, external_void_func_void@rel32@hi+12
; FLATSCR-NEXT: s_swappc_b64 s[30:31], s[0:1]
; MUBUF:        s_getpc_b64 s[4:5]
; MUBUF-NEXT:   s_add_u32 s4, s4, external_void_func_void@rel32@lo+4
; MUBUF-NEXT:   s_addc_u32 s5, s5, external_void_func_void@rel32@hi+12
; MUBUF-NEXT:   s_swappc_b64 s[30:31], s[4:5]
; GCN: ;;#ASMSTART
; GCN-NEXT: ; use s33
; GCN-NEXT: ;;#ASMEND
; GCN-NOT: s33
; GCN-NEXT: s_endpgm
define amdgpu_kernel void @test_call_void_func_void_preserves_s33(ptr addrspace(1) %out) #0 {
  %s33 = call i32 asm sideeffect "; def $0", "={s33}"()
  call void @external_void_func_void()
  call void asm sideeffect "; use $0", "{s33}"(i32 %s33)
  ret void
}

; GCN-LABEL: {{^}}test_call_void_func_void_preserves_s34: {{.*}}
; GCN-NOT: s34

; GCN: s_mov_b32 s32, 0

; GCN-NOT: s34
; GCN: ;;#ASMSTART
; GCN-NEXT: ; def s34
; GCN-NEXT: ;;#ASMEND
; FLATSCR:      s_getpc_b64 s[0:1]
; FLATSCR-NEXT: s_add_u32 s0, s0, external_void_func_void@rel32@lo+4
; FLATSCR-NEXT: s_addc_u32 s1, s1, external_void_func_void@rel32@hi+12
; MUBUF:        s_getpc_b64 s[4:5]
; MUBUF-NEXT:   s_add_u32 s4, s4, external_void_func_void@rel32@lo+4
; MUBUF-NEXT:   s_addc_u32 s5, s5, external_void_func_void@rel32@hi+12

; GCN-NOT: s34
; MUBUF:   s_swappc_b64 s[30:31], s[4:5]
; FLATSCR: s_swappc_b64 s[30:31], s[0:1]

; GCN-NOT: s34

; GCN-NEXT: ;;#ASMSTART
; GCN-NEXT: ; use s34
; GCN-NEXT: ;;#ASMEND
; GCN-NEXT: s_endpgm
define amdgpu_kernel void @test_call_void_func_void_preserves_s34(ptr addrspace(1) %out) #0 {
  %s34 = call i32 asm sideeffect "; def $0", "={s34}"()
  call void @external_void_func_void()
  call void asm sideeffect "; use $0", "{s34}"(i32 %s34)
  ret void
}

; GCN-LABEL: {{^}}test_call_void_func_void_preserves_v40: {{.*}}

; GCN-NOT: v32
; GCN: s_mov_b32 s32, 0
; GCN-NOT: v40

; GCN: ;;#ASMSTART
; GCN-NEXT: ; def v40
; GCN-NEXT: ;;#ASMEND
; MUBUF: s_getpc_b64 s[4:5]
; MUBUF-NEXT:   s_add_u32 s4, s4, external_void_func_void@rel32@lo+4
; MUBUF-NEXT:   s_addc_u32 s5, s5, external_void_func_void@rel32@hi+12
; FLATSCR:      s_getpc_b64 s[0:1]
; FLATSCR-NEXT: s_add_u32 s0, s0, external_void_func_void@rel32@lo+4
; FLATSCR-NEXT: s_addc_u32 s1, s1, external_void_func_void@rel32@hi+12

; MUBUF:   s_swappc_b64 s[30:31], s[4:5]
; FLATSCR: s_swappc_b64 s[30:31], s[0:1]

; GCN-NOT: v40

; GCN: ;;#ASMSTART
; GCN-NEXT: ; use v40
; GCN-NEXT: ;;#ASMEND
; GCN-NEXT: s_endpgm
define amdgpu_kernel void @test_call_void_func_void_preserves_v40(ptr addrspace(1) %out) #0 {
  %v40 = call i32 asm sideeffect "; def $0", "={v40}"()
  call void @external_void_func_void()
  call void asm sideeffect "; use $0", "{v40}"(i32 %v40)
  ret void
}

; GCN-LABEL: {{^}}void_func_void_clobber_s33:
; GCN: v_writelane_b32 v0, s33, 0
; GCN-NEXT: #ASMSTART
; GCN-NEXT: ; clobber
; GCN-NEXT: #ASMEND
; GCN-NEXT:	v_readlane_b32 s33, v0, 0
; GCN: s_setpc_b64
define hidden void @void_func_void_clobber_s33() #2 {
  call void asm sideeffect "; clobber", "~{s33}"() #0
  ret void
}

; GCN-LABEL: {{^}}void_func_void_clobber_s34:
; GCN: v_writelane_b32 v0, s34, 0
; GCN-NEXT: #ASMSTART
; GCN-NEXT: ; clobber
; GCN-NEXT: #ASMEND
; GCN-NEXT:	v_readlane_b32 s34, v0, 0
; GCN: s_setpc_b64
define hidden void @void_func_void_clobber_s34() #2 {
  call void asm sideeffect "; clobber", "~{s34}"() #0
  ret void
}

; GCN-LABEL: {{^}}test_call_void_func_void_clobber_s33:
; GCN: s_mov_b32 s32, 0
; GCN: s_getpc_b64
; GCN-NEXT: s_add_u32
; GCN-NEXT: s_addc_u32
; GCN: s_swappc_b64
; GCN-NEXT: s_endpgm
define amdgpu_kernel void @test_call_void_func_void_clobber_s33() #0 {
  call void @void_func_void_clobber_s33()
  ret void
}

; GCN-LABEL: {{^}}test_call_void_func_void_clobber_s34:
; GCN: s_mov_b32 s32, 0
; GCN: s_getpc_b64
; GCN-NEXT: s_add_u32
; GCN-NEXT: s_addc_u32
; GCN: s_swappc_b64
; GCN-NEXT: s_endpgm
define amdgpu_kernel void @test_call_void_func_void_clobber_s34() #0 {
  call void @void_func_void_clobber_s34()
  ret void
}

; GCN-LABEL: {{^}}callee_saved_sgpr_func:
; GCN-NOT: s40
; GCN: v_writelane_b32 v40, s40
; GCN: s_swappc_b64
; GCN-NOT: s40
; GCN: ; use s40
; GCN-NOT: s40
; GCN: v_readlane_b32 s40, v40
; GCN-NOT: s40
define void @callee_saved_sgpr_func() #2 {
  %s40 = call i32 asm sideeffect "; def s40", "={s40}"() #0
  call void @external_void_func_void()
  call void asm sideeffect "; use $0", "s"(i32 %s40) #0
  ret void
}

; GCN-LABEL: {{^}}callee_saved_sgpr_kernel:
; GCN-NOT: s40
; GCN: ; def s40
; GCN-NOT: s40
; GCN: s_swappc_b64
; GCN-NOT: s40
; GCN: ; use s40
; GCN-NOT: s40
define amdgpu_kernel void @callee_saved_sgpr_kernel() #2 {
  %s40 = call i32 asm sideeffect "; def s40", "={s40}"() #0
  call void @external_void_func_void()
  call void asm sideeffect "; use $0", "s"(i32 %s40) #0
  ret void
}

; First call preserved VGPR is used so it can't be used for SGPR spills.
; GCN-LABEL: {{^}}callee_saved_sgpr_vgpr_func:
; GCN-NOT: s40
; GCN: v_writelane_b32 v41, s40
; GCN: s_swappc_b64
; GCN-NOT: s40
; GCN: ; use s40
; GCN-NOT: s40
; GCN: v_readlane_b32 s40, v41
; GCN-NOT: s40
define void @callee_saved_sgpr_vgpr_func() #2 {
  %s40 = call i32 asm sideeffect "; def s40", "={s40}"() #0
  %v40 = call i32 asm sideeffect "; def v40", "={v40}"() #0
  call void @external_void_func_void()
  call void asm sideeffect "; use $0", "s"(i32 %s40) #0
  call void asm sideeffect "; use $0", "v"(i32 %v40) #0
  ret void
}

; GCN-LABEL: {{^}}callee_saved_sgpr_vgpr_kernel:
; GCN-NOT: s40
; GCN: ; def s40
; GCN-NOT: s40
; GCN: s_swappc_b64
; GCN-NOT: s40
; GCN: ; use s40
; GCN-NOT: s40
define amdgpu_kernel void @callee_saved_sgpr_vgpr_kernel() #2 {
  %s40 = call i32 asm sideeffect "; def s40", "={s40}"() #0
  %v32 = call i32 asm sideeffect "; def v32", "={v32}"() #0
  call void @external_void_func_void()
  call void asm sideeffect "; use $0", "s"(i32 %s40) #0
  call void asm sideeffect "; use $0", "v"(i32 %v32) #0
  ret void
}

attributes #0 = { nounwind }
attributes #1 = { nounwind readnone }
attributes #2 = { nounwind noinline }
attributes #3 = { nounwind "amdgpu-no-dispatch-id" "amdgpu-no-dispatch-ptr" "amdgpu-no-implicitarg-ptr" "amdgpu-no-lds-kernel-id" "amdgpu-no-queue-ptr" "amdgpu-no-workgroup-id-x" "amdgpu-no-workgroup-id-y" "amdgpu-no-workgroup-id-z" "amdgpu-no-workitem-id-x" "amdgpu-no-workitem-id-y" "amdgpu-no-workitem-id-z" }<|MERGE_RESOLUTION|>--- conflicted
+++ resolved
@@ -61,11 +61,7 @@
 ; FLATSCR: scratch_store_dword off, v41
 ; GCN: v_writelane_b32 v41, [[FP_SCRATCH_COPY]], 0
 
-<<<<<<< HEAD
-; GCN: s_mov_b32 s33, s32
-=======
 ; MUBUF:   s_addk_i32 s32, 0x400
->>>>>>> 25a61c42
 ; FLATSCR: s_add_i32 s32, s32, 16
 ; GCN: s_swappc_b64
 ; GCN-NEXT: s_swappc_b64
