--- conflicted
+++ resolved
@@ -30,18 +30,14 @@
 ;
 ; GCN_DBG-LABEL: test_loop:
 ; GCN_DBG:       ; %bb.0: ; %entry
-<<<<<<< HEAD
-; GCN_DBG-NEXT:    s_mov_b32 s8, SCRATCH_RSRC_DWORD0
-; GCN_DBG-NEXT:    s_mov_b32 s9, SCRATCH_RSRC_DWORD1
-; GCN_DBG-NEXT:    s_mov_b32 s10, -1
-; GCN_DBG-NEXT:    s_mov_b32 s11, 0xe8f000
-; GCN_DBG-NEXT:    s_add_u32 s8, s8, s3
-; GCN_DBG-NEXT:    s_addc_u32 s9, s9, 0
+; GCN_DBG-NEXT:    s_mov_b32 s12, SCRATCH_RSRC_DWORD0
+; GCN_DBG-NEXT:    s_mov_b32 s13, SCRATCH_RSRC_DWORD1
+; GCN_DBG-NEXT:    s_mov_b32 s14, -1
+; GCN_DBG-NEXT:    s_mov_b32 s15, 0xe8f000
+; GCN_DBG-NEXT:    s_add_u32 s12, s12, s11
+; GCN_DBG-NEXT:    s_addc_u32 s13, s13, 0
 ; GCN_DBG-NEXT:    ; implicit-def: $vgpr0
-; GCN_DBG-NEXT:    s_load_dword s2, s[0:1], 0x9
-=======
 ; GCN_DBG-NEXT:    s_load_dword s0, s[4:5], 0x9
->>>>>>> e4c1fa73
 ; GCN_DBG-NEXT:    s_waitcnt lgkmcnt(0)
 ; GCN_DBG-NEXT:    v_writelane_b32 v0, s0, 0
 ; GCN_DBG-NEXT:    s_load_dword s1, s[4:5], 0xa
@@ -50,24 +46,24 @@
 ; GCN_DBG-NEXT:    s_waitcnt lgkmcnt(0)
 ; GCN_DBG-NEXT:    s_cmp_lg_u32 s1, s2
 ; GCN_DBG-NEXT:    v_writelane_b32 v0, s0, 1
-; GCN_DBG-NEXT:    s_mov_b64 s[4:5], exec
+; GCN_DBG-NEXT:    s_mov_b64 s[6:7], exec
 ; GCN_DBG-NEXT:    s_mov_b64 exec, -1
-; GCN_DBG-NEXT:    buffer_store_dword v0, off, s[8:11], 0 offset:4 ; 4-byte Folded Spill
-; GCN_DBG-NEXT:    s_mov_b64 exec, s[4:5]
+; GCN_DBG-NEXT:    buffer_store_dword v0, off, s[12:15], 0 offset:4 ; 4-byte Folded Spill
+; GCN_DBG-NEXT:    s_mov_b64 exec, s[6:7]
 ; GCN_DBG-NEXT:    s_cbranch_scc1 .LBB0_2
 ; GCN_DBG-NEXT:  ; %bb.1: ; %for.exit
-; GCN_DBG-NEXT:    s_or_saveexec_b64 s[4:5], -1
-; GCN_DBG-NEXT:    s_waitcnt expcnt(0)
-; GCN_DBG-NEXT:    buffer_load_dword v0, off, s[8:11], 0 offset:4 ; 4-byte Folded Reload
-; GCN_DBG-NEXT:    s_mov_b64 exec, s[4:5]
+; GCN_DBG-NEXT:    s_or_saveexec_b64 s[6:7], -1
+; GCN_DBG-NEXT:    s_waitcnt expcnt(0)
+; GCN_DBG-NEXT:    buffer_load_dword v0, off, s[12:15], 0 offset:4 ; 4-byte Folded Reload
+; GCN_DBG-NEXT:    s_mov_b64 exec, s[6:7]
 ; GCN_DBG-NEXT:    ; kill: killed $vgpr0
 ; GCN_DBG-NEXT:    s_endpgm
 ; GCN_DBG-NEXT:  .LBB0_2: ; %for.body
 ; GCN_DBG-NEXT:    ; =>This Inner Loop Header: Depth=1
-; GCN_DBG-NEXT:    s_or_saveexec_b64 s[4:5], -1
-; GCN_DBG-NEXT:    s_waitcnt expcnt(0)
-; GCN_DBG-NEXT:    buffer_load_dword v0, off, s[8:11], 0 offset:4 ; 4-byte Folded Reload
-; GCN_DBG-NEXT:    s_mov_b64 exec, s[4:5]
+; GCN_DBG-NEXT:    s_or_saveexec_b64 s[6:7], -1
+; GCN_DBG-NEXT:    s_waitcnt expcnt(0)
+; GCN_DBG-NEXT:    buffer_load_dword v0, off, s[12:15], 0 offset:4 ; 4-byte Folded Reload
+; GCN_DBG-NEXT:    s_mov_b64 exec, s[6:7]
 ; GCN_DBG-NEXT:    s_waitcnt vmcnt(0)
 ; GCN_DBG-NEXT:    v_readlane_b32 s0, v0, 1
 ; GCN_DBG-NEXT:    v_readlane_b32 s2, v0, 0
@@ -85,24 +81,24 @@
 ; GCN_DBG-NEXT:    s_mov_b32 m0, -1
 ; GCN_DBG-NEXT:    v_mov_b32_e32 v0, s1
 ; GCN_DBG-NEXT:    ds_write_b32 v0, v1
-; GCN_DBG-NEXT:    s_or_saveexec_b64 s[4:5], -1
-; GCN_DBG-NEXT:    buffer_load_dword v0, off, s[8:11], 0 offset:4 ; 4-byte Folded Reload
-; GCN_DBG-NEXT:    s_mov_b64 exec, s[4:5]
+; GCN_DBG-NEXT:    s_or_saveexec_b64 s[6:7], -1
+; GCN_DBG-NEXT:    buffer_load_dword v0, off, s[12:15], 0 offset:4 ; 4-byte Folded Reload
+; GCN_DBG-NEXT:    s_mov_b64 exec, s[6:7]
 ; GCN_DBG-NEXT:    s_mov_b32 s1, 1
 ; GCN_DBG-NEXT:    s_add_i32 s0, s0, s1
 ; GCN_DBG-NEXT:    s_mov_b64 s[2:3], -1
 ; GCN_DBG-NEXT:    s_and_b64 vcc, exec, s[2:3]
 ; GCN_DBG-NEXT:    s_waitcnt vmcnt(0)
 ; GCN_DBG-NEXT:    v_writelane_b32 v0, s0, 1
-; GCN_DBG-NEXT:    s_or_saveexec_b64 s[4:5], -1
-; GCN_DBG-NEXT:    buffer_store_dword v0, off, s[8:11], 0 offset:4 ; 4-byte Folded Spill
-; GCN_DBG-NEXT:    s_mov_b64 exec, s[4:5]
+; GCN_DBG-NEXT:    s_or_saveexec_b64 s[6:7], -1
+; GCN_DBG-NEXT:    buffer_store_dword v0, off, s[12:15], 0 offset:4 ; 4-byte Folded Spill
+; GCN_DBG-NEXT:    s_mov_b64 exec, s[6:7]
 ; GCN_DBG-NEXT:    s_cbranch_vccnz .LBB0_2
 ; GCN_DBG-NEXT:  ; %bb.3: ; %DummyReturnBlock
-; GCN_DBG-NEXT:    s_or_saveexec_b64 s[4:5], -1
-; GCN_DBG-NEXT:    s_waitcnt expcnt(0)
-; GCN_DBG-NEXT:    buffer_load_dword v0, off, s[8:11], 0 offset:4 ; 4-byte Folded Reload
-; GCN_DBG-NEXT:    s_mov_b64 exec, s[4:5]
+; GCN_DBG-NEXT:    s_or_saveexec_b64 s[6:7], -1
+; GCN_DBG-NEXT:    s_waitcnt expcnt(0)
+; GCN_DBG-NEXT:    buffer_load_dword v0, off, s[12:15], 0 offset:4 ; 4-byte Folded Reload
+; GCN_DBG-NEXT:    s_mov_b64 exec, s[6:7]
 ; GCN_DBG-NEXT:    ; kill: killed $vgpr0
 ; GCN_DBG-NEXT:    s_endpgm
 entry:
@@ -146,39 +142,35 @@
 ;
 ; GCN_DBG-LABEL: loop_const_true:
 ; GCN_DBG:       ; %bb.0: ; %entry
-<<<<<<< HEAD
-; GCN_DBG-NEXT:    s_mov_b32 s8, SCRATCH_RSRC_DWORD0
-; GCN_DBG-NEXT:    s_mov_b32 s9, SCRATCH_RSRC_DWORD1
-; GCN_DBG-NEXT:    s_mov_b32 s10, -1
-; GCN_DBG-NEXT:    s_mov_b32 s11, 0xe8f000
-; GCN_DBG-NEXT:    s_add_u32 s8, s8, s3
-; GCN_DBG-NEXT:    s_addc_u32 s9, s9, 0
+; GCN_DBG-NEXT:    s_mov_b32 s12, SCRATCH_RSRC_DWORD0
+; GCN_DBG-NEXT:    s_mov_b32 s13, SCRATCH_RSRC_DWORD1
+; GCN_DBG-NEXT:    s_mov_b32 s14, -1
+; GCN_DBG-NEXT:    s_mov_b32 s15, 0xe8f000
+; GCN_DBG-NEXT:    s_add_u32 s12, s12, s11
+; GCN_DBG-NEXT:    s_addc_u32 s13, s13, 0
 ; GCN_DBG-NEXT:    ; implicit-def: $vgpr0
-; GCN_DBG-NEXT:    s_load_dword s0, s[0:1], 0x9
-=======
 ; GCN_DBG-NEXT:    s_load_dword s0, s[4:5], 0x9
->>>>>>> e4c1fa73
 ; GCN_DBG-NEXT:    s_waitcnt lgkmcnt(0)
 ; GCN_DBG-NEXT:    v_writelane_b32 v0, s0, 0
 ; GCN_DBG-NEXT:    s_mov_b32 s0, 0
 ; GCN_DBG-NEXT:    v_writelane_b32 v0, s0, 1
-; GCN_DBG-NEXT:    s_or_saveexec_b64 s[4:5], -1
-; GCN_DBG-NEXT:    buffer_store_dword v0, off, s[8:11], 0 offset:4 ; 4-byte Folded Spill
-; GCN_DBG-NEXT:    s_mov_b64 exec, s[4:5]
+; GCN_DBG-NEXT:    s_or_saveexec_b64 s[6:7], -1
+; GCN_DBG-NEXT:    buffer_store_dword v0, off, s[12:15], 0 offset:4 ; 4-byte Folded Spill
+; GCN_DBG-NEXT:    s_mov_b64 exec, s[6:7]
 ; GCN_DBG-NEXT:    s_branch .LBB1_2
 ; GCN_DBG-NEXT:  .LBB1_1: ; %for.exit
-; GCN_DBG-NEXT:    s_or_saveexec_b64 s[4:5], -1
-; GCN_DBG-NEXT:    s_waitcnt expcnt(0)
-; GCN_DBG-NEXT:    buffer_load_dword v0, off, s[8:11], 0 offset:4 ; 4-byte Folded Reload
-; GCN_DBG-NEXT:    s_mov_b64 exec, s[4:5]
+; GCN_DBG-NEXT:    s_or_saveexec_b64 s[6:7], -1
+; GCN_DBG-NEXT:    s_waitcnt expcnt(0)
+; GCN_DBG-NEXT:    buffer_load_dword v0, off, s[12:15], 0 offset:4 ; 4-byte Folded Reload
+; GCN_DBG-NEXT:    s_mov_b64 exec, s[6:7]
 ; GCN_DBG-NEXT:    ; kill: killed $vgpr0
 ; GCN_DBG-NEXT:    s_endpgm
 ; GCN_DBG-NEXT:  .LBB1_2: ; %for.body
 ; GCN_DBG-NEXT:    ; =>This Inner Loop Header: Depth=1
-; GCN_DBG-NEXT:    s_or_saveexec_b64 s[4:5], -1
-; GCN_DBG-NEXT:    s_waitcnt expcnt(0)
-; GCN_DBG-NEXT:    buffer_load_dword v0, off, s[8:11], 0 offset:4 ; 4-byte Folded Reload
-; GCN_DBG-NEXT:    s_mov_b64 exec, s[4:5]
+; GCN_DBG-NEXT:    s_or_saveexec_b64 s[6:7], -1
+; GCN_DBG-NEXT:    s_waitcnt expcnt(0)
+; GCN_DBG-NEXT:    buffer_load_dword v0, off, s[12:15], 0 offset:4 ; 4-byte Folded Reload
+; GCN_DBG-NEXT:    s_mov_b64 exec, s[6:7]
 ; GCN_DBG-NEXT:    s_waitcnt vmcnt(0)
 ; GCN_DBG-NEXT:    v_readlane_b32 s0, v0, 1
 ; GCN_DBG-NEXT:    v_readlane_b32 s2, v0, 0
@@ -196,18 +188,18 @@
 ; GCN_DBG-NEXT:    s_mov_b32 m0, -1
 ; GCN_DBG-NEXT:    v_mov_b32_e32 v0, s1
 ; GCN_DBG-NEXT:    ds_write_b32 v0, v1
-; GCN_DBG-NEXT:    s_or_saveexec_b64 s[4:5], -1
-; GCN_DBG-NEXT:    buffer_load_dword v0, off, s[8:11], 0 offset:4 ; 4-byte Folded Reload
-; GCN_DBG-NEXT:    s_mov_b64 exec, s[4:5]
+; GCN_DBG-NEXT:    s_or_saveexec_b64 s[6:7], -1
+; GCN_DBG-NEXT:    buffer_load_dword v0, off, s[12:15], 0 offset:4 ; 4-byte Folded Reload
+; GCN_DBG-NEXT:    s_mov_b64 exec, s[6:7]
 ; GCN_DBG-NEXT:    s_mov_b32 s1, 1
 ; GCN_DBG-NEXT:    s_add_i32 s0, s0, s1
 ; GCN_DBG-NEXT:    s_mov_b64 s[2:3], 0
 ; GCN_DBG-NEXT:    s_and_b64 vcc, exec, s[2:3]
 ; GCN_DBG-NEXT:    s_waitcnt vmcnt(0)
 ; GCN_DBG-NEXT:    v_writelane_b32 v0, s0, 1
-; GCN_DBG-NEXT:    s_or_saveexec_b64 s[4:5], -1
-; GCN_DBG-NEXT:    buffer_store_dword v0, off, s[8:11], 0 offset:4 ; 4-byte Folded Spill
-; GCN_DBG-NEXT:    s_mov_b64 exec, s[4:5]
+; GCN_DBG-NEXT:    s_or_saveexec_b64 s[6:7], -1
+; GCN_DBG-NEXT:    buffer_store_dword v0, off, s[12:15], 0 offset:4 ; 4-byte Folded Spill
+; GCN_DBG-NEXT:    s_mov_b64 exec, s[6:7]
 ; GCN_DBG-NEXT:    s_cbranch_vccnz .LBB1_1
 ; GCN_DBG-NEXT:    s_branch .LBB1_2
 entry:
@@ -242,39 +234,35 @@
 ;
 ; GCN_DBG-LABEL: loop_const_false:
 ; GCN_DBG:       ; %bb.0: ; %entry
-<<<<<<< HEAD
-; GCN_DBG-NEXT:    s_mov_b32 s8, SCRATCH_RSRC_DWORD0
-; GCN_DBG-NEXT:    s_mov_b32 s9, SCRATCH_RSRC_DWORD1
-; GCN_DBG-NEXT:    s_mov_b32 s10, -1
-; GCN_DBG-NEXT:    s_mov_b32 s11, 0xe8f000
-; GCN_DBG-NEXT:    s_add_u32 s8, s8, s3
-; GCN_DBG-NEXT:    s_addc_u32 s9, s9, 0
+; GCN_DBG-NEXT:    s_mov_b32 s12, SCRATCH_RSRC_DWORD0
+; GCN_DBG-NEXT:    s_mov_b32 s13, SCRATCH_RSRC_DWORD1
+; GCN_DBG-NEXT:    s_mov_b32 s14, -1
+; GCN_DBG-NEXT:    s_mov_b32 s15, 0xe8f000
+; GCN_DBG-NEXT:    s_add_u32 s12, s12, s11
+; GCN_DBG-NEXT:    s_addc_u32 s13, s13, 0
 ; GCN_DBG-NEXT:    ; implicit-def: $vgpr0
-; GCN_DBG-NEXT:    s_load_dword s0, s[0:1], 0x9
-=======
 ; GCN_DBG-NEXT:    s_load_dword s0, s[4:5], 0x9
->>>>>>> e4c1fa73
 ; GCN_DBG-NEXT:    s_waitcnt lgkmcnt(0)
 ; GCN_DBG-NEXT:    v_writelane_b32 v0, s0, 0
 ; GCN_DBG-NEXT:    s_mov_b32 s0, 0
 ; GCN_DBG-NEXT:    v_writelane_b32 v0, s0, 1
-; GCN_DBG-NEXT:    s_or_saveexec_b64 s[4:5], -1
-; GCN_DBG-NEXT:    buffer_store_dword v0, off, s[8:11], 0 offset:4 ; 4-byte Folded Spill
-; GCN_DBG-NEXT:    s_mov_b64 exec, s[4:5]
+; GCN_DBG-NEXT:    s_or_saveexec_b64 s[6:7], -1
+; GCN_DBG-NEXT:    buffer_store_dword v0, off, s[12:15], 0 offset:4 ; 4-byte Folded Spill
+; GCN_DBG-NEXT:    s_mov_b64 exec, s[6:7]
 ; GCN_DBG-NEXT:    s_branch .LBB2_2
 ; GCN_DBG-NEXT:  .LBB2_1: ; %for.exit
-; GCN_DBG-NEXT:    s_or_saveexec_b64 s[4:5], -1
-; GCN_DBG-NEXT:    s_waitcnt expcnt(0)
-; GCN_DBG-NEXT:    buffer_load_dword v0, off, s[8:11], 0 offset:4 ; 4-byte Folded Reload
-; GCN_DBG-NEXT:    s_mov_b64 exec, s[4:5]
+; GCN_DBG-NEXT:    s_or_saveexec_b64 s[6:7], -1
+; GCN_DBG-NEXT:    s_waitcnt expcnt(0)
+; GCN_DBG-NEXT:    buffer_load_dword v0, off, s[12:15], 0 offset:4 ; 4-byte Folded Reload
+; GCN_DBG-NEXT:    s_mov_b64 exec, s[6:7]
 ; GCN_DBG-NEXT:    ; kill: killed $vgpr0
 ; GCN_DBG-NEXT:    s_endpgm
 ; GCN_DBG-NEXT:  .LBB2_2: ; %for.body
 ; GCN_DBG-NEXT:    ; =>This Inner Loop Header: Depth=1
-; GCN_DBG-NEXT:    s_or_saveexec_b64 s[4:5], -1
-; GCN_DBG-NEXT:    s_waitcnt expcnt(0)
-; GCN_DBG-NEXT:    buffer_load_dword v0, off, s[8:11], 0 offset:4 ; 4-byte Folded Reload
-; GCN_DBG-NEXT:    s_mov_b64 exec, s[4:5]
+; GCN_DBG-NEXT:    s_or_saveexec_b64 s[6:7], -1
+; GCN_DBG-NEXT:    s_waitcnt expcnt(0)
+; GCN_DBG-NEXT:    buffer_load_dword v0, off, s[12:15], 0 offset:4 ; 4-byte Folded Reload
+; GCN_DBG-NEXT:    s_mov_b64 exec, s[6:7]
 ; GCN_DBG-NEXT:    s_waitcnt vmcnt(0)
 ; GCN_DBG-NEXT:    v_readlane_b32 s0, v0, 1
 ; GCN_DBG-NEXT:    v_readlane_b32 s2, v0, 0
@@ -292,18 +280,18 @@
 ; GCN_DBG-NEXT:    s_mov_b32 m0, -1
 ; GCN_DBG-NEXT:    v_mov_b32_e32 v0, s1
 ; GCN_DBG-NEXT:    ds_write_b32 v0, v1
-; GCN_DBG-NEXT:    s_or_saveexec_b64 s[4:5], -1
-; GCN_DBG-NEXT:    buffer_load_dword v0, off, s[8:11], 0 offset:4 ; 4-byte Folded Reload
-; GCN_DBG-NEXT:    s_mov_b64 exec, s[4:5]
+; GCN_DBG-NEXT:    s_or_saveexec_b64 s[6:7], -1
+; GCN_DBG-NEXT:    buffer_load_dword v0, off, s[12:15], 0 offset:4 ; 4-byte Folded Reload
+; GCN_DBG-NEXT:    s_mov_b64 exec, s[6:7]
 ; GCN_DBG-NEXT:    s_mov_b32 s1, 1
 ; GCN_DBG-NEXT:    s_add_i32 s0, s0, s1
 ; GCN_DBG-NEXT:    s_mov_b64 s[2:3], -1
 ; GCN_DBG-NEXT:    s_and_b64 vcc, exec, s[2:3]
 ; GCN_DBG-NEXT:    s_waitcnt vmcnt(0)
 ; GCN_DBG-NEXT:    v_writelane_b32 v0, s0, 1
-; GCN_DBG-NEXT:    s_or_saveexec_b64 s[4:5], -1
-; GCN_DBG-NEXT:    buffer_store_dword v0, off, s[8:11], 0 offset:4 ; 4-byte Folded Spill
-; GCN_DBG-NEXT:    s_mov_b64 exec, s[4:5]
+; GCN_DBG-NEXT:    s_or_saveexec_b64 s[6:7], -1
+; GCN_DBG-NEXT:    buffer_store_dword v0, off, s[12:15], 0 offset:4 ; 4-byte Folded Spill
+; GCN_DBG-NEXT:    s_mov_b64 exec, s[6:7]
 ; GCN_DBG-NEXT:    s_cbranch_vccnz .LBB2_1
 ; GCN_DBG-NEXT:    s_branch .LBB2_2
 entry:
@@ -339,39 +327,35 @@
 ;
 ; GCN_DBG-LABEL: loop_const_undef:
 ; GCN_DBG:       ; %bb.0: ; %entry
-<<<<<<< HEAD
-; GCN_DBG-NEXT:    s_mov_b32 s8, SCRATCH_RSRC_DWORD0
-; GCN_DBG-NEXT:    s_mov_b32 s9, SCRATCH_RSRC_DWORD1
-; GCN_DBG-NEXT:    s_mov_b32 s10, -1
-; GCN_DBG-NEXT:    s_mov_b32 s11, 0xe8f000
-; GCN_DBG-NEXT:    s_add_u32 s8, s8, s3
-; GCN_DBG-NEXT:    s_addc_u32 s9, s9, 0
+; GCN_DBG-NEXT:    s_mov_b32 s12, SCRATCH_RSRC_DWORD0
+; GCN_DBG-NEXT:    s_mov_b32 s13, SCRATCH_RSRC_DWORD1
+; GCN_DBG-NEXT:    s_mov_b32 s14, -1
+; GCN_DBG-NEXT:    s_mov_b32 s15, 0xe8f000
+; GCN_DBG-NEXT:    s_add_u32 s12, s12, s11
+; GCN_DBG-NEXT:    s_addc_u32 s13, s13, 0
 ; GCN_DBG-NEXT:    ; implicit-def: $vgpr0
-; GCN_DBG-NEXT:    s_load_dword s0, s[0:1], 0x9
-=======
 ; GCN_DBG-NEXT:    s_load_dword s0, s[4:5], 0x9
->>>>>>> e4c1fa73
 ; GCN_DBG-NEXT:    s_waitcnt lgkmcnt(0)
 ; GCN_DBG-NEXT:    v_writelane_b32 v0, s0, 0
 ; GCN_DBG-NEXT:    s_mov_b32 s0, 0
 ; GCN_DBG-NEXT:    v_writelane_b32 v0, s0, 1
-; GCN_DBG-NEXT:    s_or_saveexec_b64 s[4:5], -1
-; GCN_DBG-NEXT:    buffer_store_dword v0, off, s[8:11], 0 offset:4 ; 4-byte Folded Spill
-; GCN_DBG-NEXT:    s_mov_b64 exec, s[4:5]
+; GCN_DBG-NEXT:    s_or_saveexec_b64 s[6:7], -1
+; GCN_DBG-NEXT:    buffer_store_dword v0, off, s[12:15], 0 offset:4 ; 4-byte Folded Spill
+; GCN_DBG-NEXT:    s_mov_b64 exec, s[6:7]
 ; GCN_DBG-NEXT:    s_branch .LBB3_2
 ; GCN_DBG-NEXT:  .LBB3_1: ; %for.exit
-; GCN_DBG-NEXT:    s_or_saveexec_b64 s[4:5], -1
-; GCN_DBG-NEXT:    s_waitcnt expcnt(0)
-; GCN_DBG-NEXT:    buffer_load_dword v0, off, s[8:11], 0 offset:4 ; 4-byte Folded Reload
-; GCN_DBG-NEXT:    s_mov_b64 exec, s[4:5]
+; GCN_DBG-NEXT:    s_or_saveexec_b64 s[6:7], -1
+; GCN_DBG-NEXT:    s_waitcnt expcnt(0)
+; GCN_DBG-NEXT:    buffer_load_dword v0, off, s[12:15], 0 offset:4 ; 4-byte Folded Reload
+; GCN_DBG-NEXT:    s_mov_b64 exec, s[6:7]
 ; GCN_DBG-NEXT:    ; kill: killed $vgpr0
 ; GCN_DBG-NEXT:    s_endpgm
 ; GCN_DBG-NEXT:  .LBB3_2: ; %for.body
 ; GCN_DBG-NEXT:    ; =>This Inner Loop Header: Depth=1
-; GCN_DBG-NEXT:    s_or_saveexec_b64 s[4:5], -1
-; GCN_DBG-NEXT:    s_waitcnt expcnt(0)
-; GCN_DBG-NEXT:    buffer_load_dword v0, off, s[8:11], 0 offset:4 ; 4-byte Folded Reload
-; GCN_DBG-NEXT:    s_mov_b64 exec, s[4:5]
+; GCN_DBG-NEXT:    s_or_saveexec_b64 s[6:7], -1
+; GCN_DBG-NEXT:    s_waitcnt expcnt(0)
+; GCN_DBG-NEXT:    buffer_load_dword v0, off, s[12:15], 0 offset:4 ; 4-byte Folded Reload
+; GCN_DBG-NEXT:    s_mov_b64 exec, s[6:7]
 ; GCN_DBG-NEXT:    s_waitcnt vmcnt(0)
 ; GCN_DBG-NEXT:    v_readlane_b32 s0, v0, 1
 ; GCN_DBG-NEXT:    v_readlane_b32 s2, v0, 0
@@ -389,16 +373,16 @@
 ; GCN_DBG-NEXT:    s_mov_b32 m0, -1
 ; GCN_DBG-NEXT:    v_mov_b32_e32 v0, s1
 ; GCN_DBG-NEXT:    ds_write_b32 v0, v1
-; GCN_DBG-NEXT:    s_or_saveexec_b64 s[4:5], -1
-; GCN_DBG-NEXT:    buffer_load_dword v0, off, s[8:11], 0 offset:4 ; 4-byte Folded Reload
-; GCN_DBG-NEXT:    s_mov_b64 exec, s[4:5]
+; GCN_DBG-NEXT:    s_or_saveexec_b64 s[6:7], -1
+; GCN_DBG-NEXT:    buffer_load_dword v0, off, s[12:15], 0 offset:4 ; 4-byte Folded Reload
+; GCN_DBG-NEXT:    s_mov_b64 exec, s[6:7]
 ; GCN_DBG-NEXT:    s_mov_b32 s1, 1
 ; GCN_DBG-NEXT:    s_add_i32 s0, s0, s1
 ; GCN_DBG-NEXT:    s_waitcnt vmcnt(0)
 ; GCN_DBG-NEXT:    v_writelane_b32 v0, s0, 1
-; GCN_DBG-NEXT:    s_or_saveexec_b64 s[4:5], -1
-; GCN_DBG-NEXT:    buffer_store_dword v0, off, s[8:11], 0 offset:4 ; 4-byte Folded Spill
-; GCN_DBG-NEXT:    s_mov_b64 exec, s[4:5]
+; GCN_DBG-NEXT:    s_or_saveexec_b64 s[6:7], -1
+; GCN_DBG-NEXT:    buffer_store_dword v0, off, s[12:15], 0 offset:4 ; 4-byte Folded Spill
+; GCN_DBG-NEXT:    s_mov_b64 exec, s[6:7]
 ; GCN_DBG-NEXT:    s_cbranch_scc1 .LBB3_1
 ; GCN_DBG-NEXT:    s_branch .LBB3_2
 entry:
@@ -448,22 +432,18 @@
 ;
 ; GCN_DBG-LABEL: loop_arg_0:
 ; GCN_DBG:       ; %bb.0: ; %entry
-<<<<<<< HEAD
-; GCN_DBG-NEXT:    s_mov_b32 s8, SCRATCH_RSRC_DWORD0
-; GCN_DBG-NEXT:    s_mov_b32 s9, SCRATCH_RSRC_DWORD1
-; GCN_DBG-NEXT:    s_mov_b32 s10, -1
-; GCN_DBG-NEXT:    s_mov_b32 s11, 0xe8f000
-; GCN_DBG-NEXT:    s_add_u32 s8, s8, s3
-; GCN_DBG-NEXT:    s_addc_u32 s9, s9, 0
+; GCN_DBG-NEXT:    s_mov_b32 s12, SCRATCH_RSRC_DWORD0
+; GCN_DBG-NEXT:    s_mov_b32 s13, SCRATCH_RSRC_DWORD1
+; GCN_DBG-NEXT:    s_mov_b32 s14, -1
+; GCN_DBG-NEXT:    s_mov_b32 s15, 0xe8f000
+; GCN_DBG-NEXT:    s_add_u32 s12, s12, s11
+; GCN_DBG-NEXT:    s_addc_u32 s13, s13, 0
 ; GCN_DBG-NEXT:    ; implicit-def: $vgpr0
-; GCN_DBG-NEXT:    s_load_dword s0, s[0:1], 0x9
-=======
 ; GCN_DBG-NEXT:    s_load_dword s0, s[4:5], 0x9
->>>>>>> e4c1fa73
 ; GCN_DBG-NEXT:    s_waitcnt lgkmcnt(0)
 ; GCN_DBG-NEXT:    v_writelane_b32 v0, s0, 0
 ; GCN_DBG-NEXT:    s_or_saveexec_b64 s[6:7], -1
-; GCN_DBG-NEXT:    buffer_store_dword v0, off, s[8:11], 0 offset:4 ; 4-byte Folded Spill
+; GCN_DBG-NEXT:    buffer_store_dword v0, off, s[12:15], 0 offset:4 ; 4-byte Folded Spill
 ; GCN_DBG-NEXT:    s_mov_b64 exec, s[6:7]
 ; GCN_DBG-NEXT:    s_waitcnt expcnt(0)
 ; GCN_DBG-NEXT:    v_mov_b32_e32 v0, 0
@@ -472,7 +452,7 @@
 ; GCN_DBG-NEXT:    s_waitcnt lgkmcnt(0)
 ; GCN_DBG-NEXT:    v_readfirstlane_b32 s0, v0
 ; GCN_DBG-NEXT:    s_or_saveexec_b64 s[6:7], -1
-; GCN_DBG-NEXT:    buffer_load_dword v0, off, s[8:11], 0 offset:4 ; 4-byte Folded Reload
+; GCN_DBG-NEXT:    buffer_load_dword v0, off, s[12:15], 0 offset:4 ; 4-byte Folded Reload
 ; GCN_DBG-NEXT:    s_mov_b64 exec, s[6:7]
 ; GCN_DBG-NEXT:    s_and_b32 s0, 1, s0
 ; GCN_DBG-NEXT:    s_cmp_eq_u32 s0, 1
@@ -485,13 +465,13 @@
 ; GCN_DBG-NEXT:    s_mov_b32 s0, 0
 ; GCN_DBG-NEXT:    v_writelane_b32 v0, s0, 3
 ; GCN_DBG-NEXT:    s_or_saveexec_b64 s[6:7], -1
-; GCN_DBG-NEXT:    buffer_store_dword v0, off, s[8:11], 0 offset:4 ; 4-byte Folded Spill
+; GCN_DBG-NEXT:    buffer_store_dword v0, off, s[12:15], 0 offset:4 ; 4-byte Folded Spill
 ; GCN_DBG-NEXT:    s_mov_b64 exec, s[6:7]
 ; GCN_DBG-NEXT:    s_branch .LBB4_2
 ; GCN_DBG-NEXT:  .LBB4_1: ; %for.exit
 ; GCN_DBG-NEXT:    s_or_saveexec_b64 s[6:7], -1
 ; GCN_DBG-NEXT:    s_waitcnt expcnt(0)
-; GCN_DBG-NEXT:    buffer_load_dword v0, off, s[8:11], 0 offset:4 ; 4-byte Folded Reload
+; GCN_DBG-NEXT:    buffer_load_dword v0, off, s[12:15], 0 offset:4 ; 4-byte Folded Reload
 ; GCN_DBG-NEXT:    s_mov_b64 exec, s[6:7]
 ; GCN_DBG-NEXT:    ; kill: killed $vgpr0
 ; GCN_DBG-NEXT:    s_endpgm
@@ -499,7 +479,7 @@
 ; GCN_DBG-NEXT:    ; =>This Inner Loop Header: Depth=1
 ; GCN_DBG-NEXT:    s_or_saveexec_b64 s[6:7], -1
 ; GCN_DBG-NEXT:    s_waitcnt expcnt(0)
-; GCN_DBG-NEXT:    buffer_load_dword v0, off, s[8:11], 0 offset:4 ; 4-byte Folded Reload
+; GCN_DBG-NEXT:    buffer_load_dword v0, off, s[12:15], 0 offset:4 ; 4-byte Folded Reload
 ; GCN_DBG-NEXT:    s_mov_b64 exec, s[6:7]
 ; GCN_DBG-NEXT:    s_waitcnt vmcnt(0)
 ; GCN_DBG-NEXT:    v_readlane_b32 s0, v0, 3
@@ -521,7 +501,7 @@
 ; GCN_DBG-NEXT:    v_mov_b32_e32 v0, s1
 ; GCN_DBG-NEXT:    ds_write_b32 v0, v1
 ; GCN_DBG-NEXT:    s_or_saveexec_b64 s[6:7], -1
-; GCN_DBG-NEXT:    buffer_load_dword v0, off, s[8:11], 0 offset:4 ; 4-byte Folded Reload
+; GCN_DBG-NEXT:    buffer_load_dword v0, off, s[12:15], 0 offset:4 ; 4-byte Folded Reload
 ; GCN_DBG-NEXT:    s_mov_b64 exec, s[6:7]
 ; GCN_DBG-NEXT:    s_mov_b32 s1, 1
 ; GCN_DBG-NEXT:    s_add_i32 s0, s0, s1
@@ -529,7 +509,7 @@
 ; GCN_DBG-NEXT:    s_waitcnt vmcnt(0)
 ; GCN_DBG-NEXT:    v_writelane_b32 v0, s0, 3
 ; GCN_DBG-NEXT:    s_or_saveexec_b64 s[6:7], -1
-; GCN_DBG-NEXT:    buffer_store_dword v0, off, s[8:11], 0 offset:4 ; 4-byte Folded Spill
+; GCN_DBG-NEXT:    buffer_store_dword v0, off, s[12:15], 0 offset:4 ; 4-byte Folded Spill
 ; GCN_DBG-NEXT:    s_mov_b64 exec, s[6:7]
 ; GCN_DBG-NEXT:    s_cbranch_vccnz .LBB4_1
 ; GCN_DBG-NEXT:    s_branch .LBB4_2
