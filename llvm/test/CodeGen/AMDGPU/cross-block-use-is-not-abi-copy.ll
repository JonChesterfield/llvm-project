--- conflicted
+++ resolved
@@ -32,12 +32,8 @@
 ; GCN-NEXT:    s_mov_b64 exec, s[4:5]
 ; GCN-NEXT:    v_writelane_b32 v40, s33, 2
 ; GCN-NEXT:    s_mov_b32 s33, s32
-<<<<<<< HEAD
-; GCN-NEXT:    v_writelane_b32 v40, s30, 0
-; GCN-NEXT:    s_add_u32 s32, s32, 0x400
-=======
-; GCN-NEXT:    s_addk_i32 s32, 0x400
->>>>>>> 05289dfb
+; GCN-NEXT:    v_writelane_b32 v40, s30, 0
+; GCN-NEXT:    s_addk_i32 s32, 0x400
 ; GCN-NEXT:    s_getpc_b64 s[4:5]
 ; GCN-NEXT:    s_add_u32 s4, s4, func_v2f32@rel32@lo+4
 ; GCN-NEXT:    s_addc_u32 s5, s5, func_v2f32@rel32@hi+12
@@ -70,12 +66,8 @@
 ; GCN-NEXT:    s_mov_b64 exec, s[4:5]
 ; GCN-NEXT:    v_writelane_b32 v40, s33, 2
 ; GCN-NEXT:    s_mov_b32 s33, s32
-<<<<<<< HEAD
-; GCN-NEXT:    v_writelane_b32 v40, s30, 0
-; GCN-NEXT:    s_add_u32 s32, s32, 0x400
-=======
-; GCN-NEXT:    s_addk_i32 s32, 0x400
->>>>>>> 05289dfb
+; GCN-NEXT:    v_writelane_b32 v40, s30, 0
+; GCN-NEXT:    s_addk_i32 s32, 0x400
 ; GCN-NEXT:    s_getpc_b64 s[4:5]
 ; GCN-NEXT:    s_add_u32 s4, s4, func_v3f32@rel32@lo+4
 ; GCN-NEXT:    s_addc_u32 s5, s5, func_v3f32@rel32@hi+12
@@ -108,12 +100,8 @@
 ; GCN-NEXT:    s_mov_b64 exec, s[4:5]
 ; GCN-NEXT:    v_writelane_b32 v40, s33, 2
 ; GCN-NEXT:    s_mov_b32 s33, s32
-<<<<<<< HEAD
-; GCN-NEXT:    v_writelane_b32 v40, s30, 0
-; GCN-NEXT:    s_add_u32 s32, s32, 0x400
-=======
-; GCN-NEXT:    s_addk_i32 s32, 0x400
->>>>>>> 05289dfb
+; GCN-NEXT:    v_writelane_b32 v40, s30, 0
+; GCN-NEXT:    s_addk_i32 s32, 0x400
 ; GCN-NEXT:    s_getpc_b64 s[4:5]
 ; GCN-NEXT:    s_add_u32 s4, s4, func_v4f16@rel32@lo+4
 ; GCN-NEXT:    s_addc_u32 s5, s5, func_v4f16@rel32@hi+12
@@ -146,12 +134,8 @@
 ; GCN-NEXT:    s_mov_b64 exec, s[4:5]
 ; GCN-NEXT:    v_writelane_b32 v40, s33, 2
 ; GCN-NEXT:    s_mov_b32 s33, s32
-<<<<<<< HEAD
-; GCN-NEXT:    v_writelane_b32 v40, s30, 0
-; GCN-NEXT:    s_add_u32 s32, s32, 0x400
-=======
-; GCN-NEXT:    s_addk_i32 s32, 0x400
->>>>>>> 05289dfb
+; GCN-NEXT:    v_writelane_b32 v40, s30, 0
+; GCN-NEXT:    s_addk_i32 s32, 0x400
 ; GCN-NEXT:    s_getpc_b64 s[4:5]
 ; GCN-NEXT:    s_add_u32 s4, s4, func_struct@rel32@lo+4
 ; GCN-NEXT:    s_addc_u32 s5, s5, func_struct@rel32@hi+12
