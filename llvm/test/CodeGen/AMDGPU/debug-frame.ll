--- conflicted
+++ resolved
@@ -501,11 +501,6 @@
 ; CHECK-NEXT: .cfi_undefined 62
 ; CHECK-NEXT: .cfi_undefined 63
 
-<<<<<<< HEAD
-=======
-; CHECK-NOT: .cfi_{{.*}}
-
->>>>>>> 234bcc90
 ; WAVE64: s_or_saveexec_b64 s[4:5], -1
 ; WAVE32: s_or_saveexec_b32 s4, -1
 ; CHECK-NEXT: buffer_store_dword v40, off, s[0:3], s32 ; 4-byte Folded Spill
