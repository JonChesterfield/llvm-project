; RUN: llc -mtriple=amdgcn-amd-amdhsa -mcpu=gfx900 -filetype=asm -o - %s | FileCheck --check-prefixes=CHECK,WAVE64,GFX900 %s
; RUN: llc -mtriple=amdgcn-amd-amdhsa -mcpu=gfx90a -amdgpu-spill-vgpr-to-agpr=0 -filetype=asm -o - %s | FileCheck --check-prefixes=CHECK,WAVE64,GFX90A-V2A-DIS %s
; RUN: llc -mtriple=amdgcn-amd-amdhsa -mcpu=gfx90a -amdgpu-spill-vgpr-to-agpr=1 -filetype=asm -o - %s | FileCheck --check-prefixes=CHECK,WAVE64,GFX90A-V2A-EN %s
; RUN: llc -mtriple=amdgcn-amd-amdhsa -mcpu=gfx1010 -mattr=+wavefrontsize32,-wavefrontsize64 -filetype=asm -o - %s | FileCheck --check-prefixes=CHECK,WAVE32 %s

; CHECK-LABEL: kern1:
; CHECK: .cfi_startproc

; CHECK-NOT: .cfi_{{.*}}

; CHECK: %bb.0:
; DW_CFA_def_cfa_expression [0x0f]
;   BLOCK_LENGTH ULEB128(3)=[0x03]
;     DW_OP_lit0 [0x30]
;     DW_OP_lit6 [0x36]
;     DW_OP_LLVM_form_aspace_address [0xe1]
; CHECK-NEXT: .cfi_escape 0x0f, 0x03, 0x30, 0x36, 0xe1
; PC_64 = 16
; CHECK-NEXT: .cfi_undefined 16

; CHECK-NOT: .cfi_{{.*}}

; CHECK: .cfi_endproc
define protected amdgpu_kernel void @kern1() #0 {
entry:
  ret void
}

; CHECK-LABEL: func_no_clobber:
; CHECK: .cfi_startproc

; CHECK-NOT: .cfi_{{.*}}

; CHECK: %bb.0:
; SGPR32 = 64
; CHECK-NEXT: .cfi_llvm_def_aspace_cfa 64, 0, 6
; DW_CFA_expression [0x10]
;   PC_64 ULEB128(17)=[0x10]
;   BLOCK_LENGTH ULEB128(8)=[0x08]
;     DW_OP_regx [0x90]
;       SGPR30 ULEB128(62)=[0x3e]
;     DW_OP_piece [0x93]
;       PIECE_SIZE [0x04]
;     DW_OP_regx [0x90]
;       SGPR31 ULEB128(63)=[0x3f]
;     DW_OP_piece [0x93]
;       PIECE_SIZE [0x04]
; CHECK-NEXT: .cfi_escape 0x10, 0x10, 0x08, 0x90, 0x3e, 0x93, 0x04, 0x90, 0x3f, 0x93, 0x04

; CHECK-NOT: .cfi_{{.*}}

; CHECK: .cfi_endproc
define hidden void @func_no_clobber() #0 {
entry:
  ret void
}

; CHECK-LABEL: {{^}}callee_need_to_spill_fp_to_memory:
; CHECK: .cfi_startproc

; SGPR33 = 65
; CHECK: v_mov_b32_e32 [[TMP_VGPR:v[0-9]+]], s33
; GFX900: buffer_store_dword [[TMP_VGPR]], off, s[0:3], s32 offset:452 ; 4-byte Folded Spill
; GFX90A-V2A-DIS: buffer_store_dword [[TMP_VGPR]], off, s[0:3], s32 offset:452 ; 4-byte Folded Spill
; GFX90A-V2A-EN: buffer_store_dword [[TMP_VGPR]], off, s[0:3], s32 offset:324 ; 4-byte Folded Spill

; GFX900: .cfi_offset 65, 28928
; GFX90A-V2A-DIS: .cfi_offset 65, 28928
; GFX90A-V2A-EN: .cfi_offset 65, 20736
; WAVE32: .cfi_offset 65, 14464

; CHECK: .cfi_endproc
define void @callee_need_to_spill_fp_to_memory() #1 {
  call void asm sideeffect "; clobber nonpreserved SGPRs",
    "~{s4},~{s5},~{s6},~{s7},~{s8},~{s9}
    ,~{s10},~{s11},~{s12},~{s13},~{s14},~{s15},~{s16},~{s17},~{s18},~{s19}
    ,~{s20},~{s21},~{s22},~{s23},~{s24},~{s25},~{s26},~{s27},~{s28},~{s29}
    ,~{vcc}"()

  call void asm sideeffect "; clobber all VGPRs",
    "~{v0},~{v1},~{v2},~{v3},~{v4},~{v5},~{v6},~{v7},~{v8},~{v9}
    ,~{v10},~{v11},~{v12},~{v13},~{v14},~{v15},~{v16},~{v17},~{v18},~{v19}
    ,~{v20},~{v21},~{v22},~{v23},~{v24},~{v25},~{v26},~{v27},~{v28},~{v29}
    ,~{v30},~{v31},~{v32},~{v33},~{v34},~{v35},~{v36},~{v37},~{v38},~{v39}
    ,~{v40},~{v41},~{v42},~{v43},~{v44},~{v45},~{v46},~{v47},~{v48},~{v49}
    ,~{v50},~{v51},~{v52},~{v53},~{v54},~{v55},~{v56},~{v57},~{v58},~{v59}
    ,~{v60},~{v61},~{v62},~{v63},~{v64},~{v65},~{v66},~{v67},~{v68},~{v69}
    ,~{v70},~{v71},~{v72},~{v73},~{v74},~{v75},~{v76},~{v77},~{v78},~{v79}
    ,~{v80},~{v81},~{v82},~{v83},~{v84},~{v85},~{v86},~{v87},~{v88},~{v89}
    ,~{v90},~{v91},~{v92},~{v93},~{v94},~{v95},~{v96},~{v97},~{v98},~{v99}
    ,~{v100},~{v101},~{v102},~{v103},~{v104},~{v105},~{v106},~{v107},~{v108},~{v109}
    ,~{v110},~{v111},~{v112},~{v113},~{v114},~{v115},~{v116},~{v117},~{v118},~{v119}
    ,~{v120},~{v121},~{v122},~{v123},~{v124},~{v125},~{v126},~{v127},~{v128},~{v129}
    ,~{v130},~{v131},~{v132},~{v133},~{v134},~{v135},~{v136},~{v137},~{v138},~{v139}
    ,~{v140},~{v141},~{v142},~{v143},~{v144},~{v145},~{v146},~{v147},~{v148},~{v149}
    ,~{v150},~{v151},~{v152},~{v153},~{v154},~{v155},~{v156},~{v157},~{v158},~{v159}
    ,~{v160},~{v161},~{v162},~{v163},~{v164},~{v165},~{v166},~{v167},~{v168},~{v169}
    ,~{v170},~{v171},~{v172},~{v173},~{v174},~{v175},~{v176},~{v177},~{v178},~{v179}
    ,~{v180},~{v181},~{v182},~{v183},~{v184},~{v185},~{v186},~{v187},~{v188},~{v189}
    ,~{v190},~{v191},~{v192},~{v193},~{v194},~{v195},~{v196},~{v197},~{v198},~{v199}
    ,~{v200},~{v201},~{v202},~{v203},~{v204},~{v205},~{v206},~{v207},~{v208},~{v209}
    ,~{v210},~{v211},~{v212},~{v213},~{v214},~{v215},~{v216},~{v217},~{v218},~{v219}
    ,~{v220},~{v221},~{v222},~{v223},~{v224},~{v225},~{v226},~{v227},~{v228},~{v229}
    ,~{v230},~{v231},~{v232},~{v233},~{v234},~{v235},~{v236},~{v237},~{v238},~{v239}
    ,~{v240},~{v241},~{v242},~{v243},~{v244},~{v245},~{v246},~{v247},~{v248},~{v249}
    ,~{v250},~{v251},~{v252},~{v253},~{v254},~{v255}"()
  ret void
}

declare hidden void @ex() #0

; CHECK-LABEL: func_call_clobber:
; CHECK: .cfi_startproc

; CHECK-NOT: .cfi_{{.*}}

; CHECK: %bb.0:
; CHECK-NEXT: .cfi_llvm_def_aspace_cfa 64, 0, 6
; CHECK-NEXT: .cfi_escape 0x10, 0x10, 0x08, 0x90, 0x3e, 0x93, 0x04, 0x90, 0x3f, 0x93, 0x04

; VGPR0_wave64 = 2560
; WAVE64-NEXT: .cfi_undefined 2560
; WAVE64-NEXT: .cfi_undefined 2561
; WAVE64-NEXT: .cfi_undefined 2562
; WAVE64-NEXT: .cfi_undefined 2563
; WAVE64-NEXT: .cfi_undefined 2564
; WAVE64-NEXT: .cfi_undefined 2565
; WAVE64-NEXT: .cfi_undefined 2566
; WAVE64-NEXT: .cfi_undefined 2567
; WAVE64-NEXT: .cfi_undefined 2568
; WAVE64-NEXT: .cfi_undefined 2569
; WAVE64-NEXT: .cfi_undefined 2570
; WAVE64-NEXT: .cfi_undefined 2571
; WAVE64-NEXT: .cfi_undefined 2572
; WAVE64-NEXT: .cfi_undefined 2573
; WAVE64-NEXT: .cfi_undefined 2574
; WAVE64-NEXT: .cfi_undefined 2575
; WAVE64-NEXT: .cfi_undefined 2576
; WAVE64-NEXT: .cfi_undefined 2577
; WAVE64-NEXT: .cfi_undefined 2578
; WAVE64-NEXT: .cfi_undefined 2579
; WAVE64-NEXT: .cfi_undefined 2580
; WAVE64-NEXT: .cfi_undefined 2581
; WAVE64-NEXT: .cfi_undefined 2582
; WAVE64-NEXT: .cfi_undefined 2583
; WAVE64-NEXT: .cfi_undefined 2584
; WAVE64-NEXT: .cfi_undefined 2585
; WAVE64-NEXT: .cfi_undefined 2586
; WAVE64-NEXT: .cfi_undefined 2587
; WAVE64-NEXT: .cfi_undefined 2588
; WAVE64-NEXT: .cfi_undefined 2589
; WAVE64-NEXT: .cfi_undefined 2590
; WAVE64-NEXT: .cfi_undefined 2591
; WAVE64-NEXT: .cfi_undefined 2592
; WAVE64-NEXT: .cfi_undefined 2593
; WAVE64-NEXT: .cfi_undefined 2594
; WAVE64-NEXT: .cfi_undefined 2595
; WAVE64-NEXT: .cfi_undefined 2596
; WAVE64-NEXT: .cfi_undefined 2597
; WAVE64-NEXT: .cfi_undefined 2598
; WAVE64-NEXT: .cfi_undefined 2599

; VPGR48_wave64 = 2608
; WAVE64-NEXT: .cfi_undefined 2608
; WAVE64-NEXT: .cfi_undefined 2609
; WAVE64-NEXT: .cfi_undefined 2610
; WAVE64-NEXT: .cfi_undefined 2611
; WAVE64-NEXT: .cfi_undefined 2612
; WAVE64-NEXT: .cfi_undefined 2613
; WAVE64-NEXT: .cfi_undefined 2614
; WAVE64-NEXT: .cfi_undefined 2615

; WAVE64-NEXT: .cfi_undefined 2624
; WAVE64-NEXT: .cfi_undefined 2625
; WAVE64-NEXT: .cfi_undefined 2626
; WAVE64-NEXT: .cfi_undefined 2627
; WAVE64-NEXT: .cfi_undefined 2628
; WAVE64-NEXT: .cfi_undefined 2629
; WAVE64-NEXT: .cfi_undefined 2630
; WAVE64-NEXT: .cfi_undefined 2631

; WAVE64-NEXT: .cfi_undefined 2640
; WAVE64-NEXT: .cfi_undefined 2641
; WAVE64-NEXT: .cfi_undefined 2642
; WAVE64-NEXT: .cfi_undefined 2643
; WAVE64-NEXT: .cfi_undefined 2644
; WAVE64-NEXT: .cfi_undefined 2645
; WAVE64-NEXT: .cfi_undefined 2646
; WAVE64-NEXT: .cfi_undefined 2647

; WAVE64-NEXT: .cfi_undefined 2656
; WAVE64-NEXT: .cfi_undefined 2657
; WAVE64-NEXT: .cfi_undefined 2658
; WAVE64-NEXT: .cfi_undefined 2659
; WAVE64-NEXT: .cfi_undefined 2660
; WAVE64-NEXT: .cfi_undefined 2661
; WAVE64-NEXT: .cfi_undefined 2662
; WAVE64-NEXT: .cfi_undefined 2663

; WAVE64-NEXT: .cfi_undefined 2672
; WAVE64-NEXT: .cfi_undefined 2673
; WAVE64-NEXT: .cfi_undefined 2674
; WAVE64-NEXT: .cfi_undefined 2675
; WAVE64-NEXT: .cfi_undefined 2676
; WAVE64-NEXT: .cfi_undefined 2677
; WAVE64-NEXT: .cfi_undefined 2678
; WAVE64-NEXT: .cfi_undefined 2679

; WAVE64-NEXT: .cfi_undefined 2688
; WAVE64-NEXT: .cfi_undefined 2689
; WAVE64-NEXT: .cfi_undefined 2690
; WAVE64-NEXT: .cfi_undefined 2691
; WAVE64-NEXT: .cfi_undefined 2692
; WAVE64-NEXT: .cfi_undefined 2693
; WAVE64-NEXT: .cfi_undefined 2694
; WAVE64-NEXT: .cfi_undefined 2695

; WAVE64-NEXT: .cfi_undefined 2704
; WAVE64-NEXT: .cfi_undefined 2705
; WAVE64-NEXT: .cfi_undefined 2706
; WAVE64-NEXT: .cfi_undefined 2707
; WAVE64-NEXT: .cfi_undefined 2708
; WAVE64-NEXT: .cfi_undefined 2709
; WAVE64-NEXT: .cfi_undefined 2710
; WAVE64-NEXT: .cfi_undefined 2711

; WAVE64-NEXT: .cfi_undefined 2720
; WAVE64-NEXT: .cfi_undefined 2721
; WAVE64-NEXT: .cfi_undefined 2722
; WAVE64-NEXT: .cfi_undefined 2723
; WAVE64-NEXT: .cfi_undefined 2724
; WAVE64-NEXT: .cfi_undefined 2725
; WAVE64-NEXT: .cfi_undefined 2726
; WAVE64-NEXT: .cfi_undefined 2727

; WAVE64-NEXT: .cfi_undefined 2736
; WAVE64-NEXT: .cfi_undefined 2737
; WAVE64-NEXT: .cfi_undefined 2738
; WAVE64-NEXT: .cfi_undefined 2739
; WAVE64-NEXT: .cfi_undefined 2740
; WAVE64-NEXT: .cfi_undefined 2741
; WAVE64-NEXT: .cfi_undefined 2742
; WAVE64-NEXT: .cfi_undefined 2743

; WAVE64-NEXT: .cfi_undefined 2752
; WAVE64-NEXT: .cfi_undefined 2753
; WAVE64-NEXT: .cfi_undefined 2754
; WAVE64-NEXT: .cfi_undefined 2755
; WAVE64-NEXT: .cfi_undefined 2756
; WAVE64-NEXT: .cfi_undefined 2757
; WAVE64-NEXT: .cfi_undefined 2758
; WAVE64-NEXT: .cfi_undefined 2759

; WAVE64-NEXT: .cfi_undefined 2768
; WAVE64-NEXT: .cfi_undefined 2769
; WAVE64-NEXT: .cfi_undefined 2770
; WAVE64-NEXT: .cfi_undefined 2771
; WAVE64-NEXT: .cfi_undefined 2772
; WAVE64-NEXT: .cfi_undefined 2773
; WAVE64-NEXT: .cfi_undefined 2774
; WAVE64-NEXT: .cfi_undefined 2775

; WAVE64-NEXT: .cfi_undefined 2784
; WAVE64-NEXT: .cfi_undefined 2785
; WAVE64-NEXT: .cfi_undefined 2786
; WAVE64-NEXT: .cfi_undefined 2787
; WAVE64-NEXT: .cfi_undefined 2788
; WAVE64-NEXT: .cfi_undefined 2789
; WAVE64-NEXT: .cfi_undefined 2790
; WAVE64-NEXT: .cfi_undefined 2791

; WAVE64-NEXT: .cfi_undefined 2800
; WAVE64-NEXT: .cfi_undefined 2801
; WAVE64-NEXT: .cfi_undefined 2802
; WAVE64-NEXT: .cfi_undefined 2803
; WAVE64-NEXT: .cfi_undefined 2804
; WAVE64-NEXT: .cfi_undefined 2805
; WAVE64-NEXT: .cfi_undefined 2806
; WAVE64-NEXT: .cfi_undefined 2807

; AGPR0_wave64 = 3072
; GFX90A-V2A-DIS-NEXT: .cfi_undefined 3072
; GFX90A-V2A-DIS-NEXT: .cfi_undefined 3073
; GFX90A-V2A-DIS-NEXT: .cfi_undefined 3074
; GFX90A-V2A-DIS-NEXT: .cfi_undefined 3075
; GFX90A-V2A-DIS-NEXT: .cfi_undefined 3076
; GFX90A-V2A-DIS-NEXT: .cfi_undefined 3077
; GFX90A-V2A-DIS-NEXT: .cfi_undefined 3078
; GFX90A-V2A-DIS-NEXT: .cfi_undefined 3079
; GFX90A-V2A-DIS-NEXT: .cfi_undefined 3080
; GFX90A-V2A-DIS-NEXT: .cfi_undefined 3081
; GFX90A-V2A-DIS-NEXT: .cfi_undefined 3082
; GFX90A-V2A-DIS-NEXT: .cfi_undefined 3083
; GFX90A-V2A-DIS-NEXT: .cfi_undefined 3084
; GFX90A-V2A-DIS-NEXT: .cfi_undefined 3085
; GFX90A-V2A-DIS-NEXT: .cfi_undefined 3086
; GFX90A-V2A-DIS-NEXT: .cfi_undefined 3087
; GFX90A-V2A-DIS-NEXT: .cfi_undefined 3088
; GFX90A-V2A-DIS-NEXT: .cfi_undefined 3089
; GFX90A-V2A-DIS-NEXT: .cfi_undefined 3090
; GFX90A-V2A-DIS-NEXT: .cfi_undefined 3091
; GFX90A-V2A-DIS-NEXT: .cfi_undefined 3092
; GFX90A-V2A-DIS-NEXT: .cfi_undefined 3093
; GFX90A-V2A-DIS-NEXT: .cfi_undefined 3094
; GFX90A-V2A-DIS-NEXT: .cfi_undefined 3095
; GFX90A-V2A-DIS-NEXT: .cfi_undefined 3096
; GFX90A-V2A-DIS-NEXT: .cfi_undefined 3097
; GFX90A-V2A-DIS-NEXT: .cfi_undefined 3098
; GFX90A-V2A-DIS-NEXT: .cfi_undefined 3099
; GFX90A-V2A-DIS-NEXT: .cfi_undefined 3100
; GFX90A-V2A-DIS-NEXT: .cfi_undefined 3101
; GFX90A-V2A-DIS-NEXT: .cfi_undefined 3102
; GFX90A-V2A-DIS-NEXT: .cfi_undefined 3103

; GFX90A-V2A-EN-NEXT: .cfi_undefined 3072
; GFX90A-V2A-EN-NEXT: .cfi_undefined 3073
; GFX90A-V2A-EN-NEXT: .cfi_undefined 3074
; GFX90A-V2A-EN-NEXT: .cfi_undefined 3075
; GFX90A-V2A-EN-NEXT: .cfi_undefined 3076
; GFX90A-V2A-EN-NEXT: .cfi_undefined 3077
; GFX90A-V2A-EN-NEXT: .cfi_undefined 3078
; GFX90A-V2A-EN-NEXT: .cfi_undefined 3079
; GFX90A-V2A-EN-NEXT: .cfi_undefined 3080
; GFX90A-V2A-EN-NEXT: .cfi_undefined 3081
; GFX90A-V2A-EN-NEXT: .cfi_undefined 3082
; GFX90A-V2A-EN-NEXT: .cfi_undefined 3083
; GFX90A-V2A-EN-NEXT: .cfi_undefined 3084
; GFX90A-V2A-EN-NEXT: .cfi_undefined 3085
; GFX90A-V2A-EN-NEXT: .cfi_undefined 3086
; GFX90A-V2A-EN-NEXT: .cfi_undefined 3087
; GFX90A-V2A-EN-NEXT: .cfi_undefined 3088
; GFX90A-V2A-EN-NEXT: .cfi_undefined 3089
; GFX90A-V2A-EN-NEXT: .cfi_undefined 3090
; GFX90A-V2A-EN-NEXT: .cfi_undefined 3091
; GFX90A-V2A-EN-NEXT: .cfi_undefined 3092
; GFX90A-V2A-EN-NEXT: .cfi_undefined 3093
; GFX90A-V2A-EN-NEXT: .cfi_undefined 3094
; GFX90A-V2A-EN-NEXT: .cfi_undefined 3095
; GFX90A-V2A-EN-NEXT: .cfi_undefined 3096
; GFX90A-V2A-EN-NEXT: .cfi_undefined 3097
; GFX90A-V2A-EN-NEXT: .cfi_undefined 3098
; GFX90A-V2A-EN-NEXT: .cfi_undefined 3099
; GFX90A-V2A-EN-NEXT: .cfi_undefined 3100
; GFX90A-V2A-EN-NEXT: .cfi_undefined 3101
; GFX90A-V2A-EN-NEXT: .cfi_undefined 3102
; GFX90A-V2A-EN-NEXT: .cfi_undefined 3103

; VGPR0_wave32 = 1536
; WAVE32-NEXT: .cfi_undefined 1536
; WAVE32-NEXT: .cfi_undefined 1537
; WAVE32-NEXT: .cfi_undefined 1538
; WAVE32-NEXT: .cfi_undefined 1539
; WAVE32-NEXT: .cfi_undefined 1540
; WAVE32-NEXT: .cfi_undefined 1541
; WAVE32-NEXT: .cfi_undefined 1542
; WAVE32-NEXT: .cfi_undefined 1543
; WAVE32-NEXT: .cfi_undefined 1544
; WAVE32-NEXT: .cfi_undefined 1545
; WAVE32-NEXT: .cfi_undefined 1546
; WAVE32-NEXT: .cfi_undefined 1547
; WAVE32-NEXT: .cfi_undefined 1548
; WAVE32-NEXT: .cfi_undefined 1549
; WAVE32-NEXT: .cfi_undefined 1550
; WAVE32-NEXT: .cfi_undefined 1551
; WAVE32-NEXT: .cfi_undefined 1552
; WAVE32-NEXT: .cfi_undefined 1553
; WAVE32-NEXT: .cfi_undefined 1554
; WAVE32-NEXT: .cfi_undefined 1555
; WAVE32-NEXT: .cfi_undefined 1556
; WAVE32-NEXT: .cfi_undefined 1557
; WAVE32-NEXT: .cfi_undefined 1558
; WAVE32-NEXT: .cfi_undefined 1559
; WAVE32-NEXT: .cfi_undefined 1560
; WAVE32-NEXT: .cfi_undefined 1561
; WAVE32-NEXT: .cfi_undefined 1562
; WAVE32-NEXT: .cfi_undefined 1563
; WAVE32-NEXT: .cfi_undefined 1564
; WAVE32-NEXT: .cfi_undefined 1565
; WAVE32-NEXT: .cfi_undefined 1566
; WAVE32-NEXT: .cfi_undefined 1567
; WAVE32-NEXT: .cfi_undefined 1568
; WAVE32-NEXT: .cfi_undefined 1569
; WAVE32-NEXT: .cfi_undefined 1570
; WAVE32-NEXT: .cfi_undefined 1571
; WAVE32-NEXT: .cfi_undefined 1572
; WAVE32-NEXT: .cfi_undefined 1573
; WAVE32-NEXT: .cfi_undefined 1574
; WAVE32-NEXT: .cfi_undefined 1575

; VPGR48_wave64 = 1584
; WAVE32-NEXT: .cfi_undefined 1584
; WAVE32-NEXT: .cfi_undefined 1585
; WAVE32-NEXT: .cfi_undefined 1586
; WAVE32-NEXT: .cfi_undefined 1587
; WAVE32-NEXT: .cfi_undefined 1588
; WAVE32-NEXT: .cfi_undefined 1589
; WAVE32-NEXT: .cfi_undefined 1590
; WAVE32-NEXT: .cfi_undefined 1591

; WAVE32-NEXT: .cfi_undefined 1600
; WAVE32-NEXT: .cfi_undefined 1601
; WAVE32-NEXT: .cfi_undefined 1602
; WAVE32-NEXT: .cfi_undefined 1603
; WAVE32-NEXT: .cfi_undefined 1604
; WAVE32-NEXT: .cfi_undefined 1605
; WAVE32-NEXT: .cfi_undefined 1606
; WAVE32-NEXT: .cfi_undefined 1607

; WAVE32-NEXT: .cfi_undefined 1616
; WAVE32-NEXT: .cfi_undefined 1617
; WAVE32-NEXT: .cfi_undefined 1618
; WAVE32-NEXT: .cfi_undefined 1619
; WAVE32-NEXT: .cfi_undefined 1620
; WAVE32-NEXT: .cfi_undefined 1621
; WAVE32-NEXT: .cfi_undefined 1622
; WAVE32-NEXT: .cfi_undefined 1623

; WAVE32-NEXT: .cfi_undefined 1632
; WAVE32-NEXT: .cfi_undefined 1633
; WAVE32-NEXT: .cfi_undefined 1634
; WAVE32-NEXT: .cfi_undefined 1635
; WAVE32-NEXT: .cfi_undefined 1636
; WAVE32-NEXT: .cfi_undefined 1637
; WAVE32-NEXT: .cfi_undefined 1638
; WAVE32-NEXT: .cfi_undefined 1639

; WAVE32-NEXT: .cfi_undefined 1648
; WAVE32-NEXT: .cfi_undefined 1649
; WAVE32-NEXT: .cfi_undefined 1650
; WAVE32-NEXT: .cfi_undefined 1651
; WAVE32-NEXT: .cfi_undefined 1652
; WAVE32-NEXT: .cfi_undefined 1653
; WAVE32-NEXT: .cfi_undefined 1654
; WAVE32-NEXT: .cfi_undefined 1655

; WAVE32-NEXT: .cfi_undefined 1664
; WAVE32-NEXT: .cfi_undefined 1665
; WAVE32-NEXT: .cfi_undefined 1666
; WAVE32-NEXT: .cfi_undefined 1667
; WAVE32-NEXT: .cfi_undefined 1668
; WAVE32-NEXT: .cfi_undefined 1669
; WAVE32-NEXT: .cfi_undefined 1670
; WAVE32-NEXT: .cfi_undefined 1671

; WAVE32-NEXT: .cfi_undefined 1680
; WAVE32-NEXT: .cfi_undefined 1681
; WAVE32-NEXT: .cfi_undefined 1682
; WAVE32-NEXT: .cfi_undefined 1683
; WAVE32-NEXT: .cfi_undefined 1684
; WAVE32-NEXT: .cfi_undefined 1685
; WAVE32-NEXT: .cfi_undefined 1686
; WAVE32-NEXT: .cfi_undefined 1687

; WAVE32-NEXT: .cfi_undefined 1696
; WAVE32-NEXT: .cfi_undefined 1697
; WAVE32-NEXT: .cfi_undefined 1698
; WAVE32-NEXT: .cfi_undefined 1699
; WAVE32-NEXT: .cfi_undefined 1700
; WAVE32-NEXT: .cfi_undefined 1701
; WAVE32-NEXT: .cfi_undefined 1702
; WAVE32-NEXT: .cfi_undefined 1703

; WAVE32-NEXT: .cfi_undefined 1712
; WAVE32-NEXT: .cfi_undefined 1713
; WAVE32-NEXT: .cfi_undefined 1714
; WAVE32-NEXT: .cfi_undefined 1715
; WAVE32-NEXT: .cfi_undefined 1716
; WAVE32-NEXT: .cfi_undefined 1717
; WAVE32-NEXT: .cfi_undefined 1718
; WAVE32-NEXT: .cfi_undefined 1719

; WAVE32-NEXT: .cfi_undefined 1728
; WAVE32-NEXT: .cfi_undefined 1729
; WAVE32-NEXT: .cfi_undefined 1730
; WAVE32-NEXT: .cfi_undefined 1731
; WAVE32-NEXT: .cfi_undefined 1732
; WAVE32-NEXT: .cfi_undefined 1733
; WAVE32-NEXT: .cfi_undefined 1734
; WAVE32-NEXT: .cfi_undefined 1735

; WAVE32-NEXT: .cfi_undefined 1744
; WAVE32-NEXT: .cfi_undefined 1745
; WAVE32-NEXT: .cfi_undefined 1746
; WAVE32-NEXT: .cfi_undefined 1747
; WAVE32-NEXT: .cfi_undefined 1748
; WAVE32-NEXT: .cfi_undefined 1749
; WAVE32-NEXT: .cfi_undefined 1750
; WAVE32-NEXT: .cfi_undefined 1751

; WAVE32-NEXT: .cfi_undefined 1760
; WAVE32-NEXT: .cfi_undefined 1761
; WAVE32-NEXT: .cfi_undefined 1762
; WAVE32-NEXT: .cfi_undefined 1763
; WAVE32-NEXT: .cfi_undefined 1764
; WAVE32-NEXT: .cfi_undefined 1765
; WAVE32-NEXT: .cfi_undefined 1766
; WAVE32-NEXT: .cfi_undefined 1767

; WAVE32-NEXT: .cfi_undefined 1776
; WAVE32-NEXT: .cfi_undefined 1777
; WAVE32-NEXT: .cfi_undefined 1778
; WAVE32-NEXT: .cfi_undefined 1779
; WAVE32-NEXT: .cfi_undefined 1780
; WAVE32-NEXT: .cfi_undefined 1781
; WAVE32-NEXT: .cfi_undefined 1782
; WAVE32-NEXT: .cfi_undefined 1783


; SGPR0 = 32
; CHECK-NEXT: .cfi_undefined 32
; CHECK-NEXT: .cfi_undefined 33
; CHECK-NEXT: .cfi_undefined 34
; CHECK-NEXT: .cfi_undefined 35
; CHECK-NEXT: .cfi_undefined 36
; CHECK-NEXT: .cfi_undefined 37
; CHECK-NEXT: .cfi_undefined 38
; CHECK-NEXT: .cfi_undefined 39
; CHECK-NEXT: .cfi_undefined 40
; CHECK-NEXT: .cfi_undefined 41
; CHECK-NEXT: .cfi_undefined 42
; CHECK-NEXT: .cfi_undefined 43
; CHECK-NEXT: .cfi_undefined 44
; CHECK-NEXT: .cfi_undefined 45
; CHECK-NEXT: .cfi_undefined 46
; CHECK-NEXT: .cfi_undefined 47
; CHECK-NEXT: .cfi_undefined 48
; CHECK-NEXT: .cfi_undefined 49
; CHECK-NEXT: .cfi_undefined 50
; CHECK-NEXT: .cfi_undefined 51
; CHECK-NEXT: .cfi_undefined 52
; CHECK-NEXT: .cfi_undefined 53
; CHECK-NEXT: .cfi_undefined 54
; CHECK-NEXT: .cfi_undefined 55
; CHECK-NEXT: .cfi_undefined 56
; CHECK-NEXT: .cfi_undefined 57
; CHECK-NEXT: .cfi_undefined 58
; CHECK-NEXT: .cfi_undefined 59
; CHECK-NEXT: .cfi_undefined 60
; CHECK-NEXT: .cfi_undefined 61
; CHECK-NEXT: .cfi_undefined 62
; CHECK-NEXT: .cfi_undefined 63

<<<<<<< HEAD
; WAVE64: s_or_saveexec_b64 s[4:5], -1
; WAVE32: s_or_saveexec_b32 s4, -1
=======
; CHECK-NOT: .cfi_{{.*}}

; WAVE64: s_or_saveexec_b64 [[EXEC_MASK:s\[[0-9]+:[0-9]+\]]], -1
; WAVE32: s_or_saveexec_b32 [[EXEC_MASK:s[0-9]+]], -1
>>>>>>> 0e64e13c
; CHECK-NEXT: buffer_store_dword v40, off, s[0:3], s32 ; 4-byte Folded Spill
; VGPR40_wave64 = 2600
; WAVE64-NEXT: .cfi_offset 2600, 0
; VGPR40_wave32 = 1576
; WAVE32-NEXT: .cfi_offset 1576, 0
; CHECK-NOT: .cfi_{{.*}}
; WAVE64: s_mov_b64 exec, [[EXEC_MASK]]
; WAVE32: s_mov_b32 exec_lo, [[EXEC_MASK]]

; CHECK-NOT: .cfi_{{.*}}

; CHECK: v_writelane_b32 v40, s33, 2

; DW_CFA_expression [0x10] SGPR33 ULEB128(65)=[0x41]
;   BLOCK_LENGTH ULEB128(5)=[0x05]
;     DW_OP_regx [0x90]
;       VGPR40_wave64 ULEB128(2600)=[0xa8, 0x14]
;     DW_OP_LLVM_offset_uconst [0xe4]
;       OFFSET ULEB128(0x08) [0x08]
; WAVE64-NEXT: .cfi_escape 0x10, 0x41, 0x05, 0x90, 0xa8, 0x14, 0xe4, 0x08

; DW_CFA_expression [0x10] SGPR33 ULEB128(65)=[0x41]
;   BLOCK_LENGTH ULEB128(5)=[0x05]
;     DW_OP_regx [0x90]
;       VGPR40_wave32 ULEB128(1576)=[0xa8, 0x0c]
;     DW_OP_LLVM_offset_uconst [0xe4]
;       OFFSET ULEB128(0x08) [0x08]
; WAVE32-NEXT: .cfi_escape 0x10, 0x41, 0x05, 0x90, 0xa8, 0x0c, 0xe4, 0x08

; CHECK-NOT: .cfi_{{.*}}

; CHECK: s_mov_b32 s33, s32
; SGPR33 = 65
; CHECK-NEXT: .cfi_def_cfa_register 65

; CHECK-NOT: .cfi_{{.*}}

; CHECK: s_addk_i32 s32,
; CHECK: v_readlane_b32 s33, v40, 2
; SGPR32 = 64
; CHECK: .cfi_def_cfa_register 64

; CHECK-NOT: .cfi_{{.*}}

; CHECK: .cfi_endproc
define hidden void @func_call_clobber() #0 {
entry:
  call void @ex() #0
  ret void
}

; CHECK-LABEL: func_spill_vgpr_to_vmem:
; CHECK: .cfi_startproc

; CHECK-NOT: .cfi_{{.*}}

; CHECK: %bb.0:
; SGPR32 = 64
; CHECK-NEXT: .cfi_llvm_def_aspace_cfa 64, 0, 6
; CHECK-NEXT: .cfi_escape 0x10, 0x10, 0x08, 0x90, 0x3e, 0x93, 0x04, 0x90, 0x3f, 0x93, 0x04
; GFX90A-V2A-EN-NEXT: .cfi_undefined 2560
; GFX90A-V2A-EN-NEXT: .cfi_undefined 2561
; GFX90A-V2A-EN-NEXT: .cfi_undefined 3072
; GFX90A-V2A-EN-NEXT: .cfi_undefined 3073

; CHECK-NOT: .cfi_{{.*}}

; WAVE32: buffer_store_dword v40, off, s[0:3], s32 offset:4 ; 4-byte Folded Spill
; GFX900: buffer_store_dword v40, off, s[0:3], s32 offset:4 ; 4-byte Folded Spill
; GFX90A-V2A-DIS: buffer_store_dword v40, off, s[0:3], s32 offset:12 ; 4-byte Folded Spill
; GFX90A-V2A-EN: v_accvgpr_write_b32 a[[#TMP_AGPR1:]], v[[#VGPR1:]]

; DW_CFA_expression [0x10]
;   VGPR40_wave64 ULEB128(1576)=[0xa8, 0x14]
;   BLOCK_LENGTH ULEB128(14)=[0x0e]
;     DW_OP_regx [0x90]
;       VGPR40_wave64 ULEB128(1576)=[0xa8, 0x14]
;     DW_OP_swap [0x16]
;     DW_OP_LLVM_offset_uconst [0xe4]
;       OFFSET ULEB128(256)=[0x80, 0x02] / OFFSET ULEB128(256)=[0x80, 0x06]
;     DW_OP_LLVM_call_frame_entry_reg [0xe6]
;       EXEC_MASK_wave64 ULEB128(17)=[0x11]
;     DW_OP_deref_size [0x94]
;       SIZE [0x08]
;     DW_OP_LLVM_select_bit_piece [0xec]
;       ELEMENT_SIZE [0x20]
;       ELEMENT_COUNT [0x40]
; GFX900-NEXT: .cfi_escape 0x10, 0xa8, 0x14, 0x0e, 0x90, 0xa8, 0x14, 0x16, 0xe4, 0x80, 0x02, 0xe6, 0x11, 0x94, 0x08, 0xec, 0x20, 0x40
; GFX90A-V2A-DIS-NEXT: .cfi_escape 0x10, 0xa8, 0x14, 0x0e, 0x90, 0xa8, 0x14, 0x16, 0xe4, 0x80, 0x06, 0xe6, 0x11, 0x94, 0x08, 0xec, 0x20, 0x40
; GFX90A-V2A-EN-NEXT: .cfi_register [[#VGPR1+2560]], [[#TMP_AGPR1+3072]]

; DW_CFA_expression [0x10]
;   VGPR40_wave32 ULEB128(1576)=[0xa8, 0x0c]
;   BLOCK_LENGTH ULEB128(14)=[0x0e]
;     DW_OP_regx [0x90]
;       VGPR40_wave32 ULEB128(1576)=[0xa8, 0x0c]
;     DW_OP_swap [0x16]
;     DW_OP_LLVM_offset_uconst [0xe4]
;       OFFSET ULEB128(128)=[0x80, 0x01]
;     DW_OP_LLVM_call_frame_entry_reg [0xe6]
;       EXEC_MASK_wave32 ULEB128(1)=[0x01]
;     DW_OP_deref_size [0x94]
;       SIZE [0x04]
;     DW_OP_LLVM_select_bit_piece [0xec]
;       ELEMENT_SIZE [0x20]
;       ELEMENT_COUNT [0x20]
; WAVE32-NEXT: .cfi_escape 0x10, 0xa8, 0x0c, 0x0e, 0x90, 0xa8, 0x0c, 0x16, 0xe4, 0x80, 0x01, 0xe6, 0x01, 0x94, 0x04, 0xec, 0x20, 0x20

; CHECK-NOT: .cfi_{{.*}}

; WAVE32: buffer_store_dword v41, off, s[0:3], s32 ; 4-byte Folded Spill
; GFX900: buffer_store_dword v41, off, s[0:3], s32 ; 4-byte Folded Spill
; GFX90A-V2A-DIS: buffer_store_dword v41, off, s[0:3], s32 offset:8 ; 4-byte Folded Spill
; GFX90A-V2A-EN: v_accvgpr_write_b32 a[[#TMP_AGPR2:]], v[[#VGPR2:]]

; DW_CFA_expression [0x10]
;   VGPR41_wave64 ULEB128(2601)=[0xa9, 0x14]
;   BLOCK_LENGTH ULEB128(13)=[0x0d]
;     DW_OP_regx [0x90]
;       VGPR41_wave64 ULEB128(2601)=[0xa9, 0x14]
;     DW_OP_swap [0x16]
;     DW_OP_LLVM_offset_uconst [0xe4]
;       OFFSET ULEB128(0)=[0x00] / OFFSET ULEB128(128)=[0x80, 0x04]
;     DW_OP_LLVM_call_frame_entry_reg [0xe6]
;       EXEC_MASK_wave64 ULEB128(17)=[0x11]
;     DW_OP_deref_size [0x94]
;       SIZE [0x08]
;     DW_OP_LLVM_select_bit_piece [0xec]
;       ELEMENT_SIZE [0x20]
;       ELEMENT_COUNT [0x40]
; GFX900-NEXT: .cfi_escape 0x10, 0xa9, 0x14, 0x0d, 0x90, 0xa9, 0x14, 0x16, 0xe4, 0x00, 0xe6, 0x11, 0x94, 0x08, 0xec, 0x20, 0x40
; GFX90A-V2A-DIS-NEXT: .cfi_escape 0x10, 0xa9, 0x14, 0x0e, 0x90, 0xa9, 0x14, 0x16, 0xe4, 0x80, 0x04, 0xe6, 0x11, 0x94, 0x08, 0xec, 0x20, 0x40
; GFX90A-V2A-EN-NEXT: .cfi_register [[#VGPR2+2560]], [[#TMP_AGPR2+3072]]

; DW_CFA_expression [0x10]
;   VGPR41_wave32 ULEB128(1577)=[0xa9, 0x0c]
;   BLOCK_LENGTH ULEB128(13)=[0x0d]
;     DW_OP_regx [0x90]
;       VGPR41_wave32 ULEB128(1577)=[0xa9, 0x0c]
;     DW_OP_swap [0x16]
;     DW_OP_LLVM_offset_uconst [0xe4]
;       OFFSET ULEB128(0)=[0x00]
;     DW_OP_LLVM_call_frame_entry_reg [0xe6]
;       EXEC_MASK_wave32 ULEB128(1)=[0x01]
;     DW_OP_deref_size [0x94]
;       SIZE [0x04]
;     DW_OP_LLVM_select_bit_piece [0xec]
;       ELEMENT_SIZE [0x20]
;       ELEMENT_COUNT [0x20]
; WAVE32: .cfi_escape 0x10, 0xa9, 0x0c, 0x0d, 0x90, 0xa9, 0x0c, 0x16, 0xe4, 0x00, 0xe6, 0x01, 0x94, 0x04, 0xec, 0x20, 0x20

; GFX90A-V2A-DIS: buffer_store_dword a32, off, s[0:3], s32 offset:4 ; 4-byte Folded Spill
; GFX90A-V2A-EN: v_accvgpr_read_b32 v[[#TMP_VGPR1:]], a[[#AGPR1:]]

; DW_CFA_expression [0x10]
;   AGPR32_wave64 ULEB128(3104)=[0xa0, 0x18]
;   BLOCK_LENGTH ULEB128(14)=[0x0e]
;     DW_OP_regx [0x90]
;       AGPR32_wave64 ULEB128(3104)=[0xa0, 0x18]
;     DW_OP_swap [0x16]
;     DW_OP_LLVM_offset_uconst [0xe4]
;       OFFSET ULEB128(256)=[0x80, 0x02]
;     DW_OP_LLVM_call_frame_entry_reg [0xe6]
;       EXEC_MASK_wave64 ULEB128(17)=[0x11]
;     DW_OP_deref_size [0x94]
;       SIZE [0x08]
;     DW_OP_LLVM_select_bit_piece [0xec]
;       ELEMENT_SIZE [0x20]
;       ELEMENT_COUNT [0x40]
; GFX90A-V2A-DIS-NEXT: .cfi_escape 0x10, 0xa0, 0x18, 0x0e, 0x90, 0xa0, 0x18, 0x16, 0xe4, 0x80, 0x02, 0xe6, 0x11, 0x94, 0x08, 0xec, 0x20, 0x40
; GFX90A-V2A-EN-NEXT: .cfi_register [[#AGPR1+3072]], [[#TMP_VGPR1+2560]]

; CHECK-NOT: .cfi_{{.*}}

; GFX90A-V2A-DIS: buffer_store_dword a33, off, s[0:3], s32 ; 4-byte Folded Spill
; GFX90A-V2A-EN: v_accvgpr_read_b32 v[[#TMP_VGPR2:]], a[[#AGPR2:]]

; DW_CFA_expression [0x10]
;   AGPR32_wave64 ULEB128(3105)=[0xa1, 0x18]
;   BLOCK_LENGTH ULEB128(14)=[0x0d]
;     DW_OP_regx [0x90]
;       AGPR32_wave64 ULEB128(3105)=[0xa1, 0x18]
;     DW_OP_swap [0x16]
;     DW_OP_LLVM_offset_uconst [0xe4]
;       OFFSET ULEB128(0)=[0x00]
;     DW_OP_LLVM_call_frame_entry_reg [0xe6]
;       EXEC_MASK_wave64 ULEB128(17)=[0x11]
;     DW_OP_deref_size [0x94]
;       SIZE [0x08]
;     DW_OP_LLVM_select_bit_piece [0xec]
;       ELEMENT_SIZE [0x20]
;       ELEMENT_COUNT [0x40]
; GFX90A-V2A-DIS-NEXT: .cfi_escape 0x10, 0xa1, 0x18, 0x0d, 0x90, 0xa1, 0x18, 0x16, 0xe4, 0x00, 0xe6, 0x11, 0x94, 0x08, 0xec, 0x20, 0x40
; GFX90A-V2A-EN-NEXT: .cfi_register [[#AGPR2+3072]], [[#TMP_VGPR2+2560]]

; CHECK-NOT: .cfi_{{.*}}

; CHECK: .cfi_endproc
define hidden void @func_spill_vgpr_to_vmem() #0 {
entry:
  call void asm sideeffect "; clobber", "~{v40}"() #0
  call void asm sideeffect "; clobber", "~{v41}"() #0
  call void asm sideeffect "; clobber", "~{a32}"() #0
  call void asm sideeffect "; clobber", "~{a33}"() #0
  ret void
}

; CHECK-LABEL: func_spill_vgpr_to_agpr:
; CHECK: .cfi_startproc

; CHECK-NOT: .cfi_{{.*}}

; CHECK: %bb.0:
; CHECK-NEXT: .cfi_llvm_def_aspace_cfa 64, 0, 6
; CHECK-NEXT: .cfi_escape 0x10, 0x10, 0x08, 0x90, 0x3e, 0x93, 0x04, 0x90, 0x3f, 0x93, 0x04
; GFX90A-V2A-EN-NEXT: .cfi_undefined 2560
; GFX90A-V2A-EN-NEXT: .cfi_undefined 2561
; GFX90A-V2A-EN-NEXT: .cfi_undefined 3072
; GFX90A-V2A-EN-NEXT: .cfi_undefined 3073

; CHECK-NOT: .cfi_{{.*}}

; CHECK-NEXT: s_waitcnt vmcnt(0) expcnt(0) lgkmcnt(0)
; GFX90A-V2A-EN-NEXT: v_accvgpr_write_b32 a[[#TMP_AGPR1:]], v[[#VGPR1:]]
; GFX90A-V2A-EN-NEXT: .cfi_register [[#VGPR1+2560]], [[#TMP_AGPR1+3072]]
; GFX90A-V2A-EN-NEXT: v_accvgpr_write_b32 a[[#TMP_AGPR2]], v[[#VGPR2]]
; GFX90A-V2A-EN-NEXT: .cfi_register [[#VGPR2+2560]], [[#TMP_AGPR2+3072]]
; GFX90A-V2A-EN-NEXT: v_accvgpr_read_b32 v[[#TMP_VGPR1:]], a[[#AGPR1:]]
; GFX90A-V2A-EN-NEXT: .cfi_register [[#AGPR1+3072]], [[#TMP_VGPR1+2560]]
; GFX90A-V2A-EN-NEXT: v_accvgpr_read_b32 v[[#TMP_VGPR2:]], a[[#AGPR2:]]
; GFX90A-V2A-EN-NEXT: .cfi_register [[#AGPR2+3072]], [[#TMP_VGPR2+2560]]
; GFX90A-V2A-EN: v_accvgpr_write_b32 a33, v1
; GFX90A-V2A-EN-NEXT: v_accvgpr_write_b32 a32, v0
; GFX90A-V2A-EN-NEXT: v_accvgpr_read_b32 v41, a1
; GFX90A-V2A-EN-NEXT: v_accvgpr_read_b32 v40, a0

; CHECK:	s_setpc_b64 s[30:31]

; CHECK-NOT:	.cfi_{{.*}}
; CHECK:	.cfi_endproc

define hidden void @func_spill_vgpr_to_agpr() #2 {
  call void asm sideeffect "; clobber", "~{v40}"()
  call void asm sideeffect "; clobber", "~{v41}"()
  call void asm sideeffect "; clobber", "~{a32}"()
  call void asm sideeffect "; clobber", "~{a33}"()
  ret void
}


; NOTE: Number of VGPRs available to kernel, and in turn number of corresponding CFIs generated,
; is dependent on waves/WG size. Since the intent here is to check whether we generate the correct
; CFIs, doing it for any one set of details is sufficient which also makes the test insensitive to
; changes in those details.
attributes #0 = { nounwind "amdgpu-waves-per-eu"="1,1" "amdgpu-flat-work-group-size"="128,128" }
attributes #1 = { nounwind "amdgpu-waves-per-eu"="1,1" "amdgpu-flat-work-group-size"="128,128" "frame-pointer"="all" }
attributes #2 = { nounwind }

!llvm.dbg.cu = !{!0}
!llvm.module.flags = !{!2, !3}

!0 = distinct !DICompileUnit(language: DW_LANG_C99, file: !1, emissionKind: FullDebug)
!1 = !DIFile(filename: "filename", directory: "directory")
!2 = !{i32 7, !"Dwarf Version", i32 4}
!3 = !{i32 2, !"Debug Info Version", i32 3}<|MERGE_RESOLUTION|>--- conflicted
+++ resolved
@@ -540,15 +540,8 @@
 ; CHECK-NEXT: .cfi_undefined 62
 ; CHECK-NEXT: .cfi_undefined 63
 
-<<<<<<< HEAD
-; WAVE64: s_or_saveexec_b64 s[4:5], -1
-; WAVE32: s_or_saveexec_b32 s4, -1
-=======
-; CHECK-NOT: .cfi_{{.*}}
-
 ; WAVE64: s_or_saveexec_b64 [[EXEC_MASK:s\[[0-9]+:[0-9]+\]]], -1
 ; WAVE32: s_or_saveexec_b32 [[EXEC_MASK:s[0-9]+]], -1
->>>>>>> 0e64e13c
 ; CHECK-NEXT: buffer_store_dword v40, off, s[0:3], s32 ; 4-byte Folded Spill
 ; VGPR40_wave64 = 2600
 ; WAVE64-NEXT: .cfi_offset 2600, 0
