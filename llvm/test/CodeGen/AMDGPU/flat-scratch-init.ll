--- conflicted
+++ resolved
@@ -5,24 +5,6 @@
 declare void @extern_func() #0
 
 define amdgpu_kernel void @stack_object_addrspacecast_in_kernel_no_calls() {
-<<<<<<< HEAD
-; GCN-LABEL: stack_object_addrspacecast_in_kernel_no_calls:
-; GCN:       ; %bb.0:
-; GCN-NEXT:    s_add_u32 s0, s0, s3
-; GCN-NEXT:    s_addc_u32 s1, s1, 0
-; GCN-NEXT:    s_setreg_b32 hwreg(HW_REG_FLAT_SCR_LO), s0
-; GCN-NEXT:    s_setreg_b32 hwreg(HW_REG_FLAT_SCR_HI), s1
-; GCN-NEXT:    v_mov_b32_e32 v0, 4
-; GCN-NEXT:    s_getreg_b32 s0, hwreg(HW_REG_SH_MEM_BASES, 0, 16)
-; GCN-NEXT:    v_mov_b32_e32 v2, 0
-; GCN-NEXT:    s_lshl_b32 s0, s0, 16
-; GCN-NEXT:    v_cmp_ne_u32_e32 vcc_lo, -1, v0
-; GCN-NEXT:    v_cndmask_b32_e64 v1, 0, s0, vcc_lo
-; GCN-NEXT:    v_cndmask_b32_e32 v0, 0, v0, vcc_lo
-; GCN-NEXT:    flat_store_dword v[0:1], v2
-; GCN-NEXT:    s_waitcnt_vscnt null, 0x0
-; GCN-NEXT:    s_endpgm
-=======
 ; FLAT_SCR_OPT-LABEL: stack_object_addrspacecast_in_kernel_no_calls:
 ; FLAT_SCR_OPT:       ; %bb.0:
 ; FLAT_SCR_OPT-NEXT:    s_add_u32 s0, s0, s3
@@ -34,8 +16,8 @@
 ; FLAT_SCR_OPT-NEXT:    v_mov_b32_e32 v2, 0
 ; FLAT_SCR_OPT-NEXT:    s_lshl_b32 s0, s0, 16
 ; FLAT_SCR_OPT-NEXT:    v_cmp_ne_u32_e32 vcc_lo, -1, v0
+; FLAT_SCR_OPT-NEXT:    v_cndmask_b32_e64 v1, 0, s0, vcc_lo
 ; FLAT_SCR_OPT-NEXT:    v_cndmask_b32_e32 v0, 0, v0, vcc_lo
-; FLAT_SCR_OPT-NEXT:    v_cndmask_b32_e64 v1, 0, s0, vcc_lo
 ; FLAT_SCR_OPT-NEXT:    flat_store_dword v[0:1], v2
 ; FLAT_SCR_OPT-NEXT:    s_waitcnt_vscnt null, 0x0
 ; FLAT_SCR_OPT-NEXT:    s_endpgm
@@ -47,12 +29,11 @@
 ; FLAT_SCR_ARCH-NEXT:    v_mov_b32_e32 v2, 0
 ; FLAT_SCR_ARCH-NEXT:    s_lshl_b32 s0, s0, 16
 ; FLAT_SCR_ARCH-NEXT:    v_cmp_ne_u32_e32 vcc_lo, -1, v0
+; FLAT_SCR_ARCH-NEXT:    v_cndmask_b32_e64 v1, 0, s0, vcc_lo
 ; FLAT_SCR_ARCH-NEXT:    v_cndmask_b32_e32 v0, 0, v0, vcc_lo
-; FLAT_SCR_ARCH-NEXT:    v_cndmask_b32_e64 v1, 0, s0, vcc_lo
 ; FLAT_SCR_ARCH-NEXT:    flat_store_dword v[0:1], v2
 ; FLAT_SCR_ARCH-NEXT:    s_waitcnt_vscnt null, 0x0
 ; FLAT_SCR_ARCH-NEXT:    s_endpgm
->>>>>>> 93bae551
   %alloca = alloca i32, addrspace(5)
   %cast = addrspacecast i32 addrspace(5)* %alloca to i32*
   store volatile i32 0, i32* %cast
