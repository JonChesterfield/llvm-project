--- conflicted
+++ resolved
@@ -66,29 +66,13 @@
 }
 
 define amdgpu_kernel void @kernel_calls_no_stack() {
-<<<<<<< HEAD
-; GCN-LABEL: kernel_calls_no_stack:
-; GCN:       ; %bb.0:
-; GCN-NEXT:    s_add_u32 s0, s0, s3
-; GCN-NEXT:    s_mov_b32 s32, 0
-; GCN-NEXT:    s_addc_u32 s1, s1, 0
-; GCN-NEXT:    s_setreg_b32 hwreg(HW_REG_FLAT_SCR_LO), s0
-; GCN-NEXT:    s_setreg_b32 hwreg(HW_REG_FLAT_SCR_HI), s1
-; GCN-NEXT:    s_getpc_b64 s[0:1]
-; GCN-NEXT:    s_add_u32 s0, s0, extern_func@gotpcrel32@lo+4
-; GCN-NEXT:    s_addc_u32 s1, s1, extern_func@gotpcrel32@hi+12
-; GCN-NEXT:    s_load_dwordx2 s[0:1], s[0:1], 0x0
-; GCN-NEXT:    s_waitcnt lgkmcnt(0)
-; GCN-NEXT:    s_swappc_b64 s[30:31], s[0:1]
-; GCN-NEXT:    s_endpgm
-=======
 ; FLAT_SCR_OPT-LABEL: kernel_calls_no_stack:
 ; FLAT_SCR_OPT:       ; %bb.0:
-; FLAT_SCR_OPT-NEXT:    s_add_u32 s6, s6, s11
+; FLAT_SCR_OPT-NEXT:    s_add_u32 s0, s0, s3
 ; FLAT_SCR_OPT-NEXT:    s_mov_b32 s32, 0
-; FLAT_SCR_OPT-NEXT:    s_addc_u32 s7, s7, 0
-; FLAT_SCR_OPT-NEXT:    s_setreg_b32 hwreg(HW_REG_FLAT_SCR_LO), s6
-; FLAT_SCR_OPT-NEXT:    s_setreg_b32 hwreg(HW_REG_FLAT_SCR_HI), s7
+; FLAT_SCR_OPT-NEXT:    s_addc_u32 s1, s1, 0
+; FLAT_SCR_OPT-NEXT:    s_setreg_b32 hwreg(HW_REG_FLAT_SCR_LO), s0
+; FLAT_SCR_OPT-NEXT:    s_setreg_b32 hwreg(HW_REG_FLAT_SCR_HI), s1
 ; FLAT_SCR_OPT-NEXT:    s_getpc_b64 s[0:1]
 ; FLAT_SCR_OPT-NEXT:    s_add_u32 s0, s0, extern_func@gotpcrel32@lo+4
 ; FLAT_SCR_OPT-NEXT:    s_addc_u32 s1, s1, extern_func@gotpcrel32@hi+12
@@ -107,7 +91,6 @@
 ; FLAT_SCR_ARCH-NEXT:    s_waitcnt lgkmcnt(0)
 ; FLAT_SCR_ARCH-NEXT:    s_swappc_b64 s[30:31], s[0:1]
 ; FLAT_SCR_ARCH-NEXT:    s_endpgm
->>>>>>> 34ff8573
   call void @extern_func()
   ret void
 }
