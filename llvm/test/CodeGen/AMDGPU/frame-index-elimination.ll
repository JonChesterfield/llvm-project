; RUN: llc -mtriple=amdgcn-amd-amdhsa -mcpu=kaveri -mattr=-promote-alloca -amdgpu-sroa=0 -verify-machineinstrs < %s | FileCheck -enable-var-scope -check-prefixes=GCN,CI,MUBUF %s
; RUN: llc -mtriple=amdgcn-amd-amdhsa -mcpu=gfx900 -mattr=-promote-alloca -amdgpu-sroa=0 -verify-machineinstrs < %s | FileCheck -enable-var-scope -check-prefixes=GCN,GFX9,GFX9-MUBUF,MUBUF %s
; RUN: llc -mtriple=amdgcn-amd-amdhsa -mcpu=gfx900 -mattr=-promote-alloca,+enable-flat-scratch -amdgpu-sroa=0 -verify-machineinstrs < %s | FileCheck -enable-var-scope -check-prefixes=GCN,GFX9,GFX9-FLATSCR %s
; RUN: llc -mtriple=amdgcn-amd-amdhsa -mcpu=gfx1100 < %s | FileCheck --check-prefixes=GFX11 %s

; Test that non-entry function frame indices are expanded properly to
; give an index relative to the scratch wave offset register

; Materialize into a mov. Make sure there isn't an unnecessary copy.
; GCN-LABEL: {{^}}func_mov_fi_i32:
; GCN: s_waitcnt vmcnt(0) expcnt(0) lgkmcnt(0)

; CI-NEXT: v_lshr_b32_e64 v0, s32, 6
; GFX9-MUBUF-NEXT: v_lshrrev_b32_e64 v0, 6, s32

; GFX9-FLATSCR:     v_mov_b32_e32 v0, s32
; GFX9-FLATSCR-NOT: v_lshrrev_b32_e64

; MUBUF-NOT: v_mov

; GCN: ds_write_b32 v0, v0
define void @func_mov_fi_i32() #0 {
  %alloca = alloca i32, addrspace(5)
  store volatile i32 addrspace(5)* %alloca, i32 addrspace(5)* addrspace(3)* undef
  ret void
}

; Offset due to different objects
; GCN-LABEL: {{^}}func_mov_fi_i32_offset:
; GCN: s_waitcnt vmcnt(0) expcnt(0) lgkmcnt(0)

; CI-DAG: v_lshr_b32_e64 v0, s32, 6
; CI-NOT: v_mov
; CI: ds_write_b32 v0, v0
; CI-NEXT: v_lshr_b32_e64 [[SCALED:v[0-9]+]], s32, 6
; CI-NEXT: v_add_i32_e{{32|64}} v0, {{s\[[0-9]+:[0-9]+\]|vcc}}, 4, [[SCALED]]
; CI-NEXT: ds_write_b32 v0, v0

; GFX9-MUBUF-NEXT:   v_lshrrev_b32_e64 v0, 6, s32
; GFX9-FLATSCR:      v_mov_b32_e32 v0, s32
; GFX9-FLATSCR:      s_add_i32 [[ADD:[^,]+]], s32, 4
; GFX9-NEXT:         ds_write_b32 v0, v0
; GFX9-MUBUF-NEXT:   v_lshrrev_b32_e64 [[SCALED:v[0-9]+]], 6, s32
; GFX9-MUBUF-NEXT:   v_add_u32_e32 v0, 4, [[SCALED]]
; GFX9-FLATSCR-NEXT: v_mov_b32_e32 v0, [[ADD]]
; GFX9-NEXT:         ds_write_b32 v0, v0
define void @func_mov_fi_i32_offset() #0 {
  %alloca0 = alloca i32, addrspace(5)
  %alloca1 = alloca i32, addrspace(5)
  store volatile i32 addrspace(5)* %alloca0, i32 addrspace(5)* addrspace(3)* undef
  store volatile i32 addrspace(5)* %alloca1, i32 addrspace(5)* addrspace(3)* undef
  ret void
}

; Materialize into an add of a constant offset from the FI.
; FIXME: Should be able to merge adds

; GCN-LABEL: {{^}}func_add_constant_to_fi_i32:
; GCN: s_waitcnt vmcnt(0) expcnt(0) lgkmcnt(0)

; CI: v_lshr_b32_e64 [[SCALED:v[0-9]+]], s32, 6
; CI-NEXT: v_add_i32_e32 v0, vcc, 4, [[SCALED]]

; GFX9-MUBUF:       v_lshrrev_b32_e64 [[SCALED:v[0-9]+]], 6, s32
; GFX9-MUBUF-NEXT:  v_add_u32_e32 v0, 4, [[SCALED]]

; GFX9-FLATSCR:      v_mov_b32_e32 [[ADD:v[0-9]+]], s32
; GFX9-FLATSCR-NEXT: v_add_u32_e32 v0, 4, [[ADD]]

; GCN-NOT: v_mov
; GCN: ds_write_b32 v0, v0
define void @func_add_constant_to_fi_i32() #0 {
  %alloca = alloca [2 x i32], align 4, addrspace(5)
  %gep0 = getelementptr inbounds [2 x i32], [2 x i32] addrspace(5)* %alloca, i32 0, i32 1
  store volatile i32 addrspace(5)* %gep0, i32 addrspace(5)* addrspace(3)* undef
  ret void
}

; A user the materialized frame index can't be meaningfully folded
; into.
; FIXME: Should use s_mul but the frame index always gets materialized into a
; vgpr

; GCN-LABEL: {{^}}func_other_fi_user_i32:

; CI: v_lshr_b32_e64 v0, s32, 6

; GFX9-MUBUF:   v_lshrrev_b32_e64 v0, 6, s32
; GFX9-FLATSCR: v_mov_b32_e32 v0, s32

; GCN-NEXT: v_mul_lo_u32 v0, v0, 9
; GCN-NOT: v_mov
; GCN: ds_write_b32 v0, v0
define void @func_other_fi_user_i32() #0 {
  %alloca = alloca [2 x i32], align 4, addrspace(5)
  %ptrtoint = ptrtoint [2 x i32] addrspace(5)* %alloca to i32
  %mul = mul i32 %ptrtoint, 9
  store volatile i32 %mul, i32 addrspace(3)* undef
  ret void
}

; GCN-LABEL: {{^}}func_store_private_arg_i32_ptr:
; GCN: v_mov_b32_e32 v1, 15{{$}}
; MUBUF:        buffer_store_dword v1, v0, s[0:3], 0 offen{{$}}
; GFX9-FLATSCR: scratch_store_dword v0, v1, off{{$}}
define void @func_store_private_arg_i32_ptr(i32 addrspace(5)* %ptr) #0 {
  store volatile i32 15, i32 addrspace(5)* %ptr
  ret void
}

; GCN-LABEL: {{^}}func_load_private_arg_i32_ptr:
; GCN: s_waitcnt
; MUBUF-NEXT:        buffer_load_dword v0, v0, s[0:3], 0 offen glc{{$}}
; GFX9-FLATSCR-NEXT: scratch_load_dword v0, v0, off glc{{$}}
define void @func_load_private_arg_i32_ptr(i32 addrspace(5)* %ptr) #0 {
  %val = load volatile i32, i32 addrspace(5)* %ptr
  ret void
}

; GCN-LABEL: {{^}}void_func_byval_struct_i8_i32_ptr:
; GCN: s_waitcnt

; CI: v_lshr_b32_e64 [[SHIFT:v[0-9]+]], s32, 6
; CI-NEXT: v_or_b32_e32 v0, 4, [[SHIFT]]

; GFX9-MUBUF:      v_lshrrev_b32_e64 [[SHIFT:v[0-9]+]], 6, s32
; GFX9-MUBUF-NEXT: v_or_b32_e32 v0, 4, [[SHIFT]]

; GFX9-FLATSCR:      v_mov_b32_e32 [[SP:v[0-9]+]], s32
; GFX9-FLATSCR-NEXT: v_or_b32_e32 v0, 4, [[SP]]

; GCN-NOT: v_mov
; GCN: ds_write_b32 v0, v0
define void @void_func_byval_struct_i8_i32_ptr({ i8, i32 } addrspace(5)* byval({ i8, i32 }) %arg0) #0 {
  %gep0 = getelementptr inbounds { i8, i32 }, { i8, i32 } addrspace(5)* %arg0, i32 0, i32 0
  %gep1 = getelementptr inbounds { i8, i32 }, { i8, i32 } addrspace(5)* %arg0, i32 0, i32 1
  %load1 = load i32, i32 addrspace(5)* %gep1
  store volatile i32 addrspace(5)* %gep1, i32 addrspace(5)* addrspace(3)* undef
  ret void
}

; GCN-LABEL: {{^}}void_func_byval_struct_i8_i32_ptr_value:
; GCN: s_waitcnt vmcnt(0) expcnt(0) lgkmcnt(0)
; MUBUF-NEXT: buffer_load_ubyte v0, off, s[0:3], s32
; MUBUF-NEXT: buffer_load_dword v1, off, s[0:3], s32 offset:4
; GFX9-FLATSCR-NEXT: scratch_load_ubyte v0, off, s32
; GFX9-FLATSCR-NEXT: scratch_load_dword v1, off, s32 offset:4
define void @void_func_byval_struct_i8_i32_ptr_value({ i8, i32 } addrspace(5)* byval({ i8, i32 }) %arg0) #0 {
  %gep0 = getelementptr inbounds { i8, i32 }, { i8, i32 } addrspace(5)* %arg0, i32 0, i32 0
  %gep1 = getelementptr inbounds { i8, i32 }, { i8, i32 } addrspace(5)* %arg0, i32 0, i32 1
  %load0 = load i8, i8 addrspace(5)* %gep0
  %load1 = load i32, i32 addrspace(5)* %gep1
  store volatile i8 %load0, i8 addrspace(3)* undef
  store volatile i32 %load1, i32 addrspace(3)* undef
  ret void
}

; GCN-LABEL: {{^}}void_func_byval_struct_i8_i32_ptr_nonentry_block:

; GCN: s_and_saveexec_b64

; CI: buffer_load_dword v{{[0-9]+}}, off, s[0:3], s32 offset:4 glc{{$}}
; GFX9-MUBUF:   buffer_load_dword v{{[0-9]+}}, off, s[0:3], s32 offset:4 glc{{$}}
; GFX9-FLATSCR: scratch_load_dword v{{[0-9]+}}, off, s32 offset:4 glc{{$}}

; CI: v_lshr_b32_e64 [[SHIFT:v[0-9]+]], s32, 6
; CI: v_add_i32_e32 [[GEP:v[0-9]+]], vcc, 4, [[SHIFT]]

; GFX9-MUBUF:   v_lshrrev_b32_e64 [[SP:v[0-9]+]], 6, s32
; GFX9-FLATSCR: v_mov_b32_e32 [[SP:v[0-9]+]], s32

; GFX9: v_add_u32_e32 [[GEP:v[0-9]+]], 4, [[SP]]

; GCN: ds_write_b32 v{{[0-9]+}}, [[GEP]]
define void @void_func_byval_struct_i8_i32_ptr_nonentry_block({ i8, i32 } addrspace(5)* byval({ i8, i32 }) %arg0, i32 %arg2) #0 {
  %cmp = icmp eq i32 %arg2, 0
  br i1 %cmp, label %bb, label %ret

bb:
  %gep0 = getelementptr inbounds { i8, i32 }, { i8, i32 } addrspace(5)* %arg0, i32 0, i32 0
  %gep1 = getelementptr inbounds { i8, i32 }, { i8, i32 } addrspace(5)* %arg0, i32 0, i32 1
  %load1 = load volatile i32, i32 addrspace(5)* %gep1
  store volatile i32 addrspace(5)* %gep1, i32 addrspace(5)* addrspace(3)* undef
  br label %ret

ret:
  ret void
}

; Added offset can't be used with VOP3 add
; GCN-LABEL: {{^}}func_other_fi_user_non_inline_imm_offset_i32:

; CI-DAG: s_movk_i32 [[K:s[0-9]+|vcc_lo|vcc_hi]], 0x200
; CI-DAG: v_lshr_b32_e64 [[SCALED:v[0-9]+]], s32, 6
; CI: v_add_i32_e32 [[VZ:v[0-9]+]], vcc, [[K]], [[SCALED]]

; GFX9-MUBUF-DAG: v_lshrrev_b32_e64 [[SCALED:v[0-9]+]], 6, s32
; GFX9-MUBUF:     v_add_u32_e32 [[VZ:v[0-9]+]], 0x200, [[SCALED]]

; GFX9-FLATSCR-DAG: s_add_i32 [[SZ:[^,]+]], s32, 0x200
; GFX9-FLATSCR:     v_mov_b32_e32 [[VZ:v[0-9]+]], [[SZ]]

; GCN: v_mul_lo_u32 [[VZ]], [[VZ]], 9
; GCN: ds_write_b32 v0, [[VZ]]
define void @func_other_fi_user_non_inline_imm_offset_i32() #0 {
  %alloca0 = alloca [128 x i32], align 4, addrspace(5)
  %alloca1 = alloca [8 x i32], align 4, addrspace(5)
  %gep0 = getelementptr inbounds [128 x i32], [128 x i32] addrspace(5)* %alloca0, i32 0, i32 65
  %gep1 = getelementptr inbounds [8 x i32], [8 x i32] addrspace(5)* %alloca1, i32 0, i32 0
  store volatile i32 7, i32 addrspace(5)* %gep0
  %ptrtoint = ptrtoint i32 addrspace(5)* %gep1 to i32
  %mul = mul i32 %ptrtoint, 9
  store volatile i32 %mul, i32 addrspace(3)* undef
  ret void
}

; GCN-LABEL: {{^}}func_other_fi_user_non_inline_imm_offset_i32_vcc_live:

; CI-DAG: s_movk_i32 [[OFFSET:s[0-9]+]], 0x200
; CI-DAG: v_lshr_b32_e64 [[SCALED:v[0-9]+]], s32, 6
; CI: v_add_i32_e64 [[VZ:v[0-9]+]], s{{\[[0-9]+:[0-9]+\]}}, [[OFFSET]], [[SCALED]]

; GFX9-MUBUF-DAG: v_lshrrev_b32_e64 [[SCALED:v[0-9]+]], 6, s32
; GFX9-MUBUF:     v_add_u32_e32 [[VZ:v[0-9]+]], 0x200, [[SCALED]]

; GFX9-FLATSCR-DAG: s_add_i32 [[SZ:[^,]+]], s32, 0x200
; GFX9-FLATSCR:     v_mov_b32_e32 [[VZ:v[0-9]+]], [[SZ]]

; GCN: v_mul_lo_u32 [[VZ]], [[VZ]], 9
; GCN: ds_write_b32 v0, [[VZ]]
define void @func_other_fi_user_non_inline_imm_offset_i32_vcc_live() #0 {
  %alloca0 = alloca [128 x i32], align 4, addrspace(5)
  %alloca1 = alloca [8 x i32], align 4, addrspace(5)
  %vcc = call i64 asm sideeffect "; def $0", "={vcc}"()
  %gep0 = getelementptr inbounds [128 x i32], [128 x i32] addrspace(5)* %alloca0, i32 0, i32 65
  %gep1 = getelementptr inbounds [8 x i32], [8 x i32] addrspace(5)* %alloca1, i32 0, i32 0
  store volatile i32 7, i32 addrspace(5)* %gep0
  call void asm sideeffect "; use $0", "{vcc}"(i64 %vcc)
  %ptrtoint = ptrtoint i32 addrspace(5)* %gep1 to i32
  %mul = mul i32 %ptrtoint, 9
  store volatile i32 %mul, i32 addrspace(3)* undef
  ret void
}

declare void @func(<4 x float> addrspace(5)* nocapture) #0

; undef flag not preserved in eliminateFrameIndex when handling the
; stores in the middle block.

; GCN-LABEL: {{^}}undefined_stack_store_reg:
; GCN: s_and_saveexec_b64
; MUBUF: buffer_store_dword v0, off, s[0:3], s33 offset:
; MUBUF: buffer_store_dword v0, off, s[0:3], s33 offset:
; MUBUF: buffer_store_dword v0, off, s[0:3], s33 offset:
; MUBUF: buffer_store_dword v{{[0-9]+}}, off, s[0:3], s33 offset:
; FLATSCR: scratch_store_dword v0, off, s33 offset:
; FLATSCR: scratch_store_dword v0, off, s33 offset:
; FLATSCR: scratch_store_dword v0, off, s33 offset:
; FLATSCR: scratch_store_dword v{{[0-9]+}}, off, s33 offset:
define void @undefined_stack_store_reg(float %arg, i32 %arg1) #0 {
bb:
  %tmp = alloca <4 x float>, align 16, addrspace(5)
  %tmp2 = insertelement <4 x float> undef, float %arg, i32 0
  store <4 x float> %tmp2, <4 x float> addrspace(5)* undef
  %tmp3 = icmp eq i32 %arg1, 0
  br i1 %tmp3, label %bb4, label %bb5

bb4:
  call void @func(<4 x float> addrspace(5)* nonnull undef)
  store <4 x float> %tmp2, <4 x float> addrspace(5)* %tmp, align 16
  call void @func(<4 x float> addrspace(5)* nonnull %tmp)
  br label %bb5

bb5:
  ret void
}

; GCN-LABEL: {{^}}alloca_ptr_nonentry_block:
; GCN: s_and_saveexec_b64
; MUBUF:   buffer_load_dword v{{[0-9]+}}, off, s[0:3], s32 offset:4
; FLATSCR: scratch_load_dword v{{[0-9]+}}, off, s32 offset:4

; CI: v_lshr_b32_e64 [[SHIFT:v[0-9]+]], s32, 6
; CI-NEXT: v_or_b32_e32 [[PTR:v[0-9]+]], 4, [[SHIFT]]

; GFX9-MUBUF: v_lshrrev_b32_e64 [[SHIFT:v[0-9]+]], 6, s32
; GFX9-MUBUF-NEXT: v_or_b32_e32 [[PTR:v[0-9]+]], 4, [[SHIFT]]

; GFX9-FLATSCR:      v_mov_b32_e32 [[SP:v[0-9]+]], s32
; GFX9-FLATSCR-NEXT: v_or_b32_e32 [[PTR:v[0-9]+]], 4, [[SP]]

; GCN: ds_write_b32 v{{[0-9]+}}, [[PTR]]
define void @alloca_ptr_nonentry_block(i32 %arg0) #0 {
  %alloca0 = alloca { i8, i32 }, align 4, addrspace(5)
  %cmp = icmp eq i32 %arg0, 0
  br i1 %cmp, label %bb, label %ret

bb:
  %gep0 = getelementptr inbounds { i8, i32 }, { i8, i32 } addrspace(5)* %alloca0, i32 0, i32 0
  %gep1 = getelementptr inbounds { i8, i32 }, { i8, i32 } addrspace(5)* %alloca0, i32 0, i32 1
  %load1 = load volatile i32, i32 addrspace(5)* %gep1
  store volatile i32 addrspace(5)* %gep1, i32 addrspace(5)* addrspace(3)* undef
  br label %ret

ret:
  ret void
}

%struct0 = type { [4224 x %type.i16] }
%type.i16 = type { i16 }
@_ZZN0 = external hidden addrspace(3) global %struct0, align 8

; GFX11-LABEL: tied_operand_test:
; GFX11:       ; %bb.0: ; %entry
; GFX11:         scratch_load_d16_hi_b16 [[LDRESULT:v[0-9]+]], off, off offset:4
<<<<<<< HEAD
; GFX11:         ds_store_b32 v{{[0-9]+}}, [[LDRESULT]] offset:8
=======
; GFX11-NEXT:    s_waitcnt vmcnt(0)
; GFX11-NEXT:    ds_store_b32 v{{[0-9]+}}, [[LDRESULT]] offset:8
>>>>>>> f2751388
; GFX11-NEXT:    s_endpgm
define protected amdgpu_kernel void @tied_operand_test(i1 %c1, i1 %c2, i32 %val) {
entry:
  %scratch0 = alloca i16, align 4, addrspace(5)
  %scratch1 = alloca i16, align 4, addrspace(5)
  %first = select i1 %c1, i16 addrspace(5)* %scratch0, i16 addrspace(5)* %scratch1
  %spec.select = select i1 %c2, i16 addrspace(5)* %first, i16 addrspace(5)* %scratch0
  %dead.load = load i16, i16 addrspace(5)* %spec.select, align 2
  %scratch0.load = load i16, i16 addrspace(5)* %scratch0, align 4
  %add4 = add nuw nsw i32 %val, 4
  %addr0 = getelementptr inbounds %struct0, %struct0 addrspace(3)* bitcast (%struct0 addrspace(3)* @_ZZN0 to %struct0 addrspace(3)*), i32 0, i32 0, i32 %add4, i32 0
  store i16 123, i16 addrspace(3)* %addr0, align 2
  %add5 = add nuw nsw i32 %val, 5
  %addr1 = getelementptr inbounds %struct0, %struct0 addrspace(3)* bitcast (%struct0 addrspace(3)* @_ZZN0 to %struct0 addrspace(3)*), i32 0, i32 0, i32 %add5, i32 0
  store i16 %scratch0.load, i16 addrspace(3)* %addr1, align 2
  ret void
}

attributes #0 = { nounwind }<|MERGE_RESOLUTION|>--- conflicted
+++ resolved
@@ -313,12 +313,8 @@
 ; GFX11-LABEL: tied_operand_test:
 ; GFX11:       ; %bb.0: ; %entry
 ; GFX11:         scratch_load_d16_hi_b16 [[LDRESULT:v[0-9]+]], off, off offset:4
-<<<<<<< HEAD
-; GFX11:         ds_store_b32 v{{[0-9]+}}, [[LDRESULT]] offset:8
-=======
 ; GFX11-NEXT:    s_waitcnt vmcnt(0)
 ; GFX11-NEXT:    ds_store_b32 v{{[0-9]+}}, [[LDRESULT]] offset:8
->>>>>>> f2751388
 ; GFX11-NEXT:    s_endpgm
 define protected amdgpu_kernel void @tied_operand_test(i1 %c1, i1 %c2, i32 %val) {
 entry:
