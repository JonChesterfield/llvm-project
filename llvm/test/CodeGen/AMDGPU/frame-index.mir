--- conflicted
+++ resolved
@@ -96,19 +96,14 @@
     ; GCN-LABEL: name: func_add_constant_to_fi_uniform_SCC_clobber_i32
     ; GCN: liveins: $sgpr30_sgpr31
     ; GCN-NEXT: {{  $}}
-<<<<<<< HEAD
     ; GCN-NEXT: frame-setup CFI_INSTRUCTION llvm_def_aspace_cfa $sgpr32_lo16, 0, 6
     ; GCN-NEXT: frame-setup CFI_INSTRUCTION escape 0x10, 0x10, 0x08, 0x90, 0x3e, 0x93, 0x04, 0x90, 0x3f, 0x93, 0x04
     ; GCN-NEXT: frame-setup CFI_INSTRUCTION undefined $vgpr0_lo16
     ; GCN-NEXT: frame-setup CFI_INSTRUCTION undefined $sgpr4_lo16
     ; GCN-NEXT: frame-setup CFI_INSTRUCTION undefined $sgpr5_lo16
     ; GCN-NEXT: frame-setup CFI_INSTRUCTION undefined $sgpr6_lo16
-    ; GCN-NEXT: $vcc_hi = S_LSHR_B32 6, $sgpr32, implicit-def dead $scc
-    ; GCN-NEXT: renamable $sgpr4 = nuw S_ADD_U32 killed $vcc_hi, 4, implicit-def $scc
-=======
     ; GCN-NEXT: $vcc_lo = S_LSHR_B32 6, $sgpr32, implicit-def dead $scc
     ; GCN-NEXT: renamable $sgpr4 = nuw S_ADD_U32 killed $vcc_lo, 4, implicit-def $scc
->>>>>>> 81bd5e2e
     ; GCN-NEXT: renamable $sgpr5 = S_ADDC_U32 $sgpr4, 1234567, implicit-def $scc, implicit $scc
     ; GCN-NEXT: $vcc_hi = S_LSHR_B32 $sgpr32, 6, implicit-def $scc
     ; GCN-NEXT: $vcc_hi = S_ADD_I32 killed $vcc_hi, 8, implicit-def $scc
@@ -230,6 +225,9 @@
     ; GCN-LABEL: name: func_frame_idx_at_the_end_of_bb
     ; GCN: liveins: $vgpr31
     ; GCN-NEXT: {{  $}}
+    ; GCN-NEXT: frame-setup CFI_INSTRUCTION llvm_def_aspace_cfa $sgpr32_lo16, 0, 6
+    ; GCN-NEXT: frame-setup CFI_INSTRUCTION escape 0x10, 0x10, 0x08, 0x90, 0x3e, 0x93, 0x04, 0x90, 0x3f, 0x93, 0x04
+    ; GCN-NEXT: frame-setup CFI_INSTRUCTION undefined $vgpr0_lo16
     ; GCN-NEXT: renamable $vgpr0 = V_AND_B32_e32 1023, killed $vgpr31, implicit $exec
     ; GCN-NEXT: renamable $vgpr0 = V_LSHLREV_B32_e32 2, killed $vgpr0, implicit $exec
     ; GCN-NEXT: $vgpr1 = V_LSHRREV_B32_e64 6, $sgpr32, implicit $exec
