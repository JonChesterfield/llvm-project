; NOTE: Assertions have been autogenerated by utils/update_llc_test_checks.py
; RUN: llc -mtriple=amdgcn--amdpal -mcpu=gfx900 -enable-ipra=0 -verify-machineinstrs < %s | FileCheck --check-prefix=GFX9 %s
; RUN: llc -mtriple=amdgcn--amdpal -mcpu=gfx1010 -enable-ipra=0 -verify-machineinstrs < %s | FileCheck --check-prefix=GFX10 %s

declare hidden amdgpu_gfx void @external_void_func_void() #0

define amdgpu_gfx void @test_call_external_void_func_void_clobber_s30_s31_call_external_void_func_void() #0 {
; GFX9-LABEL: test_call_external_void_func_void_clobber_s30_s31_call_external_void_func_void:
; GFX9:       ; %bb.0:
; GFX9-NEXT:    s_waitcnt vmcnt(0) expcnt(0) lgkmcnt(0)
; GFX9-NEXT:    s_or_saveexec_b64 s[4:5], -1
; GFX9-NEXT:    buffer_store_dword v40, off, s[0:3], s32 ; 4-byte Folded Spill
; GFX9-NEXT:    s_mov_b64 exec, s[4:5]
; GFX9-NEXT:    v_writelane_b32 v40, s33, 4
; GFX9-NEXT:    s_mov_b32 s33, s32
; GFX9-NEXT:    s_add_u32 s32, s32, 0x400
; GFX9-NEXT:    v_writelane_b32 v40, s34, 0
; GFX9-NEXT:    v_writelane_b32 v40, s35, 1
; GFX9-NEXT:    v_writelane_b32 v40, s30, 2
<<<<<<< HEAD
=======
; GFX9-NEXT:    s_mov_b32 s33, s32
; GFX9-NEXT:    s_addk_i32 s32, 0x400
>>>>>>> 05289dfb
; GFX9-NEXT:    s_getpc_b64 s[34:35]
; GFX9-NEXT:    s_add_u32 s34, s34, external_void_func_void@rel32@lo+4
; GFX9-NEXT:    s_addc_u32 s35, s35, external_void_func_void@rel32@hi+12
; GFX9-NEXT:    v_writelane_b32 v40, s31, 3
; GFX9-NEXT:    s_swappc_b64 s[30:31], s[34:35]
; GFX9-NEXT:    ;;#ASMSTART
; GFX9-NEXT:    ;;#ASMEND
; GFX9-NEXT:    s_swappc_b64 s[30:31], s[34:35]
; GFX9-NEXT:    v_readlane_b32 s4, v40, 2
; GFX9-NEXT:    v_readlane_b32 s5, v40, 3
; GFX9-NEXT:    v_readlane_b32 s35, v40, 1
; GFX9-NEXT:    v_readlane_b32 s34, v40, 0
; GFX9-NEXT:    s_addk_i32 s32, 0xfc00
; GFX9-NEXT:    v_readlane_b32 s33, v40, 4
; GFX9-NEXT:    s_or_saveexec_b64 s[6:7], -1
; GFX9-NEXT:    buffer_load_dword v40, off, s[0:3], s32 ; 4-byte Folded Reload
; GFX9-NEXT:    s_mov_b64 exec, s[6:7]
; GFX9-NEXT:    s_waitcnt vmcnt(0)
; GFX9-NEXT:    s_setpc_b64 s[4:5]
;
; GFX10-LABEL: test_call_external_void_func_void_clobber_s30_s31_call_external_void_func_void:
; GFX10:       ; %bb.0:
; GFX10-NEXT:    s_waitcnt vmcnt(0) expcnt(0) lgkmcnt(0)
; GFX10-NEXT:    s_waitcnt_vscnt null, 0x0
; GFX10-NEXT:    s_or_saveexec_b32 s4, -1
; GFX10-NEXT:    buffer_store_dword v40, off, s[0:3], s32 ; 4-byte Folded Spill
; GFX10-NEXT:    s_waitcnt_depctr 0xffe3
; GFX10-NEXT:    s_mov_b32 exec_lo, s4
; GFX10-NEXT:    v_writelane_b32 v40, s33, 4
; GFX10-NEXT:    s_mov_b32 s33, s32
; GFX10-NEXT:    s_addk_i32 s32, 0x200
; GFX10-NEXT:    v_writelane_b32 v40, s34, 0
; GFX10-NEXT:    v_writelane_b32 v40, s35, 1
; GFX10-NEXT:    v_writelane_b32 v40, s30, 2
; GFX10-NEXT:    s_getpc_b64 s[34:35]
; GFX10-NEXT:    s_add_u32 s34, s34, external_void_func_void@rel32@lo+4
; GFX10-NEXT:    s_addc_u32 s35, s35, external_void_func_void@rel32@hi+12
; GFX10-NEXT:    v_writelane_b32 v40, s31, 3
; GFX10-NEXT:    s_swappc_b64 s[30:31], s[34:35]
; GFX10-NEXT:    ;;#ASMSTART
; GFX10-NEXT:    ;;#ASMEND
; GFX10-NEXT:    s_swappc_b64 s[30:31], s[34:35]
; GFX10-NEXT:    v_readlane_b32 s4, v40, 2
; GFX10-NEXT:    v_readlane_b32 s5, v40, 3
; GFX10-NEXT:    v_readlane_b32 s35, v40, 1
; GFX10-NEXT:    v_readlane_b32 s34, v40, 0
; GFX10-NEXT:    s_addk_i32 s32, 0xfe00
; GFX10-NEXT:    v_readlane_b32 s33, v40, 4
; GFX10-NEXT:    s_or_saveexec_b32 s6, -1
; GFX10-NEXT:    buffer_load_dword v40, off, s[0:3], s32 ; 4-byte Folded Reload
; GFX10-NEXT:    s_waitcnt_depctr 0xffe3
; GFX10-NEXT:    s_mov_b32 exec_lo, s6
; GFX10-NEXT:    s_waitcnt vmcnt(0)
; GFX10-NEXT:    s_setpc_b64 s[4:5]
  call amdgpu_gfx void @external_void_func_void()
  call void asm sideeffect "", ""() #0
  call amdgpu_gfx void @external_void_func_void()
  ret void
}

define amdgpu_gfx void @void_func_void_clobber_s30_s31() #1 {
; GFX9-LABEL: void_func_void_clobber_s30_s31:
; GFX9:       ; %bb.0:
; GFX9-NEXT:    s_waitcnt vmcnt(0) expcnt(0) lgkmcnt(0)
; GFX9-NEXT:    s_mov_b64 s[4:5], s[30:31]
; GFX9-NEXT:    ;;#ASMSTART
; GFX9-NEXT:    ; clobber
; GFX9-NEXT:    ;;#ASMEND
; GFX9-NEXT:    s_setpc_b64 s[4:5]
;
; GFX10-LABEL: void_func_void_clobber_s30_s31:
; GFX10:       ; %bb.0:
; GFX10-NEXT:    s_waitcnt vmcnt(0) expcnt(0) lgkmcnt(0)
; GFX10-NEXT:    s_waitcnt_vscnt null, 0x0
; GFX10-NEXT:    s_mov_b64 s[4:5], s[30:31]
; GFX10-NEXT:    ;;#ASMSTART
; GFX10-NEXT:    ; clobber
; GFX10-NEXT:    ;;#ASMEND
; GFX10-NEXT:    s_setpc_b64 s[4:5]
  call void asm sideeffect "; clobber", "~{s[30:31]}"() #0
  ret void
}

define amdgpu_gfx void @test_call_void_func_void_mayclobber_s31(i32 addrspace(1)* %out) #0 {
; GFX9-LABEL: test_call_void_func_void_mayclobber_s31:
; GFX9:       ; %bb.0:
; GFX9-NEXT:    s_waitcnt vmcnt(0) expcnt(0) lgkmcnt(0)
; GFX9-NEXT:    s_or_saveexec_b64 s[4:5], -1
; GFX9-NEXT:    buffer_store_dword v40, off, s[0:3], s32 ; 4-byte Folded Spill
; GFX9-NEXT:    s_mov_b64 exec, s[4:5]
; GFX9-NEXT:    v_writelane_b32 v40, s33, 3
; GFX9-NEXT:    s_mov_b32 s33, s32
<<<<<<< HEAD
; GFX9-NEXT:    s_add_u32 s32, s32, 0x400
; GFX9-NEXT:    v_writelane_b32 v40, s34, 0
; GFX9-NEXT:    v_writelane_b32 v40, s30, 1
=======
; GFX9-NEXT:    s_addk_i32 s32, 0x400
>>>>>>> 05289dfb
; GFX9-NEXT:    v_writelane_b32 v40, s31, 2
; GFX9-NEXT:    ;;#ASMSTART
; GFX9-NEXT:    ; def s31
; GFX9-NEXT:    ;;#ASMEND
; GFX9-NEXT:    s_getpc_b64 s[4:5]
; GFX9-NEXT:    s_add_u32 s4, s4, external_void_func_void@rel32@lo+4
; GFX9-NEXT:    s_addc_u32 s5, s5, external_void_func_void@rel32@hi+12
; GFX9-NEXT:    s_mov_b32 s34, s31
; GFX9-NEXT:    s_swappc_b64 s[30:31], s[4:5]
; GFX9-NEXT:    v_readlane_b32 s4, v40, 1
; GFX9-NEXT:    s_mov_b32 s31, s34
; GFX9-NEXT:    ;;#ASMSTART
; GFX9-NEXT:    ; use s31
; GFX9-NEXT:    ;;#ASMEND
; GFX9-NEXT:    v_readlane_b32 s5, v40, 2
; GFX9-NEXT:    v_readlane_b32 s34, v40, 0
; GFX9-NEXT:    s_addk_i32 s32, 0xfc00
; GFX9-NEXT:    v_readlane_b32 s33, v40, 3
; GFX9-NEXT:    s_or_saveexec_b64 s[6:7], -1
; GFX9-NEXT:    buffer_load_dword v40, off, s[0:3], s32 ; 4-byte Folded Reload
; GFX9-NEXT:    s_mov_b64 exec, s[6:7]
; GFX9-NEXT:    s_waitcnt vmcnt(0)
; GFX9-NEXT:    s_setpc_b64 s[4:5]
;
; GFX10-LABEL: test_call_void_func_void_mayclobber_s31:
; GFX10:       ; %bb.0:
; GFX10-NEXT:    s_waitcnt vmcnt(0) expcnt(0) lgkmcnt(0)
; GFX10-NEXT:    s_waitcnt_vscnt null, 0x0
; GFX10-NEXT:    s_or_saveexec_b32 s4, -1
; GFX10-NEXT:    buffer_store_dword v40, off, s[0:3], s32 ; 4-byte Folded Spill
; GFX10-NEXT:    s_waitcnt_depctr 0xffe3
; GFX10-NEXT:    s_mov_b32 exec_lo, s4
; GFX10-NEXT:    v_writelane_b32 v40, s33, 3
; GFX10-NEXT:    s_mov_b32 s33, s32
<<<<<<< HEAD
; GFX10-NEXT:    s_add_u32 s32, s32, 0x200
; GFX10-NEXT:    v_writelane_b32 v40, s34, 0
; GFX10-NEXT:    v_writelane_b32 v40, s30, 1
=======
; GFX10-NEXT:    s_addk_i32 s32, 0x200
>>>>>>> 05289dfb
; GFX10-NEXT:    s_getpc_b64 s[4:5]
; GFX10-NEXT:    s_add_u32 s4, s4, external_void_func_void@rel32@lo+4
; GFX10-NEXT:    s_addc_u32 s5, s5, external_void_func_void@rel32@hi+12
; GFX10-NEXT:    v_writelane_b32 v40, s31, 2
; GFX10-NEXT:    ;;#ASMSTART
; GFX10-NEXT:    ; def s31
; GFX10-NEXT:    ;;#ASMEND
; GFX10-NEXT:    s_mov_b32 s34, s31
; GFX10-NEXT:    s_swappc_b64 s[30:31], s[4:5]
; GFX10-NEXT:    v_readlane_b32 s4, v40, 1
; GFX10-NEXT:    s_mov_b32 s31, s34
; GFX10-NEXT:    ;;#ASMSTART
; GFX10-NEXT:    ; use s31
; GFX10-NEXT:    ;;#ASMEND
; GFX10-NEXT:    v_readlane_b32 s5, v40, 2
; GFX10-NEXT:    v_readlane_b32 s34, v40, 0
; GFX10-NEXT:    s_addk_i32 s32, 0xfe00
; GFX10-NEXT:    v_readlane_b32 s33, v40, 3
; GFX10-NEXT:    s_or_saveexec_b32 s6, -1
; GFX10-NEXT:    buffer_load_dword v40, off, s[0:3], s32 ; 4-byte Folded Reload
; GFX10-NEXT:    s_waitcnt_depctr 0xffe3
; GFX10-NEXT:    s_mov_b32 exec_lo, s6
; GFX10-NEXT:    s_waitcnt vmcnt(0)
; GFX10-NEXT:    s_setpc_b64 s[4:5]
  %s31 = call i32 asm sideeffect "; def $0", "={s31}"()
  call amdgpu_gfx void @external_void_func_void()
  call void asm sideeffect "; use $0", "{s31}"(i32 %s31)
  ret void
}

define amdgpu_gfx void @test_call_void_func_void_mayclobber_v31(i32 addrspace(1)* %out) #0 {
; GFX9-LABEL: test_call_void_func_void_mayclobber_v31:
; GFX9:       ; %bb.0:
; GFX9-NEXT:    s_waitcnt vmcnt(0) expcnt(0) lgkmcnt(0)
; GFX9-NEXT:    s_or_saveexec_b64 s[4:5], -1
; GFX9-NEXT:    buffer_store_dword v41, off, s[0:3], s32 offset:4 ; 4-byte Folded Spill
; GFX9-NEXT:    s_mov_b64 exec, s[4:5]
; GFX9-NEXT:    v_writelane_b32 v41, s33, 2
; GFX9-NEXT:    s_mov_b32 s33, s32
<<<<<<< HEAD
; GFX9-NEXT:    v_writelane_b32 v41, s30, 0
; GFX9-NEXT:    s_add_u32 s32, s32, 0x400
=======
; GFX9-NEXT:    s_addk_i32 s32, 0x400
>>>>>>> 05289dfb
; GFX9-NEXT:    buffer_store_dword v40, off, s[0:3], s33 ; 4-byte Folded Spill
; GFX9-NEXT:    ;;#ASMSTART
; GFX9-NEXT:    ; def v31
; GFX9-NEXT:    ;;#ASMEND
; GFX9-NEXT:    s_getpc_b64 s[4:5]
; GFX9-NEXT:    s_add_u32 s4, s4, external_void_func_void@rel32@lo+4
; GFX9-NEXT:    s_addc_u32 s5, s5, external_void_func_void@rel32@hi+12
; GFX9-NEXT:    v_writelane_b32 v41, s31, 1
; GFX9-NEXT:    v_mov_b32_e32 v40, v31
; GFX9-NEXT:    s_swappc_b64 s[30:31], s[4:5]
; GFX9-NEXT:    v_mov_b32_e32 v31, v40
; GFX9-NEXT:    ;;#ASMSTART
; GFX9-NEXT:    ; use v31
; GFX9-NEXT:    ;;#ASMEND
; GFX9-NEXT:    buffer_load_dword v40, off, s[0:3], s33 ; 4-byte Folded Reload
; GFX9-NEXT:    v_readlane_b32 s4, v41, 0
; GFX9-NEXT:    v_readlane_b32 s5, v41, 1
; GFX9-NEXT:    s_addk_i32 s32, 0xfc00
; GFX9-NEXT:    v_readlane_b32 s33, v41, 2
; GFX9-NEXT:    s_or_saveexec_b64 s[6:7], -1
; GFX9-NEXT:    buffer_load_dword v41, off, s[0:3], s32 offset:4 ; 4-byte Folded Reload
; GFX9-NEXT:    s_mov_b64 exec, s[6:7]
; GFX9-NEXT:    s_waitcnt vmcnt(0)
; GFX9-NEXT:    s_setpc_b64 s[4:5]
;
; GFX10-LABEL: test_call_void_func_void_mayclobber_v31:
; GFX10:       ; %bb.0:
; GFX10-NEXT:    s_waitcnt vmcnt(0) expcnt(0) lgkmcnt(0)
; GFX10-NEXT:    s_waitcnt_vscnt null, 0x0
; GFX10-NEXT:    s_or_saveexec_b32 s4, -1
; GFX10-NEXT:    buffer_store_dword v41, off, s[0:3], s32 offset:4 ; 4-byte Folded Spill
; GFX10-NEXT:    s_waitcnt_depctr 0xffe3
; GFX10-NEXT:    s_mov_b32 exec_lo, s4
; GFX10-NEXT:    v_writelane_b32 v41, s33, 2
; GFX10-NEXT:    s_mov_b32 s33, s32
<<<<<<< HEAD
; GFX10-NEXT:    v_writelane_b32 v41, s30, 0
; GFX10-NEXT:    s_add_u32 s32, s32, 0x200
=======
; GFX10-NEXT:    s_addk_i32 s32, 0x200
>>>>>>> 05289dfb
; GFX10-NEXT:    buffer_store_dword v40, off, s[0:3], s33 ; 4-byte Folded Spill
; GFX10-NEXT:    ;;#ASMSTART
; GFX10-NEXT:    ; def v31
; GFX10-NEXT:    ;;#ASMEND
; GFX10-NEXT:    s_getpc_b64 s[4:5]
; GFX10-NEXT:    s_add_u32 s4, s4, external_void_func_void@rel32@lo+4
; GFX10-NEXT:    s_addc_u32 s5, s5, external_void_func_void@rel32@hi+12
; GFX10-NEXT:    v_writelane_b32 v41, s31, 1
; GFX10-NEXT:    v_mov_b32_e32 v40, v31
; GFX10-NEXT:    s_swappc_b64 s[30:31], s[4:5]
; GFX10-NEXT:    v_mov_b32_e32 v31, v40
; GFX10-NEXT:    ;;#ASMSTART
; GFX10-NEXT:    ; use v31
; GFX10-NEXT:    ;;#ASMEND
; GFX10-NEXT:    buffer_load_dword v40, off, s[0:3], s33 ; 4-byte Folded Reload
; GFX10-NEXT:    v_readlane_b32 s4, v41, 0
; GFX10-NEXT:    v_readlane_b32 s5, v41, 1
; GFX10-NEXT:    s_addk_i32 s32, 0xfe00
; GFX10-NEXT:    v_readlane_b32 s33, v41, 2
; GFX10-NEXT:    s_or_saveexec_b32 s6, -1
; GFX10-NEXT:    buffer_load_dword v41, off, s[0:3], s32 offset:4 ; 4-byte Folded Reload
; GFX10-NEXT:    s_waitcnt_depctr 0xffe3
; GFX10-NEXT:    s_mov_b32 exec_lo, s6
; GFX10-NEXT:    s_waitcnt vmcnt(0)
; GFX10-NEXT:    s_setpc_b64 s[4:5]
  %v31 = call i32 asm sideeffect "; def $0", "={v31}"()
  call amdgpu_gfx void @external_void_func_void()
  call void asm sideeffect "; use $0", "{v31}"(i32 %v31)
  ret void
}


define amdgpu_gfx void @test_call_void_func_void_preserves_s33(i32 addrspace(1)* %out) #0 {
; GFX9-LABEL: test_call_void_func_void_preserves_s33:
; GFX9:       ; %bb.0:
; GFX9-NEXT:    s_waitcnt vmcnt(0) expcnt(0) lgkmcnt(0)
; GFX9-NEXT:    s_or_saveexec_b64 s[4:5], -1
; GFX9-NEXT:    buffer_store_dword v40, off, s[0:3], s32 ; 4-byte Folded Spill
; GFX9-NEXT:    s_mov_b64 exec, s[4:5]
; GFX9-NEXT:    v_writelane_b32 v40, s33, 3
; GFX9-NEXT:    s_mov_b32 s33, s32
; GFX9-NEXT:    s_add_u32 s32, s32, 0x400
; GFX9-NEXT:    v_writelane_b32 v40, s33, 0
; GFX9-NEXT:    v_writelane_b32 v40, s30, 1
<<<<<<< HEAD
=======
; GFX9-NEXT:    s_addk_i32 s32, 0x400
>>>>>>> 05289dfb
; GFX9-NEXT:    s_getpc_b64 s[4:5]
; GFX9-NEXT:    s_add_u32 s4, s4, external_void_func_void@rel32@lo+4
; GFX9-NEXT:    s_addc_u32 s5, s5, external_void_func_void@rel32@hi+12
; GFX9-NEXT:    v_writelane_b32 v40, s31, 2
; GFX9-NEXT:    ;;#ASMSTART
; GFX9-NEXT:    ; def s33
; GFX9-NEXT:    ;;#ASMEND
; GFX9-NEXT:    s_swappc_b64 s[30:31], s[4:5]
; GFX9-NEXT:    ;;#ASMSTART
; GFX9-NEXT:    ; use s33
; GFX9-NEXT:    ;;#ASMEND
; GFX9-NEXT:    v_readlane_b32 s4, v40, 1
; GFX9-NEXT:    v_readlane_b32 s33, v40, 0
; GFX9-NEXT:    v_readlane_b32 s5, v40, 2
; GFX9-NEXT:    s_addk_i32 s32, 0xfc00
; GFX9-NEXT:    v_readlane_b32 s33, v40, 3
; GFX9-NEXT:    s_or_saveexec_b64 s[6:7], -1
; GFX9-NEXT:    buffer_load_dword v40, off, s[0:3], s32 ; 4-byte Folded Reload
; GFX9-NEXT:    s_mov_b64 exec, s[6:7]
; GFX9-NEXT:    s_waitcnt vmcnt(0)
; GFX9-NEXT:    s_setpc_b64 s[4:5]
;
; GFX10-LABEL: test_call_void_func_void_preserves_s33:
; GFX10:       ; %bb.0:
; GFX10-NEXT:    s_waitcnt vmcnt(0) expcnt(0) lgkmcnt(0)
; GFX10-NEXT:    s_waitcnt_vscnt null, 0x0
; GFX10-NEXT:    s_or_saveexec_b32 s4, -1
; GFX10-NEXT:    buffer_store_dword v40, off, s[0:3], s32 ; 4-byte Folded Spill
; GFX10-NEXT:    s_waitcnt_depctr 0xffe3
; GFX10-NEXT:    s_mov_b32 exec_lo, s4
; GFX10-NEXT:    v_writelane_b32 v40, s33, 3
; GFX10-NEXT:    s_mov_b32 s33, s32
<<<<<<< HEAD
; GFX10-NEXT:    s_add_u32 s32, s32, 0x200
; GFX10-NEXT:    v_writelane_b32 v40, s33, 0
; GFX10-NEXT:    v_writelane_b32 v40, s30, 1
=======
; GFX10-NEXT:    s_addk_i32 s32, 0x200
>>>>>>> 05289dfb
; GFX10-NEXT:    s_getpc_b64 s[4:5]
; GFX10-NEXT:    s_add_u32 s4, s4, external_void_func_void@rel32@lo+4
; GFX10-NEXT:    s_addc_u32 s5, s5, external_void_func_void@rel32@hi+12
; GFX10-NEXT:    ;;#ASMSTART
; GFX10-NEXT:    ; def s33
; GFX10-NEXT:    ;;#ASMEND
; GFX10-NEXT:    v_writelane_b32 v40, s31, 2
; GFX10-NEXT:    s_swappc_b64 s[30:31], s[4:5]
; GFX10-NEXT:    ;;#ASMSTART
; GFX10-NEXT:    ; use s33
; GFX10-NEXT:    ;;#ASMEND
; GFX10-NEXT:    v_readlane_b32 s4, v40, 1
; GFX10-NEXT:    v_readlane_b32 s33, v40, 0
; GFX10-NEXT:    v_readlane_b32 s5, v40, 2
; GFX10-NEXT:    s_addk_i32 s32, 0xfe00
; GFX10-NEXT:    v_readlane_b32 s33, v40, 3
; GFX10-NEXT:    s_or_saveexec_b32 s6, -1
; GFX10-NEXT:    buffer_load_dword v40, off, s[0:3], s32 ; 4-byte Folded Reload
; GFX10-NEXT:    s_waitcnt_depctr 0xffe3
; GFX10-NEXT:    s_mov_b32 exec_lo, s6
; GFX10-NEXT:    s_waitcnt vmcnt(0)
; GFX10-NEXT:    s_setpc_b64 s[4:5]
  %s33 = call i32 asm sideeffect "; def $0", "={s33}"()
  call amdgpu_gfx void @external_void_func_void()
  call void asm sideeffect "; use $0", "{s33}"(i32 %s33)
  ret void
}

define amdgpu_gfx void @test_call_void_func_void_preserves_s34(i32 addrspace(1)* %out) #0 {
; GFX9-LABEL: test_call_void_func_void_preserves_s34:
; GFX9:       ; %bb.0:
; GFX9-NEXT:    s_waitcnt vmcnt(0) expcnt(0) lgkmcnt(0)
; GFX9-NEXT:    s_or_saveexec_b64 s[4:5], -1
; GFX9-NEXT:    buffer_store_dword v40, off, s[0:3], s32 ; 4-byte Folded Spill
; GFX9-NEXT:    s_mov_b64 exec, s[4:5]
; GFX9-NEXT:    v_writelane_b32 v40, s33, 3
; GFX9-NEXT:    s_mov_b32 s33, s32
<<<<<<< HEAD
; GFX9-NEXT:    s_add_u32 s32, s32, 0x400
; GFX9-NEXT:    v_writelane_b32 v40, s34, 0
; GFX9-NEXT:    v_writelane_b32 v40, s30, 1
=======
; GFX9-NEXT:    s_addk_i32 s32, 0x400
>>>>>>> 05289dfb
; GFX9-NEXT:    s_getpc_b64 s[4:5]
; GFX9-NEXT:    s_add_u32 s4, s4, external_void_func_void@rel32@lo+4
; GFX9-NEXT:    s_addc_u32 s5, s5, external_void_func_void@rel32@hi+12
; GFX9-NEXT:    v_writelane_b32 v40, s31, 2
; GFX9-NEXT:    ;;#ASMSTART
; GFX9-NEXT:    ; def s34
; GFX9-NEXT:    ;;#ASMEND
; GFX9-NEXT:    s_swappc_b64 s[30:31], s[4:5]
; GFX9-NEXT:    v_readlane_b32 s4, v40, 1
; GFX9-NEXT:    ;;#ASMSTART
; GFX9-NEXT:    ; use s34
; GFX9-NEXT:    ;;#ASMEND
; GFX9-NEXT:    v_readlane_b32 s5, v40, 2
; GFX9-NEXT:    v_readlane_b32 s34, v40, 0
; GFX9-NEXT:    s_addk_i32 s32, 0xfc00
; GFX9-NEXT:    v_readlane_b32 s33, v40, 3
; GFX9-NEXT:    s_or_saveexec_b64 s[6:7], -1
; GFX9-NEXT:    buffer_load_dword v40, off, s[0:3], s32 ; 4-byte Folded Reload
; GFX9-NEXT:    s_mov_b64 exec, s[6:7]
; GFX9-NEXT:    s_waitcnt vmcnt(0)
; GFX9-NEXT:    s_setpc_b64 s[4:5]
;
; GFX10-LABEL: test_call_void_func_void_preserves_s34:
; GFX10:       ; %bb.0:
; GFX10-NEXT:    s_waitcnt vmcnt(0) expcnt(0) lgkmcnt(0)
; GFX10-NEXT:    s_waitcnt_vscnt null, 0x0
; GFX10-NEXT:    s_or_saveexec_b32 s4, -1
; GFX10-NEXT:    buffer_store_dword v40, off, s[0:3], s32 ; 4-byte Folded Spill
; GFX10-NEXT:    s_waitcnt_depctr 0xffe3
; GFX10-NEXT:    s_mov_b32 exec_lo, s4
; GFX10-NEXT:    v_writelane_b32 v40, s33, 3
; GFX10-NEXT:    s_mov_b32 s33, s32
<<<<<<< HEAD
; GFX10-NEXT:    s_add_u32 s32, s32, 0x200
; GFX10-NEXT:    v_writelane_b32 v40, s34, 0
; GFX10-NEXT:    v_writelane_b32 v40, s30, 1
=======
; GFX10-NEXT:    s_addk_i32 s32, 0x200
>>>>>>> 05289dfb
; GFX10-NEXT:    s_getpc_b64 s[4:5]
; GFX10-NEXT:    s_add_u32 s4, s4, external_void_func_void@rel32@lo+4
; GFX10-NEXT:    s_addc_u32 s5, s5, external_void_func_void@rel32@hi+12
; GFX10-NEXT:    ;;#ASMSTART
; GFX10-NEXT:    ; def s34
; GFX10-NEXT:    ;;#ASMEND
; GFX10-NEXT:    v_writelane_b32 v40, s31, 2
; GFX10-NEXT:    s_swappc_b64 s[30:31], s[4:5]
; GFX10-NEXT:    v_readlane_b32 s4, v40, 1
; GFX10-NEXT:    ;;#ASMSTART
; GFX10-NEXT:    ; use s34
; GFX10-NEXT:    ;;#ASMEND
; GFX10-NEXT:    v_readlane_b32 s5, v40, 2
; GFX10-NEXT:    v_readlane_b32 s34, v40, 0
; GFX10-NEXT:    s_addk_i32 s32, 0xfe00
; GFX10-NEXT:    v_readlane_b32 s33, v40, 3
; GFX10-NEXT:    s_or_saveexec_b32 s6, -1
; GFX10-NEXT:    buffer_load_dword v40, off, s[0:3], s32 ; 4-byte Folded Reload
; GFX10-NEXT:    s_waitcnt_depctr 0xffe3
; GFX10-NEXT:    s_mov_b32 exec_lo, s6
; GFX10-NEXT:    s_waitcnt vmcnt(0)
; GFX10-NEXT:    s_setpc_b64 s[4:5]
  %s34 = call i32 asm sideeffect "; def $0", "={s34}"()
  call amdgpu_gfx void @external_void_func_void()
  call void asm sideeffect "; use $0", "{s34}"(i32 %s34)
  ret void
}

define amdgpu_gfx void @test_call_void_func_void_preserves_v40(i32 addrspace(1)* %out) #0 {
; GFX9-LABEL: test_call_void_func_void_preserves_v40:
; GFX9:       ; %bb.0:
; GFX9-NEXT:    s_waitcnt vmcnt(0) expcnt(0) lgkmcnt(0)
; GFX9-NEXT:    s_or_saveexec_b64 s[4:5], -1
; GFX9-NEXT:    buffer_store_dword v41, off, s[0:3], s32 offset:4 ; 4-byte Folded Spill
; GFX9-NEXT:    s_mov_b64 exec, s[4:5]
; GFX9-NEXT:    v_writelane_b32 v41, s33, 2
; GFX9-NEXT:    s_mov_b32 s33, s32
<<<<<<< HEAD
; GFX9-NEXT:    v_writelane_b32 v41, s30, 0
; GFX9-NEXT:    s_add_u32 s32, s32, 0x400
=======
; GFX9-NEXT:    s_addk_i32 s32, 0x400
>>>>>>> 05289dfb
; GFX9-NEXT:    buffer_store_dword v40, off, s[0:3], s33 ; 4-byte Folded Spill
; GFX9-NEXT:    s_getpc_b64 s[4:5]
; GFX9-NEXT:    s_add_u32 s4, s4, external_void_func_void@rel32@lo+4
; GFX9-NEXT:    s_addc_u32 s5, s5, external_void_func_void@rel32@hi+12
; GFX9-NEXT:    v_writelane_b32 v41, s31, 1
; GFX9-NEXT:    ;;#ASMSTART
; GFX9-NEXT:    ; def v40
; GFX9-NEXT:    ;;#ASMEND
; GFX9-NEXT:    s_swappc_b64 s[30:31], s[4:5]
; GFX9-NEXT:    ;;#ASMSTART
; GFX9-NEXT:    ; use v40
; GFX9-NEXT:    ;;#ASMEND
; GFX9-NEXT:    buffer_load_dword v40, off, s[0:3], s33 ; 4-byte Folded Reload
; GFX9-NEXT:    v_readlane_b32 s4, v41, 0
; GFX9-NEXT:    v_readlane_b32 s5, v41, 1
; GFX9-NEXT:    s_addk_i32 s32, 0xfc00
; GFX9-NEXT:    v_readlane_b32 s33, v41, 2
; GFX9-NEXT:    s_or_saveexec_b64 s[6:7], -1
; GFX9-NEXT:    buffer_load_dword v41, off, s[0:3], s32 offset:4 ; 4-byte Folded Reload
; GFX9-NEXT:    s_mov_b64 exec, s[6:7]
; GFX9-NEXT:    s_waitcnt vmcnt(0)
; GFX9-NEXT:    s_setpc_b64 s[4:5]
;
; GFX10-LABEL: test_call_void_func_void_preserves_v40:
; GFX10:       ; %bb.0:
; GFX10-NEXT:    s_waitcnt vmcnt(0) expcnt(0) lgkmcnt(0)
; GFX10-NEXT:    s_waitcnt_vscnt null, 0x0
; GFX10-NEXT:    s_or_saveexec_b32 s4, -1
; GFX10-NEXT:    buffer_store_dword v41, off, s[0:3], s32 offset:4 ; 4-byte Folded Spill
; GFX10-NEXT:    s_waitcnt_depctr 0xffe3
; GFX10-NEXT:    s_mov_b32 exec_lo, s4
; GFX10-NEXT:    v_writelane_b32 v41, s33, 2
; GFX10-NEXT:    s_mov_b32 s33, s32
<<<<<<< HEAD
; GFX10-NEXT:    v_writelane_b32 v41, s30, 0
; GFX10-NEXT:    s_add_u32 s32, s32, 0x200
=======
; GFX10-NEXT:    s_addk_i32 s32, 0x200
>>>>>>> 05289dfb
; GFX10-NEXT:    buffer_store_dword v40, off, s[0:3], s33 ; 4-byte Folded Spill
; GFX10-NEXT:    s_getpc_b64 s[4:5]
; GFX10-NEXT:    s_add_u32 s4, s4, external_void_func_void@rel32@lo+4
; GFX10-NEXT:    s_addc_u32 s5, s5, external_void_func_void@rel32@hi+12
; GFX10-NEXT:    ;;#ASMSTART
; GFX10-NEXT:    ; def v40
; GFX10-NEXT:    ;;#ASMEND
; GFX10-NEXT:    v_writelane_b32 v41, s31, 1
; GFX10-NEXT:    s_swappc_b64 s[30:31], s[4:5]
; GFX10-NEXT:    ;;#ASMSTART
; GFX10-NEXT:    ; use v40
; GFX10-NEXT:    ;;#ASMEND
; GFX10-NEXT:    buffer_load_dword v40, off, s[0:3], s33 ; 4-byte Folded Reload
; GFX10-NEXT:    v_readlane_b32 s4, v41, 0
; GFX10-NEXT:    v_readlane_b32 s5, v41, 1
; GFX10-NEXT:    s_addk_i32 s32, 0xfe00
; GFX10-NEXT:    v_readlane_b32 s33, v41, 2
; GFX10-NEXT:    s_or_saveexec_b32 s6, -1
; GFX10-NEXT:    buffer_load_dword v41, off, s[0:3], s32 offset:4 ; 4-byte Folded Reload
; GFX10-NEXT:    s_waitcnt_depctr 0xffe3
; GFX10-NEXT:    s_mov_b32 exec_lo, s6
; GFX10-NEXT:    s_waitcnt vmcnt(0)
; GFX10-NEXT:    s_setpc_b64 s[4:5]
  %v40 = call i32 asm sideeffect "; def $0", "={v40}"()
  call amdgpu_gfx void @external_void_func_void()
  call void asm sideeffect "; use $0", "{v40}"(i32 %v40)
  ret void
}

define hidden void @void_func_void_clobber_s33() #1 {
; GFX9-LABEL: void_func_void_clobber_s33:
; GFX9:       ; %bb.0:
; GFX9-NEXT:    s_waitcnt vmcnt(0) expcnt(0) lgkmcnt(0)
; GFX9-NEXT:    s_or_saveexec_b64 s[4:5], -1
; GFX9-NEXT:    buffer_store_dword v0, off, s[0:3], s32 ; 4-byte Folded Spill
; GFX9-NEXT:    s_mov_b64 exec, s[4:5]
; GFX9-NEXT:    v_writelane_b32 v0, s33, 0
; GFX9-NEXT:    ;;#ASMSTART
; GFX9-NEXT:    ; clobber
; GFX9-NEXT:    ;;#ASMEND
; GFX9-NEXT:    v_readlane_b32 s33, v0, 0
; GFX9-NEXT:    s_or_saveexec_b64 s[4:5], -1
; GFX9-NEXT:    buffer_load_dword v0, off, s[0:3], s32 ; 4-byte Folded Reload
; GFX9-NEXT:    s_mov_b64 exec, s[4:5]
; GFX9-NEXT:    s_waitcnt vmcnt(0)
; GFX9-NEXT:    s_setpc_b64 s[30:31]
;
; GFX10-LABEL: void_func_void_clobber_s33:
; GFX10:       ; %bb.0:
; GFX10-NEXT:    s_waitcnt vmcnt(0) expcnt(0) lgkmcnt(0)
; GFX10-NEXT:    s_waitcnt_vscnt null, 0x0
; GFX10-NEXT:    s_or_saveexec_b32 s4, -1
; GFX10-NEXT:    buffer_store_dword v0, off, s[0:3], s32 ; 4-byte Folded Spill
; GFX10-NEXT:    s_waitcnt_depctr 0xffe3
; GFX10-NEXT:    s_mov_b32 exec_lo, s4
; GFX10-NEXT:    v_writelane_b32 v0, s33, 0
; GFX10-NEXT:    ;;#ASMSTART
; GFX10-NEXT:    ; clobber
; GFX10-NEXT:    ;;#ASMEND
; GFX10-NEXT:    v_readlane_b32 s33, v0, 0
; GFX10-NEXT:    s_or_saveexec_b32 s4, -1
; GFX10-NEXT:    buffer_load_dword v0, off, s[0:3], s32 ; 4-byte Folded Reload
; GFX10-NEXT:    s_waitcnt_depctr 0xffe3
; GFX10-NEXT:    s_mov_b32 exec_lo, s4
; GFX10-NEXT:    s_waitcnt vmcnt(0)
; GFX10-NEXT:    s_waitcnt_vscnt null, 0x0
; GFX10-NEXT:    s_setpc_b64 s[30:31]
  call void asm sideeffect "; clobber", "~{s33}"() #0
  ret void
}

define hidden void @void_func_void_clobber_s34() #1 {
; GFX9-LABEL: void_func_void_clobber_s34:
; GFX9:       ; %bb.0:
; GFX9-NEXT:    s_waitcnt vmcnt(0) expcnt(0) lgkmcnt(0)
; GFX9-NEXT:    s_or_saveexec_b64 s[4:5], -1
; GFX9-NEXT:    buffer_store_dword v0, off, s[0:3], s32 ; 4-byte Folded Spill
; GFX9-NEXT:    s_mov_b64 exec, s[4:5]
; GFX9-NEXT:    v_writelane_b32 v0, s34, 0
; GFX9-NEXT:    ;;#ASMSTART
; GFX9-NEXT:    ; clobber
; GFX9-NEXT:    ;;#ASMEND
; GFX9-NEXT:    v_readlane_b32 s34, v0, 0
; GFX9-NEXT:    s_or_saveexec_b64 s[4:5], -1
; GFX9-NEXT:    buffer_load_dword v0, off, s[0:3], s32 ; 4-byte Folded Reload
; GFX9-NEXT:    s_mov_b64 exec, s[4:5]
; GFX9-NEXT:    s_waitcnt vmcnt(0)
; GFX9-NEXT:    s_setpc_b64 s[30:31]
;
; GFX10-LABEL: void_func_void_clobber_s34:
; GFX10:       ; %bb.0:
; GFX10-NEXT:    s_waitcnt vmcnt(0) expcnt(0) lgkmcnt(0)
; GFX10-NEXT:    s_waitcnt_vscnt null, 0x0
; GFX10-NEXT:    s_or_saveexec_b32 s4, -1
; GFX10-NEXT:    buffer_store_dword v0, off, s[0:3], s32 ; 4-byte Folded Spill
; GFX10-NEXT:    s_waitcnt_depctr 0xffe3
; GFX10-NEXT:    s_mov_b32 exec_lo, s4
; GFX10-NEXT:    v_writelane_b32 v0, s34, 0
; GFX10-NEXT:    ;;#ASMSTART
; GFX10-NEXT:    ; clobber
; GFX10-NEXT:    ;;#ASMEND
; GFX10-NEXT:    v_readlane_b32 s34, v0, 0
; GFX10-NEXT:    s_or_saveexec_b32 s4, -1
; GFX10-NEXT:    buffer_load_dword v0, off, s[0:3], s32 ; 4-byte Folded Reload
; GFX10-NEXT:    s_waitcnt_depctr 0xffe3
; GFX10-NEXT:    s_mov_b32 exec_lo, s4
; GFX10-NEXT:    s_waitcnt vmcnt(0)
; GFX10-NEXT:    s_waitcnt_vscnt null, 0x0
; GFX10-NEXT:    s_setpc_b64 s[30:31]
  call void asm sideeffect "; clobber", "~{s34}"() #0
  ret void
}

define amdgpu_gfx void @test_call_void_func_void_clobber_s33() #0 {
; GFX9-LABEL: test_call_void_func_void_clobber_s33:
; GFX9:       ; %bb.0:
; GFX9-NEXT:    s_waitcnt vmcnt(0) expcnt(0) lgkmcnt(0)
; GFX9-NEXT:    s_or_saveexec_b64 s[4:5], -1
; GFX9-NEXT:    buffer_store_dword v40, off, s[0:3], s32 ; 4-byte Folded Spill
; GFX9-NEXT:    s_mov_b64 exec, s[4:5]
; GFX9-NEXT:    v_writelane_b32 v40, s33, 2
; GFX9-NEXT:    s_mov_b32 s33, s32
<<<<<<< HEAD
; GFX9-NEXT:    v_writelane_b32 v40, s30, 0
; GFX9-NEXT:    s_add_u32 s32, s32, 0x400
=======
; GFX9-NEXT:    s_addk_i32 s32, 0x400
>>>>>>> 05289dfb
; GFX9-NEXT:    s_getpc_b64 s[4:5]
; GFX9-NEXT:    s_add_u32 s4, s4, void_func_void_clobber_s33@rel32@lo+4
; GFX9-NEXT:    s_addc_u32 s5, s5, void_func_void_clobber_s33@rel32@hi+12
; GFX9-NEXT:    v_writelane_b32 v40, s31, 1
; GFX9-NEXT:    s_swappc_b64 s[30:31], s[4:5]
; GFX9-NEXT:    v_readlane_b32 s4, v40, 0
; GFX9-NEXT:    v_readlane_b32 s5, v40, 1
; GFX9-NEXT:    s_addk_i32 s32, 0xfc00
; GFX9-NEXT:    v_readlane_b32 s33, v40, 2
; GFX9-NEXT:    s_or_saveexec_b64 s[6:7], -1
; GFX9-NEXT:    buffer_load_dword v40, off, s[0:3], s32 ; 4-byte Folded Reload
; GFX9-NEXT:    s_mov_b64 exec, s[6:7]
; GFX9-NEXT:    s_waitcnt vmcnt(0)
; GFX9-NEXT:    s_setpc_b64 s[4:5]
;
; GFX10-LABEL: test_call_void_func_void_clobber_s33:
; GFX10:       ; %bb.0:
; GFX10-NEXT:    s_waitcnt vmcnt(0) expcnt(0) lgkmcnt(0)
; GFX10-NEXT:    s_waitcnt_vscnt null, 0x0
; GFX10-NEXT:    s_or_saveexec_b32 s4, -1
; GFX10-NEXT:    buffer_store_dword v40, off, s[0:3], s32 ; 4-byte Folded Spill
; GFX10-NEXT:    s_waitcnt_depctr 0xffe3
; GFX10-NEXT:    s_mov_b32 exec_lo, s4
; GFX10-NEXT:    v_writelane_b32 v40, s33, 2
; GFX10-NEXT:    s_mov_b32 s33, s32
<<<<<<< HEAD
; GFX10-NEXT:    v_writelane_b32 v40, s30, 0
; GFX10-NEXT:    s_add_u32 s32, s32, 0x200
=======
; GFX10-NEXT:    s_addk_i32 s32, 0x200
>>>>>>> 05289dfb
; GFX10-NEXT:    s_getpc_b64 s[4:5]
; GFX10-NEXT:    s_add_u32 s4, s4, void_func_void_clobber_s33@rel32@lo+4
; GFX10-NEXT:    s_addc_u32 s5, s5, void_func_void_clobber_s33@rel32@hi+12
; GFX10-NEXT:    v_writelane_b32 v40, s31, 1
; GFX10-NEXT:    s_swappc_b64 s[30:31], s[4:5]
; GFX10-NEXT:    v_readlane_b32 s4, v40, 0
; GFX10-NEXT:    v_readlane_b32 s5, v40, 1
; GFX10-NEXT:    s_addk_i32 s32, 0xfe00
; GFX10-NEXT:    v_readlane_b32 s33, v40, 2
; GFX10-NEXT:    s_or_saveexec_b32 s6, -1
; GFX10-NEXT:    buffer_load_dword v40, off, s[0:3], s32 ; 4-byte Folded Reload
; GFX10-NEXT:    s_waitcnt_depctr 0xffe3
; GFX10-NEXT:    s_mov_b32 exec_lo, s6
; GFX10-NEXT:    s_waitcnt vmcnt(0)
; GFX10-NEXT:    s_setpc_b64 s[4:5]
  call amdgpu_gfx void @void_func_void_clobber_s33()
  ret void
}

define amdgpu_gfx void @test_call_void_func_void_clobber_s34() #0 {
; GFX9-LABEL: test_call_void_func_void_clobber_s34:
; GFX9:       ; %bb.0:
; GFX9-NEXT:    s_waitcnt vmcnt(0) expcnt(0) lgkmcnt(0)
; GFX9-NEXT:    s_or_saveexec_b64 s[4:5], -1
; GFX9-NEXT:    buffer_store_dword v40, off, s[0:3], s32 ; 4-byte Folded Spill
; GFX9-NEXT:    s_mov_b64 exec, s[4:5]
; GFX9-NEXT:    v_writelane_b32 v40, s33, 2
; GFX9-NEXT:    s_mov_b32 s33, s32
<<<<<<< HEAD
; GFX9-NEXT:    v_writelane_b32 v40, s30, 0
; GFX9-NEXT:    s_add_u32 s32, s32, 0x400
=======
; GFX9-NEXT:    s_addk_i32 s32, 0x400
>>>>>>> 05289dfb
; GFX9-NEXT:    s_getpc_b64 s[4:5]
; GFX9-NEXT:    s_add_u32 s4, s4, void_func_void_clobber_s34@rel32@lo+4
; GFX9-NEXT:    s_addc_u32 s5, s5, void_func_void_clobber_s34@rel32@hi+12
; GFX9-NEXT:    v_writelane_b32 v40, s31, 1
; GFX9-NEXT:    s_swappc_b64 s[30:31], s[4:5]
; GFX9-NEXT:    v_readlane_b32 s4, v40, 0
; GFX9-NEXT:    v_readlane_b32 s5, v40, 1
; GFX9-NEXT:    s_addk_i32 s32, 0xfc00
; GFX9-NEXT:    v_readlane_b32 s33, v40, 2
; GFX9-NEXT:    s_or_saveexec_b64 s[6:7], -1
; GFX9-NEXT:    buffer_load_dword v40, off, s[0:3], s32 ; 4-byte Folded Reload
; GFX9-NEXT:    s_mov_b64 exec, s[6:7]
; GFX9-NEXT:    s_waitcnt vmcnt(0)
; GFX9-NEXT:    s_setpc_b64 s[4:5]
;
; GFX10-LABEL: test_call_void_func_void_clobber_s34:
; GFX10:       ; %bb.0:
; GFX10-NEXT:    s_waitcnt vmcnt(0) expcnt(0) lgkmcnt(0)
; GFX10-NEXT:    s_waitcnt_vscnt null, 0x0
; GFX10-NEXT:    s_or_saveexec_b32 s4, -1
; GFX10-NEXT:    buffer_store_dword v40, off, s[0:3], s32 ; 4-byte Folded Spill
; GFX10-NEXT:    s_waitcnt_depctr 0xffe3
; GFX10-NEXT:    s_mov_b32 exec_lo, s4
; GFX10-NEXT:    v_writelane_b32 v40, s33, 2
; GFX10-NEXT:    s_mov_b32 s33, s32
<<<<<<< HEAD
; GFX10-NEXT:    v_writelane_b32 v40, s30, 0
; GFX10-NEXT:    s_add_u32 s32, s32, 0x200
=======
; GFX10-NEXT:    s_addk_i32 s32, 0x200
>>>>>>> 05289dfb
; GFX10-NEXT:    s_getpc_b64 s[4:5]
; GFX10-NEXT:    s_add_u32 s4, s4, void_func_void_clobber_s34@rel32@lo+4
; GFX10-NEXT:    s_addc_u32 s5, s5, void_func_void_clobber_s34@rel32@hi+12
; GFX10-NEXT:    v_writelane_b32 v40, s31, 1
; GFX10-NEXT:    s_swappc_b64 s[30:31], s[4:5]
; GFX10-NEXT:    v_readlane_b32 s4, v40, 0
; GFX10-NEXT:    v_readlane_b32 s5, v40, 1
; GFX10-NEXT:    s_addk_i32 s32, 0xfe00
; GFX10-NEXT:    v_readlane_b32 s33, v40, 2
; GFX10-NEXT:    s_or_saveexec_b32 s6, -1
; GFX10-NEXT:    buffer_load_dword v40, off, s[0:3], s32 ; 4-byte Folded Reload
; GFX10-NEXT:    s_waitcnt_depctr 0xffe3
; GFX10-NEXT:    s_mov_b32 exec_lo, s6
; GFX10-NEXT:    s_waitcnt vmcnt(0)
; GFX10-NEXT:    s_setpc_b64 s[4:5]
  call amdgpu_gfx void @void_func_void_clobber_s34()
  ret void
}

define amdgpu_gfx void @callee_saved_sgpr_kernel() #1 {
; GFX9-LABEL: callee_saved_sgpr_kernel:
; GFX9:       ; %bb.0:
; GFX9-NEXT:    s_waitcnt vmcnt(0) expcnt(0) lgkmcnt(0)
; GFX9-NEXT:    s_or_saveexec_b64 s[4:5], -1
; GFX9-NEXT:    buffer_store_dword v40, off, s[0:3], s32 ; 4-byte Folded Spill
; GFX9-NEXT:    s_mov_b64 exec, s[4:5]
; GFX9-NEXT:    v_writelane_b32 v40, s33, 3
; GFX9-NEXT:    s_mov_b32 s33, s32
<<<<<<< HEAD
; GFX9-NEXT:    s_add_u32 s32, s32, 0x400
; GFX9-NEXT:    v_writelane_b32 v40, s40, 0
; GFX9-NEXT:    v_writelane_b32 v40, s30, 1
=======
; GFX9-NEXT:    s_addk_i32 s32, 0x400
>>>>>>> 05289dfb
; GFX9-NEXT:    s_getpc_b64 s[4:5]
; GFX9-NEXT:    s_add_u32 s4, s4, external_void_func_void@rel32@lo+4
; GFX9-NEXT:    s_addc_u32 s5, s5, external_void_func_void@rel32@hi+12
; GFX9-NEXT:    v_writelane_b32 v40, s31, 2
; GFX9-NEXT:    ;;#ASMSTART
; GFX9-NEXT:    ; def s40
; GFX9-NEXT:    ;;#ASMEND
; GFX9-NEXT:    s_swappc_b64 s[30:31], s[4:5]
; GFX9-NEXT:    v_readlane_b32 s4, v40, 1
; GFX9-NEXT:    ;;#ASMSTART
; GFX9-NEXT:    ; use s40
; GFX9-NEXT:    ;;#ASMEND
; GFX9-NEXT:    v_readlane_b32 s5, v40, 2
; GFX9-NEXT:    v_readlane_b32 s40, v40, 0
; GFX9-NEXT:    s_addk_i32 s32, 0xfc00
; GFX9-NEXT:    v_readlane_b32 s33, v40, 3
; GFX9-NEXT:    s_or_saveexec_b64 s[6:7], -1
; GFX9-NEXT:    buffer_load_dword v40, off, s[0:3], s32 ; 4-byte Folded Reload
; GFX9-NEXT:    s_mov_b64 exec, s[6:7]
; GFX9-NEXT:    s_waitcnt vmcnt(0)
; GFX9-NEXT:    s_setpc_b64 s[4:5]
;
; GFX10-LABEL: callee_saved_sgpr_kernel:
; GFX10:       ; %bb.0:
; GFX10-NEXT:    s_waitcnt vmcnt(0) expcnt(0) lgkmcnt(0)
; GFX10-NEXT:    s_waitcnt_vscnt null, 0x0
; GFX10-NEXT:    s_or_saveexec_b32 s4, -1
; GFX10-NEXT:    buffer_store_dword v40, off, s[0:3], s32 ; 4-byte Folded Spill
; GFX10-NEXT:    s_waitcnt_depctr 0xffe3
; GFX10-NEXT:    s_mov_b32 exec_lo, s4
; GFX10-NEXT:    v_writelane_b32 v40, s33, 3
; GFX10-NEXT:    s_mov_b32 s33, s32
<<<<<<< HEAD
; GFX10-NEXT:    s_add_u32 s32, s32, 0x200
; GFX10-NEXT:    v_writelane_b32 v40, s40, 0
; GFX10-NEXT:    v_writelane_b32 v40, s30, 1
=======
; GFX10-NEXT:    s_addk_i32 s32, 0x200
>>>>>>> 05289dfb
; GFX10-NEXT:    s_getpc_b64 s[4:5]
; GFX10-NEXT:    s_add_u32 s4, s4, external_void_func_void@rel32@lo+4
; GFX10-NEXT:    s_addc_u32 s5, s5, external_void_func_void@rel32@hi+12
; GFX10-NEXT:    ;;#ASMSTART
; GFX10-NEXT:    ; def s40
; GFX10-NEXT:    ;;#ASMEND
; GFX10-NEXT:    v_writelane_b32 v40, s31, 2
; GFX10-NEXT:    s_swappc_b64 s[30:31], s[4:5]
; GFX10-NEXT:    v_readlane_b32 s4, v40, 1
; GFX10-NEXT:    ;;#ASMSTART
; GFX10-NEXT:    ; use s40
; GFX10-NEXT:    ;;#ASMEND
; GFX10-NEXT:    v_readlane_b32 s5, v40, 2
; GFX10-NEXT:    v_readlane_b32 s40, v40, 0
; GFX10-NEXT:    s_addk_i32 s32, 0xfe00
; GFX10-NEXT:    v_readlane_b32 s33, v40, 3
; GFX10-NEXT:    s_or_saveexec_b32 s6, -1
; GFX10-NEXT:    buffer_load_dword v40, off, s[0:3], s32 ; 4-byte Folded Reload
; GFX10-NEXT:    s_waitcnt_depctr 0xffe3
; GFX10-NEXT:    s_mov_b32 exec_lo, s6
; GFX10-NEXT:    s_waitcnt vmcnt(0)
; GFX10-NEXT:    s_setpc_b64 s[4:5]
  %s40 = call i32 asm sideeffect "; def s40", "={s40}"() #0
  call amdgpu_gfx void @external_void_func_void()
  call void asm sideeffect "; use $0", "s"(i32 %s40) #0
  ret void
}

define amdgpu_gfx void @callee_saved_sgpr_vgpr_kernel() #1 {
; GFX9-LABEL: callee_saved_sgpr_vgpr_kernel:
; GFX9:       ; %bb.0:
; GFX9-NEXT:    s_waitcnt vmcnt(0) expcnt(0) lgkmcnt(0)
; GFX9-NEXT:    s_or_saveexec_b64 s[4:5], -1
; GFX9-NEXT:    buffer_store_dword v41, off, s[0:3], s32 offset:4 ; 4-byte Folded Spill
; GFX9-NEXT:    s_mov_b64 exec, s[4:5]
; GFX9-NEXT:    v_writelane_b32 v41, s33, 3
; GFX9-NEXT:    s_mov_b32 s33, s32
; GFX9-NEXT:    s_addk_i32 s32, 0x400
; GFX9-NEXT:    buffer_store_dword v40, off, s[0:3], s33 ; 4-byte Folded Spill
; GFX9-NEXT:    v_writelane_b32 v41, s40, 0
; GFX9-NEXT:    v_writelane_b32 v41, s30, 1
; GFX9-NEXT:    ;;#ASMSTART
; GFX9-NEXT:    ; def s40
; GFX9-NEXT:    ;;#ASMEND
; GFX9-NEXT:    ;;#ASMSTART
; GFX9-NEXT:    ; def v32
; GFX9-NEXT:    ;;#ASMEND
; GFX9-NEXT:    s_getpc_b64 s[4:5]
; GFX9-NEXT:    s_add_u32 s4, s4, external_void_func_void@rel32@lo+4
; GFX9-NEXT:    s_addc_u32 s5, s5, external_void_func_void@rel32@hi+12
; GFX9-NEXT:    v_writelane_b32 v41, s31, 2
; GFX9-NEXT:    v_mov_b32_e32 v40, v32
; GFX9-NEXT:    s_swappc_b64 s[30:31], s[4:5]
; GFX9-NEXT:    ;;#ASMSTART
; GFX9-NEXT:    ; use s40
; GFX9-NEXT:    ;;#ASMEND
; GFX9-NEXT:    ;;#ASMSTART
; GFX9-NEXT:    ; use v40
; GFX9-NEXT:    ;;#ASMEND
; GFX9-NEXT:    buffer_load_dword v40, off, s[0:3], s33 ; 4-byte Folded Reload
; GFX9-NEXT:    v_readlane_b32 s4, v41, 1
; GFX9-NEXT:    v_readlane_b32 s5, v41, 2
; GFX9-NEXT:    v_readlane_b32 s40, v41, 0
; GFX9-NEXT:    s_addk_i32 s32, 0xfc00
; GFX9-NEXT:    v_readlane_b32 s33, v41, 3
; GFX9-NEXT:    s_or_saveexec_b64 s[6:7], -1
; GFX9-NEXT:    buffer_load_dword v41, off, s[0:3], s32 offset:4 ; 4-byte Folded Reload
; GFX9-NEXT:    s_mov_b64 exec, s[6:7]
; GFX9-NEXT:    s_waitcnt vmcnt(0)
; GFX9-NEXT:    s_setpc_b64 s[4:5]
;
; GFX10-LABEL: callee_saved_sgpr_vgpr_kernel:
; GFX10:       ; %bb.0:
; GFX10-NEXT:    s_waitcnt vmcnt(0) expcnt(0) lgkmcnt(0)
; GFX10-NEXT:    s_waitcnt_vscnt null, 0x0
; GFX10-NEXT:    s_or_saveexec_b32 s4, -1
; GFX10-NEXT:    buffer_store_dword v41, off, s[0:3], s32 offset:4 ; 4-byte Folded Spill
; GFX10-NEXT:    s_waitcnt_depctr 0xffe3
; GFX10-NEXT:    s_mov_b32 exec_lo, s4
; GFX10-NEXT:    v_writelane_b32 v41, s33, 3
; GFX10-NEXT:    s_mov_b32 s33, s32
<<<<<<< HEAD
; GFX10-NEXT:    s_add_u32 s32, s32, 0x200
=======
; GFX10-NEXT:    s_addk_i32 s32, 0x200
; GFX10-NEXT:    s_getpc_b64 s[4:5]
; GFX10-NEXT:    s_add_u32 s4, s4, external_void_func_void@rel32@lo+4
; GFX10-NEXT:    s_addc_u32 s5, s5, external_void_func_void@rel32@hi+12
>>>>>>> 05289dfb
; GFX10-NEXT:    buffer_store_dword v40, off, s[0:3], s33 ; 4-byte Folded Spill
; GFX10-NEXT:    v_writelane_b32 v41, s40, 0
; GFX10-NEXT:    v_writelane_b32 v41, s30, 1
; GFX10-NEXT:    ;;#ASMSTART
; GFX10-NEXT:    ; def s40
; GFX10-NEXT:    ;;#ASMEND
; GFX10-NEXT:    ;;#ASMSTART
; GFX10-NEXT:    ; def v32
; GFX10-NEXT:    ;;#ASMEND
; GFX10-NEXT:    s_getpc_b64 s[4:5]
; GFX10-NEXT:    s_add_u32 s4, s4, external_void_func_void@rel32@lo+4
; GFX10-NEXT:    s_addc_u32 s5, s5, external_void_func_void@rel32@hi+12
; GFX10-NEXT:    v_mov_b32_e32 v40, v32
; GFX10-NEXT:    v_writelane_b32 v41, s31, 2
; GFX10-NEXT:    s_swappc_b64 s[30:31], s[4:5]
; GFX10-NEXT:    ;;#ASMSTART
; GFX10-NEXT:    ; use s40
; GFX10-NEXT:    ;;#ASMEND
; GFX10-NEXT:    ;;#ASMSTART
; GFX10-NEXT:    ; use v40
; GFX10-NEXT:    ;;#ASMEND
; GFX10-NEXT:    buffer_load_dword v40, off, s[0:3], s33 ; 4-byte Folded Reload
; GFX10-NEXT:    v_readlane_b32 s4, v41, 1
; GFX10-NEXT:    v_readlane_b32 s5, v41, 2
; GFX10-NEXT:    v_readlane_b32 s40, v41, 0
; GFX10-NEXT:    s_addk_i32 s32, 0xfe00
; GFX10-NEXT:    v_readlane_b32 s33, v41, 3
; GFX10-NEXT:    s_or_saveexec_b32 s6, -1
; GFX10-NEXT:    buffer_load_dword v41, off, s[0:3], s32 offset:4 ; 4-byte Folded Reload
; GFX10-NEXT:    s_waitcnt_depctr 0xffe3
; GFX10-NEXT:    s_mov_b32 exec_lo, s6
; GFX10-NEXT:    s_waitcnt vmcnt(0)
; GFX10-NEXT:    s_setpc_b64 s[4:5]
  %s40 = call i32 asm sideeffect "; def s40", "={s40}"() #0
  %v32 = call i32 asm sideeffect "; def v32", "={v32}"() #0
  call amdgpu_gfx void @external_void_func_void()
  call void asm sideeffect "; use $0", "s"(i32 %s40) #0
  call void asm sideeffect "; use $0", "v"(i32 %v32) #0
  ret void
}

attributes #0 = { nounwind }
attributes #1 = { nounwind noinline }<|MERGE_RESOLUTION|>--- conflicted
+++ resolved
@@ -13,15 +13,10 @@
 ; GFX9-NEXT:    s_mov_b64 exec, s[4:5]
 ; GFX9-NEXT:    v_writelane_b32 v40, s33, 4
 ; GFX9-NEXT:    s_mov_b32 s33, s32
-; GFX9-NEXT:    s_add_u32 s32, s32, 0x400
+; GFX9-NEXT:    s_addk_i32 s32, 0x400
 ; GFX9-NEXT:    v_writelane_b32 v40, s34, 0
 ; GFX9-NEXT:    v_writelane_b32 v40, s35, 1
 ; GFX9-NEXT:    v_writelane_b32 v40, s30, 2
-<<<<<<< HEAD
-=======
-; GFX9-NEXT:    s_mov_b32 s33, s32
-; GFX9-NEXT:    s_addk_i32 s32, 0x400
->>>>>>> 05289dfb
 ; GFX9-NEXT:    s_getpc_b64 s[34:35]
 ; GFX9-NEXT:    s_add_u32 s34, s34, external_void_func_void@rel32@lo+4
 ; GFX9-NEXT:    s_addc_u32 s35, s35, external_void_func_void@rel32@hi+12
@@ -114,13 +109,9 @@
 ; GFX9-NEXT:    s_mov_b64 exec, s[4:5]
 ; GFX9-NEXT:    v_writelane_b32 v40, s33, 3
 ; GFX9-NEXT:    s_mov_b32 s33, s32
-<<<<<<< HEAD
-; GFX9-NEXT:    s_add_u32 s32, s32, 0x400
+; GFX9-NEXT:    s_addk_i32 s32, 0x400
 ; GFX9-NEXT:    v_writelane_b32 v40, s34, 0
 ; GFX9-NEXT:    v_writelane_b32 v40, s30, 1
-=======
-; GFX9-NEXT:    s_addk_i32 s32, 0x400
->>>>>>> 05289dfb
 ; GFX9-NEXT:    v_writelane_b32 v40, s31, 2
 ; GFX9-NEXT:    ;;#ASMSTART
 ; GFX9-NEXT:    ; def s31
@@ -155,13 +146,9 @@
 ; GFX10-NEXT:    s_mov_b32 exec_lo, s4
 ; GFX10-NEXT:    v_writelane_b32 v40, s33, 3
 ; GFX10-NEXT:    s_mov_b32 s33, s32
-<<<<<<< HEAD
-; GFX10-NEXT:    s_add_u32 s32, s32, 0x200
+; GFX10-NEXT:    s_addk_i32 s32, 0x200
 ; GFX10-NEXT:    v_writelane_b32 v40, s34, 0
 ; GFX10-NEXT:    v_writelane_b32 v40, s30, 1
-=======
-; GFX10-NEXT:    s_addk_i32 s32, 0x200
->>>>>>> 05289dfb
 ; GFX10-NEXT:    s_getpc_b64 s[4:5]
 ; GFX10-NEXT:    s_add_u32 s4, s4, external_void_func_void@rel32@lo+4
 ; GFX10-NEXT:    s_addc_u32 s5, s5, external_void_func_void@rel32@hi+12
@@ -201,12 +188,8 @@
 ; GFX9-NEXT:    s_mov_b64 exec, s[4:5]
 ; GFX9-NEXT:    v_writelane_b32 v41, s33, 2
 ; GFX9-NEXT:    s_mov_b32 s33, s32
-<<<<<<< HEAD
 ; GFX9-NEXT:    v_writelane_b32 v41, s30, 0
-; GFX9-NEXT:    s_add_u32 s32, s32, 0x400
-=======
-; GFX9-NEXT:    s_addk_i32 s32, 0x400
->>>>>>> 05289dfb
+; GFX9-NEXT:    s_addk_i32 s32, 0x400
 ; GFX9-NEXT:    buffer_store_dword v40, off, s[0:3], s33 ; 4-byte Folded Spill
 ; GFX9-NEXT:    ;;#ASMSTART
 ; GFX9-NEXT:    ; def v31
@@ -242,12 +225,8 @@
 ; GFX10-NEXT:    s_mov_b32 exec_lo, s4
 ; GFX10-NEXT:    v_writelane_b32 v41, s33, 2
 ; GFX10-NEXT:    s_mov_b32 s33, s32
-<<<<<<< HEAD
 ; GFX10-NEXT:    v_writelane_b32 v41, s30, 0
-; GFX10-NEXT:    s_add_u32 s32, s32, 0x200
-=======
-; GFX10-NEXT:    s_addk_i32 s32, 0x200
->>>>>>> 05289dfb
+; GFX10-NEXT:    s_addk_i32 s32, 0x200
 ; GFX10-NEXT:    buffer_store_dword v40, off, s[0:3], s33 ; 4-byte Folded Spill
 ; GFX10-NEXT:    ;;#ASMSTART
 ; GFX10-NEXT:    ; def v31
@@ -289,13 +268,9 @@
 ; GFX9-NEXT:    s_mov_b64 exec, s[4:5]
 ; GFX9-NEXT:    v_writelane_b32 v40, s33, 3
 ; GFX9-NEXT:    s_mov_b32 s33, s32
-; GFX9-NEXT:    s_add_u32 s32, s32, 0x400
+; GFX9-NEXT:    s_addk_i32 s32, 0x400
 ; GFX9-NEXT:    v_writelane_b32 v40, s33, 0
 ; GFX9-NEXT:    v_writelane_b32 v40, s30, 1
-<<<<<<< HEAD
-=======
-; GFX9-NEXT:    s_addk_i32 s32, 0x400
->>>>>>> 05289dfb
 ; GFX9-NEXT:    s_getpc_b64 s[4:5]
 ; GFX9-NEXT:    s_add_u32 s4, s4, external_void_func_void@rel32@lo+4
 ; GFX9-NEXT:    s_addc_u32 s5, s5, external_void_func_void@rel32@hi+12
@@ -328,13 +303,9 @@
 ; GFX10-NEXT:    s_mov_b32 exec_lo, s4
 ; GFX10-NEXT:    v_writelane_b32 v40, s33, 3
 ; GFX10-NEXT:    s_mov_b32 s33, s32
-<<<<<<< HEAD
-; GFX10-NEXT:    s_add_u32 s32, s32, 0x200
+; GFX10-NEXT:    s_addk_i32 s32, 0x200
 ; GFX10-NEXT:    v_writelane_b32 v40, s33, 0
 ; GFX10-NEXT:    v_writelane_b32 v40, s30, 1
-=======
-; GFX10-NEXT:    s_addk_i32 s32, 0x200
->>>>>>> 05289dfb
 ; GFX10-NEXT:    s_getpc_b64 s[4:5]
 ; GFX10-NEXT:    s_add_u32 s4, s4, external_void_func_void@rel32@lo+4
 ; GFX10-NEXT:    s_addc_u32 s5, s5, external_void_func_void@rel32@hi+12
@@ -372,13 +343,9 @@
 ; GFX9-NEXT:    s_mov_b64 exec, s[4:5]
 ; GFX9-NEXT:    v_writelane_b32 v40, s33, 3
 ; GFX9-NEXT:    s_mov_b32 s33, s32
-<<<<<<< HEAD
-; GFX9-NEXT:    s_add_u32 s32, s32, 0x400
+; GFX9-NEXT:    s_addk_i32 s32, 0x400
 ; GFX9-NEXT:    v_writelane_b32 v40, s34, 0
 ; GFX9-NEXT:    v_writelane_b32 v40, s30, 1
-=======
-; GFX9-NEXT:    s_addk_i32 s32, 0x400
->>>>>>> 05289dfb
 ; GFX9-NEXT:    s_getpc_b64 s[4:5]
 ; GFX9-NEXT:    s_add_u32 s4, s4, external_void_func_void@rel32@lo+4
 ; GFX9-NEXT:    s_addc_u32 s5, s5, external_void_func_void@rel32@hi+12
@@ -411,13 +378,9 @@
 ; GFX10-NEXT:    s_mov_b32 exec_lo, s4
 ; GFX10-NEXT:    v_writelane_b32 v40, s33, 3
 ; GFX10-NEXT:    s_mov_b32 s33, s32
-<<<<<<< HEAD
-; GFX10-NEXT:    s_add_u32 s32, s32, 0x200
+; GFX10-NEXT:    s_addk_i32 s32, 0x200
 ; GFX10-NEXT:    v_writelane_b32 v40, s34, 0
 ; GFX10-NEXT:    v_writelane_b32 v40, s30, 1
-=======
-; GFX10-NEXT:    s_addk_i32 s32, 0x200
->>>>>>> 05289dfb
 ; GFX10-NEXT:    s_getpc_b64 s[4:5]
 ; GFX10-NEXT:    s_add_u32 s4, s4, external_void_func_void@rel32@lo+4
 ; GFX10-NEXT:    s_addc_u32 s5, s5, external_void_func_void@rel32@hi+12
@@ -455,12 +418,8 @@
 ; GFX9-NEXT:    s_mov_b64 exec, s[4:5]
 ; GFX9-NEXT:    v_writelane_b32 v41, s33, 2
 ; GFX9-NEXT:    s_mov_b32 s33, s32
-<<<<<<< HEAD
 ; GFX9-NEXT:    v_writelane_b32 v41, s30, 0
-; GFX9-NEXT:    s_add_u32 s32, s32, 0x400
-=======
-; GFX9-NEXT:    s_addk_i32 s32, 0x400
->>>>>>> 05289dfb
+; GFX9-NEXT:    s_addk_i32 s32, 0x400
 ; GFX9-NEXT:    buffer_store_dword v40, off, s[0:3], s33 ; 4-byte Folded Spill
 ; GFX9-NEXT:    s_getpc_b64 s[4:5]
 ; GFX9-NEXT:    s_add_u32 s4, s4, external_void_func_void@rel32@lo+4
@@ -494,12 +453,8 @@
 ; GFX10-NEXT:    s_mov_b32 exec_lo, s4
 ; GFX10-NEXT:    v_writelane_b32 v41, s33, 2
 ; GFX10-NEXT:    s_mov_b32 s33, s32
-<<<<<<< HEAD
 ; GFX10-NEXT:    v_writelane_b32 v41, s30, 0
-; GFX10-NEXT:    s_add_u32 s32, s32, 0x200
-=======
-; GFX10-NEXT:    s_addk_i32 s32, 0x200
->>>>>>> 05289dfb
+; GFX10-NEXT:    s_addk_i32 s32, 0x200
 ; GFX10-NEXT:    buffer_store_dword v40, off, s[0:3], s33 ; 4-byte Folded Spill
 ; GFX10-NEXT:    s_getpc_b64 s[4:5]
 ; GFX10-NEXT:    s_add_u32 s4, s4, external_void_func_void@rel32@lo+4
@@ -622,12 +577,8 @@
 ; GFX9-NEXT:    s_mov_b64 exec, s[4:5]
 ; GFX9-NEXT:    v_writelane_b32 v40, s33, 2
 ; GFX9-NEXT:    s_mov_b32 s33, s32
-<<<<<<< HEAD
 ; GFX9-NEXT:    v_writelane_b32 v40, s30, 0
-; GFX9-NEXT:    s_add_u32 s32, s32, 0x400
-=======
-; GFX9-NEXT:    s_addk_i32 s32, 0x400
->>>>>>> 05289dfb
+; GFX9-NEXT:    s_addk_i32 s32, 0x400
 ; GFX9-NEXT:    s_getpc_b64 s[4:5]
 ; GFX9-NEXT:    s_add_u32 s4, s4, void_func_void_clobber_s33@rel32@lo+4
 ; GFX9-NEXT:    s_addc_u32 s5, s5, void_func_void_clobber_s33@rel32@hi+12
@@ -653,12 +604,8 @@
 ; GFX10-NEXT:    s_mov_b32 exec_lo, s4
 ; GFX10-NEXT:    v_writelane_b32 v40, s33, 2
 ; GFX10-NEXT:    s_mov_b32 s33, s32
-<<<<<<< HEAD
 ; GFX10-NEXT:    v_writelane_b32 v40, s30, 0
-; GFX10-NEXT:    s_add_u32 s32, s32, 0x200
-=======
-; GFX10-NEXT:    s_addk_i32 s32, 0x200
->>>>>>> 05289dfb
+; GFX10-NEXT:    s_addk_i32 s32, 0x200
 ; GFX10-NEXT:    s_getpc_b64 s[4:5]
 ; GFX10-NEXT:    s_add_u32 s4, s4, void_func_void_clobber_s33@rel32@lo+4
 ; GFX10-NEXT:    s_addc_u32 s5, s5, void_func_void_clobber_s33@rel32@hi+12
@@ -687,12 +634,8 @@
 ; GFX9-NEXT:    s_mov_b64 exec, s[4:5]
 ; GFX9-NEXT:    v_writelane_b32 v40, s33, 2
 ; GFX9-NEXT:    s_mov_b32 s33, s32
-<<<<<<< HEAD
 ; GFX9-NEXT:    v_writelane_b32 v40, s30, 0
-; GFX9-NEXT:    s_add_u32 s32, s32, 0x400
-=======
-; GFX9-NEXT:    s_addk_i32 s32, 0x400
->>>>>>> 05289dfb
+; GFX9-NEXT:    s_addk_i32 s32, 0x400
 ; GFX9-NEXT:    s_getpc_b64 s[4:5]
 ; GFX9-NEXT:    s_add_u32 s4, s4, void_func_void_clobber_s34@rel32@lo+4
 ; GFX9-NEXT:    s_addc_u32 s5, s5, void_func_void_clobber_s34@rel32@hi+12
@@ -718,12 +661,8 @@
 ; GFX10-NEXT:    s_mov_b32 exec_lo, s4
 ; GFX10-NEXT:    v_writelane_b32 v40, s33, 2
 ; GFX10-NEXT:    s_mov_b32 s33, s32
-<<<<<<< HEAD
 ; GFX10-NEXT:    v_writelane_b32 v40, s30, 0
-; GFX10-NEXT:    s_add_u32 s32, s32, 0x200
-=======
-; GFX10-NEXT:    s_addk_i32 s32, 0x200
->>>>>>> 05289dfb
+; GFX10-NEXT:    s_addk_i32 s32, 0x200
 ; GFX10-NEXT:    s_getpc_b64 s[4:5]
 ; GFX10-NEXT:    s_add_u32 s4, s4, void_func_void_clobber_s34@rel32@lo+4
 ; GFX10-NEXT:    s_addc_u32 s5, s5, void_func_void_clobber_s34@rel32@hi+12
@@ -752,13 +691,9 @@
 ; GFX9-NEXT:    s_mov_b64 exec, s[4:5]
 ; GFX9-NEXT:    v_writelane_b32 v40, s33, 3
 ; GFX9-NEXT:    s_mov_b32 s33, s32
-<<<<<<< HEAD
-; GFX9-NEXT:    s_add_u32 s32, s32, 0x400
+; GFX9-NEXT:    s_addk_i32 s32, 0x400
 ; GFX9-NEXT:    v_writelane_b32 v40, s40, 0
 ; GFX9-NEXT:    v_writelane_b32 v40, s30, 1
-=======
-; GFX9-NEXT:    s_addk_i32 s32, 0x400
->>>>>>> 05289dfb
 ; GFX9-NEXT:    s_getpc_b64 s[4:5]
 ; GFX9-NEXT:    s_add_u32 s4, s4, external_void_func_void@rel32@lo+4
 ; GFX9-NEXT:    s_addc_u32 s5, s5, external_void_func_void@rel32@hi+12
@@ -791,13 +726,9 @@
 ; GFX10-NEXT:    s_mov_b32 exec_lo, s4
 ; GFX10-NEXT:    v_writelane_b32 v40, s33, 3
 ; GFX10-NEXT:    s_mov_b32 s33, s32
-<<<<<<< HEAD
-; GFX10-NEXT:    s_add_u32 s32, s32, 0x200
+; GFX10-NEXT:    s_addk_i32 s32, 0x200
 ; GFX10-NEXT:    v_writelane_b32 v40, s40, 0
 ; GFX10-NEXT:    v_writelane_b32 v40, s30, 1
-=======
-; GFX10-NEXT:    s_addk_i32 s32, 0x200
->>>>>>> 05289dfb
 ; GFX10-NEXT:    s_getpc_b64 s[4:5]
 ; GFX10-NEXT:    s_add_u32 s4, s4, external_void_func_void@rel32@lo+4
 ; GFX10-NEXT:    s_addc_u32 s5, s5, external_void_func_void@rel32@hi+12
@@ -879,14 +810,7 @@
 ; GFX10-NEXT:    s_mov_b32 exec_lo, s4
 ; GFX10-NEXT:    v_writelane_b32 v41, s33, 3
 ; GFX10-NEXT:    s_mov_b32 s33, s32
-<<<<<<< HEAD
-; GFX10-NEXT:    s_add_u32 s32, s32, 0x200
-=======
-; GFX10-NEXT:    s_addk_i32 s32, 0x200
-; GFX10-NEXT:    s_getpc_b64 s[4:5]
-; GFX10-NEXT:    s_add_u32 s4, s4, external_void_func_void@rel32@lo+4
-; GFX10-NEXT:    s_addc_u32 s5, s5, external_void_func_void@rel32@hi+12
->>>>>>> 05289dfb
+; GFX10-NEXT:    s_addk_i32 s32, 0x200
 ; GFX10-NEXT:    buffer_store_dword v40, off, s[0:3], s33 ; 4-byte Folded Spill
 ; GFX10-NEXT:    v_writelane_b32 v41, s40, 0
 ; GFX10-NEXT:    v_writelane_b32 v41, s30, 1
