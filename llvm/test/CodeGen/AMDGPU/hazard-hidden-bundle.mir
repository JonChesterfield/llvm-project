<<<<<<< HEAD
# RUN: llc -march=amdgcn -mcpu=gfx902 -mattr=+xnack -verify-machineinstrs -run-pass  post-RA-hazard-rec %s -o - | FileCheck -check-prefixes=GCN,XNACK,GCX9 %s
# RUN: llc -march=amdgcn -mcpu=gfx900 -mattr=-xnack -verify-machineinstrs -run-pass  post-RA-hazard-rec %s -o - | FileCheck -check-prefixes=GCN,NOXNACK,GFX9 %s
# RUN: llc -march=amdgcn -mcpu=gfx1010 -mattr=-wavefrontsize32,+wavefrontsize64,-xnack -verify-machineinstrs -run-pass  post-RA-hazard-rec %s -o - | FileCheck -check-prefixes=GCN,NOXNACK,GFX10 %s
=======
# RUN: llc -march=amdgcn -mcpu=gfx902 -verify-machineinstrs -run-pass  post-RA-hazard-rec %s -o - | FileCheck -check-prefixes=GCN,XNACK %s
# RUN: llc -march=amdgcn -mcpu=gfx900 -verify-machineinstrs -run-pass  post-RA-hazard-rec %s -o - | FileCheck -check-prefixes=GCN,NOXNACK,GFX9 %s
# RUN: llc -march=amdgcn -mcpu=gfx1010 -mattr=-wavefrontsize32,+wavefrontsize64 -verify-machineinstrs -run-pass  post-RA-hazard-rec %s -o - | FileCheck -check-prefixes=GCN,NOXNACK %s
>>>>>>> dd07d60e

# GCN-LABEL: name: break_smem_clause_simple_load_smrd8_ptr_hidden_bundle
# GCN: bb.0:
# GCN:          }
# XNACK-NEXT:   S_NOP
# NOXNACK-NOT:  S_NOP
# GCN:          S_LOAD_DWORDX2_IMM
---
name: break_smem_clause_simple_load_smrd8_ptr_hidden_bundle
body: |
  bb.0:
    BUNDLE implicit-def $sgpr6_sgpr7 {
      $sgpr10_sgpr11 = S_LOAD_DWORDX2_IMM $sgpr12_sgpr13, 0, 0, 0
    }
    $sgpr14_sgpr15 = S_LOAD_DWORDX2_IMM $sgpr10_sgpr11, 0, 0, 0
    S_ENDPGM 0
...

# GFX9-LABEL: name: hazard_precedes_bundle
# GFX9:      S_MOV_B32
# GFX9-NEXT: S_NOP
# GFX9:      BUNDLE
# GFX9-NEXT: S_NOP
---
name: hazard_precedes_bundle
body:	|
  bb.0:
    $m0 = S_MOV_B32 $sgpr7
    S_SENDMSG 3, implicit $exec, implicit $m0
    $m0 = S_MOV_B32 $sgpr8
    BUNDLE implicit-def $vgpr0 {
      $vgpr0 = V_INTERP_P1_F32 killed $vgpr4, 0, 0, implicit $mode, implicit $m0, implicit $exec
    }
    S_ENDPGM 0
...

# GCN-LABEL: name: vmem_vcc_hazard_ignore_bundle_instr
# GCN:      S_LOAD_DWORDX2_IMM
# GCN-NEXT: }
# GCN-NEXT: S_NOP 3
# GCN:      BUFFER_LOAD_DWORD_OFFEN
---
name: vmem_vcc_hazard_ignore_bundle_instr
body: |
  bb.0:
    $sgpr0_sgpr1_sgpr2_sgpr3 = IMPLICIT_DEF
    $vgpr0 = IMPLICIT_DEF
    BUNDLE implicit-def $vgpr1, implicit $vgpr0, implicit $vgpr0, implicit-def $vcc, implicit $vcc, implicit $exec {
      $vgpr1 = V_ADDC_U32_e32 $vgpr0, $vgpr0, implicit-def $vcc, implicit $vcc, implicit $exec
    }
    BUNDLE implicit-def $sgpr0_sgpr1, implicit $sgpr10_sgpr11 {
      $sgpr0_sgpr1 = S_LOAD_DWORDX2_IMM $sgpr10_sgpr11, 0, 0, 0
    }
    $vgpr1 = BUFFER_LOAD_DWORD_OFFEN $vgpr0, $sgpr0_sgpr1_sgpr2_sgpr3, $vcc_lo, 0, 0, 0, 0, 0, 0, implicit $exec
    S_ENDPGM 0
...

# GCN-LABEL: name: vmem_vcc_min_of_two_after_bundle
# GCN:      bb.2:
# GCN-NEXT: S_NOP 4
# GCN-NEXT: BUFFER_LOAD_DWORD_OFFEN
---
name: vmem_vcc_min_of_two_after_bundle
body: |
  bb.0:
    successors: %bb.2

    BUNDLE implicit-def $vgpr1, implicit $vgpr0 {
      $sgpr0_sgpr1_sgpr2_sgpr3 = IMPLICIT_DEF
      $vgpr0 = IMPLICIT_DEF
      $vgpr1 = V_ADDC_U32_e32 $vgpr0, $vgpr0, implicit-def $vcc, implicit $vcc, implicit $exec
    }
    S_NOP 0
    S_BRANCH %bb.2

  bb.1:
    successors: %bb.2

    BUNDLE implicit-def $vgpr1, implicit $vgpr0 {
      $vgpr1 = V_ADDC_U32_e32 $vgpr0, $vgpr0, implicit-def $vcc, implicit $vcc, implicit $exec
    }

  bb.2:
    $vgpr1 = BUFFER_LOAD_DWORD_OFFEN $vgpr0, $sgpr0_sgpr1_sgpr2_sgpr3, $vcc_lo, 0, 0, 0, 0, 0, 0, implicit $exec
...<|MERGE_RESOLUTION|>--- conflicted
+++ resolved
@@ -1,12 +1,6 @@
-<<<<<<< HEAD
-# RUN: llc -march=amdgcn -mcpu=gfx902 -mattr=+xnack -verify-machineinstrs -run-pass  post-RA-hazard-rec %s -o - | FileCheck -check-prefixes=GCN,XNACK,GCX9 %s
+# RUN: llc -march=amdgcn -mcpu=gfx902 -mattr=+xnack -verify-machineinstrs -run-pass  post-RA-hazard-rec %s -o - | FileCheck -check-prefixes=GCN,XNACK %s
 # RUN: llc -march=amdgcn -mcpu=gfx900 -mattr=-xnack -verify-machineinstrs -run-pass  post-RA-hazard-rec %s -o - | FileCheck -check-prefixes=GCN,NOXNACK,GFX9 %s
-# RUN: llc -march=amdgcn -mcpu=gfx1010 -mattr=-wavefrontsize32,+wavefrontsize64,-xnack -verify-machineinstrs -run-pass  post-RA-hazard-rec %s -o - | FileCheck -check-prefixes=GCN,NOXNACK,GFX10 %s
-=======
-# RUN: llc -march=amdgcn -mcpu=gfx902 -verify-machineinstrs -run-pass  post-RA-hazard-rec %s -o - | FileCheck -check-prefixes=GCN,XNACK %s
-# RUN: llc -march=amdgcn -mcpu=gfx900 -verify-machineinstrs -run-pass  post-RA-hazard-rec %s -o - | FileCheck -check-prefixes=GCN,NOXNACK,GFX9 %s
-# RUN: llc -march=amdgcn -mcpu=gfx1010 -mattr=-wavefrontsize32,+wavefrontsize64 -verify-machineinstrs -run-pass  post-RA-hazard-rec %s -o - | FileCheck -check-prefixes=GCN,NOXNACK %s
->>>>>>> dd07d60e
+# RUN: llc -march=amdgcn -mcpu=gfx1010 -mattr=-wavefrontsize32,+wavefrontsize64,-xnack -verify-machineinstrs -run-pass  post-RA-hazard-rec %s -o - | FileCheck -check-prefixes=GCN,NOXNACK %s
 
 # GCN-LABEL: name: break_smem_clause_simple_load_smrd8_ptr_hidden_bundle
 # GCN: bb.0:
