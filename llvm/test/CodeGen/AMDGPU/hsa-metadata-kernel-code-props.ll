--- conflicted
+++ resolved
@@ -1,12 +1,6 @@
-<<<<<<< HEAD
-; RUN: llc -mtriple=amdgcn-amd-amdhsa -mcpu=gfx700 --amdhsa-code-object-version=2 -enable-misched=0 -filetype=obj -o - < %s | llvm-readelf --notes - | FileCheck --check-prefix=CHECK --check-prefix=GFX700 --check-prefix=NOTES %s
-; RUN: llc -mtriple=amdgcn-amd-amdhsa -mcpu=gfx803 --amdhsa-code-object-version=2 -mattr=-xnack -enable-misched=0 -filetype=obj -o - < %s | llvm-readelf --notes - | FileCheck --check-prefix=CHECK --check-prefix=GFX803 --check-prefix=NOTES %s
-; RUN: llc -mtriple=amdgcn-amd-amdhsa -mcpu=gfx900 --amdhsa-code-object-version=2 -mattr=-xnack -enable-misched=0 -filetype=obj -o - < %s | llvm-readelf --notes - | FileCheck --check-prefix=CHECK --check-prefix=GFX900 --check-prefix=NOTES %s
-=======
 ; RUN: llc -mtriple=amdgcn-amd-amdhsa -mcpu=gfx700 --amdhsa-code-object-version=2 -enable-misched=0 -filetype=obj -o - < %s | llvm-readelf --notes - | FileCheck --check-prefixes=CHECK,GFX700 %s
-; RUN: llc -mtriple=amdgcn-amd-amdhsa -mcpu=gfx803 --amdhsa-code-object-version=2 -enable-misched=0 -filetype=obj -o - < %s | llvm-readelf --notes - | FileCheck --check-prefixes=CHECK,GFX803 %s
-; RUN: llc -mtriple=amdgcn-amd-amdhsa -mcpu=gfx900 --amdhsa-code-object-version=2 -enable-misched=0 -filetype=obj -o - < %s | llvm-readelf --notes - | FileCheck --check-prefixes=CHECK,GFX900 %s
->>>>>>> dd07d60e
+; RUN: llc -mtriple=amdgcn-amd-amdhsa -mcpu=gfx803 --amdhsa-code-object-version=2 -mattr=-xnack -enable-misched=0 -filetype=obj -o - < %s | llvm-readelf --notes - | FileCheck --check-prefixes=CHECK,GFX803 %s
+; RUN: llc -mtriple=amdgcn-amd-amdhsa -mcpu=gfx900 --amdhsa-code-object-version=2 -mattr=-xnack -enable-misched=0 -filetype=obj -o - < %s | llvm-readelf --notes - | FileCheck --check-prefixes=CHECK,GFX900 %s
 
 @var = addrspace(1) global float 0.0
 
