# NOTE: Assertions have been autogenerated by utils/update_mir_test_checks.py
# RUN: llc -mtriple=amdgcn-amd-amdhsa -mcpu=fiji -verify-machineinstrs -run-pass=prologepilog %s -o - | FileCheck -check-prefix=GFX8 %s
# RUN: llc -mtriple=amdgcn-amd-amdhsa -mcpu=gfx900 -verify-machineinstrs -run-pass=prologepilog %s -o - | FileCheck -check-prefix=GFX9 %s
# RUN: llc -mtriple=amdgcn-amd-amdhsa -mcpu=gfx900 -verify-machineinstrs -run-pass=prologepilog -amdgpu-enable-flat-scratch %s -o - | FileCheck -check-prefix=GFX9-FLATSCR %s

# Test case where spilling a VGPR to an emergency slot is needed during frame index elimination.

---
name: pei_scavenge_vgpr_spill
tracksRegLiveness: true

stack:
  - { id: 0, type: default, offset: 0, size: 4, alignment: 8192 }
  - { id: 1, type: default, offset: 0, size: 4, alignment: 8192 }

machineFunctionInfo:
  isEntryFunction: false
  scratchRSrcReg:  $sgpr0_sgpr1_sgpr2_sgpr3
  frameOffsetReg:  $sgpr33
  stackPtrOffsetReg:  $sgpr32

body:             |
  bb.0:
    liveins: $vgpr0_vgpr1_vgpr2_vgpr3_vgpr4_vgpr5_vgpr6_vgpr7_vgpr8_vgpr9_vgpr10_vgpr11_vgpr12_vgpr13_vgpr14_vgpr15, $vgpr16_vgpr17_vgpr18_vgpr19_vgpr20_vgpr21_vgpr22_vgpr23_vgpr24_vgpr25_vgpr26_vgpr27_vgpr28_vgpr29_vgpr30_vgpr31, $vgpr32_vgpr33_vgpr34_vgpr35_vgpr36_vgpr37_vgpr38_vgpr39_vgpr40_vgpr41_vgpr42_vgpr43_vgpr44_vgpr45_vgpr46_vgpr47, $vgpr48_vgpr49_vgpr50_vgpr51_vgpr52_vgpr53_vgpr54_vgpr55_vgpr56_vgpr57_vgpr58_vgpr59_vgpr60_vgpr61_vgpr62_vgpr63, $vgpr64_vgpr65_vgpr66_vgpr67_vgpr68_vgpr69_vgpr70_vgpr71_vgpr72_vgpr73_vgpr74_vgpr75_vgpr76_vgpr77_vgpr78_vgpr79, $vgpr80_vgpr81_vgpr82_vgpr83_vgpr84_vgpr85_vgpr86_vgpr87_vgpr88_vgpr89_vgpr90_vgpr91_vgpr92_vgpr93_vgpr94_vgpr95, $vgpr96_vgpr97_vgpr98_vgpr99_vgpr100_vgpr101_vgpr102_vgpr103_vgpr104_vgpr105_vgpr106_vgpr107_vgpr108_vgpr109_vgpr110_vgpr111, $vgpr112_vgpr113_vgpr114_vgpr115_vgpr116_vgpr117_vgpr118_vgpr119_vgpr120_vgpr121_vgpr122_vgpr123_vgpr124_vgpr125_vgpr126_vgpr127, $vgpr128_vgpr129_vgpr130_vgpr131_vgpr132_vgpr133_vgpr134_vgpr135_vgpr136_vgpr137_vgpr138_vgpr139_vgpr140_vgpr141_vgpr142_vgpr143, $vgpr144_vgpr145_vgpr146_vgpr147_vgpr148_vgpr149_vgpr150_vgpr151_vgpr152_vgpr153_vgpr154_vgpr155_vgpr156_vgpr157_vgpr158_vgpr159, $vgpr160_vgpr161_vgpr162_vgpr163_vgpr164_vgpr165_vgpr166_vgpr167_vgpr168_vgpr169_vgpr170_vgpr171_vgpr172_vgpr173_vgpr174_vgpr175, $vgpr176_vgpr177_vgpr178_vgpr179_vgpr180_vgpr181_vgpr182_vgpr183_vgpr184_vgpr185_vgpr186_vgpr187_vgpr188_vgpr189_vgpr190_vgpr191, $vgpr192_vgpr193_vgpr194_vgpr195_vgpr196_vgpr197_vgpr198_vgpr199_vgpr200_vgpr201_vgpr202_vgpr203_vgpr204_vgpr205_vgpr206_vgpr207, $vgpr208_vgpr209_vgpr210_vgpr211_vgpr212_vgpr213_vgpr214_vgpr215_vgpr216_vgpr217_vgpr218_vgpr219_vgpr220_vgpr221_vgpr222_vgpr223, $vgpr224_vgpr225_vgpr226_vgpr227_vgpr228_vgpr229_vgpr230_vgpr231_vgpr232_vgpr233_vgpr234_vgpr235_vgpr236_vgpr237_vgpr238_vgpr239, $vgpr240_vgpr241_vgpr242_vgpr243_vgpr244_vgpr245_vgpr246_vgpr247, $vgpr248_vgpr249_vgpr250_vgpr251, $vgpr252_vgpr253_vgpr254_vgpr255

    ; GFX8-LABEL: name: pei_scavenge_vgpr_spill
    ; GFX8: liveins: $vgpr0_vgpr1_vgpr2_vgpr3_vgpr4_vgpr5_vgpr6_vgpr7_vgpr8_vgpr9_vgpr10_vgpr11_vgpr12_vgpr13_vgpr14_vgpr15, $vgpr16_vgpr17_vgpr18_vgpr19_vgpr20_vgpr21_vgpr22_vgpr23_vgpr24_vgpr25_vgpr26_vgpr27_vgpr28_vgpr29_vgpr30_vgpr31, $vgpr32_vgpr33_vgpr34_vgpr35_vgpr36_vgpr37_vgpr38_vgpr39_vgpr40_vgpr41_vgpr42_vgpr43_vgpr44_vgpr45_vgpr46_vgpr47, $vgpr48_vgpr49_vgpr50_vgpr51_vgpr52_vgpr53_vgpr54_vgpr55_vgpr56_vgpr57_vgpr58_vgpr59_vgpr60_vgpr61_vgpr62_vgpr63, $vgpr64_vgpr65_vgpr66_vgpr67_vgpr68_vgpr69_vgpr70_vgpr71_vgpr72_vgpr73_vgpr74_vgpr75_vgpr76_vgpr77_vgpr78_vgpr79, $vgpr80_vgpr81_vgpr82_vgpr83_vgpr84_vgpr85_vgpr86_vgpr87_vgpr88_vgpr89_vgpr90_vgpr91_vgpr92_vgpr93_vgpr94_vgpr95, $vgpr96_vgpr97_vgpr98_vgpr99_vgpr100_vgpr101_vgpr102_vgpr103_vgpr104_vgpr105_vgpr106_vgpr107_vgpr108_vgpr109_vgpr110_vgpr111, $vgpr112_vgpr113_vgpr114_vgpr115_vgpr116_vgpr117_vgpr118_vgpr119_vgpr120_vgpr121_vgpr122_vgpr123_vgpr124_vgpr125_vgpr126_vgpr127, $vgpr128_vgpr129_vgpr130_vgpr131_vgpr132_vgpr133_vgpr134_vgpr135_vgpr136_vgpr137_vgpr138_vgpr139_vgpr140_vgpr141_vgpr142_vgpr143, $vgpr144_vgpr145_vgpr146_vgpr147_vgpr148_vgpr149_vgpr150_vgpr151_vgpr152_vgpr153_vgpr154_vgpr155_vgpr156_vgpr157_vgpr158_vgpr159, $vgpr160_vgpr161_vgpr162_vgpr163_vgpr164_vgpr165_vgpr166_vgpr167_vgpr168_vgpr169_vgpr170_vgpr171_vgpr172_vgpr173_vgpr174_vgpr175, $vgpr176_vgpr177_vgpr178_vgpr179_vgpr180_vgpr181_vgpr182_vgpr183_vgpr184_vgpr185_vgpr186_vgpr187_vgpr188_vgpr189_vgpr190_vgpr191, $vgpr192_vgpr193_vgpr194_vgpr195_vgpr196_vgpr197_vgpr198_vgpr199_vgpr200_vgpr201_vgpr202_vgpr203_vgpr204_vgpr205_vgpr206_vgpr207, $vgpr208_vgpr209_vgpr210_vgpr211_vgpr212_vgpr213_vgpr214_vgpr215_vgpr216_vgpr217_vgpr218_vgpr219_vgpr220_vgpr221_vgpr222_vgpr223, $vgpr224_vgpr225_vgpr226_vgpr227_vgpr228_vgpr229_vgpr230_vgpr231_vgpr232_vgpr233_vgpr234_vgpr235_vgpr236_vgpr237_vgpr238_vgpr239, $vgpr240_vgpr241_vgpr242_vgpr243_vgpr244_vgpr245_vgpr246_vgpr247, $vgpr248_vgpr249_vgpr250_vgpr251, $vgpr252_vgpr253_vgpr254_vgpr255, $vgpr2
    ; GFX8: frame-setup CFI_INSTRUCTION llvm_def_aspace_cfa $sgpr32_lo16, 0, 6
    ; GFX8: frame-setup CFI_INSTRUCTION escape 0x10, 0x10, 0x08, 0x90, 0x3e, 0x93, 0x04, 0x90, 0x3f, 0x93, 0x04
    ; GFX8: frame-setup CFI_INSTRUCTION undefined $vgpr0_lo16
    ; GFX8: frame-setup CFI_INSTRUCTION undefined $sgpr0_lo16
    ; GFX8: frame-setup CFI_INSTRUCTION undefined $sgpr1_lo16
    ; GFX8: frame-setup CFI_INSTRUCTION undefined $sgpr2_lo16
    ; GFX8: frame-setup CFI_INSTRUCTION undefined $sgpr3_lo16
    ; GFX8: frame-setup CFI_INSTRUCTION undefined $sgpr4_lo16
    ; GFX8: frame-setup CFI_INSTRUCTION undefined $sgpr5_lo16
    ; GFX8: frame-setup CFI_INSTRUCTION undefined $sgpr6_lo16
    ; GFX8: frame-setup CFI_INSTRUCTION undefined $sgpr7_lo16
    ; GFX8: frame-setup CFI_INSTRUCTION undefined $sgpr8_lo16
    ; GFX8: frame-setup CFI_INSTRUCTION undefined $sgpr9_lo16
    ; GFX8: frame-setup CFI_INSTRUCTION undefined $sgpr10_lo16
    ; GFX8: frame-setup CFI_INSTRUCTION undefined $sgpr11_lo16
    ; GFX8: frame-setup CFI_INSTRUCTION undefined $sgpr12_lo16
    ; GFX8: frame-setup CFI_INSTRUCTION undefined $sgpr13_lo16
    ; GFX8: frame-setup CFI_INSTRUCTION undefined $sgpr14_lo16
    ; GFX8: frame-setup CFI_INSTRUCTION undefined $sgpr15_lo16
    ; GFX8: frame-setup CFI_INSTRUCTION undefined $sgpr16_lo16
    ; GFX8: frame-setup CFI_INSTRUCTION undefined $sgpr17_lo16
    ; GFX8: frame-setup CFI_INSTRUCTION undefined $sgpr18_lo16
    ; GFX8: frame-setup CFI_INSTRUCTION undefined $sgpr19_lo16
    ; GFX8: frame-setup CFI_INSTRUCTION undefined $sgpr20_lo16
    ; GFX8: frame-setup CFI_INSTRUCTION undefined $sgpr21_lo16
    ; GFX8: frame-setup CFI_INSTRUCTION undefined $sgpr22_lo16
    ; GFX8: frame-setup CFI_INSTRUCTION undefined $sgpr23_lo16
    ; GFX8: frame-setup CFI_INSTRUCTION undefined $sgpr24_lo16
    ; GFX8: frame-setup CFI_INSTRUCTION undefined $sgpr25_lo16
    ; GFX8: frame-setup CFI_INSTRUCTION undefined $sgpr26_lo16
    ; GFX8: frame-setup CFI_INSTRUCTION undefined $sgpr27_lo16
    ; GFX8: frame-setup CFI_INSTRUCTION undefined $sgpr28_lo16
    ; GFX8: frame-setup CFI_INSTRUCTION undefined $sgpr29_lo16
    ; GFX8: frame-setup CFI_INSTRUCTION undefined $sgpr30_lo16
    ; GFX8: frame-setup CFI_INSTRUCTION undefined $sgpr31_lo16
    ; GFX8: $vgpr2 = V_WRITELANE_B32 $sgpr33, 0, undef $vgpr2
<<<<<<< HEAD
    ; GFX8: frame-setup CFI_INSTRUCTION escape 0x10, 0x41, 0x05, 0x90, 0x82, 0x14, 0xe4, 0x00
    ; GFX8: $sgpr4 = frame-setup S_ADD_U32 $sgpr32, 524224, implicit-def $scc
    ; GFX8: $sgpr33 = frame-setup S_AND_B32 killed $sgpr4, 4294443008, implicit-def $scc
    ; GFX8: frame-setup CFI_INSTRUCTION def_cfa_register $sgpr33_lo16
=======
    ; GFX8: $sgpr33 = frame-setup S_ADD_U32 $sgpr32, 524224, implicit-def $scc
    ; GFX8: $sgpr33 = frame-setup S_AND_B32 killed $sgpr33, 4294443008, implicit-def $scc
>>>>>>> 50c523a9
    ; GFX8: $sgpr32 = frame-setup S_ADD_U32 $sgpr32, 1572864, implicit-def $scc
    ; GFX8: $vgpr0 = V_LSHRREV_B32_e64 6, $sgpr33, implicit $exec
    ; GFX8: BUFFER_STORE_DWORD_OFFSET killed $vgpr3, $sgpr0_sgpr1_sgpr2_sgpr3, $sgpr33, 12, 0, 0, 0, 0, 0, implicit $exec :: (store 4 into %stack.3, addrspace 5)
    ; GFX8: $vgpr3 = V_LSHRREV_B32_e64 6, $sgpr33, implicit $exec
    ; GFX8: $vcc_lo = S_MOV_B32 8192
    ; GFX8: $vgpr3, dead $vcc = V_ADD_CO_U32_e64 killed $vcc_lo, killed $vgpr3, 0, implicit $exec
    ; GFX8: $vgpr0 = V_OR_B32_e32 killed $vgpr3, $vgpr1, implicit $exec
    ; GFX8: $sgpr32 = frame-destroy S_SUB_U32 $sgpr32, 1572864, implicit-def $scc
    ; GFX8: $sgpr33 = V_READLANE_B32 $vgpr2, 0
    ; GFX8: frame-setup CFI_INSTRUCTION def_cfa_register $sgpr32_lo16
    ; GFX8: $vgpr3 = BUFFER_LOAD_DWORD_OFFSET $sgpr0_sgpr1_sgpr2_sgpr3, $sgpr33, 12, 0, 0, 0, 0, 0, implicit $exec :: (load 4 from %stack.3, addrspace 5)
    ; GFX8: S_ENDPGM 0, csr_amdgpu_allvgprs
    ; GFX9-LABEL: name: pei_scavenge_vgpr_spill
    ; GFX9: liveins: $vgpr0_vgpr1_vgpr2_vgpr3_vgpr4_vgpr5_vgpr6_vgpr7_vgpr8_vgpr9_vgpr10_vgpr11_vgpr12_vgpr13_vgpr14_vgpr15, $vgpr16_vgpr17_vgpr18_vgpr19_vgpr20_vgpr21_vgpr22_vgpr23_vgpr24_vgpr25_vgpr26_vgpr27_vgpr28_vgpr29_vgpr30_vgpr31, $vgpr32_vgpr33_vgpr34_vgpr35_vgpr36_vgpr37_vgpr38_vgpr39_vgpr40_vgpr41_vgpr42_vgpr43_vgpr44_vgpr45_vgpr46_vgpr47, $vgpr48_vgpr49_vgpr50_vgpr51_vgpr52_vgpr53_vgpr54_vgpr55_vgpr56_vgpr57_vgpr58_vgpr59_vgpr60_vgpr61_vgpr62_vgpr63, $vgpr64_vgpr65_vgpr66_vgpr67_vgpr68_vgpr69_vgpr70_vgpr71_vgpr72_vgpr73_vgpr74_vgpr75_vgpr76_vgpr77_vgpr78_vgpr79, $vgpr80_vgpr81_vgpr82_vgpr83_vgpr84_vgpr85_vgpr86_vgpr87_vgpr88_vgpr89_vgpr90_vgpr91_vgpr92_vgpr93_vgpr94_vgpr95, $vgpr96_vgpr97_vgpr98_vgpr99_vgpr100_vgpr101_vgpr102_vgpr103_vgpr104_vgpr105_vgpr106_vgpr107_vgpr108_vgpr109_vgpr110_vgpr111, $vgpr112_vgpr113_vgpr114_vgpr115_vgpr116_vgpr117_vgpr118_vgpr119_vgpr120_vgpr121_vgpr122_vgpr123_vgpr124_vgpr125_vgpr126_vgpr127, $vgpr128_vgpr129_vgpr130_vgpr131_vgpr132_vgpr133_vgpr134_vgpr135_vgpr136_vgpr137_vgpr138_vgpr139_vgpr140_vgpr141_vgpr142_vgpr143, $vgpr144_vgpr145_vgpr146_vgpr147_vgpr148_vgpr149_vgpr150_vgpr151_vgpr152_vgpr153_vgpr154_vgpr155_vgpr156_vgpr157_vgpr158_vgpr159, $vgpr160_vgpr161_vgpr162_vgpr163_vgpr164_vgpr165_vgpr166_vgpr167_vgpr168_vgpr169_vgpr170_vgpr171_vgpr172_vgpr173_vgpr174_vgpr175, $vgpr176_vgpr177_vgpr178_vgpr179_vgpr180_vgpr181_vgpr182_vgpr183_vgpr184_vgpr185_vgpr186_vgpr187_vgpr188_vgpr189_vgpr190_vgpr191, $vgpr192_vgpr193_vgpr194_vgpr195_vgpr196_vgpr197_vgpr198_vgpr199_vgpr200_vgpr201_vgpr202_vgpr203_vgpr204_vgpr205_vgpr206_vgpr207, $vgpr208_vgpr209_vgpr210_vgpr211_vgpr212_vgpr213_vgpr214_vgpr215_vgpr216_vgpr217_vgpr218_vgpr219_vgpr220_vgpr221_vgpr222_vgpr223, $vgpr224_vgpr225_vgpr226_vgpr227_vgpr228_vgpr229_vgpr230_vgpr231_vgpr232_vgpr233_vgpr234_vgpr235_vgpr236_vgpr237_vgpr238_vgpr239, $vgpr240_vgpr241_vgpr242_vgpr243_vgpr244_vgpr245_vgpr246_vgpr247, $vgpr248_vgpr249_vgpr250_vgpr251, $vgpr252_vgpr253_vgpr254_vgpr255, $vgpr2
    ; GFX9: frame-setup CFI_INSTRUCTION llvm_def_aspace_cfa $sgpr32_lo16, 0, 6
    ; GFX9: frame-setup CFI_INSTRUCTION escape 0x10, 0x10, 0x08, 0x90, 0x3e, 0x93, 0x04, 0x90, 0x3f, 0x93, 0x04
    ; GFX9: frame-setup CFI_INSTRUCTION undefined $vgpr0_lo16
    ; GFX9: frame-setup CFI_INSTRUCTION undefined $sgpr0_lo16
    ; GFX9: frame-setup CFI_INSTRUCTION undefined $sgpr1_lo16
    ; GFX9: frame-setup CFI_INSTRUCTION undefined $sgpr2_lo16
    ; GFX9: frame-setup CFI_INSTRUCTION undefined $sgpr3_lo16
    ; GFX9: frame-setup CFI_INSTRUCTION undefined $sgpr4_lo16
    ; GFX9: frame-setup CFI_INSTRUCTION undefined $sgpr5_lo16
    ; GFX9: frame-setup CFI_INSTRUCTION undefined $sgpr6_lo16
    ; GFX9: frame-setup CFI_INSTRUCTION undefined $sgpr7_lo16
    ; GFX9: frame-setup CFI_INSTRUCTION undefined $sgpr8_lo16
    ; GFX9: frame-setup CFI_INSTRUCTION undefined $sgpr9_lo16
    ; GFX9: frame-setup CFI_INSTRUCTION undefined $sgpr10_lo16
    ; GFX9: frame-setup CFI_INSTRUCTION undefined $sgpr11_lo16
    ; GFX9: frame-setup CFI_INSTRUCTION undefined $sgpr12_lo16
    ; GFX9: frame-setup CFI_INSTRUCTION undefined $sgpr13_lo16
    ; GFX9: frame-setup CFI_INSTRUCTION undefined $sgpr14_lo16
    ; GFX9: frame-setup CFI_INSTRUCTION undefined $sgpr15_lo16
    ; GFX9: frame-setup CFI_INSTRUCTION undefined $sgpr16_lo16
    ; GFX9: frame-setup CFI_INSTRUCTION undefined $sgpr17_lo16
    ; GFX9: frame-setup CFI_INSTRUCTION undefined $sgpr18_lo16
    ; GFX9: frame-setup CFI_INSTRUCTION undefined $sgpr19_lo16
    ; GFX9: frame-setup CFI_INSTRUCTION undefined $sgpr20_lo16
    ; GFX9: frame-setup CFI_INSTRUCTION undefined $sgpr21_lo16
    ; GFX9: frame-setup CFI_INSTRUCTION undefined $sgpr22_lo16
    ; GFX9: frame-setup CFI_INSTRUCTION undefined $sgpr23_lo16
    ; GFX9: frame-setup CFI_INSTRUCTION undefined $sgpr24_lo16
    ; GFX9: frame-setup CFI_INSTRUCTION undefined $sgpr25_lo16
    ; GFX9: frame-setup CFI_INSTRUCTION undefined $sgpr26_lo16
    ; GFX9: frame-setup CFI_INSTRUCTION undefined $sgpr27_lo16
    ; GFX9: frame-setup CFI_INSTRUCTION undefined $sgpr28_lo16
    ; GFX9: frame-setup CFI_INSTRUCTION undefined $sgpr29_lo16
    ; GFX9: frame-setup CFI_INSTRUCTION undefined $sgpr30_lo16
    ; GFX9: frame-setup CFI_INSTRUCTION undefined $sgpr31_lo16
    ; GFX9: $vgpr2 = V_WRITELANE_B32 $sgpr33, 0, undef $vgpr2
<<<<<<< HEAD
    ; GFX9: frame-setup CFI_INSTRUCTION escape 0x10, 0x41, 0x05, 0x90, 0x82, 0x14, 0xe4, 0x00
    ; GFX9: $sgpr4 = frame-setup S_ADD_U32 $sgpr32, 524224, implicit-def $scc
    ; GFX9: $sgpr33 = frame-setup S_AND_B32 killed $sgpr4, 4294443008, implicit-def $scc
    ; GFX9: frame-setup CFI_INSTRUCTION def_cfa_register $sgpr33_lo16
=======
    ; GFX9: $sgpr33 = frame-setup S_ADD_U32 $sgpr32, 524224, implicit-def $scc
    ; GFX9: $sgpr33 = frame-setup S_AND_B32 killed $sgpr33, 4294443008, implicit-def $scc
>>>>>>> 50c523a9
    ; GFX9: $sgpr32 = frame-setup S_ADD_U32 $sgpr32, 1572864, implicit-def $scc
    ; GFX9: $vgpr0 = V_LSHRREV_B32_e64 6, $sgpr33, implicit $exec
    ; GFX9: BUFFER_STORE_DWORD_OFFSET killed $vgpr3, $sgpr0_sgpr1_sgpr2_sgpr3, $sgpr33, 12, 0, 0, 0, 0, 0, implicit $exec :: (store 4 into %stack.3, addrspace 5)
    ; GFX9: $vgpr3 = V_LSHRREV_B32_e64 6, $sgpr33, implicit $exec
    ; GFX9: $vgpr3 = V_ADD_U32_e32 8192, killed $vgpr3, implicit $exec
    ; GFX9: $vgpr0 = V_OR_B32_e32 killed $vgpr3, $vgpr1, implicit $exec
    ; GFX9: $sgpr32 = frame-destroy S_SUB_U32 $sgpr32, 1572864, implicit-def $scc
    ; GFX9: $sgpr33 = V_READLANE_B32 $vgpr2, 0
    ; GFX9: frame-setup CFI_INSTRUCTION def_cfa_register $sgpr32_lo16
    ; GFX9: $vgpr3 = BUFFER_LOAD_DWORD_OFFSET $sgpr0_sgpr1_sgpr2_sgpr3, $sgpr33, 12, 0, 0, 0, 0, 0, implicit $exec :: (load 4 from %stack.3, addrspace 5)
    ; GFX9: S_ENDPGM 0, csr_amdgpu_allvgprs
    ; GFX9-FLATSCR-LABEL: name: pei_scavenge_vgpr_spill
    ; GFX9-FLATSCR: liveins: $vgpr0_vgpr1_vgpr2_vgpr3_vgpr4_vgpr5_vgpr6_vgpr7_vgpr8_vgpr9_vgpr10_vgpr11_vgpr12_vgpr13_vgpr14_vgpr15, $vgpr16_vgpr17_vgpr18_vgpr19_vgpr20_vgpr21_vgpr22_vgpr23_vgpr24_vgpr25_vgpr26_vgpr27_vgpr28_vgpr29_vgpr30_vgpr31, $vgpr32_vgpr33_vgpr34_vgpr35_vgpr36_vgpr37_vgpr38_vgpr39_vgpr40_vgpr41_vgpr42_vgpr43_vgpr44_vgpr45_vgpr46_vgpr47, $vgpr48_vgpr49_vgpr50_vgpr51_vgpr52_vgpr53_vgpr54_vgpr55_vgpr56_vgpr57_vgpr58_vgpr59_vgpr60_vgpr61_vgpr62_vgpr63, $vgpr64_vgpr65_vgpr66_vgpr67_vgpr68_vgpr69_vgpr70_vgpr71_vgpr72_vgpr73_vgpr74_vgpr75_vgpr76_vgpr77_vgpr78_vgpr79, $vgpr80_vgpr81_vgpr82_vgpr83_vgpr84_vgpr85_vgpr86_vgpr87_vgpr88_vgpr89_vgpr90_vgpr91_vgpr92_vgpr93_vgpr94_vgpr95, $vgpr96_vgpr97_vgpr98_vgpr99_vgpr100_vgpr101_vgpr102_vgpr103_vgpr104_vgpr105_vgpr106_vgpr107_vgpr108_vgpr109_vgpr110_vgpr111, $vgpr112_vgpr113_vgpr114_vgpr115_vgpr116_vgpr117_vgpr118_vgpr119_vgpr120_vgpr121_vgpr122_vgpr123_vgpr124_vgpr125_vgpr126_vgpr127, $vgpr128_vgpr129_vgpr130_vgpr131_vgpr132_vgpr133_vgpr134_vgpr135_vgpr136_vgpr137_vgpr138_vgpr139_vgpr140_vgpr141_vgpr142_vgpr143, $vgpr144_vgpr145_vgpr146_vgpr147_vgpr148_vgpr149_vgpr150_vgpr151_vgpr152_vgpr153_vgpr154_vgpr155_vgpr156_vgpr157_vgpr158_vgpr159, $vgpr160_vgpr161_vgpr162_vgpr163_vgpr164_vgpr165_vgpr166_vgpr167_vgpr168_vgpr169_vgpr170_vgpr171_vgpr172_vgpr173_vgpr174_vgpr175, $vgpr176_vgpr177_vgpr178_vgpr179_vgpr180_vgpr181_vgpr182_vgpr183_vgpr184_vgpr185_vgpr186_vgpr187_vgpr188_vgpr189_vgpr190_vgpr191, $vgpr192_vgpr193_vgpr194_vgpr195_vgpr196_vgpr197_vgpr198_vgpr199_vgpr200_vgpr201_vgpr202_vgpr203_vgpr204_vgpr205_vgpr206_vgpr207, $vgpr208_vgpr209_vgpr210_vgpr211_vgpr212_vgpr213_vgpr214_vgpr215_vgpr216_vgpr217_vgpr218_vgpr219_vgpr220_vgpr221_vgpr222_vgpr223, $vgpr224_vgpr225_vgpr226_vgpr227_vgpr228_vgpr229_vgpr230_vgpr231_vgpr232_vgpr233_vgpr234_vgpr235_vgpr236_vgpr237_vgpr238_vgpr239, $vgpr240_vgpr241_vgpr242_vgpr243_vgpr244_vgpr245_vgpr246_vgpr247, $vgpr248_vgpr249_vgpr250_vgpr251, $vgpr252_vgpr253_vgpr254_vgpr255, $vgpr2
    ; GFX9-FLATSCR: frame-setup CFI_INSTRUCTION llvm_def_aspace_cfa $sgpr32_lo16, 0, 6
    ; GFX9-FLATSCR: frame-setup CFI_INSTRUCTION escape 0x10, 0x10, 0x08, 0x90, 0x3e, 0x93, 0x04, 0x90, 0x3f, 0x93, 0x04
    ; GFX9-FLATSCR: frame-setup CFI_INSTRUCTION undefined $vgpr0_lo16
    ; GFX9-FLATSCR: frame-setup CFI_INSTRUCTION undefined $sgpr0_lo16
    ; GFX9-FLATSCR: frame-setup CFI_INSTRUCTION undefined $sgpr1_lo16
    ; GFX9-FLATSCR: frame-setup CFI_INSTRUCTION undefined $sgpr2_lo16
    ; GFX9-FLATSCR: frame-setup CFI_INSTRUCTION undefined $sgpr3_lo16
    ; GFX9-FLATSCR: frame-setup CFI_INSTRUCTION undefined $sgpr4_lo16
    ; GFX9-FLATSCR: frame-setup CFI_INSTRUCTION undefined $sgpr5_lo16
    ; GFX9-FLATSCR: frame-setup CFI_INSTRUCTION undefined $sgpr6_lo16
    ; GFX9-FLATSCR: frame-setup CFI_INSTRUCTION undefined $sgpr7_lo16
    ; GFX9-FLATSCR: frame-setup CFI_INSTRUCTION undefined $sgpr8_lo16
    ; GFX9-FLATSCR: frame-setup CFI_INSTRUCTION undefined $sgpr9_lo16
    ; GFX9-FLATSCR: frame-setup CFI_INSTRUCTION undefined $sgpr10_lo16
    ; GFX9-FLATSCR: frame-setup CFI_INSTRUCTION undefined $sgpr11_lo16
    ; GFX9-FLATSCR: frame-setup CFI_INSTRUCTION undefined $sgpr12_lo16
    ; GFX9-FLATSCR: frame-setup CFI_INSTRUCTION undefined $sgpr13_lo16
    ; GFX9-FLATSCR: frame-setup CFI_INSTRUCTION undefined $sgpr14_lo16
    ; GFX9-FLATSCR: frame-setup CFI_INSTRUCTION undefined $sgpr15_lo16
    ; GFX9-FLATSCR: frame-setup CFI_INSTRUCTION undefined $sgpr16_lo16
    ; GFX9-FLATSCR: frame-setup CFI_INSTRUCTION undefined $sgpr17_lo16
    ; GFX9-FLATSCR: frame-setup CFI_INSTRUCTION undefined $sgpr18_lo16
    ; GFX9-FLATSCR: frame-setup CFI_INSTRUCTION undefined $sgpr19_lo16
    ; GFX9-FLATSCR: frame-setup CFI_INSTRUCTION undefined $sgpr20_lo16
    ; GFX9-FLATSCR: frame-setup CFI_INSTRUCTION undefined $sgpr21_lo16
    ; GFX9-FLATSCR: frame-setup CFI_INSTRUCTION undefined $sgpr22_lo16
    ; GFX9-FLATSCR: frame-setup CFI_INSTRUCTION undefined $sgpr23_lo16
    ; GFX9-FLATSCR: frame-setup CFI_INSTRUCTION undefined $sgpr24_lo16
    ; GFX9-FLATSCR: frame-setup CFI_INSTRUCTION undefined $sgpr25_lo16
    ; GFX9-FLATSCR: frame-setup CFI_INSTRUCTION undefined $sgpr26_lo16
    ; GFX9-FLATSCR: frame-setup CFI_INSTRUCTION undefined $sgpr27_lo16
    ; GFX9-FLATSCR: frame-setup CFI_INSTRUCTION undefined $sgpr28_lo16
    ; GFX9-FLATSCR: frame-setup CFI_INSTRUCTION undefined $sgpr29_lo16
    ; GFX9-FLATSCR: frame-setup CFI_INSTRUCTION undefined $sgpr30_lo16
    ; GFX9-FLATSCR: frame-setup CFI_INSTRUCTION undefined $sgpr31_lo16
    ; GFX9-FLATSCR: $vgpr2 = V_WRITELANE_B32 $sgpr33, 0, undef $vgpr2
<<<<<<< HEAD
    ; GFX9-FLATSCR: frame-setup CFI_INSTRUCTION escape 0x10, 0x41, 0x05, 0x90, 0x82, 0x14, 0xe4, 0x00
    ; GFX9-FLATSCR: $sgpr4 = frame-setup S_ADD_U32 $sgpr32, 8191, implicit-def $scc
    ; GFX9-FLATSCR: $sgpr33 = frame-setup S_AND_B32 killed $sgpr4, 4294959104, implicit-def $scc
    ; GFX9-FLATSCR: frame-setup CFI_INSTRUCTION def_cfa_register $sgpr33_lo16
=======
    ; GFX9-FLATSCR: $sgpr33 = frame-setup S_ADD_U32 $sgpr32, 8191, implicit-def $scc
    ; GFX9-FLATSCR: $sgpr33 = frame-setup S_AND_B32 killed $sgpr33, 4294959104, implicit-def $scc
>>>>>>> 50c523a9
    ; GFX9-FLATSCR: $sgpr32 = frame-setup S_ADD_U32 $sgpr32, 24576, implicit-def $scc
    ; GFX9-FLATSCR: $vgpr0 = V_MOV_B32_e32 $sgpr33, implicit $exec
    ; GFX9-FLATSCR: $vcc_hi = S_ADD_U32 $sgpr33, 8192, implicit-def $scc
    ; GFX9-FLATSCR: $vgpr0 = V_OR_B32_e32 killed $vcc_hi, $vgpr1, implicit $exec
    ; GFX9-FLATSCR: $sgpr32 = frame-destroy S_SUB_U32 $sgpr32, 24576, implicit-def $scc
    ; GFX9-FLATSCR: $sgpr33 = V_READLANE_B32 $vgpr2, 0
    ; GFX9-FLATSCR: frame-setup CFI_INSTRUCTION def_cfa_register $sgpr32_lo16
    ; GFX9-FLATSCR: S_ENDPGM 0, csr_amdgpu_allvgprs
    $vgpr0 = V_MOV_B32_e32 %stack.0, implicit $exec
    $vgpr0 = V_OR_B32_e32 %stack.1, $vgpr1, implicit $exec
    S_ENDPGM 0, csr_amdgpu_allvgprs
...<|MERGE_RESOLUTION|>--- conflicted
+++ resolved
@@ -61,15 +61,10 @@
     ; GFX8: frame-setup CFI_INSTRUCTION undefined $sgpr30_lo16
     ; GFX8: frame-setup CFI_INSTRUCTION undefined $sgpr31_lo16
     ; GFX8: $vgpr2 = V_WRITELANE_B32 $sgpr33, 0, undef $vgpr2
-<<<<<<< HEAD
     ; GFX8: frame-setup CFI_INSTRUCTION escape 0x10, 0x41, 0x05, 0x90, 0x82, 0x14, 0xe4, 0x00
-    ; GFX8: $sgpr4 = frame-setup S_ADD_U32 $sgpr32, 524224, implicit-def $scc
-    ; GFX8: $sgpr33 = frame-setup S_AND_B32 killed $sgpr4, 4294443008, implicit-def $scc
-    ; GFX8: frame-setup CFI_INSTRUCTION def_cfa_register $sgpr33_lo16
-=======
     ; GFX8: $sgpr33 = frame-setup S_ADD_U32 $sgpr32, 524224, implicit-def $scc
     ; GFX8: $sgpr33 = frame-setup S_AND_B32 killed $sgpr33, 4294443008, implicit-def $scc
->>>>>>> 50c523a9
+    ; GFX8: frame-setup CFI_INSTRUCTION def_cfa_register $sgpr33_lo16
     ; GFX8: $sgpr32 = frame-setup S_ADD_U32 $sgpr32, 1572864, implicit-def $scc
     ; GFX8: $vgpr0 = V_LSHRREV_B32_e64 6, $sgpr33, implicit $exec
     ; GFX8: BUFFER_STORE_DWORD_OFFSET killed $vgpr3, $sgpr0_sgpr1_sgpr2_sgpr3, $sgpr33, 12, 0, 0, 0, 0, 0, implicit $exec :: (store 4 into %stack.3, addrspace 5)
@@ -120,15 +115,10 @@
     ; GFX9: frame-setup CFI_INSTRUCTION undefined $sgpr30_lo16
     ; GFX9: frame-setup CFI_INSTRUCTION undefined $sgpr31_lo16
     ; GFX9: $vgpr2 = V_WRITELANE_B32 $sgpr33, 0, undef $vgpr2
-<<<<<<< HEAD
     ; GFX9: frame-setup CFI_INSTRUCTION escape 0x10, 0x41, 0x05, 0x90, 0x82, 0x14, 0xe4, 0x00
-    ; GFX9: $sgpr4 = frame-setup S_ADD_U32 $sgpr32, 524224, implicit-def $scc
-    ; GFX9: $sgpr33 = frame-setup S_AND_B32 killed $sgpr4, 4294443008, implicit-def $scc
-    ; GFX9: frame-setup CFI_INSTRUCTION def_cfa_register $sgpr33_lo16
-=======
     ; GFX9: $sgpr33 = frame-setup S_ADD_U32 $sgpr32, 524224, implicit-def $scc
     ; GFX9: $sgpr33 = frame-setup S_AND_B32 killed $sgpr33, 4294443008, implicit-def $scc
->>>>>>> 50c523a9
+    ; GFX9: frame-setup CFI_INSTRUCTION def_cfa_register $sgpr33_lo16
     ; GFX9: $sgpr32 = frame-setup S_ADD_U32 $sgpr32, 1572864, implicit-def $scc
     ; GFX9: $vgpr0 = V_LSHRREV_B32_e64 6, $sgpr33, implicit $exec
     ; GFX9: BUFFER_STORE_DWORD_OFFSET killed $vgpr3, $sgpr0_sgpr1_sgpr2_sgpr3, $sgpr33, 12, 0, 0, 0, 0, 0, implicit $exec :: (store 4 into %stack.3, addrspace 5)
@@ -178,15 +168,10 @@
     ; GFX9-FLATSCR: frame-setup CFI_INSTRUCTION undefined $sgpr30_lo16
     ; GFX9-FLATSCR: frame-setup CFI_INSTRUCTION undefined $sgpr31_lo16
     ; GFX9-FLATSCR: $vgpr2 = V_WRITELANE_B32 $sgpr33, 0, undef $vgpr2
-<<<<<<< HEAD
     ; GFX9-FLATSCR: frame-setup CFI_INSTRUCTION escape 0x10, 0x41, 0x05, 0x90, 0x82, 0x14, 0xe4, 0x00
-    ; GFX9-FLATSCR: $sgpr4 = frame-setup S_ADD_U32 $sgpr32, 8191, implicit-def $scc
-    ; GFX9-FLATSCR: $sgpr33 = frame-setup S_AND_B32 killed $sgpr4, 4294959104, implicit-def $scc
-    ; GFX9-FLATSCR: frame-setup CFI_INSTRUCTION def_cfa_register $sgpr33_lo16
-=======
     ; GFX9-FLATSCR: $sgpr33 = frame-setup S_ADD_U32 $sgpr32, 8191, implicit-def $scc
     ; GFX9-FLATSCR: $sgpr33 = frame-setup S_AND_B32 killed $sgpr33, 4294959104, implicit-def $scc
->>>>>>> 50c523a9
+    ; GFX9-FLATSCR: frame-setup CFI_INSTRUCTION def_cfa_register $sgpr33_lo16
     ; GFX9-FLATSCR: $sgpr32 = frame-setup S_ADD_U32 $sgpr32, 24576, implicit-def $scc
     ; GFX9-FLATSCR: $vgpr0 = V_MOV_B32_e32 $sgpr33, implicit $exec
     ; GFX9-FLATSCR: $vcc_hi = S_ADD_U32 $sgpr33, 8192, implicit-def $scc
