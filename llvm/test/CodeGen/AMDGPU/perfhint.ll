--- conflicted
+++ resolved
@@ -142,16 +142,10 @@
   ret void
 }
 
-; FIXME: This test was intended to be WaveLimiterHint : 0
 ; GCN-LABEL: {{^}}test_indirect_through_phi:
 ; GCN: MemoryBound: 0
-<<<<<<< HEAD
 ; GCN: WaveLimiterHint : 1
-define amdgpu_kernel void @test_indirect_through_phi(float addrspace(1)* %arg) {
-=======
-; GCN: WaveLimiterHint : 0
 define amdgpu_kernel void @test_indirect_through_phi(ptr addrspace(1) %arg) {
->>>>>>> 25a61c42
 bb:
   %load = load float, ptr addrspace(1) %arg, align 8
   %load.f = bitcast float %load to i32
