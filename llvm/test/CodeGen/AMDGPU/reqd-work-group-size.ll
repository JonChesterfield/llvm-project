; RUN: opt -mtriple=amdgcn-amd-amdhsa -S -passes=amdgpu-lower-kernel-attributes,instcombine,infer-alignment %s | FileCheck -enable-var-scope %s
; RUN: opt -mtriple=amdgcn-amd-amdhsa -S -passes=amdgpu-lower-kernel-attributes,instcombine,infer-alignment %s | FileCheck -enable-var-scope %s

target datalayout = "n32"

; CHECK-LABEL: @invalid_reqd_work_group_size(
; CHECK: load i16,
define amdgpu_kernel void @invalid_reqd_work_group_size(ptr addrspace(1) %out) #0 !reqd_work_group_size !1 {
  %dispatch.ptr = tail call ptr addrspace(4) @llvm.amdgcn.dispatch.ptr()
  %gep.group.size.x = getelementptr inbounds i8, ptr addrspace(4) %dispatch.ptr, i64 4
  %group.size.x = load i16, ptr addrspace(4) %gep.group.size.x, align 4
  store i16 %group.size.x, ptr addrspace(1) %out
  ret void
}

; CHECK-LABEL: @volatile_load_group_size_x(
; CHECK: load volatile i16,
define amdgpu_kernel void @volatile_load_group_size_x(ptr addrspace(1) %out) #0 !reqd_work_group_size !0 {
  %dispatch.ptr = tail call ptr addrspace(4) @llvm.amdgcn.dispatch.ptr()
  %gep.group.size.x = getelementptr inbounds i8, ptr addrspace(4) %dispatch.ptr, i64 4
  %group.size.x = load volatile i16, ptr addrspace(4) %gep.group.size.x, align 4
  store i16 %group.size.x, ptr addrspace(1) %out
  ret void
}

; CHECK-LABEL: @load_group_size_x(
; CHECK: store i16 %group.size.x,
define amdgpu_kernel void @load_group_size_x(ptr addrspace(1) %out) #0 !reqd_work_group_size !0 {
  %dispatch.ptr = tail call ptr addrspace(4) @llvm.amdgcn.dispatch.ptr()
  %gep.group.size.x = getelementptr inbounds i8, ptr addrspace(4) %dispatch.ptr, i64 4
  %group.size.x = load i16, ptr addrspace(4) %gep.group.size.x, align 4
  store i16 %group.size.x, ptr addrspace(1) %out
  ret void
}

; CHECK-LABEL: @load_group_size_y(
; CHECK: store i16 %group.size.y,
define amdgpu_kernel void @load_group_size_y(ptr addrspace(1) %out) #0 !reqd_work_group_size !0 {
  %dispatch.ptr = tail call ptr addrspace(4) @llvm.amdgcn.dispatch.ptr()
  %gep.group.size.y = getelementptr inbounds i8, ptr addrspace(4) %dispatch.ptr, i64 6
  %group.size.y = load i16, ptr addrspace(4) %gep.group.size.y, align 4
  store i16 %group.size.y, ptr addrspace(1) %out
  ret void
}

; CHECK-LABEL: @load_group_size_z(
; CHECK: store i16 %group.size.z,
define amdgpu_kernel void @load_group_size_z(ptr addrspace(1) %out) #0 !reqd_work_group_size !0 {
  %dispatch.ptr = tail call ptr addrspace(4) @llvm.amdgcn.dispatch.ptr()
  %gep.group.size.z = getelementptr inbounds i8, ptr addrspace(4) %dispatch.ptr, i64 8
  %group.size.z = load i16, ptr addrspace(4) %gep.group.size.z, align 4
  store i16 %group.size.z, ptr addrspace(1) %out
  ret void
}

; Metadata uses i64 instead of i32
; CHECK-LABEL: @load_group_size_x_reqd_work_group_size_i64(
; CHECK: store i16 %group.size.x,
define amdgpu_kernel void @load_group_size_x_reqd_work_group_size_i64(ptr addrspace(1) %out) #0 !reqd_work_group_size !2 {
  %dispatch.ptr = tail call ptr addrspace(4) @llvm.amdgcn.dispatch.ptr()
  %gep.group.size.x = getelementptr inbounds i8, ptr addrspace(4) %dispatch.ptr, i64 4
  %group.size.x = load i16, ptr addrspace(4) %gep.group.size.x, align 4
  store i16 %group.size.x, ptr addrspace(1) %out
  ret void
}

; Metadata uses i16 instead of i32
; CHECK-LABEL: @load_group_size_x_reqd_work_group_size_i16(
; CHECK: store i16 %group.size.x,
define amdgpu_kernel void @load_group_size_x_reqd_work_group_size_i16(ptr addrspace(1) %out) #0 !reqd_work_group_size !3 {
  %dispatch.ptr = tail call ptr addrspace(4) @llvm.amdgcn.dispatch.ptr()
  %gep.group.size.x = getelementptr inbounds i8, ptr addrspace(4) %dispatch.ptr, i64 4
  %group.size.x = load i16, ptr addrspace(4) %gep.group.size.x, align 4
  store i16 %group.size.x, ptr addrspace(1) %out
  ret void
}

; CHECK-LABEL: @use_local_size_x_8_16_2(
; CHECK: store i64 %zext,
define amdgpu_kernel void @use_local_size_x_8_16_2(ptr addrspace(1) %out) #0 !reqd_work_group_size !0 {
  %dispatch.ptr = tail call ptr addrspace(4) @llvm.amdgcn.dispatch.ptr()
  %gep.group.size.x = getelementptr inbounds i8, ptr addrspace(4) %dispatch.ptr, i64 4
  %group.size.x = load i16, ptr addrspace(4) %gep.group.size.x, align 4
  %gep.grid.size.x = getelementptr inbounds i8, ptr addrspace(4) %dispatch.ptr, i64 12
  %grid.size.x = load i32, ptr addrspace(4) %gep.grid.size.x, align 4
  %group.id = tail call i32 @llvm.amdgcn.workgroup.id.x()
  %group.size.x.zext = zext i16 %group.size.x to i32
  %group.id_x_group.size.x = mul i32 %group.id, %group.size.x.zext
  %sub = sub i32 %grid.size.x, %group.id_x_group.size.x
  %umin = call i32 @llvm.umin.i32(i32 %sub, i32 %group.size.x.zext)
  %zext = zext i32 %umin to i64
  store i64 %zext, ptr addrspace(1) %out
  ret void
}

; CHECK-LABEL: @use_local_size_y_8_16_2(
; CHECK: store i64 %zext,
define amdgpu_kernel void @use_local_size_y_8_16_2(ptr addrspace(1) %out) #0 !reqd_work_group_size !0 {
  %dispatch.ptr = tail call ptr addrspace(4) @llvm.amdgcn.dispatch.ptr()
  %gep.group.size.y = getelementptr inbounds i8, ptr addrspace(4) %dispatch.ptr, i64 6
  %group.size.y = load i16, ptr addrspace(4) %gep.group.size.y, align 4
  %gep.grid.size.y = getelementptr inbounds i8, ptr addrspace(4) %dispatch.ptr, i64 16
  %grid.size.y = load i32, ptr addrspace(4) %gep.grid.size.y, align 4
  %group.id = tail call i32 @llvm.amdgcn.workgroup.id.y()
  %group.size.y.zext = zext i16 %group.size.y to i32
  %group.id_x_group.size.y = mul i32 %group.id, %group.size.y.zext
  %sub = sub i32 %grid.size.y, %group.id_x_group.size.y
  %umin = call i32 @llvm.umin.i32(i32 %sub, i32 %group.size.y.zext)
  %zext = zext i32 %umin to i64
  store i64 %zext, ptr addrspace(1) %out
  ret void
}

; CHECK-LABEL: @use_local_size_z_8_16_2(
; CHECK: store i64 %zext,
define amdgpu_kernel void @use_local_size_z_8_16_2(ptr addrspace(1) %out) #0 !reqd_work_group_size !0 {
  %dispatch.ptr = tail call ptr addrspace(4) @llvm.amdgcn.dispatch.ptr()
  %gep.group.size.z = getelementptr inbounds i8, ptr addrspace(4) %dispatch.ptr, i64 8
  %group.size.z = load i16, ptr addrspace(4) %gep.group.size.z, align 4
  %gep.grid.size.z = getelementptr inbounds i8, ptr addrspace(4) %dispatch.ptr, i64 20
  %grid.size.z = load i32, ptr addrspace(4) %gep.grid.size.z, align 4
  %group.id = tail call i32 @llvm.amdgcn.workgroup.id.z()
  %group.size.z.zext = zext i16 %group.size.z to i32
  %group.id_x_group.size.z = mul i32 %group.id, %group.size.z.zext
  %sub = sub i32 %grid.size.z, %group.id_x_group.size.z
  %umin = call i32 @llvm.umin.i32(i32 %sub, i32 %group.size.z.zext)
  %zext = zext i32 %umin to i64
  store i64 %zext, ptr addrspace(1) %out
  ret void
}

; Simplification on select is invalid, but we can still eliminate the
; load of the group size.

; CHECK-LABEL: @local_size_x_8_16_2_wrong_group_id(
; CHECK: %group.id = tail call i32 @llvm.amdgcn.workgroup.id.y()
; CHECK: %group.id_x_group.size.x = mul i32 %group.id, %group.size.x.zext
define amdgpu_kernel void @local_size_x_8_16_2_wrong_group_id(ptr addrspace(1) %out) #0 !reqd_work_group_size !0 {
  %dispatch.ptr = tail call ptr addrspace(4) @llvm.amdgcn.dispatch.ptr()
  %gep.group.size.x = getelementptr inbounds i8, ptr addrspace(4) %dispatch.ptr, i64 4
  %group.size.x = load i16, ptr addrspace(4) %gep.group.size.x, align 4
  %gep.grid.size.x = getelementptr inbounds i8, ptr addrspace(4) %dispatch.ptr, i64 12
  %grid.size.x = load i32, ptr addrspace(4) %gep.grid.size.x, align 4
  %group.id = tail call i32 @llvm.amdgcn.workgroup.id.y()
  %group.size.x.zext = zext i16 %group.size.x to i32
  %group.id_x_group.size.x = mul i32 %group.id, %group.size.x.zext
  %sub = sub i32 %grid.size.x, %group.id_x_group.size.x
  %umin = call i32 @llvm.umin.i32(i32 %sub, i32 %group.size.x.zext)
  %zext = zext i32 %umin to i64
  store i64 %zext, ptr addrspace(1) %out
  ret void
}

; CHECK-LABEL: @local_size_x_8_16_2_wrong_grid_size(
; CHECK: %grid.size.x = load i32, ptr addrspace(4) %gep.grid.size.x, align 4
; CHECK: %group.id = tail call i32 @llvm.amdgcn.workgroup.id.x()
; CHECK: %group.id_x_group.size.x = mul i32 %group.id, %group.size.x.zext
  define amdgpu_kernel void @local_size_x_8_16_2_wrong_grid_size(ptr addrspace(1) %out) #0 !reqd_work_group_size !0 {
  %dispatch.ptr = tail call ptr addrspace(4) @llvm.amdgcn.dispatch.ptr()
  %gep.group.size.x = getelementptr inbounds i8, ptr addrspace(4) %dispatch.ptr, i64 4
  %group.size.x = load i16, ptr addrspace(4) %gep.group.size.x, align 4
  %gep.grid.size.x = getelementptr inbounds i8, ptr addrspace(4) %dispatch.ptr, i64 16
  %grid.size.x = load i32, ptr addrspace(4) %gep.grid.size.x, align 4
  %group.id = tail call i32 @llvm.amdgcn.workgroup.id.x()
  %group.size.x.zext = zext i16 %group.size.x to i32
  %group.id_x_group.size.x = mul i32 %group.id, %group.size.x.zext
  %sub = sub i32 %grid.size.x, %group.id_x_group.size.x
  %umin = call i32 @llvm.umin.i32(i32 %sub, i32 %group.size.x.zext)
  %zext = zext i32 %umin to i64
  store i64 %zext, ptr addrspace(1) %out
  ret void
}

; CHECK-LABEL: @local_size_x_8_16_2_wrong_cmp_type(
; CHECK: %grid.size.x = load i32, ptr addrspace(4) %gep.grid.size.x, align 4
; CHECK: %group.id = tail call i32 @llvm.amdgcn.workgroup.id.x()
; CHECK: %group.id_x_group.size.x = mul i32 %group.id, %group.size.x.zext
; CHECK: %sub = sub i32 %grid.size.x, %group.id_x_group.size.x
; CHECK: %smin = call i32 @llvm.smin.i32(i32 %sub, i32 %group.size.x.zext)
define amdgpu_kernel void @local_size_x_8_16_2_wrong_cmp_type(ptr addrspace(1) %out) #0 !reqd_work_group_size !0 {
  %dispatch.ptr = tail call ptr addrspace(4) @llvm.amdgcn.dispatch.ptr()
  %gep.group.size.x = getelementptr inbounds i8, ptr addrspace(4) %dispatch.ptr, i64 4
  %group.size.x = load i16, ptr addrspace(4) %gep.group.size.x, align 4
  %gep.grid.size.x = getelementptr inbounds i8, ptr addrspace(4) %dispatch.ptr, i64 12
  %grid.size.x = load i32, ptr addrspace(4) %gep.grid.size.x, align 4
  %group.id = tail call i32 @llvm.amdgcn.workgroup.id.x()
  %group.size.x.zext = zext i16 %group.size.x to i32
  %group.id_x_group.size.x = mul i32 %group.id, %group.size.x.zext
  %sub = sub i32 %grid.size.x, %group.id_x_group.size.x
  %smin = call i32 @llvm.smin.i32(i32 %sub, i32 %group.size.x.zext)
  %zext = zext i32 %smin to i64
  store i64 %zext, ptr addrspace(1) %out
  ret void
}

; CHECK-LABEL: @local_size_x_8_16_2_wrong_select(
; CHECK: %group.id_x_group.size.x = mul i32 %group.id, %group.size.x.zext
; CHECK: %sub = sub i32 %grid.size.x, %group.id_x_group.size.x
; CHECK: %umax = call i32 @llvm.umax.i32(i32 %sub, i32 %group.size.x.zext)
; CHECK: %zext = zext i32 %umax to i64
define amdgpu_kernel void @local_size_x_8_16_2_wrong_select(ptr addrspace(1) %out) #0 !reqd_work_group_size !0 {
  %dispatch.ptr = tail call ptr addrspace(4) @llvm.amdgcn.dispatch.ptr()
  %gep.group.size.x = getelementptr inbounds i8, ptr addrspace(4) %dispatch.ptr, i64 4
  %group.size.x = load i16, ptr addrspace(4) %gep.group.size.x, align 4
  %gep.grid.size.x = getelementptr inbounds i8, ptr addrspace(4) %dispatch.ptr, i64 12
  %grid.size.x = load i32, ptr addrspace(4) %gep.grid.size.x, align 4
  %group.id = tail call i32 @llvm.amdgcn.workgroup.id.x()
  %group.size.x.zext = zext i16 %group.size.x to i32
  %group.id_x_group.size.x = mul i32 %group.id, %group.size.x.zext
  %sub = sub i32 %grid.size.x, %group.id_x_group.size.x
  %umax = call i32 @llvm.umax.i32(i32 %sub, i32 %group.size.x.zext)
  %zext = zext i32 %umax to i64
  store i64 %zext, ptr addrspace(1) %out
  ret void
}

; CHECK-LABEL: @use_local_size_x_8_16_2_wrong_grid_load_size(
; CHECK: %grid.size.x = load i16, ptr addrspace(4) %gep.grid.size.x, align 4
; CHECK: %grid.size.x.zext = zext i16 %grid.size.x to i32
; CHECK: %group.id = tail call i32 @llvm.amdgcn.workgroup.id.x()
; CHECK: %group.id_x_group.size.x = mul i32 %group.id, %group.size.x.zext
; CHECK: %sub = sub i32 %grid.size.x.zext, %group.id_x_group.size.x
define amdgpu_kernel void @use_local_size_x_8_16_2_wrong_grid_load_size(ptr addrspace(1) %out) #0 !reqd_work_group_size !0 {
  %dispatch.ptr = tail call ptr addrspace(4) @llvm.amdgcn.dispatch.ptr()
  %gep.group.size.x = getelementptr inbounds i8, ptr addrspace(4) %dispatch.ptr, i64 4
  %group.size.x = load i16, ptr addrspace(4) %gep.group.size.x, align 4
  %gep.grid.size.x = getelementptr inbounds i8, ptr addrspace(4) %dispatch.ptr, i64 12
  %grid.size.x = load i16, ptr addrspace(4) %gep.grid.size.x, align 4
  %grid.size.x.zext = zext i16 %grid.size.x to i32
  %group.id = tail call i32 @llvm.amdgcn.workgroup.id.x()
  %group.size.x.zext = zext i16 %group.size.x to i32
  %group.id_x_group.size.x = mul i32 %group.id, %group.size.x.zext
  %sub = sub i32 %grid.size.x.zext, %group.id_x_group.size.x
  %umin = call i32 @llvm.umin.i32(i32 %sub, i32 %group.size.x.zext)
  %zext = zext i32 %umin to i64
  store i64 %zext, ptr addrspace(1) %out
  ret void
}

; CHECK-LABEL: @func_group_size_x(
; CHECK: ret i32 %zext
define i32 @func_group_size_x(ptr addrspace(1) %out) #0 !reqd_work_group_size !0 {
  %dispatch.ptr = tail call ptr addrspace(4) @llvm.amdgcn.dispatch.ptr()
  %gep.group.size.x = getelementptr inbounds i8, ptr addrspace(4) %dispatch.ptr, i64 4
  %group.size.x = load i16, ptr addrspace(4) %gep.group.size.x, align 4
  %zext = zext i16 %group.size.x to i32
  ret i32 %zext
}

; CHECK-LABEL: @__ockl_get_local_size_reqd_size(
; CHECK: %group.size = phi i16 [ %tmp24, %bb17 ], [ %tmp16, %bb9 ], [ %tmp8, %bb1 ], [ 1, %bb ]
define i64 @__ockl_get_local_size_reqd_size(i32 %arg) #1 !reqd_work_group_size !0 {
bb:
  %tmp = tail call ptr addrspace(4) @llvm.amdgcn.dispatch.ptr() #2
  switch i32 %arg, label %bb25 [
    i32 0, label %bb1
    i32 1, label %bb9
    i32 2, label %bb17
  ]

bb1:                                              ; preds = %bb
  %tmp2 = tail call i32 @llvm.amdgcn.workgroup.id.x()
  %tmp3 = getelementptr inbounds i8, ptr addrspace(4) %tmp, i64 12
  %tmp5 = load i32, ptr addrspace(4) %tmp3, align 4
  %tmp6 = getelementptr inbounds i8, ptr addrspace(4) %tmp, i64 4
  %tmp8 = load i16, ptr addrspace(4) %tmp6, align 4
  br label %bb25

bb9:                                              ; preds = %bb
  %tmp10 = tail call i32 @llvm.amdgcn.workgroup.id.y()
  %tmp11 = getelementptr inbounds i8, ptr addrspace(4) %tmp, i64 16
  %tmp13 = load i32, ptr addrspace(4) %tmp11, align 8
  %tmp14 = getelementptr inbounds i8, ptr addrspace(4) %tmp, i64 6
  %tmp16 = load i16, ptr addrspace(4) %tmp14, align 2
  br label %bb25

bb17:                                             ; preds = %bb
  %tmp18 = tail call i32 @llvm.amdgcn.workgroup.id.z()
  %tmp19 = getelementptr inbounds i8, ptr addrspace(4) %tmp, i64 20
  %tmp21 = load i32, ptr addrspace(4) %tmp19, align 4
  %tmp22 = getelementptr inbounds i8, ptr addrspace(4) %tmp, i64 8
  %tmp24 = load i16, ptr addrspace(4) %tmp22, align 8
  br label %bb25

bb25:                                             ; preds = %bb17, %bb9, %bb1, %bb
  %tmp26 = phi i32 [ %tmp21, %bb17 ], [ %tmp13, %bb9 ], [ %tmp5, %bb1 ], [ 0, %bb ]
  %group.size = phi i16 [ %tmp24, %bb17 ], [ %tmp16, %bb9 ], [ %tmp8, %bb1 ], [ 1, %bb ]
  %tmp28 = phi i32 [ %tmp18, %bb17 ], [ %tmp10, %bb9 ], [ %tmp2, %bb1 ], [ 0, %bb ]
  %tmp29 = zext i16 %group.size to i32
  %tmp30 = mul i32 %tmp28, %tmp29
  %tmp31 = sub i32 %tmp26, %tmp30
  %umin = call i32 @llvm.umin.i32(i32 %tmp31, i32 %tmp29)
  %tmp34 = zext i32 %umin to i64
  ret i64 %tmp34
}

; CHECK-LABEL: @all_local_size(
; CHECK: store volatile i64 %tmp34.i, ptr addrspace(1) %out, align 4
; CHECK-NEXT: store volatile i64 %tmp34.i14, ptr addrspace(1) %out, align 4
; CHECK-NEXT: store volatile i64 %tmp34.i7, ptr addrspace(1) %out, align 4
define amdgpu_kernel void @all_local_size(ptr addrspace(1) nocapture readnone %out) #0 !reqd_work_group_size !0 {
  %tmp.i = tail call ptr addrspace(4) @llvm.amdgcn.dispatch.ptr() #0
  %tmp2.i = tail call i32 @llvm.amdgcn.workgroup.id.x() #0
  %tmp3.i = getelementptr inbounds i8, ptr addrspace(4) %tmp.i, i64 12
  %tmp5.i = load i32, ptr addrspace(4) %tmp3.i, align 4
  %tmp6.i = getelementptr inbounds i8, ptr addrspace(4) %tmp.i, i64 4
  %tmp8.i = load i16, ptr addrspace(4) %tmp6.i, align 4
  %tmp29.i = zext i16 %tmp8.i to i32
  %tmp30.i = mul i32 %tmp2.i, %tmp29.i
  %tmp31.i = sub i32 %tmp5.i, %tmp30.i
  %umin0 = call i32 @llvm.umin.i32(i32 %tmp31.i, i32 %tmp29.i)
  %tmp34.i = zext i32 %umin0 to i64
  %tmp10.i = tail call i32 @llvm.amdgcn.workgroup.id.y() #0
  %tmp11.i = getelementptr inbounds i8, ptr addrspace(4) %tmp.i, i64 16
  %tmp13.i = load i32, ptr addrspace(4) %tmp11.i, align 8
  %tmp14.i = getelementptr inbounds i8, ptr addrspace(4) %tmp.i, i64 6
  %tmp16.i = load i16, ptr addrspace(4) %tmp14.i, align 2
  %tmp29.i9 = zext i16 %tmp16.i to i32
  %tmp30.i10 = mul i32 %tmp10.i, %tmp29.i9
  %tmp31.i11 = sub i32 %tmp13.i, %tmp30.i10
  %umin1 = call i32 @llvm.umin.i32(i32 %tmp31.i11, i32 %tmp29.i9)
  %tmp34.i14 = zext i32 %umin1 to i64
  %tmp18.i = tail call i32 @llvm.amdgcn.workgroup.id.z() #0
  %tmp19.i = getelementptr inbounds i8, ptr addrspace(4) %tmp.i, i64 20
  %tmp21.i = load i32, ptr addrspace(4) %tmp19.i, align 4
  %tmp22.i = getelementptr inbounds i8, ptr addrspace(4) %tmp.i, i64 8
  %tmp24.i = load i16, ptr addrspace(4) %tmp22.i, align 8
  %tmp29.i2 = zext i16 %tmp24.i to i32
  %tmp30.i3 = mul i32 %tmp18.i, %tmp29.i2
  %tmp31.i4 = sub i32 %tmp21.i, %tmp30.i3
  %umin2 = call i32 @llvm.umin.i32(i32 %tmp31.i4, i32 %tmp29.i2)
  %tmp34.i7 = zext i32 %umin2 to i64
  store volatile i64 %tmp34.i, ptr addrspace(1) %out, align 4
  store volatile i64 %tmp34.i14, ptr addrspace(1) %out, align 4
  store volatile i64 %tmp34.i7, ptr addrspace(1) %out, align 4
  ret void
}

; TODO: Should be able to handle this, but not much reason to.
; CHECK-LABEL: @partial_load_group_size_x(
; CHECK-NEXT: %dispatch.ptr = tail call ptr addrspace(4) @llvm.amdgcn.dispatch.ptr()
; CHECK-NEXT: %gep.group.size.x = getelementptr inbounds i8, ptr addrspace(4) %dispatch.ptr, i64 4
; CHECK-NEXT: %group.size.x.lo = load i8, ptr addrspace(4) %gep.group.size.x, align 4
; CHECK-NEXT: store i8 %group.size.x.lo, ptr addrspace(1) %out, align 1
define amdgpu_kernel void @partial_load_group_size_x(ptr addrspace(1) %out) #0 !reqd_work_group_size !0 {
  %dispatch.ptr = tail call ptr addrspace(4) @llvm.amdgcn.dispatch.ptr()
  %gep.group.size.x = getelementptr inbounds i8, ptr addrspace(4) %dispatch.ptr, i64 4
  %group.size.x.lo = load i8, ptr addrspace(4) %gep.group.size.x, align 1
  store i8 %group.size.x.lo, ptr addrspace(1) %out
  ret void
}

; CHECK-LABEL: @partial_load_group_size_x_explicit_callsite_align(
; CHECK-NEXT: %dispatch.ptr = tail call align 2 ptr addrspace(4) @llvm.amdgcn.dispatch.ptr()
; CHECK-NEXT: %gep.group.size.x = getelementptr inbounds i8, ptr addrspace(4) %dispatch.ptr, i64 4
; CHECK-NEXT: %group.size.x.lo = load i8, ptr addrspace(4) %gep.group.size.x, align 2
; CHECK-NEXT: store i8 %group.size.x.lo, ptr addrspace(1) %out, align 1
define amdgpu_kernel void @partial_load_group_size_x_explicit_callsite_align(ptr addrspace(1) %out) #0 !reqd_work_group_size !0 {
  %dispatch.ptr = tail call align 2 ptr addrspace(4) @llvm.amdgcn.dispatch.ptr()
  %gep.group.size.x = getelementptr inbounds i8, ptr addrspace(4) %dispatch.ptr, i64 4
  %group.size.x.lo = load i8, ptr addrspace(4) %gep.group.size.x, align 1
  store i8 %group.size.x.lo, ptr addrspace(1) %out
  ret void
}

; TODO: Should be able to handle this
; CHECK-LABEL: @load_group_size_xy_i32(
; CHECK: %group.size.xy = load i32,
; CHECK: store i32 %group.size.xy
define amdgpu_kernel void @load_group_size_xy_i32(ptr addrspace(1) %out) #0 !reqd_work_group_size !0 {
  %dispatch.ptr = tail call ptr addrspace(4) @llvm.amdgcn.dispatch.ptr()
  %gep.group.size.x = getelementptr inbounds i8, ptr addrspace(4) %dispatch.ptr, i64 4
  %group.size.xy = load i32, ptr addrspace(4) %gep.group.size.x, align 4
  store i32 %group.size.xy, ptr addrspace(1) %out
  ret void
}

; CHECK-LABEL: @load_group_size_x_y_multiple_dispatch_ptr(
; CHECK: store volatile i16 %group.size.x, ptr addrspace(1) %out, align 2
; CHECK: store volatile i16 %group.size.y, ptr addrspace(1) %out, align 2
define amdgpu_kernel void @load_group_size_x_y_multiple_dispatch_ptr(ptr addrspace(1) %out) #0 !reqd_work_group_size !0 {
  %dispatch.ptr0 = tail call ptr addrspace(4) @llvm.amdgcn.dispatch.ptr()
  %gep.group.size.x = getelementptr inbounds i8, ptr addrspace(4) %dispatch.ptr0, i64 4
  %group.size.x = load i16, ptr addrspace(4) %gep.group.size.x, align 4
  store volatile i16 %group.size.x, ptr addrspace(1) %out

  %dispatch.ptr1 = tail call ptr addrspace(4) @llvm.amdgcn.dispatch.ptr()
  %gep.group.size.y = getelementptr inbounds i8, ptr addrspace(4) %dispatch.ptr1, i64 6
  %group.size.y = load i16, ptr addrspace(4) %gep.group.size.y, align 4
  store volatile i16 %group.size.y, ptr addrspace(1) %out

  ret void
}

; CHECK-LABEL: @use_local_size_x_uniform_work_group_size(
; CHECK-NEXT: %dispatch.ptr = tail call ptr addrspace(4) @llvm.amdgcn.dispatch.ptr()
; CHECK-NEXT: %gep.group.size.x = getelementptr inbounds i8, ptr addrspace(4) %dispatch.ptr, i64 4
; CHECK-NEXT: %group.size.x = load i16, ptr addrspace(4) %gep.group.size.x, align 4
; CHECK: %group.size.x.zext = zext i16 %group.size.x to i32
; CHECK: store i64 %zext, ptr addrspace(1) %out
define amdgpu_kernel void @use_local_size_x_uniform_work_group_size(ptr addrspace(1) %out) #2 {
  %dispatch.ptr = tail call ptr addrspace(4) @llvm.amdgcn.dispatch.ptr()
  %gep.group.size.x = getelementptr inbounds i8, ptr addrspace(4) %dispatch.ptr, i64 4
  %group.size.x = load i16, ptr addrspace(4) %gep.group.size.x, align 4
  %gep.grid.size.x = getelementptr inbounds i8, ptr addrspace(4) %dispatch.ptr, i64 12
  %grid.size.x = load i32, ptr addrspace(4) %gep.grid.size.x, align 4
  %group.id = tail call i32 @llvm.amdgcn.workgroup.id.x()
  %group.size.x.zext = zext i16 %group.size.x to i32
  %group.id_x_group.size.x = mul i32 %group.id, %group.size.x.zext
  %sub = sub i32 %grid.size.x, %group.id_x_group.size.x
  %umin = call i32 @llvm.umin.i32(i32 %sub, i32 %group.size.x.zext)
  %zext = zext i32 %umin to i64
  store i64 %zext, ptr addrspace(1) %out
  ret void
}

; CHECK-LABEL: @use_local_size_x_uniform_work_group_size_false(
; CHECK: call i32 @llvm.umin
define amdgpu_kernel void @use_local_size_x_uniform_work_group_size_false(ptr addrspace(1) %out) #3 {
  %dispatch.ptr = tail call ptr addrspace(4) @llvm.amdgcn.dispatch.ptr()
  %gep.group.size.x = getelementptr inbounds i8, ptr addrspace(4) %dispatch.ptr, i64 4
  %group.size.x = load i16, ptr addrspace(4) %gep.group.size.x, align 4
  %gep.grid.size.x = getelementptr inbounds i8, ptr addrspace(4) %dispatch.ptr, i64 12
  %grid.size.x = load i32, ptr addrspace(4) %gep.grid.size.x, align 4
  %group.id = tail call i32 @llvm.amdgcn.workgroup.id.x()
  %group.size.x.zext = zext i16 %group.size.x to i32
  %group.id_x_group.size.x = mul i32 %group.id, %group.size.x.zext
  %sub = sub i32 %grid.size.x, %group.id_x_group.size.x
  %umin = call i32 @llvm.umin.i32(i32 %sub, i32 %group.size.x.zext)
  %zext = zext i32 %umin to i64
  store i64 %zext, ptr addrspace(1) %out
  ret void
}

; CHECK-LABEL: @no_use_dispatch_ptr(
; CHECK-NEXT: ret void
define amdgpu_kernel void @no_use_dispatch_ptr() {
  %dispatch.ptr = tail call ptr addrspace(4) @llvm.amdgcn.dispatch.ptr()
  ret void
}

declare ptr addrspace(4) @llvm.amdgcn.dispatch.ptr() #1
declare i32 @llvm.amdgcn.workgroup.id.x() #1
declare i32 @llvm.amdgcn.workgroup.id.y() #1
declare i32 @llvm.amdgcn.workgroup.id.z() #1
declare i32 @llvm.umin.i32(i32, i32) #1
declare i32 @llvm.smin.i32(i32, i32) #1
declare i32 @llvm.umax.i32(i32, i32) #1

attributes #0 = { nounwind "uniform-work-group-size"="true" }
attributes #1 = { nounwind readnone speculatable }
attributes #2 = { nounwind "uniform-work-group-size"="true" }
attributes #3 = { nounwind "uniform-work-group-size"="false" }

!0 = !{i32 8, i32 16, i32 2}
!1 = !{i32 8, i32 16}
!2 = !{i64 8, i64 16, i64 2}
!3 = !{i16 8, i16 16, i16 2}

!llvm.module.flags = !{!4}
<<<<<<< HEAD
!4 = !{i32 1, !"amdgpu_code_object_version", i32 400}
=======
!4 = !{i32 1, !"amdgpu_code_object_version", i32 500}
>>>>>>> ca06c330
<|MERGE_RESOLUTION|>--- conflicted
+++ resolved
@@ -458,8 +458,4 @@
 !3 = !{i16 8, i16 16, i16 2}
 
 !llvm.module.flags = !{!4}
-<<<<<<< HEAD
-!4 = !{i32 1, !"amdgpu_code_object_version", i32 400}
-=======
-!4 = !{i32 1, !"amdgpu_code_object_version", i32 500}
->>>>>>> ca06c330
+!4 = !{i32 1, !"amdgpu_code_object_version", i32 500}