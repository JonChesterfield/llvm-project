; RUN: llc -amdgpu-scalarize-global-loads=false -verify-machineinstrs -march=amdgcn -mcpu=tahiti < %s | FileCheck -enable-var-scope -check-prefixes=GCN,SI %s
; RUN: llc -amdgpu-scalarize-global-loads=false -verify-machineinstrs -march=amdgcn -mcpu=tonga -mattr=-flat-for-global < %s | FileCheck -enable-var-scope -check-prefixes=GCN,VI,GFX89 %s
; RUN: llc -amdgpu-scalarize-global-loads=false -verify-machineinstrs -march=amdgcn -mcpu=gfx900 -mattr=-flat-for-global < %s | FileCheck -enable-var-scope -check-prefixes=GCN,GFX9,GFX89 %s

; Test expansion of scalar selects on vectors.
; Evergreen not enabled since it seems to be having problems with doubles.

; GCN-LABEL: {{^}}v_select_v2i8:
; SI: v_cndmask_b32
; SI-NOT: cndmask

; GFX9: v_cndmask_b32
; GFX9-NOT: cndmask

; This is worse when i16 is legal and packed is not because
; SelectionDAGBuilder for some reason changes the select type.
; VI: v_cndmask_b32
; VI: v_cndmask_b32
define amdgpu_kernel void @v_select_v2i8(ptr addrspace(1) %out, ptr addrspace(1) %a.ptr, ptr addrspace(1) %b.ptr, i32 %c) #0 {
  %a = load <2 x i8>, ptr addrspace(1) %a.ptr, align 2
  %b = load <2 x i8>, ptr addrspace(1) %b.ptr, align 2
  %cmp = icmp eq i32 %c, 0
  %select = select i1 %cmp, <2 x i8> %a, <2 x i8> %b
  store <2 x i8> %select, ptr addrspace(1) %out, align 2
  ret void
}

; GCN-LABEL: {{^}}v_select_v4i8:
; GCN: v_cndmask_b32_e32
; GCN-NOT: cndmask
define amdgpu_kernel void @v_select_v4i8(ptr addrspace(1) %out, ptr addrspace(1) %a.ptr, ptr addrspace(1) %b.ptr, i32 %c) #0 {
  %a = load <4 x i8>, ptr addrspace(1) %a.ptr
  %b = load <4 x i8>, ptr addrspace(1) %b.ptr
  %cmp = icmp eq i32 %c, 0
  %select = select i1 %cmp, <4 x i8> %a, <4 x i8> %b
  store <4 x i8> %select, ptr addrspace(1) %out, align 4
  ret void
}

; GCN-LABEL: {{^}}v_select_v8i8:
; GCN: v_cndmask_b32_e32
; GCN: v_cndmask_b32_e32
; GCN-NOT: cndmask
define amdgpu_kernel void @v_select_v8i8(ptr addrspace(1) %out, ptr addrspace(1) %a.ptr, ptr addrspace(1) %b.ptr, i32 %c) #0 {
  %a = load <8 x i8>, ptr addrspace(1) %a.ptr
  %b = load <8 x i8>, ptr addrspace(1) %b.ptr
  %cmp = icmp eq i32 %c, 0
  %select = select i1 %cmp, <8 x i8> %a, <8 x i8> %b
  store <8 x i8> %select, ptr addrspace(1) %out, align 4
  ret void
}

; GCN-LABEL: {{^}}v_select_v16i8:
; GCN: v_cndmask_b32_e32
; GCN: v_cndmask_b32_e32
; GCN: v_cndmask_b32_e32
; GCN: v_cndmask_b32_e32
; GCN-NOT: cndmask
define amdgpu_kernel void @v_select_v16i8(ptr addrspace(1) %out, ptr addrspace(1) %a.ptr, ptr addrspace(1) %b.ptr, i32 %c) #0 {
  %a = load <16 x i8>, ptr addrspace(1) %a.ptr
  %b = load <16 x i8>, ptr addrspace(1) %b.ptr
  %cmp = icmp eq i32 %c, 0
  %select = select i1 %cmp, <16 x i8> %a, <16 x i8> %b
  store <16 x i8> %select, ptr addrspace(1) %out, align 4
  ret void
}

; GCN-LABEL: {{^}}select_v4i8:
; GFX89: s_cselect_b32
; GFX89-NOT: s_cselect_b32

; SI: v_cndmask_b32
; SI-NOT: cndmask
define amdgpu_kernel void @select_v4i8(ptr addrspace(1) %out, <4 x i8> %a, <4 x i8> %b, i8 %c) #0 {
  %cmp = icmp eq i8 %c, 0
  %select = select i1 %cmp, <4 x i8> %a, <4 x i8> %b
  store <4 x i8> %select, ptr addrspace(1) %out, align 4
  ret void
}

; GCN-LABEL: {{^}}select_v2i16:
; GFX89: s_load_dwordx4
; GFX89: s_cselect_b32
; GFX89-NOT: s_cselect_b32

; SI: v_cndmask_b32_e32
; SI-NOT: v_cndmask_b32e
define amdgpu_kernel void @select_v2i16(ptr addrspace(1) %out, <2 x i16> %a, <2 x i16> %b, i32 %c) #0 {
  %cmp = icmp eq i32 %c, 0
  %select = select i1 %cmp, <2 x i16> %a, <2 x i16> %b
  store <2 x i16> %select, ptr addrspace(1) %out, align 4
  ret void
}

; GCN-LABEL: {{^}}v_select_v2i16:
; GCN: buffer_load_dword v
; GCN: buffer_load_dword v
; GCN: v_cndmask_b32
; GCN-NOT: cndmask
define amdgpu_kernel void @v_select_v2i16(ptr addrspace(1) %out, ptr addrspace(1) %a.ptr, ptr addrspace(1) %b.ptr, i32 %c) #0 {
  %a = load <2 x i16>, ptr addrspace(1) %a.ptr
  %b = load <2 x i16>, ptr addrspace(1) %b.ptr
  %cmp = icmp eq i32 %c, 0
  %select = select i1 %cmp, <2 x i16> %a, <2 x i16> %b
  store <2 x i16> %select, ptr addrspace(1) %out, align 4
  ret void
}

; GCN-LABEL: {{^}}v_select_v3i16:
; SI: v_cndmask_b32_e32
; SI: cndmask
; SI-NOT: cndmask

<<<<<<< HEAD
; GFX89: v_cndmask_b32_e32
; GFX89: cndmask
; VI: cndmask
; GFX89-NOT: cndmask
define amdgpu_kernel void @v_select_v3i16(<3 x i16> addrspace(1)* %out, <3 x i16> addrspace(1)* %a.ptr, <3 x i16> addrspace(1)* %b.ptr, i32 %c) #0 {
  %a = load <3 x i16>, <3 x i16> addrspace(1)* %a.ptr
  %b = load <3 x i16>, <3 x i16> addrspace(1)* %b.ptr
=======
; VI: s_cselect_b32
; VI: s_cselect_b32
; GFX9: cndmask
; GFX9: cndmask
define amdgpu_kernel void @v_select_v3i16(ptr addrspace(1) %out, ptr addrspace(1) %a.ptr, ptr addrspace(1) %b.ptr, i32 %c) #0 {
  %a = load <3 x i16>, ptr addrspace(1) %a.ptr
  %b = load <3 x i16>, ptr addrspace(1) %b.ptr
>>>>>>> 25a61c42
  %cmp = icmp eq i32 %c, 0
  %select = select i1 %cmp, <3 x i16> %a, <3 x i16> %b
  store <3 x i16> %select, ptr addrspace(1) %out, align 4
  ret void
}

; GCN-LABEL: {{^}}v_select_v4i16:
; GCN: v_cndmask_b32_e32
; GCN: v_cndmask_b32_e32
; GCN-NOT: cndmask
define amdgpu_kernel void @v_select_v4i16(ptr addrspace(1) %out, ptr addrspace(1) %a.ptr, ptr addrspace(1) %b.ptr, i32 %c) #0 {
  %a = load <4 x i16>, ptr addrspace(1) %a.ptr
  %b = load <4 x i16>, ptr addrspace(1) %b.ptr
  %cmp = icmp eq i32 %c, 0
  %select = select i1 %cmp, <4 x i16> %a, <4 x i16> %b
  store <4 x i16> %select, ptr addrspace(1) %out, align 4
  ret void
}

; GCN-LABEL: {{^}}v_select_v8i16:
; GCN: v_cndmask_b32_e32
; GCN: v_cndmask_b32_e32
; GCN: v_cndmask_b32_e32
; GCN: v_cndmask_b32_e32
; GCN-NOT: cndmask
define amdgpu_kernel void @v_select_v8i16(ptr addrspace(1) %out, ptr addrspace(1) %a.ptr, ptr addrspace(1) %b.ptr, i32 %c) #0 {
  %a = load <8 x i16>, ptr addrspace(1) %a.ptr
  %b = load <8 x i16>, ptr addrspace(1) %b.ptr
  %cmp = icmp eq i32 %c, 0
  %select = select i1 %cmp, <8 x i16> %a, <8 x i16> %b
  store <8 x i16> %select, ptr addrspace(1) %out, align 4
  ret void
}

; FIXME: Expansion with bitwise operations may be better if doing a
; vector select with SGPR inputs.

; GCN-LABEL: {{^}}s_select_v2i32:
; GCN: v_cndmask_b32_e32
; GCN: v_cndmask_b32_e32
; GCN: buffer_store_dwordx2
define amdgpu_kernel void @s_select_v2i32(ptr addrspace(1) %out, <2 x i32> %a, <2 x i32> %b, i32 %c) #0 {
  %cmp = icmp eq i32 %c, 0
  %select = select i1 %cmp, <2 x i32> %a, <2 x i32> %b
  store <2 x i32> %select, ptr addrspace(1) %out, align 8
  ret void
}

; GCN-LABEL: {{^}}s_select_v4i32:
; GCN: v_cndmask_b32_e32
; GCN: v_cndmask_b32_e32
; GCN: v_cndmask_b32_e32
; GCN: v_cndmask_b32_e32
; GCN: buffer_store_dwordx4
define amdgpu_kernel void @s_select_v4i32(ptr addrspace(1) %out, <4 x i32> %a, <4 x i32> %b, i32 %c) #0 {
  %cmp = icmp eq i32 %c, 0
  %select = select i1 %cmp, <4 x i32> %a, <4 x i32> %b
  store <4 x i32> %select, ptr addrspace(1) %out, align 16
  ret void
}

; GCN-LABEL: {{^}}v_select_v4i32:
; GCN: buffer_load_dwordx4
; GCN: s_cmp_lt_u32 s{{[0-9]+}}, 32
; GCN: s_cselect_b64 vcc, -1, 0
; GCN: v_cndmask_b32_e32 v{{[0-9]+}}, 0, v{{[0-9]+}}, vcc
; GCN: v_cndmask_b32_e32 v{{[0-9]+}}, 0, v{{[0-9]+}}, vcc
; GCN: v_cndmask_b32_e32 v{{[0-9]+}}, 0, v{{[0-9]+}}, vcc
; GCN: v_cndmask_b32_e32 v{{[0-9]+}}, 0, v{{[0-9]+}}, vcc
; GCN: buffer_store_dwordx4
define amdgpu_kernel void @v_select_v4i32(ptr addrspace(1) %out, ptr addrspace(1) %in, i32 %cond) #0 {
bb:
  %tmp2 = icmp ult i32 %cond, 32
  %val = load <4 x i32>, ptr addrspace(1) %in
  %tmp3 = select i1 %tmp2, <4 x i32> %val, <4 x i32> zeroinitializer
  store <4 x i32> %tmp3, ptr addrspace(1) %out, align 16
  ret void
}

; GCN-LABEL: {{^}}select_v8i32:
<<<<<<< HEAD
; GCN: v_cndmask_b32_e32
; GCN: v_cndmask_b32_e32
; GCN: v_cndmask_b32_e32
; GCN: v_cndmask_b32_e32
; GCN: v_cndmask_b32_e32
; GCN: v_cndmask_b32_e32
; GCN: v_cndmask_b32_e32
; GCN: v_cndmask_b32_e32
define amdgpu_kernel void @select_v8i32(<8 x i32> addrspace(1)* %out, <8 x i32> %a, <8 x i32> %b, i32 %c) #0 {
=======
; GCN: s_cselect_b32
; GCN: s_cselect_b32
; GCN: s_cselect_b32
; GCN: s_cselect_b32
; GCN: s_cselect_b32
; GCN: s_cselect_b32
; GCN: s_cselect_b32
; GCN: s_cselect_b32
define amdgpu_kernel void @select_v8i32(ptr addrspace(1) %out, <8 x i32> %a, <8 x i32> %b, i32 %c) #0 {
>>>>>>> 25a61c42
  %cmp = icmp eq i32 %c, 0
  %select = select i1 %cmp, <8 x i32> %a, <8 x i32> %b
  store <8 x i32> %select, ptr addrspace(1) %out, align 16
  ret void
}

; GCN-LABEL: {{^}}s_select_v2f32:
; GCN-DAG: s_load_dwordx4 s[[[ALO:[0-9]+]]:[[BHI:[0-9]+]]], s{{\[[0-9]+:[0-9]+\]}}, {{0xb|0x2c}}

; GCN-DAG: v_mov_b32_e32 v{{[0-9]+}}, s[[BHI]]
; GCN-DAG: v_mov_b32_e32 v{{[0-9]+}}, s[[ALO]]
; GCN-DAG: s_cmp_eq_u32 s{{[0-9]+}}, 0{{$}}

; GCN-DAG: v_cndmask_b32_e32
; GCN-DAG: v_mov_b32_e32 v{{[0-9]+}}, s{{[0-9]+}}
; GCN-DAG: v_cndmask_b32_e32
; GCN: buffer_store_dwordx2
define amdgpu_kernel void @s_select_v2f32(ptr addrspace(1) %out, <2 x float> %a, <2 x float> %b, i32 %c) #0 {
  %cmp = icmp eq i32 %c, 0
  %select = select i1 %cmp, <2 x float> %a, <2 x float> %b
  store <2 x float> %select, ptr addrspace(1) %out, align 16
  ret void
}

; GCN-LABEL: {{^}}s_select_v3f32:
; GCN: s_cmp_eq_u32 s{{[0-9]+}}, 0{{$}}

; GCN: v_cndmask_b32_e32
; GCN: v_cndmask_b32_e32
; GCN: v_cndmask_b32_e32

; GCN: buffer_store_dwordx
define amdgpu_kernel void @s_select_v3f32(ptr addrspace(1) %out, <3 x float> %a, <3 x float> %b, i32 %c) #0 {
  %cmp = icmp eq i32 %c, 0
  %select = select i1 %cmp, <3 x float> %a, <3 x float> %b
  store <3 x float> %select, ptr addrspace(1) %out, align 16
  ret void
}

; GCN-LABEL: {{^}}s_select_v4f32:
; GCN: s_load_dwordx8
; GCN: s_cmp_eq_u32 s{{[0-9]+}}, 0{{$}}

; GCN: v_cndmask_b32_e32
; GCN: v_cndmask_b32_e32
; GCN: v_cndmask_b32_e32
; GCN: v_cndmask_b32_e32

; GCN: buffer_store_dwordx4
define amdgpu_kernel void @s_select_v4f32(ptr addrspace(1) %out, <4 x float> %a, <4 x float> %b, i32 %c) #0 {
  %cmp = icmp eq i32 %c, 0
  %select = select i1 %cmp, <4 x float> %a, <4 x float> %b
  store <4 x float> %select, ptr addrspace(1) %out, align 16
  ret void
}

; GCN-LABEL: {{^}}v_select_v4f32:
; GCN: buffer_load_dwordx4
; GCN: s_cmp_lt_u32 s{{[0-9]+}}, 32
; GCN: s_cselect_b64 vcc, -1, 0
; GCN: v_cndmask_b32_e32 v{{[0-9]+}}, 0, v{{[0-9]+}}, vcc
; GCN: v_cndmask_b32_e32 v{{[0-9]+}}, 0, v{{[0-9]+}}, vcc
; GCN: v_cndmask_b32_e32 v{{[0-9]+}}, 0, v{{[0-9]+}}, vcc
; GCN: v_cndmask_b32_e32 v{{[0-9]+}}, 0, v{{[0-9]+}}, vcc
; GCN: buffer_store_dwordx4
define amdgpu_kernel void @v_select_v4f32(ptr addrspace(1) %out, ptr addrspace(1) %in, i32 %cond) #0 {
bb:
  %tmp2 = icmp ult i32 %cond, 32
  %val = load <4 x float>, ptr addrspace(1) %in
  %tmp3 = select i1 %tmp2, <4 x float> %val, <4 x float> zeroinitializer
  store <4 x float> %tmp3, ptr addrspace(1) %out, align 16
  ret void
}

; GCN-LABEL: {{^}}s_select_v5f32:
; GCN: s_cmp_eq_u32 s{{[0-9]+}}, 0{{$}}

; GCN: v_cndmask_b32_e32
; GCN: v_cndmask_b32_e32
; GCN: v_cndmask_b32_e32
; GCN: v_cndmask_b32_e32
; GCN: v_cndmask_b32_e32

; GCN: buffer_store_dwordx
define amdgpu_kernel void @s_select_v5f32(ptr addrspace(1) %out, <5 x float> %a, <5 x float> %b, i32 %c) #0 {
  %cmp = icmp eq i32 %c, 0
  %select = select i1 %cmp, <5 x float> %a, <5 x float> %b
  store <5 x float> %select, ptr addrspace(1) %out, align 16
  ret void
}

; GCN-LABEL: {{^}}select_v8f32:
; GCN: v_cndmask_b32_e32
; GCN: v_cndmask_b32_e32
; GCN: v_cndmask_b32_e32
; GCN: v_cndmask_b32_e32
; GCN: v_cndmask_b32_e32
; GCN: v_cndmask_b32_e32
; GCN: v_cndmask_b32_e32
; GCN: v_cndmask_b32_e32
define amdgpu_kernel void @select_v8f32(ptr addrspace(1) %out, <8 x float> %a, <8 x float> %b, i32 %c) #0 {
  %cmp = icmp eq i32 %c, 0
  %select = select i1 %cmp, <8 x float> %a, <8 x float> %b
  store <8 x float> %select, ptr addrspace(1) %out, align 16
  ret void
}

; GCN-LABEL: {{^}}select_v2f64:
<<<<<<< HEAD
; GCN: v_cndmask_b32_e32
; GCN: v_cndmask_b32_e32
; GCN: v_cndmask_b32_e32
; GCN: v_cndmask_b32_e32
define amdgpu_kernel void @select_v2f64(<2 x double> addrspace(1)* %out, <2 x double> %a, <2 x double> %b, i32 %c) #0 {
=======
; GCN: s_cselect_b32
; GCN: s_cselect_b32
; GCN: s_cselect_b32
; GCN: s_cselect_b32
define amdgpu_kernel void @select_v2f64(ptr addrspace(1) %out, <2 x double> %a, <2 x double> %b, i32 %c) #0 {
>>>>>>> 25a61c42
  %cmp = icmp eq i32 %c, 0
  %select = select i1 %cmp, <2 x double> %a, <2 x double> %b
  store <2 x double> %select, ptr addrspace(1) %out, align 16
  ret void
}

; GCN-LABEL: {{^}}select_v4f64:
<<<<<<< HEAD
; GCN: v_cndmask_b32_e32
; GCN: v_cndmask_b32_e32
; GCN: v_cndmask_b32_e32
; GCN: v_cndmask_b32_e32
; GCN: v_cndmask_b32_e32
; GCN: v_cndmask_b32_e32
; GCN: v_cndmask_b32_e32
; GCN: v_cndmask_b32_e32
define amdgpu_kernel void @select_v4f64(<4 x double> addrspace(1)* %out, <4 x double> %a, <4 x double> %b, i32 %c) #0 {
=======
; GCN: s_cselect_b32
; GCN: s_cselect_b32
; GCN: s_cselect_b32
; GCN: s_cselect_b32
; GCN: s_cselect_b32
; GCN: s_cselect_b32
; GCN: s_cselect_b32
; GCN: s_cselect_b32
define amdgpu_kernel void @select_v4f64(ptr addrspace(1) %out, <4 x double> %a, <4 x double> %b, i32 %c) #0 {
>>>>>>> 25a61c42
  %cmp = icmp eq i32 %c, 0
  %select = select i1 %cmp, <4 x double> %a, <4 x double> %b
  store <4 x double> %select, ptr addrspace(1) %out, align 16
  ret void
}

; GCN-LABEL: {{^}}select_v8f64:
<<<<<<< HEAD
; GCN: v_cndmask_b32_e32
; GCN: v_cndmask_b32_e32
; GCN: v_cndmask_b32_e32
; GCN: v_cndmask_b32_e32
; GCN: v_cndmask_b32_e32
; GCN: v_cndmask_b32_e32
; GCN: v_cndmask_b32_e32
; GCN: v_cndmask_b32_e32
; GCN: v_cndmask_b32_e32
; GCN: v_cndmask_b32_e32
; GCN: v_cndmask_b32_e32
; GCN: v_cndmask_b32_e32
; GCN: v_cndmask_b32_e32
; GCN: v_cndmask_b32_e32
; GCN: v_cndmask_b32_e32
; GCN: v_cndmask_b32_e32
define amdgpu_kernel void @select_v8f64(<8 x double> addrspace(1)* %out, <8 x double> %a, <8 x double> %b, i32 %c) #0 {
=======
; GCN: s_cselect_b32
; GCN: s_cselect_b32
; GCN: s_cselect_b32
; GCN: s_cselect_b32
; GCN: s_cselect_b32
; GCN: s_cselect_b32
; GCN: s_cselect_b32
; GCN: s_cselect_b32
; GCN: s_cselect_b32
; GCN: s_cselect_b32
; GCN: s_cselect_b32
; GCN: s_cselect_b32
; GCN: s_cselect_b32
; GCN: s_cselect_b32
; GCN: s_cselect_b32
; GCN: s_cselect_b32
define amdgpu_kernel void @select_v8f64(ptr addrspace(1) %out, <8 x double> %a, <8 x double> %b, i32 %c) #0 {
>>>>>>> 25a61c42
  %cmp = icmp eq i32 %c, 0
  %select = select i1 %cmp, <8 x double> %a, <8 x double> %b
  store <8 x double> %select, ptr addrspace(1) %out, align 16
  ret void
}

; GCN-LABEL: {{^}}v_select_v2f16:
; GCN: v_cndmask_b32
; GCN-NOT: cndmask
define amdgpu_kernel void @v_select_v2f16(ptr addrspace(1) %out, ptr addrspace(1) %a.ptr, ptr addrspace(1) %b.ptr, i32 %c) #0 {
  %a = load <2 x half>, ptr addrspace(1) %a.ptr
  %b = load <2 x half>, ptr addrspace(1) %b.ptr
  %cmp = icmp eq i32 %c, 0
  %select = select i1 %cmp, <2 x half> %a, <2 x half> %b
  store <2 x half> %select, ptr addrspace(1) %out, align 4
  ret void
}

; GCN-LABEL: {{^}}v_select_v3f16:
; GCN: v_cndmask_b32_e32
; GCN: v_cndmask_b32_e32
; GCN-NOT: cndmask
define amdgpu_kernel void @v_select_v3f16(ptr addrspace(1) %out, ptr addrspace(1) %a.ptr, ptr addrspace(1) %b.ptr, i32 %c) #0 {
  %a = load <3 x half>, ptr addrspace(1) %a.ptr
  %b = load <3 x half>, ptr addrspace(1) %b.ptr
  %cmp = icmp eq i32 %c, 0
  %select = select i1 %cmp, <3 x half> %a, <3 x half> %b
  store <3 x half> %select, ptr addrspace(1) %out, align 4
  ret void
}

; GCN-LABEL: {{^}}v_select_v4f16:
; GCN: v_cndmask_b32_e32
; GCN: v_cndmask_b32_e32
; GCN-NOT: cndmask
define amdgpu_kernel void @v_select_v4f16(ptr addrspace(1) %out, ptr addrspace(1) %a.ptr, ptr addrspace(1) %b.ptr, i32 %c) #0 {
  %a = load <4 x half>, ptr addrspace(1) %a.ptr
  %b = load <4 x half>, ptr addrspace(1) %b.ptr
  %cmp = icmp eq i32 %c, 0
  %select = select i1 %cmp, <4 x half> %a, <4 x half> %b
  store <4 x half> %select, ptr addrspace(1) %out, align 4
  ret void
}

; Function Attrs: nounwind readnone
declare i32 @llvm.amdgcn.workitem.id.x() #1

attributes #0 = { nounwind }
attributes #1 = { nounwind readnone }<|MERGE_RESOLUTION|>--- conflicted
+++ resolved
@@ -67,10 +67,9 @@
 
 ; GCN-LABEL: {{^}}select_v4i8:
 ; GFX89: s_cselect_b32
-; GFX89-NOT: s_cselect_b32
-
-; SI: v_cndmask_b32
-; SI-NOT: cndmask
+; GFX89-NOT: s_cselect_b64
+
+; SI: s_cselect_b64
 define amdgpu_kernel void @select_v4i8(ptr addrspace(1) %out, <4 x i8> %a, <4 x i8> %b, i8 %c) #0 {
   %cmp = icmp eq i8 %c, 0
   %select = select i1 %cmp, <4 x i8> %a, <4 x i8> %b
@@ -83,8 +82,7 @@
 ; GFX89: s_cselect_b32
 ; GFX89-NOT: s_cselect_b32
 
-; SI: v_cndmask_b32_e32
-; SI-NOT: v_cndmask_b32e
+; SI: s_cselect_b64
 define amdgpu_kernel void @select_v2i16(ptr addrspace(1) %out, <2 x i16> %a, <2 x i16> %b, i32 %c) #0 {
   %cmp = icmp eq i32 %c, 0
   %select = select i1 %cmp, <2 x i16> %a, <2 x i16> %b
@@ -111,23 +109,13 @@
 ; SI: cndmask
 ; SI-NOT: cndmask
 
-<<<<<<< HEAD
-; GFX89: v_cndmask_b32_e32
-; GFX89: cndmask
-; VI: cndmask
-; GFX89-NOT: cndmask
-define amdgpu_kernel void @v_select_v3i16(<3 x i16> addrspace(1)* %out, <3 x i16> addrspace(1)* %a.ptr, <3 x i16> addrspace(1)* %b.ptr, i32 %c) #0 {
-  %a = load <3 x i16>, <3 x i16> addrspace(1)* %a.ptr
-  %b = load <3 x i16>, <3 x i16> addrspace(1)* %b.ptr
-=======
-; VI: s_cselect_b32
-; VI: s_cselect_b32
+; VI: s_cselect_b64
+
 ; GFX9: cndmask
 ; GFX9: cndmask
 define amdgpu_kernel void @v_select_v3i16(ptr addrspace(1) %out, ptr addrspace(1) %a.ptr, ptr addrspace(1) %b.ptr, i32 %c) #0 {
   %a = load <3 x i16>, ptr addrspace(1) %a.ptr
   %b = load <3 x i16>, ptr addrspace(1) %b.ptr
->>>>>>> 25a61c42
   %cmp = icmp eq i32 %c, 0
   %select = select i1 %cmp, <3 x i16> %a, <3 x i16> %b
   store <3 x i16> %select, ptr addrspace(1) %out, align 4
@@ -166,8 +154,7 @@
 ; vector select with SGPR inputs.
 
 ; GCN-LABEL: {{^}}s_select_v2i32:
-; GCN: v_cndmask_b32_e32
-; GCN: v_cndmask_b32_e32
+; GCN: s_cselect_b64
 ; GCN: buffer_store_dwordx2
 define amdgpu_kernel void @s_select_v2i32(ptr addrspace(1) %out, <2 x i32> %a, <2 x i32> %b, i32 %c) #0 {
   %cmp = icmp eq i32 %c, 0
@@ -177,10 +164,7 @@
 }
 
 ; GCN-LABEL: {{^}}s_select_v4i32:
-; GCN: v_cndmask_b32_e32
-; GCN: v_cndmask_b32_e32
-; GCN: v_cndmask_b32_e32
-; GCN: v_cndmask_b32_e32
+; GCN: s_cselect_b64
 ; GCN: buffer_store_dwordx4
 define amdgpu_kernel void @s_select_v4i32(ptr addrspace(1) %out, <4 x i32> %a, <4 x i32> %b, i32 %c) #0 {
   %cmp = icmp eq i32 %c, 0
@@ -208,27 +192,8 @@
 }
 
 ; GCN-LABEL: {{^}}select_v8i32:
-<<<<<<< HEAD
-; GCN: v_cndmask_b32_e32
-; GCN: v_cndmask_b32_e32
-; GCN: v_cndmask_b32_e32
-; GCN: v_cndmask_b32_e32
-; GCN: v_cndmask_b32_e32
-; GCN: v_cndmask_b32_e32
-; GCN: v_cndmask_b32_e32
-; GCN: v_cndmask_b32_e32
-define amdgpu_kernel void @select_v8i32(<8 x i32> addrspace(1)* %out, <8 x i32> %a, <8 x i32> %b, i32 %c) #0 {
-=======
-; GCN: s_cselect_b32
-; GCN: s_cselect_b32
-; GCN: s_cselect_b32
-; GCN: s_cselect_b32
-; GCN: s_cselect_b32
-; GCN: s_cselect_b32
-; GCN: s_cselect_b32
-; GCN: s_cselect_b32
+; GCN: s_cselect_b64
 define amdgpu_kernel void @select_v8i32(ptr addrspace(1) %out, <8 x i32> %a, <8 x i32> %b, i32 %c) #0 {
->>>>>>> 25a61c42
   %cmp = icmp eq i32 %c, 0
   %select = select i1 %cmp, <8 x i32> %a, <8 x i32> %b
   store <8 x i32> %select, ptr addrspace(1) %out, align 16
@@ -236,15 +201,8 @@
 }
 
 ; GCN-LABEL: {{^}}s_select_v2f32:
-; GCN-DAG: s_load_dwordx4 s[[[ALO:[0-9]+]]:[[BHI:[0-9]+]]], s{{\[[0-9]+:[0-9]+\]}}, {{0xb|0x2c}}
-
-; GCN-DAG: v_mov_b32_e32 v{{[0-9]+}}, s[[BHI]]
-; GCN-DAG: v_mov_b32_e32 v{{[0-9]+}}, s[[ALO]]
 ; GCN-DAG: s_cmp_eq_u32 s{{[0-9]+}}, 0{{$}}
-
-; GCN-DAG: v_cndmask_b32_e32
-; GCN-DAG: v_mov_b32_e32 v{{[0-9]+}}, s{{[0-9]+}}
-; GCN-DAG: v_cndmask_b32_e32
+; GCN-DAG: s_cselect_b64
 ; GCN: buffer_store_dwordx2
 define amdgpu_kernel void @s_select_v2f32(ptr addrspace(1) %out, <2 x float> %a, <2 x float> %b, i32 %c) #0 {
   %cmp = icmp eq i32 %c, 0
@@ -255,11 +213,7 @@
 
 ; GCN-LABEL: {{^}}s_select_v3f32:
 ; GCN: s_cmp_eq_u32 s{{[0-9]+}}, 0{{$}}
-
-; GCN: v_cndmask_b32_e32
-; GCN: v_cndmask_b32_e32
-; GCN: v_cndmask_b32_e32
-
+; GCN: s_cselect_b64
 ; GCN: buffer_store_dwordx
 define amdgpu_kernel void @s_select_v3f32(ptr addrspace(1) %out, <3 x float> %a, <3 x float> %b, i32 %c) #0 {
   %cmp = icmp eq i32 %c, 0
@@ -271,12 +225,7 @@
 ; GCN-LABEL: {{^}}s_select_v4f32:
 ; GCN: s_load_dwordx8
 ; GCN: s_cmp_eq_u32 s{{[0-9]+}}, 0{{$}}
-
-; GCN: v_cndmask_b32_e32
-; GCN: v_cndmask_b32_e32
-; GCN: v_cndmask_b32_e32
-; GCN: v_cndmask_b32_e32
-
+; GCN: s_cselect_b64
 ; GCN: buffer_store_dwordx4
 define amdgpu_kernel void @s_select_v4f32(ptr addrspace(1) %out, <4 x float> %a, <4 x float> %b, i32 %c) #0 {
   %cmp = icmp eq i32 %c, 0
@@ -305,13 +254,7 @@
 
 ; GCN-LABEL: {{^}}s_select_v5f32:
 ; GCN: s_cmp_eq_u32 s{{[0-9]+}}, 0{{$}}
-
-; GCN: v_cndmask_b32_e32
-; GCN: v_cndmask_b32_e32
-; GCN: v_cndmask_b32_e32
-; GCN: v_cndmask_b32_e32
-; GCN: v_cndmask_b32_e32
-
+; GCN: s_cselect_b64
 ; GCN: buffer_store_dwordx
 define amdgpu_kernel void @s_select_v5f32(ptr addrspace(1) %out, <5 x float> %a, <5 x float> %b, i32 %c) #0 {
   %cmp = icmp eq i32 %c, 0
@@ -337,19 +280,8 @@
 }
 
 ; GCN-LABEL: {{^}}select_v2f64:
-<<<<<<< HEAD
-; GCN: v_cndmask_b32_e32
-; GCN: v_cndmask_b32_e32
-; GCN: v_cndmask_b32_e32
-; GCN: v_cndmask_b32_e32
-define amdgpu_kernel void @select_v2f64(<2 x double> addrspace(1)* %out, <2 x double> %a, <2 x double> %b, i32 %c) #0 {
-=======
-; GCN: s_cselect_b32
-; GCN: s_cselect_b32
-; GCN: s_cselect_b32
-; GCN: s_cselect_b32
+; GCN: s_cselect_b64
 define amdgpu_kernel void @select_v2f64(ptr addrspace(1) %out, <2 x double> %a, <2 x double> %b, i32 %c) #0 {
->>>>>>> 25a61c42
   %cmp = icmp eq i32 %c, 0
   %select = select i1 %cmp, <2 x double> %a, <2 x double> %b
   store <2 x double> %select, ptr addrspace(1) %out, align 16
@@ -357,27 +289,8 @@
 }
 
 ; GCN-LABEL: {{^}}select_v4f64:
-<<<<<<< HEAD
-; GCN: v_cndmask_b32_e32
-; GCN: v_cndmask_b32_e32
-; GCN: v_cndmask_b32_e32
-; GCN: v_cndmask_b32_e32
-; GCN: v_cndmask_b32_e32
-; GCN: v_cndmask_b32_e32
-; GCN: v_cndmask_b32_e32
-; GCN: v_cndmask_b32_e32
-define amdgpu_kernel void @select_v4f64(<4 x double> addrspace(1)* %out, <4 x double> %a, <4 x double> %b, i32 %c) #0 {
-=======
-; GCN: s_cselect_b32
-; GCN: s_cselect_b32
-; GCN: s_cselect_b32
-; GCN: s_cselect_b32
-; GCN: s_cselect_b32
-; GCN: s_cselect_b32
-; GCN: s_cselect_b32
-; GCN: s_cselect_b32
+; GCN: s_cselect_b64
 define amdgpu_kernel void @select_v4f64(ptr addrspace(1) %out, <4 x double> %a, <4 x double> %b, i32 %c) #0 {
->>>>>>> 25a61c42
   %cmp = icmp eq i32 %c, 0
   %select = select i1 %cmp, <4 x double> %a, <4 x double> %b
   store <4 x double> %select, ptr addrspace(1) %out, align 16
@@ -385,43 +298,8 @@
 }
 
 ; GCN-LABEL: {{^}}select_v8f64:
-<<<<<<< HEAD
-; GCN: v_cndmask_b32_e32
-; GCN: v_cndmask_b32_e32
-; GCN: v_cndmask_b32_e32
-; GCN: v_cndmask_b32_e32
-; GCN: v_cndmask_b32_e32
-; GCN: v_cndmask_b32_e32
-; GCN: v_cndmask_b32_e32
-; GCN: v_cndmask_b32_e32
-; GCN: v_cndmask_b32_e32
-; GCN: v_cndmask_b32_e32
-; GCN: v_cndmask_b32_e32
-; GCN: v_cndmask_b32_e32
-; GCN: v_cndmask_b32_e32
-; GCN: v_cndmask_b32_e32
-; GCN: v_cndmask_b32_e32
-; GCN: v_cndmask_b32_e32
-define amdgpu_kernel void @select_v8f64(<8 x double> addrspace(1)* %out, <8 x double> %a, <8 x double> %b, i32 %c) #0 {
-=======
-; GCN: s_cselect_b32
-; GCN: s_cselect_b32
-; GCN: s_cselect_b32
-; GCN: s_cselect_b32
-; GCN: s_cselect_b32
-; GCN: s_cselect_b32
-; GCN: s_cselect_b32
-; GCN: s_cselect_b32
-; GCN: s_cselect_b32
-; GCN: s_cselect_b32
-; GCN: s_cselect_b32
-; GCN: s_cselect_b32
-; GCN: s_cselect_b32
-; GCN: s_cselect_b32
-; GCN: s_cselect_b32
-; GCN: s_cselect_b32
+; GCN: s_cselect_b64
 define amdgpu_kernel void @select_v8f64(ptr addrspace(1) %out, <8 x double> %a, <8 x double> %b, i32 %c) #0 {
->>>>>>> 25a61c42
   %cmp = icmp eq i32 %c, 0
   %select = select i1 %cmp, <8 x double> %a, <8 x double> %b
   store <8 x double> %select, ptr addrspace(1) %out, align 16
