--- conflicted
+++ resolved
@@ -1,23 +1,10 @@
-; RUN: llc -verify-machineinstrs -march=r600 -mcpu=redwood < %s | FileCheck -check-prefix=EG -check-prefix=FUNC %s
-; RUN: llc -verify-machineinstrs -march=amdgcn -mcpu=tahiti < %s | FileCheck -check-prefixes=GCN,SI -check-prefix=FUNC %s
-; RUN: llc -verify-machineinstrs -march=amdgcn -mcpu=tonga < %s | FileCheck -check-prefixes=GCN,VI -check-prefix=FUNC %s
+; RUN: llc -verify-machineinstrs -march=amdgcn -mcpu=tahiti < %s | FileCheck -check-prefixes=SI -check-prefix=FUNC %s
+; RUN: llc -verify-machineinstrs -march=amdgcn -mcpu=tonga < %s | FileCheck -check-prefixes=VI -check-prefix=FUNC %s
 
 ; FUNC-LABEL: {{^}}selectcc_i64:
-; EG: XOR_INT
-; EG: XOR_INT
-; EG: OR_INT
-; EG: CNDE_INT
-; EG: CNDE_INT
 ; SI: v_cmp_eq_u64
 ; VI: s_cmp_eq_u64
-<<<<<<< HEAD
-; GCN: v_cndmask
-; GCN: v_cndmask
-define amdgpu_kernel void @selectcc_i64(i64 addrspace(1) * %out, i64 %lhs, i64 %rhs, i64 %true, i64 %false) {
-=======
-; GCN: s_cselect_b32
 define amdgpu_kernel void @selectcc_i64(ptr addrspace(1) %out, i64 %lhs, i64 %rhs, i64 %true, i64 %false) {
->>>>>>> 25a61c42
 entry:
   %0 = icmp eq i64 %lhs, %rhs
   %1 = select i1 %0, i64 %true, i64 %false
