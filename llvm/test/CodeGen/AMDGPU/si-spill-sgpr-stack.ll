; RUN: llc -march=amdgcn -mcpu=fiji -mattr=-flat-for-global -verify-machineinstrs < %s | FileCheck -check-prefix=ALL -check-prefix=SGPR %s

; Make sure this doesn't crash.
; ALL-LABEL: {{^}}test:
; ALL: s_mov_b32 s[[LO:[0-9]+]], SCRATCH_RSRC_DWORD0
; ALL: s_mov_b32 s[[HI:[0-9]+]], 0xe80000

; Make sure we are handling hazards correctly.
; SGPR: v_mov_b32_e32 v0, vcc_lo
; SGPR-NEXT: s_or_saveexec_b64 [[EXEC_COPY:s\[[0-9]+:[0-9]+\]]], -1
; SGPR-NEXT: buffer_load_dword [[VHI:v[0-9]+]], off, s[{{[0-9]+:[0-9]+}}], 0 offset:4 ; 4-byte Folded Reload
; SGPR-NEXT: s_mov_b64 exec, [[EXEC_COPY]]
; SGPR-NEXT: s_waitcnt vmcnt(0)
; SGPR-NEXT: v_readlane_b32 s{{[0-9]+}}, [[VHI]], 0
; SGPR-NEXT: v_readlane_b32 s{{[0-9]+}}, [[VHI]], 1
; SGPR-NEXT: v_readlane_b32 s{{[0-9]+}}, [[VHI]], 2
; SGPR-NEXT: v_readlane_b32 s[[HI:[0-9]+]], [[VHI]], 3
; SGPR-NEXT: ; kill: killed $vgpr1
; SGPR-NEXT: s_nop 4
<<<<<<< HEAD
; SGPR-NEXT: buffer_store_dword v0, off, s[0:3], 0
=======
>>>>>>> 422bcd10

; ALL: s_endpgm
define amdgpu_kernel void @test(ptr addrspace(1) %out, i32 %in) {
  call void asm sideeffect "", "~{s[0:7]}" ()
  call void asm sideeffect "", "~{s[8:15]}" ()
  call void asm sideeffect "", "~{s[16:23]}" ()
  call void asm sideeffect "", "~{s[24:31]}" ()
  call void asm sideeffect "", "~{s[32:39]}" ()
  call void asm sideeffect "", "~{s[40:47]}" ()
  call void asm sideeffect "", "~{s[48:55]}" ()
  call void asm sideeffect "", "~{s[56:63]}" ()
  call void asm sideeffect "", "~{s[64:71]}" ()
  call void asm sideeffect "", "~{s[72:79]}" ()
  call void asm sideeffect "", "~{s[80:87]}" ()
  call void asm sideeffect "", "~{s[88:95]}" ()
  call void asm sideeffect "", "~{v[0:7]}" ()
  call void asm sideeffect "", "~{v[8:15]}" ()
  call void asm sideeffect "", "~{v[16:23]}" ()
  call void asm sideeffect "", "~{v[24:31]}" ()
  call void asm sideeffect "", "~{v[32:39]}" ()
  call void asm sideeffect "", "~{v[40:47]}" ()
  call void asm sideeffect "", "~{v[48:55]}" ()
  call void asm sideeffect "", "~{v[56:63]}" ()
  call void asm sideeffect "", "~{v[64:71]}" ()
  call void asm sideeffect "", "~{v[72:79]}" ()
  call void asm sideeffect "", "~{v[80:87]}" ()
  call void asm sideeffect "", "~{v[88:95]}" ()
  call void asm sideeffect "", "~{v[96:103]}" ()
  call void asm sideeffect "", "~{v[104:111]}" ()
  call void asm sideeffect "", "~{v[112:119]}" ()
  call void asm sideeffect "", "~{v[120:127]}" ()
  call void asm sideeffect "", "~{v[128:135]}" ()
  call void asm sideeffect "", "~{v[136:143]}" ()
  call void asm sideeffect "", "~{v[144:151]}" ()
  call void asm sideeffect "", "~{v[152:159]}" ()
  call void asm sideeffect "", "~{v[160:167]}" ()
  call void asm sideeffect "", "~{v[168:175]}" ()
  call void asm sideeffect "", "~{v[176:183]}" ()
  call void asm sideeffect "", "~{v[184:191]}" ()
  call void asm sideeffect "", "~{v[192:199]}" ()
  call void asm sideeffect "", "~{v[200:207]}" ()
  call void asm sideeffect "", "~{v[208:215]}" ()
  call void asm sideeffect "", "~{v[216:223]}" ()
  call void asm sideeffect "", "~{v[224:231]}" ()
  call void asm sideeffect "", "~{v[232:239]}" ()
  call void asm sideeffect "", "~{v[240:247]}" ()
  call void asm sideeffect "", "~{v[248:255]}" ()

  store i32 %in, ptr addrspace(1) %out
  ret void
}<|MERGE_RESOLUTION|>--- conflicted
+++ resolved
@@ -17,10 +17,6 @@
 ; SGPR-NEXT: v_readlane_b32 s[[HI:[0-9]+]], [[VHI]], 3
 ; SGPR-NEXT: ; kill: killed $vgpr1
 ; SGPR-NEXT: s_nop 4
-<<<<<<< HEAD
-; SGPR-NEXT: buffer_store_dword v0, off, s[0:3], 0
-=======
->>>>>>> 422bcd10
 
 ; ALL: s_endpgm
 define amdgpu_kernel void @test(ptr addrspace(1) %out, i32 %in) {
