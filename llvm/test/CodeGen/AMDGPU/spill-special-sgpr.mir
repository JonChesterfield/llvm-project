--- conflicted
+++ resolved
@@ -38,81 +38,9 @@
 
     ; GFX9-LABEL: name: check_vcc
     ; GFX9: liveins: $sgpr8, $sgpr4_sgpr5, $sgpr6_sgpr7, $sgpr9
-<<<<<<< HEAD
-    ; GFX9: frame-setup CFI_INSTRUCTION escape 0x0f, 0x03, 0x30, 0x36, 0xe1
-    ; GFX9: frame-setup CFI_INSTRUCTION undefined $pc_reg
-    ; GFX9: $sgpr33 = S_MOV_B32 0
-    ; GFX9: $sgpr12 = S_MOV_B32 &SCRATCH_RSRC_DWORD0, implicit-def $sgpr12_sgpr13_sgpr14_sgpr15
-    ; GFX9: $sgpr13 = S_MOV_B32 &SCRATCH_RSRC_DWORD1, implicit-def $sgpr12_sgpr13_sgpr14_sgpr15
-    ; GFX9: $sgpr14 = S_MOV_B32 4294967295, implicit-def $sgpr12_sgpr13_sgpr14_sgpr15
-    ; GFX9: $sgpr15 = S_MOV_B32 14680064, implicit-def $sgpr12_sgpr13_sgpr14_sgpr15
-    ; GFX9: $sgpr12 = S_ADD_U32 $sgpr12, $sgpr9, implicit-def $scc, implicit-def $sgpr12_sgpr13_sgpr14_sgpr15
-    ; GFX9: $sgpr13 = S_ADDC_U32 $sgpr13, 0, implicit-def $scc, implicit $scc, implicit-def $sgpr12_sgpr13_sgpr14_sgpr15
-    ; GFX9: $vcc = IMPLICIT_DEF
-    ; GFX9: $sgpr0_sgpr1 = S_MOV_B64 $exec
-    ; GFX9: $exec = S_MOV_B64 3, implicit-def $vgpr0
-    ; GFX9: BUFFER_STORE_DWORD_OFFSET killed $vgpr0, $sgpr12_sgpr13_sgpr14_sgpr15, $sgpr33, 0, 0, 0, 0, implicit $exec :: (store (s32) into %fixed-stack.0, align 16, addrspace 5)
-    ; GFX9: $vgpr0 = V_WRITELANE_B32 $vcc_lo, 0, undef $vgpr0, implicit $vcc
-    ; GFX9: $vgpr0 = V_WRITELANE_B32 $vcc_hi, 1, $vgpr0, implicit $vcc
-    ; GFX9: BUFFER_STORE_DWORD_OFFSET killed $vgpr0, $sgpr12_sgpr13_sgpr14_sgpr15, $sgpr33, 4, 0, 0, 0, implicit $exec :: (store (s32) into %stack.0, addrspace 5)
-    ; GFX9: $vgpr0 = BUFFER_LOAD_DWORD_OFFSET $sgpr12_sgpr13_sgpr14_sgpr15, $sgpr33, 0, 0, 0, 0, implicit $exec :: (load (s32) from %fixed-stack.0, align 16, addrspace 5)
-    ; GFX9: $exec = S_MOV_B64 killed $sgpr0_sgpr1, implicit killed $vgpr0
-    ; GFX9: $vcc = IMPLICIT_DEF
-    ; GFX9: $sgpr0_sgpr1 = S_MOV_B64 $exec
-    ; GFX9: $exec = S_MOV_B64 3, implicit-def $vgpr0
-    ; GFX9: BUFFER_STORE_DWORD_OFFSET killed $vgpr0, $sgpr12_sgpr13_sgpr14_sgpr15, $sgpr33, 0, 0, 0, 0, implicit $exec :: (store (s32) into %fixed-stack.0, align 16, addrspace 5)
-    ; GFX9: $vgpr0 = V_WRITELANE_B32 $vcc_lo, 0, undef $vgpr0, implicit $vcc
-    ; GFX9: $vgpr0 = V_WRITELANE_B32 $vcc_hi, 1, $vgpr0, implicit killed $vcc
-    ; GFX9: BUFFER_STORE_DWORD_OFFSET killed $vgpr0, $sgpr12_sgpr13_sgpr14_sgpr15, $sgpr33, 4, 0, 0, 0, implicit $exec :: (store (s32) into %stack.0, addrspace 5)
-    ; GFX9: $vgpr0 = BUFFER_LOAD_DWORD_OFFSET $sgpr12_sgpr13_sgpr14_sgpr15, $sgpr33, 0, 0, 0, 0, implicit $exec :: (load (s32) from %fixed-stack.0, align 16, addrspace 5)
-    ; GFX9: $exec = S_MOV_B64 killed $sgpr0_sgpr1, implicit killed $vgpr0
-    ; GFX9: $sgpr0_sgpr1 = S_MOV_B64 $exec
-    ; GFX9: $exec = S_MOV_B64 3, implicit-def $vgpr0
-    ; GFX9: BUFFER_STORE_DWORD_OFFSET killed $vgpr0, $sgpr12_sgpr13_sgpr14_sgpr15, $sgpr33, 0, 0, 0, 0, implicit $exec :: (store (s32) into %fixed-stack.0, align 16, addrspace 5)
-    ; GFX9: $vgpr0 = BUFFER_LOAD_DWORD_OFFSET $sgpr12_sgpr13_sgpr14_sgpr15, $sgpr33, 4, 0, 0, 0, implicit $exec :: (load (s32) from %stack.0, addrspace 5)
-    ; GFX9: $vcc_lo = V_READLANE_B32 $vgpr0, 0, implicit-def $vcc
-    ; GFX9: $vcc_hi = V_READLANE_B32 killed $vgpr0, 1
-    ; GFX9: $vgpr0 = BUFFER_LOAD_DWORD_OFFSET $sgpr12_sgpr13_sgpr14_sgpr15, $sgpr33, 0, 0, 0, 0, implicit $exec :: (load (s32) from %fixed-stack.0, align 16, addrspace 5)
-    ; GFX9: $exec = S_MOV_B64 killed $sgpr0_sgpr1, implicit killed $vgpr0
-    ; GFX10-LABEL: name: check_vcc
-    ; GFX10: liveins: $sgpr8, $sgpr4_sgpr5, $sgpr6_sgpr7, $sgpr9
-    ; GFX10: frame-setup CFI_INSTRUCTION escape 0x0f, 0x03, 0x30, 0x36, 0xe1
-    ; GFX10: frame-setup CFI_INSTRUCTION undefined $pc_reg
-    ; GFX10: $sgpr33 = S_MOV_B32 0
-    ; GFX10: $sgpr96 = S_MOV_B32 &SCRATCH_RSRC_DWORD0, implicit-def $sgpr96_sgpr97_sgpr98_sgpr99
-    ; GFX10: $sgpr97 = S_MOV_B32 &SCRATCH_RSRC_DWORD1, implicit-def $sgpr96_sgpr97_sgpr98_sgpr99
-    ; GFX10: $sgpr98 = S_MOV_B32 4294967295, implicit-def $sgpr96_sgpr97_sgpr98_sgpr99
-    ; GFX10: $sgpr99 = S_MOV_B32 836853760, implicit-def $sgpr96_sgpr97_sgpr98_sgpr99
-    ; GFX10: $sgpr96 = S_ADD_U32 $sgpr96, $sgpr9, implicit-def $scc, implicit-def $sgpr96_sgpr97_sgpr98_sgpr99
-    ; GFX10: $sgpr97 = S_ADDC_U32 $sgpr97, 0, implicit-def $scc, implicit $scc, implicit-def $sgpr96_sgpr97_sgpr98_sgpr99
-    ; GFX10: $vcc = IMPLICIT_DEF
-    ; GFX10: $sgpr0_sgpr1 = S_MOV_B64 $exec
-    ; GFX10: $exec = S_MOV_B64 3, implicit-def $vgpr0
-    ; GFX10: BUFFER_STORE_DWORD_OFFSET killed $vgpr0, $sgpr96_sgpr97_sgpr98_sgpr99, $sgpr33, 0, 0, 0, 0, implicit $exec :: (store (s32) into %fixed-stack.0, align 16, addrspace 5)
-    ; GFX10: $vgpr0 = V_WRITELANE_B32 $vcc_lo, 0, undef $vgpr0, implicit $vcc
-    ; GFX10: $vgpr0 = V_WRITELANE_B32 $vcc_hi, 1, $vgpr0, implicit $vcc
-    ; GFX10: BUFFER_STORE_DWORD_OFFSET killed $vgpr0, $sgpr96_sgpr97_sgpr98_sgpr99, $sgpr33, 4, 0, 0, 0, implicit $exec :: (store (s32) into %stack.0, addrspace 5)
-    ; GFX10: $vgpr0 = BUFFER_LOAD_DWORD_OFFSET $sgpr96_sgpr97_sgpr98_sgpr99, $sgpr33, 0, 0, 0, 0, implicit $exec :: (load (s32) from %fixed-stack.0, align 16, addrspace 5)
-    ; GFX10: $exec = S_MOV_B64 killed $sgpr0_sgpr1, implicit killed $vgpr0
-    ; GFX10: $vcc = IMPLICIT_DEF
-    ; GFX10: $sgpr0_sgpr1 = S_MOV_B64 $exec
-    ; GFX10: $exec = S_MOV_B64 3, implicit-def $vgpr0
-    ; GFX10: BUFFER_STORE_DWORD_OFFSET killed $vgpr0, $sgpr96_sgpr97_sgpr98_sgpr99, $sgpr33, 0, 0, 0, 0, implicit $exec :: (store (s32) into %fixed-stack.0, align 16, addrspace 5)
-    ; GFX10: $vgpr0 = V_WRITELANE_B32 $vcc_lo, 0, undef $vgpr0, implicit $vcc
-    ; GFX10: $vgpr0 = V_WRITELANE_B32 $vcc_hi, 1, $vgpr0, implicit killed $vcc
-    ; GFX10: BUFFER_STORE_DWORD_OFFSET killed $vgpr0, $sgpr96_sgpr97_sgpr98_sgpr99, $sgpr33, 4, 0, 0, 0, implicit $exec :: (store (s32) into %stack.0, addrspace 5)
-    ; GFX10: $vgpr0 = BUFFER_LOAD_DWORD_OFFSET $sgpr96_sgpr97_sgpr98_sgpr99, $sgpr33, 0, 0, 0, 0, implicit $exec :: (load (s32) from %fixed-stack.0, align 16, addrspace 5)
-    ; GFX10: $exec = S_MOV_B64 killed $sgpr0_sgpr1, implicit killed $vgpr0
-    ; GFX10: $sgpr0_sgpr1 = S_MOV_B64 $exec
-    ; GFX10: $exec = S_MOV_B64 3, implicit-def $vgpr0
-    ; GFX10: BUFFER_STORE_DWORD_OFFSET killed $vgpr0, $sgpr96_sgpr97_sgpr98_sgpr99, $sgpr33, 0, 0, 0, 0, implicit $exec :: (store (s32) into %fixed-stack.0, align 16, addrspace 5)
-    ; GFX10: $vgpr0 = BUFFER_LOAD_DWORD_OFFSET $sgpr96_sgpr97_sgpr98_sgpr99, $sgpr33, 4, 0, 0, 0, implicit $exec :: (load (s32) from %stack.0, addrspace 5)
-    ; GFX10: $vcc_lo = V_READLANE_B32 $vgpr0, 0, implicit-def $vcc
-    ; GFX10: $vcc_hi = V_READLANE_B32 killed $vgpr0, 1
-    ; GFX10: $vgpr0 = BUFFER_LOAD_DWORD_OFFSET $sgpr96_sgpr97_sgpr98_sgpr99, $sgpr33, 0, 0, 0, 0, implicit $exec :: (load (s32) from %fixed-stack.0, align 16, addrspace 5)
-    ; GFX10: $exec = S_MOV_B64 killed $sgpr0_sgpr1, implicit killed $vgpr0
-=======
     ; GFX9-NEXT: {{  $}}
+    ; GFX9-NEXT: frame-setup CFI_INSTRUCTION escape 0x0f, 0x03, 0x30, 0x36, 0xe1
+    ; GFX9-NEXT: frame-setup CFI_INSTRUCTION undefined $pc_reg
     ; GFX9-NEXT: $sgpr33 = S_MOV_B32 0
     ; GFX9-NEXT: $sgpr12 = S_MOV_B32 &SCRATCH_RSRC_DWORD0, implicit-def $sgpr12_sgpr13_sgpr14_sgpr15
     ; GFX9-NEXT: $sgpr13 = S_MOV_B32 &SCRATCH_RSRC_DWORD1, implicit-def $sgpr12_sgpr13_sgpr14_sgpr15
@@ -149,6 +77,8 @@
     ; GFX10-LABEL: name: check_vcc
     ; GFX10: liveins: $sgpr8, $sgpr4_sgpr5, $sgpr6_sgpr7, $sgpr9
     ; GFX10-NEXT: {{  $}}
+    ; GFX10-NEXT: frame-setup CFI_INSTRUCTION escape 0x0f, 0x03, 0x30, 0x36, 0xe1
+    ; GFX10-NEXT: frame-setup CFI_INSTRUCTION undefined $pc_reg
     ; GFX10-NEXT: $sgpr33 = S_MOV_B32 0
     ; GFX10-NEXT: $sgpr96 = S_MOV_B32 &SCRATCH_RSRC_DWORD0, implicit-def $sgpr96_sgpr97_sgpr98_sgpr99
     ; GFX10-NEXT: $sgpr97 = S_MOV_B32 &SCRATCH_RSRC_DWORD1, implicit-def $sgpr96_sgpr97_sgpr98_sgpr99
@@ -182,7 +112,6 @@
     ; GFX10-NEXT: $vcc_hi = V_READLANE_B32 killed $vgpr0, 1
     ; GFX10-NEXT: $vgpr0 = BUFFER_LOAD_DWORD_OFFSET $sgpr96_sgpr97_sgpr98_sgpr99, $sgpr33, 0, 0, 0, 0, implicit $exec :: (load (s32) from %fixed-stack.0, align 16, addrspace 5)
     ; GFX10-NEXT: $exec = S_MOV_B64 killed $sgpr0_sgpr1, implicit killed $vgpr0
->>>>>>> 7b679085
     $vcc = IMPLICIT_DEF
     SI_SPILL_S64_SAVE $vcc, %stack.0, implicit $exec, implicit $sgpr96_sgpr97_sgpr98_sgpr99, implicit $sgpr32
 
