--- conflicted
+++ resolved
@@ -12,16 +12,6 @@
   ; GCN-NEXT:   [[V_MOV_B32_e32_1:%[0-9]+]]:vgpr_32 = V_MOV_B32_e32 2, implicit $exec
   ; GCN-NEXT:   [[COPY:%[0-9]+]]:areg_128 = COPY killed renamable $sgpr0_sgpr1_sgpr2_sgpr3
   ; GCN-NEXT:   [[V_MFMA_I32_4X4X4I8_e64_:%[0-9]+]]:areg_128 = V_MFMA_I32_4X4X4I8_e64 [[V_MOV_B32_e32_]], [[V_MOV_B32_e32_1]], [[COPY]], 0, 0, 0, implicit $mode, implicit $exec
-<<<<<<< HEAD
-  ; GCN-NEXT:   INLINEASM &"; def $0", 1 /* sideeffect attdialect */, 1966090 /* regdef:VGPR_32 */, def undef %21.sub0
-  ; GCN-NEXT:   undef %23.sub0:av_64 = COPY %21.sub0
-  ; GCN-NEXT:   SI_SPILL_AV64_SAVE %23, %stack.0, $sgpr32, 0, implicit $exec :: (store (s64) into %stack.0, align 4, addrspace 5)
-  ; GCN-NEXT:   [[COPY1:%[0-9]+]]:vreg_128 = COPY [[V_MFMA_I32_4X4X4I8_e64_]]
-  ; GCN-NEXT:   GLOBAL_STORE_DWORDX4 undef %16:vreg_64, [[COPY1]], 0, 0, implicit $exec :: (volatile store (s128) into `<4 x i32> addrspace(1)* undef`, addrspace 1)
-  ; GCN-NEXT:   [[SI_SPILL_AV64_RESTORE:%[0-9]+]]:av_64 = SI_SPILL_AV64_RESTORE %stack.0, $sgpr32, 0, implicit $exec :: (load (s64) from %stack.0, align 4, addrspace 5)
-  ; GCN-NEXT:   undef %22.sub0:vreg_64 = COPY %24.sub0
-  ; GCN-NEXT:   INLINEASM &"; use $0", 1 /* sideeffect attdialect */, 3211273 /* reguse:VReg_64 */, %22
-=======
   ; GCN-NEXT:   INLINEASM &"; def $0", 1 /* sideeffect attdialect */, 1966090 /* regdef:VGPR_32 */, def undef %22.sub0
   ; GCN-NEXT:   undef %24.sub0:av_64 = COPY %22.sub0
   ; GCN-NEXT:   SI_SPILL_AV64_SAVE %24, %stack.0, $sgpr32, 0, implicit $exec :: (store (s64) into %stack.0, align 4, addrspace 5)
@@ -30,7 +20,6 @@
   ; GCN-NEXT:   [[SI_SPILL_AV64_RESTORE:%[0-9]+]]:av_64 = SI_SPILL_AV64_RESTORE %stack.0, $sgpr32, 0, implicit $exec :: (load (s64) from %stack.0, align 4, addrspace 5)
   ; GCN-NEXT:   undef %23.sub0:vreg_64 = COPY [[SI_SPILL_AV64_RESTORE]].sub0
   ; GCN-NEXT:   INLINEASM &"; use $0", 1 /* sideeffect attdialect */, 3211273 /* reguse:VReg_64 */, %23
->>>>>>> f2751388
   ; GCN-NEXT:   S_ENDPGM 0
   %v0 = call i32 asm sideeffect "; def $0", "=v"()
   %tmp = insertelement <2 x i32> undef, i32 %v0, i32 0
