--- conflicted
+++ resolved
@@ -33,12 +33,12 @@
 ; GCN-NEXT:    v_writelane_b32 v40, s31, 15
 ; GCN-NEXT:    v_mov_b32_e32 v41, v31
 ; GCN-NEXT:    s_mov_b32 s42, s15
+; GCN-NEXT:    s_mov_b64 s[34:35], s[6:7]
 ; GCN-NEXT:    s_mov_b32 s43, s14
 ; GCN-NEXT:    s_mov_b32 s44, s13
 ; GCN-NEXT:    s_mov_b32 s45, s12
-; GCN-NEXT:    s_mov_b64 s[34:35], s[10:11]
-; GCN-NEXT:    s_mov_b64 s[36:37], s[8:9]
-; GCN-NEXT:    s_mov_b64 s[38:39], s[6:7]
+; GCN-NEXT:    s_mov_b64 s[36:37], s[10:11]
+; GCN-NEXT:    s_mov_b64 s[38:39], s[8:9]
 ; GCN-NEXT:    s_mov_b64 s[40:41], s[4:5]
 ; GCN-NEXT:    v_mov_b32_e32 v0, 0
 ; GCN-NEXT:    v_mov_b32_e32 v1, 0
@@ -61,9 +61,9 @@
 ; GCN-NEXT:    s_add_u32 s16, s16, wibble@rel32@lo+4
 ; GCN-NEXT:    s_addc_u32 s17, s17, wibble@rel32@hi+12
 ; GCN-NEXT:    s_mov_b64 s[4:5], s[40:41]
-; GCN-NEXT:    s_mov_b64 s[6:7], s[38:39]
-; GCN-NEXT:    s_mov_b64 s[8:9], s[36:37]
-; GCN-NEXT:    s_mov_b64 s[10:11], s[34:35]
+; GCN-NEXT:    s_mov_b64 s[6:7], s[34:35]
+; GCN-NEXT:    s_mov_b64 s[8:9], s[38:39]
+; GCN-NEXT:    s_mov_b64 s[10:11], s[36:37]
 ; GCN-NEXT:    s_mov_b32 s12, s45
 ; GCN-NEXT:    s_mov_b32 s13, s44
 ; GCN-NEXT:    s_mov_b32 s14, s43
@@ -93,9 +93,9 @@
 ; GCN-NEXT:    s_add_u32 s16, s16, wibble@rel32@lo+4
 ; GCN-NEXT:    s_addc_u32 s17, s17, wibble@rel32@hi+12
 ; GCN-NEXT:    s_mov_b64 s[4:5], s[40:41]
-; GCN-NEXT:    s_mov_b64 s[6:7], s[38:39]
-; GCN-NEXT:    s_mov_b64 s[8:9], s[36:37]
-; GCN-NEXT:    s_mov_b64 s[10:11], s[34:35]
+; GCN-NEXT:    s_mov_b64 s[6:7], s[34:35]
+; GCN-NEXT:    s_mov_b64 s[8:9], s[38:39]
+; GCN-NEXT:    s_mov_b64 s[10:11], s[36:37]
 ; GCN-NEXT:    s_mov_b32 s12, s45
 ; GCN-NEXT:    s_mov_b32 s13, s44
 ; GCN-NEXT:    s_mov_b32 s14, s43
@@ -294,18 +294,6 @@
 ; GCN-NEXT:    v_writelane_b32 v40, s47, 13
 ; GCN-NEXT:    v_writelane_b32 v40, s48, 14
 ; GCN-NEXT:    v_writelane_b32 v40, s49, 15
-<<<<<<< HEAD
-; GCN-NEXT:    v_writelane_b32 v40, s30, 16
-; GCN-NEXT:    v_writelane_b32 v40, s31, 17
-; GCN-NEXT:    s_mov_b32 s44, s15
-; GCN-NEXT:    s_mov_b64 s[34:35], s[6:7]
-; GCN-NEXT:    v_mov_b32_e32 v41, v31
-; GCN-NEXT:    s_mov_b32 s45, s14
-; GCN-NEXT:    s_mov_b32 s46, s13
-; GCN-NEXT:    s_mov_b32 s47, s12
-; GCN-NEXT:    s_mov_b64 s[36:37], s[10:11]
-; GCN-NEXT:    s_mov_b64 s[38:39], s[8:9]
-=======
 ; GCN-NEXT:    v_writelane_b32 v40, s50, 16
 ; GCN-NEXT:    v_writelane_b32 v40, s51, 17
 ; GCN-NEXT:    v_writelane_b32 v40, s52, 18
@@ -318,15 +306,14 @@
 ; GCN-NEXT:    v_writelane_b32 v40, s59, 25
 ; GCN-NEXT:    v_writelane_b32 v40, s30, 26
 ; GCN-NEXT:    v_writelane_b32 v40, s31, 27
+; GCN-NEXT:    s_mov_b32 s46, s15
+; GCN-NEXT:    s_mov_b64 s[34:35], s[6:7]
 ; GCN-NEXT:    v_mov_b32_e32 v41, v31
-; GCN-NEXT:    s_mov_b32 s46, s15
 ; GCN-NEXT:    s_mov_b32 s47, s14
 ; GCN-NEXT:    s_mov_b32 s48, s13
 ; GCN-NEXT:    s_mov_b32 s49, s12
-; GCN-NEXT:    s_mov_b64 s[34:35], s[10:11]
-; GCN-NEXT:    s_mov_b64 s[36:37], s[8:9]
-; GCN-NEXT:    s_mov_b64 s[38:39], s[6:7]
->>>>>>> 25a61c42
+; GCN-NEXT:    s_mov_b64 s[36:37], s[10:11]
+; GCN-NEXT:    s_mov_b64 s[38:39], s[8:9]
 ; GCN-NEXT:    s_mov_b64 s[40:41], s[4:5]
 ; GCN-NEXT:    s_mov_b64 s[50:51], 0
 ; GCN-NEXT:    v_mov_b32_e32 v0, 0
@@ -369,23 +356,13 @@
 ; GCN-NEXT:  ; %bb.4: ; %bb11
 ; GCN-NEXT:    ; in Loop: Header=BB1_2 Depth=1
 ; GCN-NEXT:    s_mov_b64 s[4:5], s[40:41]
-<<<<<<< HEAD
 ; GCN-NEXT:    s_mov_b64 s[6:7], s[34:35]
 ; GCN-NEXT:    s_mov_b64 s[8:9], s[38:39]
 ; GCN-NEXT:    s_mov_b64 s[10:11], s[36:37]
-; GCN-NEXT:    s_mov_b32 s12, s47
-; GCN-NEXT:    s_mov_b32 s13, s46
-; GCN-NEXT:    s_mov_b32 s14, s45
-; GCN-NEXT:    s_mov_b32 s15, s44
-=======
-; GCN-NEXT:    s_mov_b64 s[6:7], s[38:39]
-; GCN-NEXT:    s_mov_b64 s[8:9], s[36:37]
-; GCN-NEXT:    s_mov_b64 s[10:11], s[34:35]
 ; GCN-NEXT:    s_mov_b32 s12, s49
 ; GCN-NEXT:    s_mov_b32 s13, s48
 ; GCN-NEXT:    s_mov_b32 s14, s47
 ; GCN-NEXT:    s_mov_b32 s15, s46
->>>>>>> 25a61c42
 ; GCN-NEXT:    v_mov_b32_e32 v31, v41
 ; GCN-NEXT:    s_swappc_b64 s[30:31], s[52:53]
 ; GCN-NEXT:    v_cmp_neq_f32_e32 vcc, 0, v0
