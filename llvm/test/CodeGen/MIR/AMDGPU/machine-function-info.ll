--- conflicted
+++ resolved
@@ -42,11 +42,8 @@
 ; CHECK-NEXT: highBitsOf32BitAddress: 0
 ; CHECK-NEXT: occupancy: 8
 ; CHECK-NEXT: vgprForAGPRCopy: ''
-<<<<<<< HEAD
-; CHECK-NEXT: sgprForEXECCopy: '$sgpr100_sgpr101'
-=======
-; CHECK-NEXT: longBranchReservedReg: ''
->>>>>>> d1fcce97
+; CHECK-NEXT: sgprForEXECCopy: ''
+; CHECK-NEXT: longBranchReservedReg: ''
 ; CHECK-NEXT: body:
 define amdgpu_kernel void @kernel(i32 %arg0, i64 %arg1, <16 x i32> %arg2) {
   %gep = getelementptr inbounds [512 x float], ptr addrspace(3) @lds, i32 0, i32 %arg0
@@ -89,11 +86,8 @@
 ; CHECK-NEXT: highBitsOf32BitAddress: 0
 ; CHECK-NEXT: occupancy: 10
 ; CHECK-NEXT: vgprForAGPRCopy: ''
-<<<<<<< HEAD
-; CHECK-NEXT: sgprForEXECCopy: '$sgpr100_sgpr101'
-=======
-; CHECK-NEXT: longBranchReservedReg: ''
->>>>>>> d1fcce97
+; CHECK-NEXT: sgprForEXECCopy: ''
+; CHECK-NEXT: longBranchReservedReg: ''
 ; CHECK-NEXT: body:
 define amdgpu_ps void @ps_shader(i32 %arg0, i32 inreg %arg1) {
   %gep = getelementptr inbounds [128 x i32], ptr addrspace(2) @gds, i32 0, i32 %arg0
@@ -160,11 +154,8 @@
 ; CHECK-NEXT: highBitsOf32BitAddress: 0
 ; CHECK-NEXT: occupancy: 8
 ; CHECK-NEXT: vgprForAGPRCopy: ''
-<<<<<<< HEAD
-; CHECK-NEXT: sgprForEXECCopy: '$sgpr100_sgpr101'
-=======
-; CHECK-NEXT: longBranchReservedReg: ''
->>>>>>> d1fcce97
+; CHECK-NEXT: sgprForEXECCopy: ''
+; CHECK-NEXT: longBranchReservedReg: ''
 ; CHECK-NEXT: body:
 define void @function() {
   ret void
@@ -213,11 +204,8 @@
 ; CHECK-NEXT: highBitsOf32BitAddress: 0
 ; CHECK-NEXT: occupancy: 8
 ; CHECK-NEXT: vgprForAGPRCopy: ''
-<<<<<<< HEAD
-; CHECK-NEXT: sgprForEXECCopy: '$sgpr100_sgpr101'
-=======
-; CHECK-NEXT: longBranchReservedReg: ''
->>>>>>> d1fcce97
+; CHECK-NEXT: sgprForEXECCopy: ''
+; CHECK-NEXT: longBranchReservedReg: ''
 ; CHECK-NEXT: body:
 define void @function_nsz() #0 {
   ret void
