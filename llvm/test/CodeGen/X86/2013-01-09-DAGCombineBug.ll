--- conflicted
+++ resolved
@@ -48,9 +48,6 @@
   br label %bb3
 
 bb1:                                              ; No predecessors!
-<<<<<<< HEAD
-  br i1 icmp ult (i64 xor (i64 zext (i1 trunc (i192 lshr (i192 or (i192 shl (i192 zext (i64 trunc (i128 lshr (i128 trunc (i384 lshr (i384 or (i384 shl (i384 zext (i64 ptrtoint ([2 x i8]* @global to i64) to i384), i384 192), i384 425269881901436522087161771558896140289), i384 128) to i128), i128 64) to i64) to i192), i192 64), i192 1), i192 128) to i1) to i64), i64 1), i64 1), label %bb2, label %bb3
-=======
   %constexpr = ptrtoint ptr @global to i64
   %constexpr1 = zext i64 %constexpr to i384
   %constexpr2 = shl i384 %constexpr1, 192
@@ -68,18 +65,11 @@
   %constexpr14 = xor i64 %constexpr13, 1
   %constexpr15 = icmp ult i64 %constexpr14, 1
   br i1 %constexpr15, label %bb2, label %bb3
->>>>>>> 33c2e4ec
 
 bb2:                                              ; preds = %bb1
   unreachable
 
 bb3:                                              ; preds = %bb1, %bb
-<<<<<<< HEAD
-  br i1 xor (i1 trunc (i192 lshr (i192 or (i192 shl (i192 zext (i64 trunc (i128 lshr (i128 trunc (i384 lshr (i384 or (i384 shl (i384 zext (i64 ptrtoint ([2 x i8]* @global to i64) to i384), i384 192), i384 425269881901436522087161771558896140289), i384 128) to i128), i128 64) to i64) to i192), i192 64), i192 1), i192 128) to i1), i1 trunc (i192 lshr (i192 or (i192 and (i192 or (i192 shl (i192 zext (i64 trunc (i128 lshr (i128 trunc (i384 lshr (i384 or (i384 shl (i384 zext (i64 ptrtoint ([2 x i8]* @global to i64) to i384), i384 192), i384 425269881901436522087161771558896140289), i384 128) to i128), i128 64) to i64) to i192), i192 64), i192 1), i192 -340282366920938463463374607431768211457), i192 shl (i192 zext (i1 trunc (i192 lshr (i192 or (i192 shl (i192 zext (i64 trunc (i128 lshr (i128 trunc (i384 lshr (i384 or (i384 shl (i384 zext (i64 ptrtoint ([2 x i8]* @global to i64) to i384), i384 192), i384 425269881901436522087161771558896140289), i384 128) to i128), i128 64) to i64) to i192), i192 64), i192 1), i192 128) to i1) to i192), i192 128)), i192 128) to i1)), label %bb7, label %bb4
-
-bb4:                                              ; preds = %bb6, %bb3
-  %tmp = phi i1 [ true, %bb6 ], [ trunc (i192 lshr (i192 or (i192 and (i192 or (i192 shl (i192 zext (i64 trunc (i128 lshr (i128 trunc (i384 lshr (i384 or (i384 shl (i384 zext (i64 ptrtoint ([2 x i8]* @global to i64) to i384), i384 192), i384 425269881901436522087161771558896140289), i384 128) to i128), i128 64) to i64) to i192), i192 64), i192 1), i192 -340282366920938463463374607431768211457), i192 shl (i192 zext (i1 trunc (i192 lshr (i192 or (i192 shl (i192 zext (i64 trunc (i128 lshr (i128 trunc (i384 lshr (i384 or (i384 shl (i384 zext (i64 ptrtoint ([2 x i8]* @global to i64) to i384), i384 192), i384 425269881901436522087161771558896140289), i384 128) to i128), i128 64) to i64) to i192), i192 64), i192 1), i192 128) to i1) to i192), i192 128)), i192 128) to i1), %bb3 ]
-=======
   %constexpr16 = ptrtoint ptr @global to i64
   %constexpr17 = zext i64 %constexpr16 to i384
   %constexpr18 = shl i384 %constexpr17, 192
@@ -126,7 +116,6 @@
 
 bb4:                                              ; preds = %phi.constexpr, %bb6
   %tmp = phi i1 [ true, %bb6 ], [ %constexpr54, %phi.constexpr ]
->>>>>>> 33c2e4ec
   br i1 false, label %bb8, label %bb5
 
 bb5:                                              ; preds = %bb4
