--- conflicted
+++ resolved
@@ -5,16 +5,11 @@
 
 declare i64 @bar(i1)
 
-define i64 @foo(i8* %arg) {
+define i64 @foo(ptr %arg) {
 ; CHECK-LABEL: foo:
 top:
-<<<<<<< HEAD
-  %0 = load i8, i8* %arg
-; CHECK: movb
-=======
   %0 = load i8, ptr %arg
 ; CHECK: movzbl
->>>>>>> 2b6edc9e
   %1 = trunc i8 %0 to i1
 ; CHECK: andb $1,
   %2 = call i64 @bar(i1 %1)
