; NOTE: Assertions have been autogenerated by utils/update_llc_test_checks.py UTC_ARGS: --version 4
; RUN: llc < %s -O2 -mattr=avx512f -mtriple=x86_64-unknown | FileCheck %s

%struct.S1 = type { %struct.S1*, %struct.S1* }

<<<<<<< HEAD
define %struct.S1** @malloc_init_state(<64 x %struct.S1**> %tmp, i32 %ind) {
=======
define ptr @malloc_init_state(<64 x ptr> %tmp, i32 %ind) nounwind {
; CHECK-LABEL: malloc_init_state:
; CHECK:       # %bb.0: # %entry
; CHECK-NEXT:    pushq %rbp
; CHECK-NEXT:    movq %rsp, %rbp
; CHECK-NEXT:    andq $-64, %rsp
; CHECK-NEXT:    subq $576, %rsp # imm = 0x240
; CHECK-NEXT:    # kill: def $edi killed $edi def $rdi
; CHECK-NEXT:    vpbroadcastq {{.*#+}} zmm8 = [16,16,16,16,16,16,16,16]
; CHECK-NEXT:    vpaddq %zmm8, %zmm0, %zmm0
; CHECK-NEXT:    vpaddq %zmm8, %zmm1, %zmm1
; CHECK-NEXT:    vpaddq %zmm8, %zmm2, %zmm2
; CHECK-NEXT:    vpaddq %zmm8, %zmm3, %zmm3
; CHECK-NEXT:    vpaddq %zmm8, %zmm4, %zmm4
; CHECK-NEXT:    vpaddq %zmm8, %zmm5, %zmm5
; CHECK-NEXT:    vpaddq %zmm8, %zmm6, %zmm6
; CHECK-NEXT:    vpaddq %zmm8, %zmm7, %zmm7
; CHECK-NEXT:    vmovdqa64 %zmm7, {{[0-9]+}}(%rsp)
; CHECK-NEXT:    vmovdqa64 %zmm6, {{[0-9]+}}(%rsp)
; CHECK-NEXT:    vmovdqa64 %zmm5, {{[0-9]+}}(%rsp)
; CHECK-NEXT:    vmovdqa64 %zmm4, {{[0-9]+}}(%rsp)
; CHECK-NEXT:    vmovdqa64 %zmm3, {{[0-9]+}}(%rsp)
; CHECK-NEXT:    vmovdqa64 %zmm2, {{[0-9]+}}(%rsp)
; CHECK-NEXT:    vmovdqa64 %zmm1, {{[0-9]+}}(%rsp)
; CHECK-NEXT:    vmovdqa64 %zmm0, (%rsp)
; CHECK-NEXT:    andl $63, %edi
; CHECK-NEXT:    movq (%rsp,%rdi,8), %rax
; CHECK-NEXT:    movq %rbp, %rsp
; CHECK-NEXT:    popq %rbp
; CHECK-NEXT:    vzeroupper
; CHECK-NEXT:    retq
>>>>>>> 04c4566c
entry:
  %Vec = getelementptr inbounds %struct.S1*, <64 x %struct.S1**> %tmp , i64 2
  %ptr = extractelement <64 x %struct.S1**> %Vec, i32 %ind
  ret %struct.S1** %ptr
}
<|MERGE_RESOLUTION|>--- conflicted
+++ resolved
@@ -3,9 +3,6 @@
 
 %struct.S1 = type { %struct.S1*, %struct.S1* }
 
-<<<<<<< HEAD
-define %struct.S1** @malloc_init_state(<64 x %struct.S1**> %tmp, i32 %ind) {
-=======
 define ptr @malloc_init_state(<64 x ptr> %tmp, i32 %ind) nounwind {
 ; CHECK-LABEL: malloc_init_state:
 ; CHECK:       # %bb.0: # %entry
@@ -37,7 +34,6 @@
 ; CHECK-NEXT:    popq %rbp
 ; CHECK-NEXT:    vzeroupper
 ; CHECK-NEXT:    retq
->>>>>>> 04c4566c
 entry:
   %Vec = getelementptr inbounds %struct.S1*, <64 x %struct.S1**> %tmp , i64 2
   %ptr = extractelement <64 x %struct.S1**> %Vec, i32 %ind
