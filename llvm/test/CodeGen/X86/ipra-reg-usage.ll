--- conflicted
+++ resolved
@@ -10,9 +10,6 @@
 }
 declare void @bar2()
 
-<<<<<<< HEAD
-@llvm.used = appending global [1 x i8*] [i8* bitcast (void ()* @foo to i8*)]
-=======
 define preserve_nonecc void @foo2()#0 {
 ; CHECK: foo2 Clobbered Registers: $ah $al $ax $ch $cl $cs $cx $df $dh $di $dih $dil $dl $ds $dx $eax $ecx $edi $edx $eflags $eip $eiz $es $esi $esp $fpcw $fpsw $fs $fs_base $gs $gs_base $hax $hcx $hdi $hdx $hip $hsi $hsp $ip $mxcsr $rax $rcx $rdi $rdx $rflags $rip $riz $rsi $rsp $si $sih $sil $sp $sph $spl $ss $ssp $_eflags $cr0 $cr1 $cr2 $cr3 $cr4 $cr5 $cr6 $cr7 $cr8 $cr9 $cr10 $cr11 $cr12 $cr13 $cr14 $cr15 $dr0 $dr1 $dr2 $dr3 $dr4 $dr5 $dr6 $dr7 $dr8 $dr9 $dr10 $dr11 $dr12 $dr13 $dr14 $dr15 $fp0 $fp1 $fp2 $fp3 $fp4 $fp5 $fp6 $fp7 $mm0 $mm1 $mm2 $mm3 $mm4 $mm5 $mm6 $mm7 $r8 $r9 $r10 $r11 $st0 $st1 $st2 $st3 $st4 $st5 $st6 $st7 $xmm0 $xmm1 $xmm2 $xmm3 $xmm4 $xmm5 $xmm6 $xmm7 $xmm8 $xmm9 $xmm10 $xmm11 $xmm12 $xmm13 $xmm14 $xmm15 $r8b $r9b $r10b $r11b $r8bh $r9bh $r10bh $r11bh $r8d $r9d $r10d $r11d $r8w $r9w $r10w $r11w $r8wh $r9wh $r10wh $r11wh $ymm0 $ymm1 $ymm2 $ymm3 $ymm4 $ymm5 $ymm6 $ymm7 $ymm8 $ymm9 $ymm10 $ymm11 $ymm12 $ymm13 $ymm14 $ymm15 $k0 $k1 $k2 $k3 $k4 $k5 $k6 $k7 $xmm16 $xmm17 $xmm18 $xmm19 $xmm20 $xmm21 $xmm22 $xmm23 $xmm24 $xmm25 $xmm26 $xmm27 $xmm28 $xmm29 $xmm30 $xmm31 $ymm16 $ymm17 $ymm18 $ymm19 $ymm20 $ymm21 $ymm22 $ymm23 $ymm24 $ymm25 $ymm26 $ymm27 $ymm28 $ymm29 $ymm30 $ymm31 $zmm0 $zmm1 $zmm2 $zmm3 $zmm4 $zmm5 $zmm6 $zmm7 $zmm8 $zmm9 $zmm10 $zmm11 $zmm12 $zmm13 $zmm14 $zmm15 $zmm16 $zmm17 $zmm18 $zmm19 $zmm20 $zmm21 $zmm22 $zmm23 $zmm24 $zmm25 $zmm26 $zmm27 $zmm28 $zmm29 $zmm30 $zmm31 $k0_k1 $k2_k3 $k4_k5 $k6_k7 $tmmcfg $tmm0 $tmm1 $tmm2 $tmm3 $tmm4 $tmm5 $tmm6 $tmm7 $r16 $r17 $r18 $r19 $r20 $r21 $r22 $r23 $r24 $r25 $r26 $r27 $r28 $r29 $r30 $r31 $r16b $r17b $r18b $r19b $r20b $r21b $r22b $r23b $r24b $r25b $r26b $r27b $r28b $r29b $r30b $r31b $r16bh $r17bh $r18bh $r19bh $r20bh $r21bh $r22bh $r23bh $r24bh $r25bh $r26bh $r27bh $r28bh $r29bh $r30bh $r31bh $r16d $r17d $r18d $r19d $r20d $r21d $r22d $r23d $r24d $r25d $r26d $r27d $r28d $r29d $r30d $r31d $r16w $r17w $r18w $r19w $r20w $r21w $r22w $r23w $r24w $r25w $r26w $r27w $r28w $r29w $r30w $r31w $r16wh $r17wh $r18wh $r19wh $r20wh $r21wh $r22wh $r23wh $r24wh $r25wh $r26wh $r27wh $r28wh $r29wh $r30wh $r31wh
   call void @bar1()
@@ -21,6 +18,5 @@
 }
 
 @llvm.used = appending global [2 x ptr] [ptr @foo, ptr @foo2]
->>>>>>> 6ce03ff3
 
 attributes #0 = {nounwind}