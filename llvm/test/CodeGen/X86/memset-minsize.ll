--- conflicted
+++ resolved
@@ -145,9 +145,6 @@
   ret void
 }
 
-<<<<<<< HEAD
-declare void @llvm.memset.p0i8.i32(i8* nocapture writeonly, i8, i32, i1)
-=======
 define void @small_memset_to_rep_stos_64(ptr %ptr) minsize nounwind {
 ; CHECK-LABEL: small_memset_to_rep_stos_64:
 ; CHECK:       # %bb.0: # %entry
@@ -161,5 +158,4 @@
   ret void
 }
 
-declare void @llvm.memset.p0.i32(ptr nocapture writeonly, i8, i32, i1)
->>>>>>> a3bb9c2b
+declare void @llvm.memset.p0.i32(ptr nocapture writeonly, i8, i32, i1)