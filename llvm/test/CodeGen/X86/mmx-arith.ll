; NOTE: Assertions have been autogenerated by utils/update_llc_test_checks.py
; RUN: llc < %s -mtriple=i686-unknown-unknown -mattr=+mmx,+sse2 | FileCheck -check-prefix=X86 %s
; RUN: llc < %s -mtriple=x86_64-unknown-unknown -mattr=+mmx,+sse2 | FileCheck -check-prefix=X64 %s

;; A basic functional check to make sure that MMX arithmetic actually compiles.
;; First is a straight translation of the original with bitcasts as needed.

<<<<<<< HEAD
define void @test0(x86_mmx* %A, x86_mmx* %B) {
; X32-LABEL: test0:
; X32:       # %bb.0: # %entry
; X32-NEXT:    movl {{[0-9]+}}(%esp), %ecx
; X32-NEXT:    movl {{[0-9]+}}(%esp), %eax
; X32-NEXT:    movq {{.*#+}} xmm0 = mem[0],zero
; X32-NEXT:    movq {{.*#+}} xmm1 = mem[0],zero
; X32-NEXT:    paddb %xmm0, %xmm1
; X32-NEXT:    movdq2q %xmm1, %mm0
; X32-NEXT:    movq %xmm1, (%eax)
; X32-NEXT:    paddsb (%ecx), %mm0
; X32-NEXT:    movq %mm0, (%eax)
; X32-NEXT:    paddusb (%ecx), %mm0
; X32-NEXT:    movq %mm0, (%eax)
; X32-NEXT:    movq2dq %mm0, %xmm0
; X32-NEXT:    movq {{.*#+}} xmm1 = mem[0],zero
; X32-NEXT:    psubb %xmm1, %xmm0
; X32-NEXT:    movdq2q %xmm0, %mm0
; X32-NEXT:    movq %xmm0, (%eax)
; X32-NEXT:    psubsb (%ecx), %mm0
; X32-NEXT:    movq %mm0, (%eax)
; X32-NEXT:    psubusb (%ecx), %mm0
; X32-NEXT:    movq %mm0, (%eax)
; X32-NEXT:    movq2dq %mm0, %xmm0
; X32-NEXT:    movq {{.*#+}} xmm1 = mem[0],zero
; X32-NEXT:    punpcklbw {{.*#+}} xmm0 = xmm0[0,0,1,1,2,2,3,3,4,4,5,5,6,6,7,7]
; X32-NEXT:    punpcklbw {{.*#+}} xmm1 = xmm1[0,0,1,1,2,2,3,3,4,4,5,5,6,6,7,7]
; X32-NEXT:    pmullw %xmm0, %xmm1
; X32-NEXT:    pand {{\.?LCPI[0-9]+_[0-9]+}}, %xmm1
; X32-NEXT:    packuswb %xmm1, %xmm1
; X32-NEXT:    movq %xmm1, (%eax)
; X32-NEXT:    movq {{.*#+}} xmm0 = mem[0],zero
; X32-NEXT:    pand %xmm1, %xmm0
; X32-NEXT:    movq %xmm0, (%eax)
; X32-NEXT:    movq {{.*#+}} xmm1 = mem[0],zero
; X32-NEXT:    por %xmm0, %xmm1
; X32-NEXT:    movq %xmm1, (%eax)
; X32-NEXT:    movq {{.*#+}} xmm0 = mem[0],zero
; X32-NEXT:    pxor %xmm1, %xmm0
; X32-NEXT:    movq %xmm0, (%eax)
; X32-NEXT:    emms
; X32-NEXT:    retl
=======
define void @test0(ptr %A, ptr %B) nounwind {
; X86-LABEL: test0:
; X86:       # %bb.0: # %entry
; X86-NEXT:    movl {{[0-9]+}}(%esp), %ecx
; X86-NEXT:    movl {{[0-9]+}}(%esp), %eax
; X86-NEXT:    movq {{.*#+}} xmm0 = mem[0],zero
; X86-NEXT:    movq {{.*#+}} xmm1 = mem[0],zero
; X86-NEXT:    paddb %xmm0, %xmm1
; X86-NEXT:    movdq2q %xmm1, %mm0
; X86-NEXT:    movq %xmm1, (%eax)
; X86-NEXT:    paddsb (%ecx), %mm0
; X86-NEXT:    movq %mm0, (%eax)
; X86-NEXT:    paddusb (%ecx), %mm0
; X86-NEXT:    movq %mm0, (%eax)
; X86-NEXT:    movq2dq %mm0, %xmm0
; X86-NEXT:    movq {{.*#+}} xmm1 = mem[0],zero
; X86-NEXT:    psubb %xmm1, %xmm0
; X86-NEXT:    movdq2q %xmm0, %mm0
; X86-NEXT:    movq %xmm0, (%eax)
; X86-NEXT:    psubsb (%ecx), %mm0
; X86-NEXT:    movq %mm0, (%eax)
; X86-NEXT:    psubusb (%ecx), %mm0
; X86-NEXT:    movq %mm0, (%eax)
; X86-NEXT:    movq2dq %mm0, %xmm0
; X86-NEXT:    movq {{.*#+}} xmm1 = mem[0],zero
; X86-NEXT:    punpcklbw {{.*#+}} xmm0 = xmm0[0,0,1,1,2,2,3,3,4,4,5,5,6,6,7,7]
; X86-NEXT:    punpcklbw {{.*#+}} xmm1 = xmm1[0,0,1,1,2,2,3,3,4,4,5,5,6,6,7,7]
; X86-NEXT:    pmullw %xmm0, %xmm1
; X86-NEXT:    pand {{\.?LCPI[0-9]+_[0-9]+}}, %xmm1
; X86-NEXT:    packuswb %xmm1, %xmm1
; X86-NEXT:    movq %xmm1, (%eax)
; X86-NEXT:    movq {{.*#+}} xmm0 = mem[0],zero
; X86-NEXT:    pand %xmm1, %xmm0
; X86-NEXT:    movq %xmm0, (%eax)
; X86-NEXT:    movq {{.*#+}} xmm1 = mem[0],zero
; X86-NEXT:    por %xmm0, %xmm1
; X86-NEXT:    movq %xmm1, (%eax)
; X86-NEXT:    movq {{.*#+}} xmm0 = mem[0],zero
; X86-NEXT:    pxor %xmm1, %xmm0
; X86-NEXT:    movq %xmm0, (%eax)
; X86-NEXT:    emms
; X86-NEXT:    retl
>>>>>>> 3abf55a6
;
; X64-LABEL: test0:
; X64:       # %bb.0: # %entry
; X64-NEXT:    movq {{.*#+}} xmm0 = mem[0],zero
; X64-NEXT:    movq {{.*#+}} xmm1 = mem[0],zero
; X64-NEXT:    paddb %xmm0, %xmm1
; X64-NEXT:    movdq2q %xmm1, %mm0
; X64-NEXT:    movq %xmm1, (%rdi)
; X64-NEXT:    paddsb (%rsi), %mm0
; X64-NEXT:    movq %mm0, (%rdi)
; X64-NEXT:    paddusb (%rsi), %mm0
; X64-NEXT:    movq %mm0, (%rdi)
; X64-NEXT:    movq2dq %mm0, %xmm0
; X64-NEXT:    movq {{.*#+}} xmm1 = mem[0],zero
; X64-NEXT:    psubb %xmm1, %xmm0
; X64-NEXT:    movdq2q %xmm0, %mm0
; X64-NEXT:    movq %xmm0, (%rdi)
; X64-NEXT:    psubsb (%rsi), %mm0
; X64-NEXT:    movq %mm0, (%rdi)
; X64-NEXT:    psubusb (%rsi), %mm0
; X64-NEXT:    movq %mm0, (%rdi)
; X64-NEXT:    movq2dq %mm0, %xmm0
; X64-NEXT:    movq {{.*#+}} xmm1 = mem[0],zero
; X64-NEXT:    punpcklbw {{.*#+}} xmm0 = xmm0[0,0,1,1,2,2,3,3,4,4,5,5,6,6,7,7]
; X64-NEXT:    punpcklbw {{.*#+}} xmm1 = xmm1[0,0,1,1,2,2,3,3,4,4,5,5,6,6,7,7]
; X64-NEXT:    pmullw %xmm0, %xmm1
; X64-NEXT:    pand {{\.?LCPI[0-9]+_[0-9]+}}(%rip), %xmm1
; X64-NEXT:    packuswb %xmm1, %xmm1
; X64-NEXT:    movq %xmm1, (%rdi)
; X64-NEXT:    movq {{.*#+}} xmm0 = mem[0],zero
; X64-NEXT:    pand %xmm1, %xmm0
; X64-NEXT:    movq %xmm0, (%rdi)
; X64-NEXT:    movq {{.*#+}} xmm1 = mem[0],zero
; X64-NEXT:    por %xmm0, %xmm1
; X64-NEXT:    movq %xmm1, (%rdi)
; X64-NEXT:    movq {{.*#+}} xmm0 = mem[0],zero
; X64-NEXT:    pxor %xmm1, %xmm0
; X64-NEXT:    movq %xmm0, (%rdi)
; X64-NEXT:    emms
; X64-NEXT:    retq
entry:
  %tmp1 = load x86_mmx, x86_mmx* %A
  %tmp3 = load x86_mmx, x86_mmx* %B
  %tmp1a = bitcast x86_mmx %tmp1 to <8 x i8>
  %tmp3a = bitcast x86_mmx %tmp3 to <8 x i8>
  %tmp4 = add <8 x i8> %tmp1a, %tmp3a
  %tmp4a = bitcast <8 x i8> %tmp4 to x86_mmx
  store x86_mmx %tmp4a, x86_mmx* %A
  %tmp7 = load x86_mmx, x86_mmx* %B
  %tmp12 = tail call x86_mmx @llvm.x86.mmx.padds.b(x86_mmx %tmp4a, x86_mmx %tmp7)
  store x86_mmx %tmp12, x86_mmx* %A
  %tmp16 = load x86_mmx, x86_mmx* %B
  %tmp21 = tail call x86_mmx @llvm.x86.mmx.paddus.b(x86_mmx %tmp12, x86_mmx %tmp16)
  store x86_mmx %tmp21, x86_mmx* %A
  %tmp27 = load x86_mmx, x86_mmx* %B
  %tmp21a = bitcast x86_mmx %tmp21 to <8 x i8>
  %tmp27a = bitcast x86_mmx %tmp27 to <8 x i8>
  %tmp28 = sub <8 x i8> %tmp21a, %tmp27a
  %tmp28a = bitcast <8 x i8> %tmp28 to x86_mmx
  store x86_mmx %tmp28a, x86_mmx* %A
  %tmp31 = load x86_mmx, x86_mmx* %B
  %tmp36 = tail call x86_mmx @llvm.x86.mmx.psubs.b(x86_mmx %tmp28a, x86_mmx %tmp31)
  store x86_mmx %tmp36, x86_mmx* %A
  %tmp40 = load x86_mmx, x86_mmx* %B
  %tmp45 = tail call x86_mmx @llvm.x86.mmx.psubus.b(x86_mmx %tmp36, x86_mmx %tmp40)
  store x86_mmx %tmp45, x86_mmx* %A
  %tmp51 = load x86_mmx, x86_mmx* %B
  %tmp45a = bitcast x86_mmx %tmp45 to <8 x i8>
  %tmp51a = bitcast x86_mmx %tmp51 to <8 x i8>
  %tmp52 = mul <8 x i8> %tmp45a, %tmp51a
  %tmp52a = bitcast <8 x i8> %tmp52 to x86_mmx
  store x86_mmx %tmp52a, x86_mmx* %A
  %tmp57 = load x86_mmx, x86_mmx* %B
  %tmp57a = bitcast x86_mmx %tmp57 to <8 x i8>
  %tmp58 = and <8 x i8> %tmp52, %tmp57a
  %tmp58a = bitcast <8 x i8> %tmp58 to x86_mmx
  store x86_mmx %tmp58a, x86_mmx* %A
  %tmp63 = load x86_mmx, x86_mmx* %B
  %tmp63a = bitcast x86_mmx %tmp63 to <8 x i8>
  %tmp64 = or <8 x i8> %tmp58, %tmp63a
  %tmp64a = bitcast <8 x i8> %tmp64 to x86_mmx
  store x86_mmx %tmp64a, x86_mmx* %A
  %tmp69 = load x86_mmx, x86_mmx* %B
  %tmp69a = bitcast x86_mmx %tmp69 to <8 x i8>
  %tmp64b = bitcast x86_mmx %tmp64a to <8 x i8>
  %tmp70 = xor <8 x i8> %tmp64b, %tmp69a
  %tmp70a = bitcast <8 x i8> %tmp70 to x86_mmx
  store x86_mmx %tmp70a, x86_mmx* %A
  tail call void @llvm.x86.mmx.emms()
  ret void
}

<<<<<<< HEAD
define void @test1(x86_mmx* %A, x86_mmx* %B) {
; X32-LABEL: test1:
; X32:       # %bb.0: # %entry
; X32-NEXT:    movl {{[0-9]+}}(%esp), %ecx
; X32-NEXT:    movl {{[0-9]+}}(%esp), %eax
; X32-NEXT:    movq {{.*#+}} xmm1 = mem[0],zero
; X32-NEXT:    movq {{.*#+}} xmm0 = mem[0],zero
; X32-NEXT:    paddd %xmm1, %xmm0
; X32-NEXT:    movq %xmm0, (%eax)
; X32-NEXT:    movq {{.*#+}} xmm1 = mem[0],zero
; X32-NEXT:    pshufd {{.*#+}} xmm2 = xmm0[1,1,3,3]
; X32-NEXT:    pmuludq %xmm1, %xmm0
; X32-NEXT:    shufps {{.*#+}} xmm1 = xmm1[1,1,1,1]
; X32-NEXT:    pmuludq %xmm1, %xmm2
; X32-NEXT:    pshufd {{.*#+}} xmm1 = xmm2[0,2,2,3]
; X32-NEXT:    pshufd {{.*#+}} xmm0 = xmm0[0,2,2,3]
; X32-NEXT:    punpckldq {{.*#+}} xmm0 = xmm0[0],xmm1[0],xmm0[1],xmm1[1]
; X32-NEXT:    movq %xmm0, (%eax)
; X32-NEXT:    movq {{.*#+}} xmm1 = mem[0],zero
; X32-NEXT:    pand %xmm0, %xmm1
; X32-NEXT:    movq %xmm1, (%eax)
; X32-NEXT:    movq {{.*#+}} xmm0 = mem[0],zero
; X32-NEXT:    por %xmm1, %xmm0
; X32-NEXT:    movq %xmm0, (%eax)
; X32-NEXT:    movq {{.*#+}} xmm1 = mem[0],zero
; X32-NEXT:    pxor %xmm0, %xmm1
; X32-NEXT:    movq %xmm1, (%eax)
; X32-NEXT:    emms
; X32-NEXT:    retl
=======
define void @test1(ptr %A, ptr %B) nounwind {
; X86-LABEL: test1:
; X86:       # %bb.0: # %entry
; X86-NEXT:    movl {{[0-9]+}}(%esp), %ecx
; X86-NEXT:    movl {{[0-9]+}}(%esp), %eax
; X86-NEXT:    movq {{.*#+}} xmm1 = mem[0],zero
; X86-NEXT:    movq {{.*#+}} xmm0 = mem[0],zero
; X86-NEXT:    paddd %xmm1, %xmm0
; X86-NEXT:    movq %xmm0, (%eax)
; X86-NEXT:    movq {{.*#+}} xmm1 = mem[0],zero
; X86-NEXT:    pshufd {{.*#+}} xmm2 = xmm0[1,1,3,3]
; X86-NEXT:    pmuludq %xmm1, %xmm0
; X86-NEXT:    shufps {{.*#+}} xmm1 = xmm1[1,1,1,1]
; X86-NEXT:    pmuludq %xmm1, %xmm2
; X86-NEXT:    pshufd {{.*#+}} xmm1 = xmm2[0,2,2,3]
; X86-NEXT:    pshufd {{.*#+}} xmm0 = xmm0[0,2,2,3]
; X86-NEXT:    punpckldq {{.*#+}} xmm0 = xmm0[0],xmm1[0],xmm0[1],xmm1[1]
; X86-NEXT:    movq %xmm0, (%eax)
; X86-NEXT:    movq {{.*#+}} xmm1 = mem[0],zero
; X86-NEXT:    pand %xmm0, %xmm1
; X86-NEXT:    movq %xmm1, (%eax)
; X86-NEXT:    movq {{.*#+}} xmm0 = mem[0],zero
; X86-NEXT:    por %xmm1, %xmm0
; X86-NEXT:    movq %xmm0, (%eax)
; X86-NEXT:    movq {{.*#+}} xmm1 = mem[0],zero
; X86-NEXT:    pxor %xmm0, %xmm1
; X86-NEXT:    movq %xmm1, (%eax)
; X86-NEXT:    emms
; X86-NEXT:    retl
>>>>>>> 3abf55a6
;
; X64-LABEL: test1:
; X64:       # %bb.0: # %entry
; X64-NEXT:    movq {{.*#+}} xmm0 = mem[0],zero
; X64-NEXT:    movq {{.*#+}} xmm1 = mem[0],zero
; X64-NEXT:    paddd %xmm0, %xmm1
; X64-NEXT:    movq %xmm1, (%rdi)
; X64-NEXT:    movq {{.*#+}} xmm0 = mem[0],zero
; X64-NEXT:    pshufd {{.*#+}} xmm2 = xmm1[1,1,3,3]
; X64-NEXT:    pmuludq %xmm0, %xmm1
; X64-NEXT:    pshufd {{.*#+}} xmm1 = xmm1[0,2,2,3]
; X64-NEXT:    pshufd {{.*#+}} xmm0 = xmm0[1,1,3,3]
; X64-NEXT:    pmuludq %xmm2, %xmm0
; X64-NEXT:    pshufd {{.*#+}} xmm0 = xmm0[0,2,2,3]
; X64-NEXT:    punpckldq {{.*#+}} xmm1 = xmm1[0],xmm0[0],xmm1[1],xmm0[1]
; X64-NEXT:    movq %xmm1, (%rdi)
; X64-NEXT:    movq {{.*#+}} xmm0 = mem[0],zero
; X64-NEXT:    pand %xmm1, %xmm0
; X64-NEXT:    movq %xmm0, (%rdi)
; X64-NEXT:    movq {{.*#+}} xmm1 = mem[0],zero
; X64-NEXT:    por %xmm0, %xmm1
; X64-NEXT:    movq %xmm1, (%rdi)
; X64-NEXT:    movq {{.*#+}} xmm0 = mem[0],zero
; X64-NEXT:    pxor %xmm1, %xmm0
; X64-NEXT:    movq %xmm0, (%rdi)
; X64-NEXT:    emms
; X64-NEXT:    retq
entry:
  %tmp1 = load x86_mmx, x86_mmx* %A
  %tmp3 = load x86_mmx, x86_mmx* %B
  %tmp1a = bitcast x86_mmx %tmp1 to <2 x i32>
  %tmp3a = bitcast x86_mmx %tmp3 to <2 x i32>
  %tmp4 = add <2 x i32> %tmp1a, %tmp3a
  %tmp4a = bitcast <2 x i32> %tmp4 to x86_mmx
  store x86_mmx %tmp4a, x86_mmx* %A
  %tmp9 = load x86_mmx, x86_mmx* %B
  %tmp9a = bitcast x86_mmx %tmp9 to <2 x i32>
  %tmp10 = sub <2 x i32> %tmp4, %tmp9a
  %tmp10a = bitcast <2 x i32> %tmp4 to x86_mmx
  store x86_mmx %tmp10a, x86_mmx* %A
  %tmp15 = load x86_mmx, x86_mmx* %B
  %tmp10b = bitcast x86_mmx %tmp10a to <2 x i32>
  %tmp15a = bitcast x86_mmx %tmp15 to <2 x i32>
  %tmp16 = mul <2 x i32> %tmp10b, %tmp15a
  %tmp16a = bitcast <2 x i32> %tmp16 to x86_mmx
  store x86_mmx %tmp16a, x86_mmx* %A
  %tmp21 = load x86_mmx, x86_mmx* %B
  %tmp16b = bitcast x86_mmx %tmp16a to <2 x i32>
  %tmp21a = bitcast x86_mmx %tmp21 to <2 x i32>
  %tmp22 = and <2 x i32> %tmp16b, %tmp21a
  %tmp22a = bitcast <2 x i32> %tmp22 to x86_mmx
  store x86_mmx %tmp22a, x86_mmx* %A
  %tmp27 = load x86_mmx, x86_mmx* %B
  %tmp22b = bitcast x86_mmx %tmp22a to <2 x i32>
  %tmp27a = bitcast x86_mmx %tmp27 to <2 x i32>
  %tmp28 = or <2 x i32> %tmp22b, %tmp27a
  %tmp28a = bitcast <2 x i32> %tmp28 to x86_mmx
  store x86_mmx %tmp28a, x86_mmx* %A
  %tmp33 = load x86_mmx, x86_mmx* %B
  %tmp28b = bitcast x86_mmx %tmp28a to <2 x i32>
  %tmp33a = bitcast x86_mmx %tmp33 to <2 x i32>
  %tmp34 = xor <2 x i32> %tmp28b, %tmp33a
  %tmp34a = bitcast <2 x i32> %tmp34 to x86_mmx
  store x86_mmx %tmp34a, x86_mmx* %A
  tail call void @llvm.x86.mmx.emms( )
  ret void
}

<<<<<<< HEAD
define void @test2(x86_mmx* %A, x86_mmx* %B) {
; X32-LABEL: test2:
; X32:       # %bb.0: # %entry
; X32-NEXT:    movl {{[0-9]+}}(%esp), %ecx
; X32-NEXT:    movl {{[0-9]+}}(%esp), %eax
; X32-NEXT:    movq {{.*#+}} xmm0 = mem[0],zero
; X32-NEXT:    movq {{.*#+}} xmm1 = mem[0],zero
; X32-NEXT:    paddw %xmm0, %xmm1
; X32-NEXT:    movdq2q %xmm1, %mm0
; X32-NEXT:    movq %xmm1, (%eax)
; X32-NEXT:    paddsw (%ecx), %mm0
; X32-NEXT:    movq %mm0, (%eax)
; X32-NEXT:    paddusw (%ecx), %mm0
; X32-NEXT:    movq %mm0, (%eax)
; X32-NEXT:    movq2dq %mm0, %xmm0
; X32-NEXT:    movq {{.*#+}} xmm1 = mem[0],zero
; X32-NEXT:    psubw %xmm1, %xmm0
; X32-NEXT:    movdq2q %xmm0, %mm0
; X32-NEXT:    movq %xmm0, (%eax)
; X32-NEXT:    psubsw (%ecx), %mm0
; X32-NEXT:    movq %mm0, (%eax)
; X32-NEXT:    psubusw (%ecx), %mm0
; X32-NEXT:    movq %mm0, (%eax)
; X32-NEXT:    movq2dq %mm0, %xmm0
; X32-NEXT:    movq {{.*#+}} xmm1 = mem[0],zero
; X32-NEXT:    pmullw %xmm0, %xmm1
; X32-NEXT:    movdq2q %xmm1, %mm0
; X32-NEXT:    movq %xmm1, (%eax)
; X32-NEXT:    pmulhw (%ecx), %mm0
; X32-NEXT:    movq %mm0, (%eax)
; X32-NEXT:    pmaddwd (%ecx), %mm0
; X32-NEXT:    movq %mm0, (%eax)
; X32-NEXT:    movq2dq %mm0, %xmm0
; X32-NEXT:    movsd {{.*#+}} xmm1 = mem[0],zero
; X32-NEXT:    andps %xmm0, %xmm1
; X32-NEXT:    movlps %xmm1, (%eax)
; X32-NEXT:    movsd {{.*#+}} xmm0 = mem[0],zero
; X32-NEXT:    orps %xmm1, %xmm0
; X32-NEXT:    movlps %xmm0, (%eax)
; X32-NEXT:    movsd {{.*#+}} xmm1 = mem[0],zero
; X32-NEXT:    xorps %xmm0, %xmm1
; X32-NEXT:    movlps %xmm1, (%eax)
; X32-NEXT:    emms
; X32-NEXT:    retl
=======
define void @test2(ptr %A, ptr %B) nounwind {
; X86-LABEL: test2:
; X86:       # %bb.0: # %entry
; X86-NEXT:    movl {{[0-9]+}}(%esp), %ecx
; X86-NEXT:    movl {{[0-9]+}}(%esp), %eax
; X86-NEXT:    movq {{.*#+}} xmm0 = mem[0],zero
; X86-NEXT:    movq {{.*#+}} xmm1 = mem[0],zero
; X86-NEXT:    paddw %xmm0, %xmm1
; X86-NEXT:    movdq2q %xmm1, %mm0
; X86-NEXT:    movq %xmm1, (%eax)
; X86-NEXT:    paddsw (%ecx), %mm0
; X86-NEXT:    movq %mm0, (%eax)
; X86-NEXT:    paddusw (%ecx), %mm0
; X86-NEXT:    movq %mm0, (%eax)
; X86-NEXT:    movq2dq %mm0, %xmm0
; X86-NEXT:    movq {{.*#+}} xmm1 = mem[0],zero
; X86-NEXT:    psubw %xmm1, %xmm0
; X86-NEXT:    movdq2q %xmm0, %mm0
; X86-NEXT:    movq %xmm0, (%eax)
; X86-NEXT:    psubsw (%ecx), %mm0
; X86-NEXT:    movq %mm0, (%eax)
; X86-NEXT:    psubusw (%ecx), %mm0
; X86-NEXT:    movq %mm0, (%eax)
; X86-NEXT:    movq2dq %mm0, %xmm0
; X86-NEXT:    movq {{.*#+}} xmm1 = mem[0],zero
; X86-NEXT:    pmullw %xmm0, %xmm1
; X86-NEXT:    movdq2q %xmm1, %mm0
; X86-NEXT:    movq %xmm1, (%eax)
; X86-NEXT:    pmulhw (%ecx), %mm0
; X86-NEXT:    movq %mm0, (%eax)
; X86-NEXT:    pmaddwd (%ecx), %mm0
; X86-NEXT:    movq %mm0, (%eax)
; X86-NEXT:    movq2dq %mm0, %xmm0
; X86-NEXT:    movsd {{.*#+}} xmm1 = mem[0],zero
; X86-NEXT:    andps %xmm0, %xmm1
; X86-NEXT:    movlps %xmm1, (%eax)
; X86-NEXT:    movsd {{.*#+}} xmm0 = mem[0],zero
; X86-NEXT:    orps %xmm1, %xmm0
; X86-NEXT:    movlps %xmm0, (%eax)
; X86-NEXT:    movsd {{.*#+}} xmm1 = mem[0],zero
; X86-NEXT:    xorps %xmm0, %xmm1
; X86-NEXT:    movlps %xmm1, (%eax)
; X86-NEXT:    emms
; X86-NEXT:    retl
>>>>>>> 3abf55a6
;
; X64-LABEL: test2:
; X64:       # %bb.0: # %entry
; X64-NEXT:    movq {{.*#+}} xmm0 = mem[0],zero
; X64-NEXT:    movq {{.*#+}} xmm1 = mem[0],zero
; X64-NEXT:    paddw %xmm0, %xmm1
; X64-NEXT:    movdq2q %xmm1, %mm0
; X64-NEXT:    movq %xmm1, (%rdi)
; X64-NEXT:    paddsw (%rsi), %mm0
; X64-NEXT:    movq %mm0, (%rdi)
; X64-NEXT:    paddusw (%rsi), %mm0
; X64-NEXT:    movq %mm0, (%rdi)
; X64-NEXT:    movq2dq %mm0, %xmm0
; X64-NEXT:    movq {{.*#+}} xmm1 = mem[0],zero
; X64-NEXT:    psubw %xmm1, %xmm0
; X64-NEXT:    movdq2q %xmm0, %mm0
; X64-NEXT:    movq %xmm0, (%rdi)
; X64-NEXT:    psubsw (%rsi), %mm0
; X64-NEXT:    movq %mm0, (%rdi)
; X64-NEXT:    psubusw (%rsi), %mm0
; X64-NEXT:    movq %mm0, (%rdi)
; X64-NEXT:    movq2dq %mm0, %xmm0
; X64-NEXT:    movq {{.*#+}} xmm1 = mem[0],zero
; X64-NEXT:    pmullw %xmm0, %xmm1
; X64-NEXT:    movdq2q %xmm1, %mm0
; X64-NEXT:    movq %xmm1, (%rdi)
; X64-NEXT:    pmulhw (%rsi), %mm0
; X64-NEXT:    movq %mm0, (%rdi)
; X64-NEXT:    pmaddwd (%rsi), %mm0
; X64-NEXT:    movq %mm0, (%rdi)
; X64-NEXT:    movq2dq %mm0, %xmm0
; X64-NEXT:    movsd {{.*#+}} xmm1 = mem[0],zero
; X64-NEXT:    andps %xmm0, %xmm1
; X64-NEXT:    movlps %xmm1, (%rdi)
; X64-NEXT:    movsd {{.*#+}} xmm0 = mem[0],zero
; X64-NEXT:    orps %xmm1, %xmm0
; X64-NEXT:    movlps %xmm0, (%rdi)
; X64-NEXT:    movsd {{.*#+}} xmm1 = mem[0],zero
; X64-NEXT:    xorps %xmm0, %xmm1
; X64-NEXT:    movlps %xmm1, (%rdi)
; X64-NEXT:    emms
; X64-NEXT:    retq
entry:
  %tmp1 = load x86_mmx, x86_mmx* %A
  %tmp3 = load x86_mmx, x86_mmx* %B
  %tmp1a = bitcast x86_mmx %tmp1 to <4 x i16>
  %tmp3a = bitcast x86_mmx %tmp3 to <4 x i16>
  %tmp4 = add <4 x i16> %tmp1a, %tmp3a
  %tmp4a = bitcast <4 x i16> %tmp4 to x86_mmx
  store x86_mmx %tmp4a, x86_mmx* %A
  %tmp7 = load x86_mmx, x86_mmx* %B
  %tmp12 = tail call x86_mmx @llvm.x86.mmx.padds.w(x86_mmx %tmp4a, x86_mmx %tmp7)
  store x86_mmx %tmp12, x86_mmx* %A
  %tmp16 = load x86_mmx, x86_mmx* %B
  %tmp21 = tail call x86_mmx @llvm.x86.mmx.paddus.w(x86_mmx %tmp12, x86_mmx %tmp16)
  store x86_mmx %tmp21, x86_mmx* %A
  %tmp27 = load x86_mmx, x86_mmx* %B
  %tmp21a = bitcast x86_mmx %tmp21 to <4 x i16>
  %tmp27a = bitcast x86_mmx %tmp27 to <4 x i16>
  %tmp28 = sub <4 x i16> %tmp21a, %tmp27a
  %tmp28a = bitcast <4 x i16> %tmp28 to x86_mmx
  store x86_mmx %tmp28a, x86_mmx* %A
  %tmp31 = load x86_mmx, x86_mmx* %B
  %tmp36 = tail call x86_mmx @llvm.x86.mmx.psubs.w(x86_mmx %tmp28a, x86_mmx %tmp31)
  store x86_mmx %tmp36, x86_mmx* %A
  %tmp40 = load x86_mmx, x86_mmx* %B
  %tmp45 = tail call x86_mmx @llvm.x86.mmx.psubus.w(x86_mmx %tmp36, x86_mmx %tmp40)
  store x86_mmx %tmp45, x86_mmx* %A
  %tmp51 = load x86_mmx, x86_mmx* %B
  %tmp45a = bitcast x86_mmx %tmp45 to <4 x i16>
  %tmp51a = bitcast x86_mmx %tmp51 to <4 x i16>
  %tmp52 = mul <4 x i16> %tmp45a, %tmp51a
  %tmp52a = bitcast <4 x i16> %tmp52 to x86_mmx
  store x86_mmx %tmp52a, x86_mmx* %A
  %tmp55 = load x86_mmx, x86_mmx* %B
  %tmp60 = tail call x86_mmx @llvm.x86.mmx.pmulh.w(x86_mmx %tmp52a, x86_mmx %tmp55)
  store x86_mmx %tmp60, x86_mmx* %A
  %tmp64 = load x86_mmx, x86_mmx* %B
  %tmp69 = tail call x86_mmx @llvm.x86.mmx.pmadd.wd(x86_mmx %tmp60, x86_mmx %tmp64)
  %tmp70 = bitcast x86_mmx %tmp69 to x86_mmx
  store x86_mmx %tmp70, x86_mmx* %A
  %tmp75 = load x86_mmx, x86_mmx* %B
  %tmp70a = bitcast x86_mmx %tmp70 to <4 x i16>
  %tmp75a = bitcast x86_mmx %tmp75 to <4 x i16>
  %tmp76 = and <4 x i16> %tmp70a, %tmp75a
  %tmp76a = bitcast <4 x i16> %tmp76 to x86_mmx
  store x86_mmx %tmp76a, x86_mmx* %A
  %tmp81 = load x86_mmx, x86_mmx* %B
  %tmp76b = bitcast x86_mmx %tmp76a to <4 x i16>
  %tmp81a = bitcast x86_mmx %tmp81 to <4 x i16>
  %tmp82 = or <4 x i16> %tmp76b, %tmp81a
  %tmp82a = bitcast <4 x i16> %tmp82 to x86_mmx
  store x86_mmx %tmp82a, x86_mmx* %A
  %tmp87 = load x86_mmx, x86_mmx* %B
  %tmp82b = bitcast x86_mmx %tmp82a to <4 x i16>
  %tmp87a = bitcast x86_mmx %tmp87 to <4 x i16>
  %tmp88 = xor <4 x i16> %tmp82b, %tmp87a
  %tmp88a = bitcast <4 x i16> %tmp88 to x86_mmx
  store x86_mmx %tmp88a, x86_mmx* %A
  tail call void @llvm.x86.mmx.emms( )
  ret void
}

<<<<<<< HEAD
define <1 x i64> @test3(<1 x i64>* %a, <1 x i64>* %b, i32 %count) nounwind {
; X32-LABEL: test3:
; X32:       # %bb.0: # %entry
; X32-NEXT:    pushl %ebp
; X32-NEXT:    pushl %ebx
; X32-NEXT:    pushl %edi
; X32-NEXT:    pushl %esi
; X32-NEXT:    movl {{[0-9]+}}(%esp), %ecx
; X32-NEXT:    testl %ecx, %ecx
; X32-NEXT:    je .LBB3_1
; X32-NEXT:  # %bb.2: # %bb26.preheader
; X32-NEXT:    xorl %ebx, %ebx
; X32-NEXT:    xorl %eax, %eax
; X32-NEXT:    xorl %edx, %edx
; X32-NEXT:    .p2align 4, 0x90
; X32-NEXT:  .LBB3_3: # %bb26
; X32-NEXT:    # =>This Inner Loop Header: Depth=1
; X32-NEXT:    movl {{[0-9]+}}(%esp), %edi
; X32-NEXT:    movl (%edi,%ebx,8), %ebp
; X32-NEXT:    movl %ecx, %esi
; X32-NEXT:    movl 4(%edi,%ebx,8), %ecx
; X32-NEXT:    movl {{[0-9]+}}(%esp), %edi
; X32-NEXT:    addl (%edi,%ebx,8), %ebp
; X32-NEXT:    adcl 4(%edi,%ebx,8), %ecx
; X32-NEXT:    addl %ebp, %eax
; X32-NEXT:    adcl %ecx, %edx
; X32-NEXT:    movl %esi, %ecx
; X32-NEXT:    incl %ebx
; X32-NEXT:    cmpl %esi, %ebx
; X32-NEXT:    jb .LBB3_3
; X32-NEXT:    jmp .LBB3_4
; X32-NEXT:  .LBB3_1:
; X32-NEXT:    xorl %eax, %eax
; X32-NEXT:    xorl %edx, %edx
; X32-NEXT:  .LBB3_4: # %bb31
; X32-NEXT:    popl %esi
; X32-NEXT:    popl %edi
; X32-NEXT:    popl %ebx
; X32-NEXT:    popl %ebp
; X32-NEXT:    retl
=======
define <1 x i64> @test3(ptr %a, ptr %b, i32 %count) nounwind {
; X86-LABEL: test3:
; X86:       # %bb.0: # %entry
; X86-NEXT:    pushl %ebp
; X86-NEXT:    pushl %ebx
; X86-NEXT:    pushl %edi
; X86-NEXT:    pushl %esi
; X86-NEXT:    movl {{[0-9]+}}(%esp), %ecx
; X86-NEXT:    testl %ecx, %ecx
; X86-NEXT:    je .LBB3_1
; X86-NEXT:  # %bb.2: # %bb26.preheader
; X86-NEXT:    xorl %ebx, %ebx
; X86-NEXT:    xorl %eax, %eax
; X86-NEXT:    xorl %edx, %edx
; X86-NEXT:    .p2align 4, 0x90
; X86-NEXT:  .LBB3_3: # %bb26
; X86-NEXT:    # =>This Inner Loop Header: Depth=1
; X86-NEXT:    movl {{[0-9]+}}(%esp), %edi
; X86-NEXT:    movl (%edi,%ebx,8), %ebp
; X86-NEXT:    movl %ecx, %esi
; X86-NEXT:    movl 4(%edi,%ebx,8), %ecx
; X86-NEXT:    movl {{[0-9]+}}(%esp), %edi
; X86-NEXT:    addl (%edi,%ebx,8), %ebp
; X86-NEXT:    adcl 4(%edi,%ebx,8), %ecx
; X86-NEXT:    addl %ebp, %eax
; X86-NEXT:    adcl %ecx, %edx
; X86-NEXT:    movl %esi, %ecx
; X86-NEXT:    incl %ebx
; X86-NEXT:    cmpl %esi, %ebx
; X86-NEXT:    jb .LBB3_3
; X86-NEXT:    jmp .LBB3_4
; X86-NEXT:  .LBB3_1:
; X86-NEXT:    xorl %eax, %eax
; X86-NEXT:    xorl %edx, %edx
; X86-NEXT:  .LBB3_4: # %bb31
; X86-NEXT:    popl %esi
; X86-NEXT:    popl %edi
; X86-NEXT:    popl %ebx
; X86-NEXT:    popl %ebp
; X86-NEXT:    retl
>>>>>>> 3abf55a6
;
; X64-LABEL: test3:
; X64:       # %bb.0: # %entry
; X64-NEXT:    xorl %ecx, %ecx
; X64-NEXT:    xorl %eax, %eax
; X64-NEXT:    testl %edx, %edx
; X64-NEXT:    je .LBB3_2
; X64-NEXT:    .p2align 4, 0x90
; X64-NEXT:  .LBB3_1: # %bb26
; X64-NEXT:    # =>This Inner Loop Header: Depth=1
; X64-NEXT:    movslq %ecx, %rcx
; X64-NEXT:    movq (%rdi,%rcx,8), %r8
; X64-NEXT:    addq (%rsi,%rcx,8), %r8
; X64-NEXT:    addq %r8, %rax
; X64-NEXT:    incl %ecx
; X64-NEXT:    cmpl %edx, %ecx
; X64-NEXT:    jb .LBB3_1
; X64-NEXT:  .LBB3_2: # %bb31
; X64-NEXT:    retq
entry:
  %tmp2942 = icmp eq i32 %count, 0
  br i1 %tmp2942, label %bb31, label %bb26

bb26:
  %i.037.0 = phi i32 [ 0, %entry ], [ %tmp25, %bb26 ]
  %sum.035.0 = phi <1 x i64> [ zeroinitializer, %entry ], [ %tmp22, %bb26 ]
  %tmp13 = getelementptr <1 x i64>, <1 x i64>* %b, i32 %i.037.0
  %tmp14 = load <1 x i64>, <1 x i64>* %tmp13
  %tmp18 = getelementptr <1 x i64>, <1 x i64>* %a, i32 %i.037.0
  %tmp19 = load <1 x i64>, <1 x i64>* %tmp18
  %tmp21 = add <1 x i64> %tmp19, %tmp14
  %tmp22 = add <1 x i64> %tmp21, %sum.035.0
  %tmp25 = add i32 %i.037.0, 1
  %tmp29 = icmp ult i32 %tmp25, %count
  br i1 %tmp29, label %bb26, label %bb31

bb31:
  %sum.035.1 = phi <1 x i64> [ zeroinitializer, %entry ], [ %tmp22, %bb26 ]
  ret <1 x i64> %sum.035.1
}

; There are no MMX operations here, so we use XMM or i64.
define void @ti8(double %a, double %b) nounwind {
; X86-LABEL: ti8:
; X86:       # %bb.0: # %entry
; X86-NEXT:    movq {{.*#+}} xmm0 = mem[0],zero
; X86-NEXT:    movq {{.*#+}} xmm1 = mem[0],zero
; X86-NEXT:    paddb %xmm0, %xmm1
; X86-NEXT:    movq %xmm1, 0
; X86-NEXT:    retl
;
; X64-LABEL: ti8:
; X64:       # %bb.0: # %entry
; X64-NEXT:    paddb %xmm1, %xmm0
; X64-NEXT:    movq %xmm0, 0
; X64-NEXT:    retq
entry:
  %tmp1 = bitcast double %a to <8 x i8>
  %tmp2 = bitcast double %b to <8 x i8>
  %tmp3 = add <8 x i8> %tmp1, %tmp2
  store <8 x i8> %tmp3, <8 x i8>* null
  ret void
}

define void @ti16(double %a, double %b) nounwind {
; X86-LABEL: ti16:
; X86:       # %bb.0: # %entry
; X86-NEXT:    movq {{.*#+}} xmm0 = mem[0],zero
; X86-NEXT:    movq {{.*#+}} xmm1 = mem[0],zero
; X86-NEXT:    paddw %xmm0, %xmm1
; X86-NEXT:    movq %xmm1, 0
; X86-NEXT:    retl
;
; X64-LABEL: ti16:
; X64:       # %bb.0: # %entry
; X64-NEXT:    paddw %xmm1, %xmm0
; X64-NEXT:    movq %xmm0, 0
; X64-NEXT:    retq
entry:
  %tmp1 = bitcast double %a to <4 x i16>
  %tmp2 = bitcast double %b to <4 x i16>
  %tmp3 = add <4 x i16> %tmp1, %tmp2
  store <4 x i16> %tmp3, <4 x i16>* null
  ret void
}

define void @ti32(double %a, double %b) nounwind {
; X86-LABEL: ti32:
; X86:       # %bb.0: # %entry
; X86-NEXT:    movq {{.*#+}} xmm0 = mem[0],zero
; X86-NEXT:    movq {{.*#+}} xmm1 = mem[0],zero
; X86-NEXT:    paddd %xmm0, %xmm1
; X86-NEXT:    movq %xmm1, 0
; X86-NEXT:    retl
;
; X64-LABEL: ti32:
; X64:       # %bb.0: # %entry
; X64-NEXT:    paddd %xmm1, %xmm0
; X64-NEXT:    movq %xmm0, 0
; X64-NEXT:    retq
entry:
  %tmp1 = bitcast double %a to <2 x i32>
  %tmp2 = bitcast double %b to <2 x i32>
  %tmp3 = add <2 x i32> %tmp1, %tmp2
  store <2 x i32> %tmp3, <2 x i32>* null
  ret void
}

define void @ti64(double %a, double %b) nounwind {
; X86-LABEL: ti64:
; X86:       # %bb.0: # %entry
; X86-NEXT:    movl {{[0-9]+}}(%esp), %eax
; X86-NEXT:    movl {{[0-9]+}}(%esp), %ecx
; X86-NEXT:    addl {{[0-9]+}}(%esp), %eax
; X86-NEXT:    adcl {{[0-9]+}}(%esp), %ecx
; X86-NEXT:    movl %eax, 0
; X86-NEXT:    movl %ecx, 4
; X86-NEXT:    retl
;
; X64-LABEL: ti64:
; X64:       # %bb.0: # %entry
; X64-NEXT:    movq %xmm0, %rax
; X64-NEXT:    movq %xmm1, %rcx
; X64-NEXT:    addq %rax, %rcx
; X64-NEXT:    movq %rcx, 0
; X64-NEXT:    retq
entry:
  %tmp1 = bitcast double %a to <1 x i64>
  %tmp2 = bitcast double %b to <1 x i64>
  %tmp3 = add <1 x i64> %tmp1, %tmp2
  store <1 x i64> %tmp3, <1 x i64>* null
  ret void
}

; MMX intrinsics calls get us MMX instructions.
define void @ti8a(double %a, double %b) nounwind {
; X86-LABEL: ti8a:
; X86:       # %bb.0: # %entry
; X86-NEXT:    movq {{[0-9]+}}(%esp), %mm0
; X86-NEXT:    paddb {{[0-9]+}}(%esp), %mm0
; X86-NEXT:    movq %mm0, 0
; X86-NEXT:    retl
;
; X64-LABEL: ti8a:
; X64:       # %bb.0: # %entry
; X64-NEXT:    movdq2q %xmm0, %mm0
; X64-NEXT:    movdq2q %xmm1, %mm1
; X64-NEXT:    paddb %mm0, %mm1
; X64-NEXT:    movq %mm1, 0
; X64-NEXT:    retq
entry:
  %tmp1 = bitcast double %a to x86_mmx
  %tmp2 = bitcast double %b to x86_mmx
  %tmp3 = tail call x86_mmx @llvm.x86.mmx.padd.b(x86_mmx %tmp1, x86_mmx %tmp2)
  store x86_mmx %tmp3, x86_mmx* null
  ret void
}

define void @ti16a(double %a, double %b) nounwind {
; X86-LABEL: ti16a:
; X86:       # %bb.0: # %entry
; X86-NEXT:    movq {{[0-9]+}}(%esp), %mm0
; X86-NEXT:    paddw {{[0-9]+}}(%esp), %mm0
; X86-NEXT:    movq %mm0, 0
; X86-NEXT:    retl
;
; X64-LABEL: ti16a:
; X64:       # %bb.0: # %entry
; X64-NEXT:    movdq2q %xmm0, %mm0
; X64-NEXT:    movdq2q %xmm1, %mm1
; X64-NEXT:    paddw %mm0, %mm1
; X64-NEXT:    movq %mm1, 0
; X64-NEXT:    retq
entry:
  %tmp1 = bitcast double %a to x86_mmx
  %tmp2 = bitcast double %b to x86_mmx
  %tmp3 = tail call x86_mmx @llvm.x86.mmx.padd.w(x86_mmx %tmp1, x86_mmx %tmp2)
  store x86_mmx %tmp3, x86_mmx* null
  ret void
}

define void @ti32a(double %a, double %b) nounwind {
; X86-LABEL: ti32a:
; X86:       # %bb.0: # %entry
; X86-NEXT:    movq {{[0-9]+}}(%esp), %mm0
; X86-NEXT:    paddd {{[0-9]+}}(%esp), %mm0
; X86-NEXT:    movq %mm0, 0
; X86-NEXT:    retl
;
; X64-LABEL: ti32a:
; X64:       # %bb.0: # %entry
; X64-NEXT:    movdq2q %xmm0, %mm0
; X64-NEXT:    movdq2q %xmm1, %mm1
; X64-NEXT:    paddd %mm0, %mm1
; X64-NEXT:    movq %mm1, 0
; X64-NEXT:    retq
entry:
  %tmp1 = bitcast double %a to x86_mmx
  %tmp2 = bitcast double %b to x86_mmx
  %tmp3 = tail call x86_mmx @llvm.x86.mmx.padd.d(x86_mmx %tmp1, x86_mmx %tmp2)
  store x86_mmx %tmp3, x86_mmx* null
  ret void
}

define void @ti64a(double %a, double %b) nounwind {
; X86-LABEL: ti64a:
; X86:       # %bb.0: # %entry
; X86-NEXT:    movq {{[0-9]+}}(%esp), %mm0
; X86-NEXT:    paddq {{[0-9]+}}(%esp), %mm0
; X86-NEXT:    movq %mm0, 0
; X86-NEXT:    retl
;
; X64-LABEL: ti64a:
; X64:       # %bb.0: # %entry
; X64-NEXT:    movdq2q %xmm0, %mm0
; X64-NEXT:    movdq2q %xmm1, %mm1
; X64-NEXT:    paddq %mm0, %mm1
; X64-NEXT:    movq %mm1, 0
; X64-NEXT:    retq
entry:
  %tmp1 = bitcast double %a to x86_mmx
  %tmp2 = bitcast double %b to x86_mmx
  %tmp3 = tail call x86_mmx @llvm.x86.mmx.padd.q(x86_mmx %tmp1, x86_mmx %tmp2)
  store x86_mmx %tmp3, x86_mmx* null
  ret void
}

; Make sure we clamp large shift amounts to 255
define i64 @pr43922() nounwind {
; X86-LABEL: pr43922:
; X86:       # %bb.0: # %entry
; X86-NEXT:    pushl %ebp
; X86-NEXT:    movl %esp, %ebp
; X86-NEXT:    andl $-8, %esp
; X86-NEXT:    subl $8, %esp
; X86-NEXT:    movq {{\.?LCPI[0-9]+_[0-9]+}}, %mm0 # mm0 = 0x7AAAAAAA7AAAAAAA
; X86-NEXT:    psrad $255, %mm0
; X86-NEXT:    movq %mm0, (%esp)
; X86-NEXT:    movl (%esp), %eax
; X86-NEXT:    movl {{[0-9]+}}(%esp), %edx
; X86-NEXT:    movl %ebp, %esp
; X86-NEXT:    popl %ebp
; X86-NEXT:    retl
;
; X64-LABEL: pr43922:
; X64:       # %bb.0: # %entry
; X64-NEXT:    movq {{\.?LCPI[0-9]+_[0-9]+}}(%rip), %mm0 # mm0 = 0x7AAAAAAA7AAAAAAA
; X64-NEXT:    psrad $255, %mm0
; X64-NEXT:    movq %mm0, %rax
; X64-NEXT:    retq
entry:
  %0 = tail call x86_mmx @llvm.x86.mmx.psrai.d(x86_mmx bitcast (<2 x i32> <i32 2058005162, i32 2058005162> to x86_mmx), i32 268435456)
  %1 = bitcast x86_mmx %0 to i64
  ret i64 %1
}
declare x86_mmx @llvm.x86.mmx.psrai.d(x86_mmx, i32)

declare x86_mmx @llvm.x86.mmx.padd.b(x86_mmx, x86_mmx)
declare x86_mmx @llvm.x86.mmx.padd.w(x86_mmx, x86_mmx)
declare x86_mmx @llvm.x86.mmx.padd.d(x86_mmx, x86_mmx)
declare x86_mmx @llvm.x86.mmx.padd.q(x86_mmx, x86_mmx)

declare x86_mmx @llvm.x86.mmx.paddus.b(x86_mmx, x86_mmx)
declare x86_mmx @llvm.x86.mmx.psubus.b(x86_mmx, x86_mmx)
declare x86_mmx @llvm.x86.mmx.paddus.w(x86_mmx, x86_mmx)
declare x86_mmx @llvm.x86.mmx.psubus.w(x86_mmx, x86_mmx)
declare x86_mmx @llvm.x86.mmx.pmulh.w(x86_mmx, x86_mmx)
declare x86_mmx @llvm.x86.mmx.pmadd.wd(x86_mmx, x86_mmx)

declare void @llvm.x86.mmx.emms()

declare x86_mmx @llvm.x86.mmx.padds.b(x86_mmx, x86_mmx)
declare x86_mmx @llvm.x86.mmx.padds.w(x86_mmx, x86_mmx)
declare x86_mmx @llvm.x86.mmx.psubs.b(x86_mmx, x86_mmx)
declare x86_mmx @llvm.x86.mmx.psubs.w(x86_mmx, x86_mmx)
<|MERGE_RESOLUTION|>--- conflicted
+++ resolved
@@ -5,50 +5,6 @@
 ;; A basic functional check to make sure that MMX arithmetic actually compiles.
 ;; First is a straight translation of the original with bitcasts as needed.
 
-<<<<<<< HEAD
-define void @test0(x86_mmx* %A, x86_mmx* %B) {
-; X32-LABEL: test0:
-; X32:       # %bb.0: # %entry
-; X32-NEXT:    movl {{[0-9]+}}(%esp), %ecx
-; X32-NEXT:    movl {{[0-9]+}}(%esp), %eax
-; X32-NEXT:    movq {{.*#+}} xmm0 = mem[0],zero
-; X32-NEXT:    movq {{.*#+}} xmm1 = mem[0],zero
-; X32-NEXT:    paddb %xmm0, %xmm1
-; X32-NEXT:    movdq2q %xmm1, %mm0
-; X32-NEXT:    movq %xmm1, (%eax)
-; X32-NEXT:    paddsb (%ecx), %mm0
-; X32-NEXT:    movq %mm0, (%eax)
-; X32-NEXT:    paddusb (%ecx), %mm0
-; X32-NEXT:    movq %mm0, (%eax)
-; X32-NEXT:    movq2dq %mm0, %xmm0
-; X32-NEXT:    movq {{.*#+}} xmm1 = mem[0],zero
-; X32-NEXT:    psubb %xmm1, %xmm0
-; X32-NEXT:    movdq2q %xmm0, %mm0
-; X32-NEXT:    movq %xmm0, (%eax)
-; X32-NEXT:    psubsb (%ecx), %mm0
-; X32-NEXT:    movq %mm0, (%eax)
-; X32-NEXT:    psubusb (%ecx), %mm0
-; X32-NEXT:    movq %mm0, (%eax)
-; X32-NEXT:    movq2dq %mm0, %xmm0
-; X32-NEXT:    movq {{.*#+}} xmm1 = mem[0],zero
-; X32-NEXT:    punpcklbw {{.*#+}} xmm0 = xmm0[0,0,1,1,2,2,3,3,4,4,5,5,6,6,7,7]
-; X32-NEXT:    punpcklbw {{.*#+}} xmm1 = xmm1[0,0,1,1,2,2,3,3,4,4,5,5,6,6,7,7]
-; X32-NEXT:    pmullw %xmm0, %xmm1
-; X32-NEXT:    pand {{\.?LCPI[0-9]+_[0-9]+}}, %xmm1
-; X32-NEXT:    packuswb %xmm1, %xmm1
-; X32-NEXT:    movq %xmm1, (%eax)
-; X32-NEXT:    movq {{.*#+}} xmm0 = mem[0],zero
-; X32-NEXT:    pand %xmm1, %xmm0
-; X32-NEXT:    movq %xmm0, (%eax)
-; X32-NEXT:    movq {{.*#+}} xmm1 = mem[0],zero
-; X32-NEXT:    por %xmm0, %xmm1
-; X32-NEXT:    movq %xmm1, (%eax)
-; X32-NEXT:    movq {{.*#+}} xmm0 = mem[0],zero
-; X32-NEXT:    pxor %xmm1, %xmm0
-; X32-NEXT:    movq %xmm0, (%eax)
-; X32-NEXT:    emms
-; X32-NEXT:    retl
-=======
 define void @test0(ptr %A, ptr %B) nounwind {
 ; X86-LABEL: test0:
 ; X86:       # %bb.0: # %entry
@@ -91,7 +47,6 @@
 ; X86-NEXT:    movq %xmm0, (%eax)
 ; X86-NEXT:    emms
 ; X86-NEXT:    retl
->>>>>>> 3abf55a6
 ;
 ; X64-LABEL: test0:
 ; X64:       # %bb.0: # %entry
@@ -133,88 +88,57 @@
 ; X64-NEXT:    emms
 ; X64-NEXT:    retq
 entry:
-  %tmp1 = load x86_mmx, x86_mmx* %A
-  %tmp3 = load x86_mmx, x86_mmx* %B
+  %tmp1 = load x86_mmx, ptr %A
+  %tmp3 = load x86_mmx, ptr %B
   %tmp1a = bitcast x86_mmx %tmp1 to <8 x i8>
   %tmp3a = bitcast x86_mmx %tmp3 to <8 x i8>
   %tmp4 = add <8 x i8> %tmp1a, %tmp3a
   %tmp4a = bitcast <8 x i8> %tmp4 to x86_mmx
-  store x86_mmx %tmp4a, x86_mmx* %A
-  %tmp7 = load x86_mmx, x86_mmx* %B
+  store x86_mmx %tmp4a, ptr %A
+  %tmp7 = load x86_mmx, ptr %B
   %tmp12 = tail call x86_mmx @llvm.x86.mmx.padds.b(x86_mmx %tmp4a, x86_mmx %tmp7)
-  store x86_mmx %tmp12, x86_mmx* %A
-  %tmp16 = load x86_mmx, x86_mmx* %B
+  store x86_mmx %tmp12, ptr %A
+  %tmp16 = load x86_mmx, ptr %B
   %tmp21 = tail call x86_mmx @llvm.x86.mmx.paddus.b(x86_mmx %tmp12, x86_mmx %tmp16)
-  store x86_mmx %tmp21, x86_mmx* %A
-  %tmp27 = load x86_mmx, x86_mmx* %B
+  store x86_mmx %tmp21, ptr %A
+  %tmp27 = load x86_mmx, ptr %B
   %tmp21a = bitcast x86_mmx %tmp21 to <8 x i8>
   %tmp27a = bitcast x86_mmx %tmp27 to <8 x i8>
   %tmp28 = sub <8 x i8> %tmp21a, %tmp27a
   %tmp28a = bitcast <8 x i8> %tmp28 to x86_mmx
-  store x86_mmx %tmp28a, x86_mmx* %A
-  %tmp31 = load x86_mmx, x86_mmx* %B
+  store x86_mmx %tmp28a, ptr %A
+  %tmp31 = load x86_mmx, ptr %B
   %tmp36 = tail call x86_mmx @llvm.x86.mmx.psubs.b(x86_mmx %tmp28a, x86_mmx %tmp31)
-  store x86_mmx %tmp36, x86_mmx* %A
-  %tmp40 = load x86_mmx, x86_mmx* %B
+  store x86_mmx %tmp36, ptr %A
+  %tmp40 = load x86_mmx, ptr %B
   %tmp45 = tail call x86_mmx @llvm.x86.mmx.psubus.b(x86_mmx %tmp36, x86_mmx %tmp40)
-  store x86_mmx %tmp45, x86_mmx* %A
-  %tmp51 = load x86_mmx, x86_mmx* %B
+  store x86_mmx %tmp45, ptr %A
+  %tmp51 = load x86_mmx, ptr %B
   %tmp45a = bitcast x86_mmx %tmp45 to <8 x i8>
   %tmp51a = bitcast x86_mmx %tmp51 to <8 x i8>
   %tmp52 = mul <8 x i8> %tmp45a, %tmp51a
   %tmp52a = bitcast <8 x i8> %tmp52 to x86_mmx
-  store x86_mmx %tmp52a, x86_mmx* %A
-  %tmp57 = load x86_mmx, x86_mmx* %B
+  store x86_mmx %tmp52a, ptr %A
+  %tmp57 = load x86_mmx, ptr %B
   %tmp57a = bitcast x86_mmx %tmp57 to <8 x i8>
   %tmp58 = and <8 x i8> %tmp52, %tmp57a
   %tmp58a = bitcast <8 x i8> %tmp58 to x86_mmx
-  store x86_mmx %tmp58a, x86_mmx* %A
-  %tmp63 = load x86_mmx, x86_mmx* %B
+  store x86_mmx %tmp58a, ptr %A
+  %tmp63 = load x86_mmx, ptr %B
   %tmp63a = bitcast x86_mmx %tmp63 to <8 x i8>
   %tmp64 = or <8 x i8> %tmp58, %tmp63a
   %tmp64a = bitcast <8 x i8> %tmp64 to x86_mmx
-  store x86_mmx %tmp64a, x86_mmx* %A
-  %tmp69 = load x86_mmx, x86_mmx* %B
+  store x86_mmx %tmp64a, ptr %A
+  %tmp69 = load x86_mmx, ptr %B
   %tmp69a = bitcast x86_mmx %tmp69 to <8 x i8>
   %tmp64b = bitcast x86_mmx %tmp64a to <8 x i8>
   %tmp70 = xor <8 x i8> %tmp64b, %tmp69a
   %tmp70a = bitcast <8 x i8> %tmp70 to x86_mmx
-  store x86_mmx %tmp70a, x86_mmx* %A
+  store x86_mmx %tmp70a, ptr %A
   tail call void @llvm.x86.mmx.emms()
   ret void
 }
 
-<<<<<<< HEAD
-define void @test1(x86_mmx* %A, x86_mmx* %B) {
-; X32-LABEL: test1:
-; X32:       # %bb.0: # %entry
-; X32-NEXT:    movl {{[0-9]+}}(%esp), %ecx
-; X32-NEXT:    movl {{[0-9]+}}(%esp), %eax
-; X32-NEXT:    movq {{.*#+}} xmm1 = mem[0],zero
-; X32-NEXT:    movq {{.*#+}} xmm0 = mem[0],zero
-; X32-NEXT:    paddd %xmm1, %xmm0
-; X32-NEXT:    movq %xmm0, (%eax)
-; X32-NEXT:    movq {{.*#+}} xmm1 = mem[0],zero
-; X32-NEXT:    pshufd {{.*#+}} xmm2 = xmm0[1,1,3,3]
-; X32-NEXT:    pmuludq %xmm1, %xmm0
-; X32-NEXT:    shufps {{.*#+}} xmm1 = xmm1[1,1,1,1]
-; X32-NEXT:    pmuludq %xmm1, %xmm2
-; X32-NEXT:    pshufd {{.*#+}} xmm1 = xmm2[0,2,2,3]
-; X32-NEXT:    pshufd {{.*#+}} xmm0 = xmm0[0,2,2,3]
-; X32-NEXT:    punpckldq {{.*#+}} xmm0 = xmm0[0],xmm1[0],xmm0[1],xmm1[1]
-; X32-NEXT:    movq %xmm0, (%eax)
-; X32-NEXT:    movq {{.*#+}} xmm1 = mem[0],zero
-; X32-NEXT:    pand %xmm0, %xmm1
-; X32-NEXT:    movq %xmm1, (%eax)
-; X32-NEXT:    movq {{.*#+}} xmm0 = mem[0],zero
-; X32-NEXT:    por %xmm1, %xmm0
-; X32-NEXT:    movq %xmm0, (%eax)
-; X32-NEXT:    movq {{.*#+}} xmm1 = mem[0],zero
-; X32-NEXT:    pxor %xmm0, %xmm1
-; X32-NEXT:    movq %xmm1, (%eax)
-; X32-NEXT:    emms
-; X32-NEXT:    retl
-=======
 define void @test1(ptr %A, ptr %B) nounwind {
 ; X86-LABEL: test1:
 ; X86:       # %bb.0: # %entry
@@ -244,7 +168,6 @@
 ; X86-NEXT:    movq %xmm1, (%eax)
 ; X86-NEXT:    emms
 ; X86-NEXT:    retl
->>>>>>> 3abf55a6
 ;
 ; X64-LABEL: test1:
 ; X64:       # %bb.0: # %entry
@@ -273,92 +196,46 @@
 ; X64-NEXT:    emms
 ; X64-NEXT:    retq
 entry:
-  %tmp1 = load x86_mmx, x86_mmx* %A
-  %tmp3 = load x86_mmx, x86_mmx* %B
+  %tmp1 = load x86_mmx, ptr %A
+  %tmp3 = load x86_mmx, ptr %B
   %tmp1a = bitcast x86_mmx %tmp1 to <2 x i32>
   %tmp3a = bitcast x86_mmx %tmp3 to <2 x i32>
   %tmp4 = add <2 x i32> %tmp1a, %tmp3a
   %tmp4a = bitcast <2 x i32> %tmp4 to x86_mmx
-  store x86_mmx %tmp4a, x86_mmx* %A
-  %tmp9 = load x86_mmx, x86_mmx* %B
+  store x86_mmx %tmp4a, ptr %A
+  %tmp9 = load x86_mmx, ptr %B
   %tmp9a = bitcast x86_mmx %tmp9 to <2 x i32>
   %tmp10 = sub <2 x i32> %tmp4, %tmp9a
   %tmp10a = bitcast <2 x i32> %tmp4 to x86_mmx
-  store x86_mmx %tmp10a, x86_mmx* %A
-  %tmp15 = load x86_mmx, x86_mmx* %B
+  store x86_mmx %tmp10a, ptr %A
+  %tmp15 = load x86_mmx, ptr %B
   %tmp10b = bitcast x86_mmx %tmp10a to <2 x i32>
   %tmp15a = bitcast x86_mmx %tmp15 to <2 x i32>
   %tmp16 = mul <2 x i32> %tmp10b, %tmp15a
   %tmp16a = bitcast <2 x i32> %tmp16 to x86_mmx
-  store x86_mmx %tmp16a, x86_mmx* %A
-  %tmp21 = load x86_mmx, x86_mmx* %B
+  store x86_mmx %tmp16a, ptr %A
+  %tmp21 = load x86_mmx, ptr %B
   %tmp16b = bitcast x86_mmx %tmp16a to <2 x i32>
   %tmp21a = bitcast x86_mmx %tmp21 to <2 x i32>
   %tmp22 = and <2 x i32> %tmp16b, %tmp21a
   %tmp22a = bitcast <2 x i32> %tmp22 to x86_mmx
-  store x86_mmx %tmp22a, x86_mmx* %A
-  %tmp27 = load x86_mmx, x86_mmx* %B
+  store x86_mmx %tmp22a, ptr %A
+  %tmp27 = load x86_mmx, ptr %B
   %tmp22b = bitcast x86_mmx %tmp22a to <2 x i32>
   %tmp27a = bitcast x86_mmx %tmp27 to <2 x i32>
   %tmp28 = or <2 x i32> %tmp22b, %tmp27a
   %tmp28a = bitcast <2 x i32> %tmp28 to x86_mmx
-  store x86_mmx %tmp28a, x86_mmx* %A
-  %tmp33 = load x86_mmx, x86_mmx* %B
+  store x86_mmx %tmp28a, ptr %A
+  %tmp33 = load x86_mmx, ptr %B
   %tmp28b = bitcast x86_mmx %tmp28a to <2 x i32>
   %tmp33a = bitcast x86_mmx %tmp33 to <2 x i32>
   %tmp34 = xor <2 x i32> %tmp28b, %tmp33a
   %tmp34a = bitcast <2 x i32> %tmp34 to x86_mmx
-  store x86_mmx %tmp34a, x86_mmx* %A
+  store x86_mmx %tmp34a, ptr %A
   tail call void @llvm.x86.mmx.emms( )
   ret void
 }
 
-<<<<<<< HEAD
-define void @test2(x86_mmx* %A, x86_mmx* %B) {
-; X32-LABEL: test2:
-; X32:       # %bb.0: # %entry
-; X32-NEXT:    movl {{[0-9]+}}(%esp), %ecx
-; X32-NEXT:    movl {{[0-9]+}}(%esp), %eax
-; X32-NEXT:    movq {{.*#+}} xmm0 = mem[0],zero
-; X32-NEXT:    movq {{.*#+}} xmm1 = mem[0],zero
-; X32-NEXT:    paddw %xmm0, %xmm1
-; X32-NEXT:    movdq2q %xmm1, %mm0
-; X32-NEXT:    movq %xmm1, (%eax)
-; X32-NEXT:    paddsw (%ecx), %mm0
-; X32-NEXT:    movq %mm0, (%eax)
-; X32-NEXT:    paddusw (%ecx), %mm0
-; X32-NEXT:    movq %mm0, (%eax)
-; X32-NEXT:    movq2dq %mm0, %xmm0
-; X32-NEXT:    movq {{.*#+}} xmm1 = mem[0],zero
-; X32-NEXT:    psubw %xmm1, %xmm0
-; X32-NEXT:    movdq2q %xmm0, %mm0
-; X32-NEXT:    movq %xmm0, (%eax)
-; X32-NEXT:    psubsw (%ecx), %mm0
-; X32-NEXT:    movq %mm0, (%eax)
-; X32-NEXT:    psubusw (%ecx), %mm0
-; X32-NEXT:    movq %mm0, (%eax)
-; X32-NEXT:    movq2dq %mm0, %xmm0
-; X32-NEXT:    movq {{.*#+}} xmm1 = mem[0],zero
-; X32-NEXT:    pmullw %xmm0, %xmm1
-; X32-NEXT:    movdq2q %xmm1, %mm0
-; X32-NEXT:    movq %xmm1, (%eax)
-; X32-NEXT:    pmulhw (%ecx), %mm0
-; X32-NEXT:    movq %mm0, (%eax)
-; X32-NEXT:    pmaddwd (%ecx), %mm0
-; X32-NEXT:    movq %mm0, (%eax)
-; X32-NEXT:    movq2dq %mm0, %xmm0
-; X32-NEXT:    movsd {{.*#+}} xmm1 = mem[0],zero
-; X32-NEXT:    andps %xmm0, %xmm1
-; X32-NEXT:    movlps %xmm1, (%eax)
-; X32-NEXT:    movsd {{.*#+}} xmm0 = mem[0],zero
-; X32-NEXT:    orps %xmm1, %xmm0
-; X32-NEXT:    movlps %xmm0, (%eax)
-; X32-NEXT:    movsd {{.*#+}} xmm1 = mem[0],zero
-; X32-NEXT:    xorps %xmm0, %xmm1
-; X32-NEXT:    movlps %xmm1, (%eax)
-; X32-NEXT:    emms
-; X32-NEXT:    retl
-=======
 define void @test2(ptr %A, ptr %B) nounwind {
 ; X86-LABEL: test2:
 ; X86:       # %bb.0: # %entry
@@ -403,7 +280,6 @@
 ; X86-NEXT:    movlps %xmm1, (%eax)
 ; X86-NEXT:    emms
 ; X86-NEXT:    retl
->>>>>>> 3abf55a6
 ;
 ; X64-LABEL: test2:
 ; X64:       # %bb.0: # %entry
@@ -447,108 +323,66 @@
 ; X64-NEXT:    emms
 ; X64-NEXT:    retq
 entry:
-  %tmp1 = load x86_mmx, x86_mmx* %A
-  %tmp3 = load x86_mmx, x86_mmx* %B
+  %tmp1 = load x86_mmx, ptr %A
+  %tmp3 = load x86_mmx, ptr %B
   %tmp1a = bitcast x86_mmx %tmp1 to <4 x i16>
   %tmp3a = bitcast x86_mmx %tmp3 to <4 x i16>
   %tmp4 = add <4 x i16> %tmp1a, %tmp3a
   %tmp4a = bitcast <4 x i16> %tmp4 to x86_mmx
-  store x86_mmx %tmp4a, x86_mmx* %A
-  %tmp7 = load x86_mmx, x86_mmx* %B
+  store x86_mmx %tmp4a, ptr %A
+  %tmp7 = load x86_mmx, ptr %B
   %tmp12 = tail call x86_mmx @llvm.x86.mmx.padds.w(x86_mmx %tmp4a, x86_mmx %tmp7)
-  store x86_mmx %tmp12, x86_mmx* %A
-  %tmp16 = load x86_mmx, x86_mmx* %B
+  store x86_mmx %tmp12, ptr %A
+  %tmp16 = load x86_mmx, ptr %B
   %tmp21 = tail call x86_mmx @llvm.x86.mmx.paddus.w(x86_mmx %tmp12, x86_mmx %tmp16)
-  store x86_mmx %tmp21, x86_mmx* %A
-  %tmp27 = load x86_mmx, x86_mmx* %B
+  store x86_mmx %tmp21, ptr %A
+  %tmp27 = load x86_mmx, ptr %B
   %tmp21a = bitcast x86_mmx %tmp21 to <4 x i16>
   %tmp27a = bitcast x86_mmx %tmp27 to <4 x i16>
   %tmp28 = sub <4 x i16> %tmp21a, %tmp27a
   %tmp28a = bitcast <4 x i16> %tmp28 to x86_mmx
-  store x86_mmx %tmp28a, x86_mmx* %A
-  %tmp31 = load x86_mmx, x86_mmx* %B
+  store x86_mmx %tmp28a, ptr %A
+  %tmp31 = load x86_mmx, ptr %B
   %tmp36 = tail call x86_mmx @llvm.x86.mmx.psubs.w(x86_mmx %tmp28a, x86_mmx %tmp31)
-  store x86_mmx %tmp36, x86_mmx* %A
-  %tmp40 = load x86_mmx, x86_mmx* %B
+  store x86_mmx %tmp36, ptr %A
+  %tmp40 = load x86_mmx, ptr %B
   %tmp45 = tail call x86_mmx @llvm.x86.mmx.psubus.w(x86_mmx %tmp36, x86_mmx %tmp40)
-  store x86_mmx %tmp45, x86_mmx* %A
-  %tmp51 = load x86_mmx, x86_mmx* %B
+  store x86_mmx %tmp45, ptr %A
+  %tmp51 = load x86_mmx, ptr %B
   %tmp45a = bitcast x86_mmx %tmp45 to <4 x i16>
   %tmp51a = bitcast x86_mmx %tmp51 to <4 x i16>
   %tmp52 = mul <4 x i16> %tmp45a, %tmp51a
   %tmp52a = bitcast <4 x i16> %tmp52 to x86_mmx
-  store x86_mmx %tmp52a, x86_mmx* %A
-  %tmp55 = load x86_mmx, x86_mmx* %B
+  store x86_mmx %tmp52a, ptr %A
+  %tmp55 = load x86_mmx, ptr %B
   %tmp60 = tail call x86_mmx @llvm.x86.mmx.pmulh.w(x86_mmx %tmp52a, x86_mmx %tmp55)
-  store x86_mmx %tmp60, x86_mmx* %A
-  %tmp64 = load x86_mmx, x86_mmx* %B
+  store x86_mmx %tmp60, ptr %A
+  %tmp64 = load x86_mmx, ptr %B
   %tmp69 = tail call x86_mmx @llvm.x86.mmx.pmadd.wd(x86_mmx %tmp60, x86_mmx %tmp64)
   %tmp70 = bitcast x86_mmx %tmp69 to x86_mmx
-  store x86_mmx %tmp70, x86_mmx* %A
-  %tmp75 = load x86_mmx, x86_mmx* %B
+  store x86_mmx %tmp70, ptr %A
+  %tmp75 = load x86_mmx, ptr %B
   %tmp70a = bitcast x86_mmx %tmp70 to <4 x i16>
   %tmp75a = bitcast x86_mmx %tmp75 to <4 x i16>
   %tmp76 = and <4 x i16> %tmp70a, %tmp75a
   %tmp76a = bitcast <4 x i16> %tmp76 to x86_mmx
-  store x86_mmx %tmp76a, x86_mmx* %A
-  %tmp81 = load x86_mmx, x86_mmx* %B
+  store x86_mmx %tmp76a, ptr %A
+  %tmp81 = load x86_mmx, ptr %B
   %tmp76b = bitcast x86_mmx %tmp76a to <4 x i16>
   %tmp81a = bitcast x86_mmx %tmp81 to <4 x i16>
   %tmp82 = or <4 x i16> %tmp76b, %tmp81a
   %tmp82a = bitcast <4 x i16> %tmp82 to x86_mmx
-  store x86_mmx %tmp82a, x86_mmx* %A
-  %tmp87 = load x86_mmx, x86_mmx* %B
+  store x86_mmx %tmp82a, ptr %A
+  %tmp87 = load x86_mmx, ptr %B
   %tmp82b = bitcast x86_mmx %tmp82a to <4 x i16>
   %tmp87a = bitcast x86_mmx %tmp87 to <4 x i16>
   %tmp88 = xor <4 x i16> %tmp82b, %tmp87a
   %tmp88a = bitcast <4 x i16> %tmp88 to x86_mmx
-  store x86_mmx %tmp88a, x86_mmx* %A
+  store x86_mmx %tmp88a, ptr %A
   tail call void @llvm.x86.mmx.emms( )
   ret void
 }
 
-<<<<<<< HEAD
-define <1 x i64> @test3(<1 x i64>* %a, <1 x i64>* %b, i32 %count) nounwind {
-; X32-LABEL: test3:
-; X32:       # %bb.0: # %entry
-; X32-NEXT:    pushl %ebp
-; X32-NEXT:    pushl %ebx
-; X32-NEXT:    pushl %edi
-; X32-NEXT:    pushl %esi
-; X32-NEXT:    movl {{[0-9]+}}(%esp), %ecx
-; X32-NEXT:    testl %ecx, %ecx
-; X32-NEXT:    je .LBB3_1
-; X32-NEXT:  # %bb.2: # %bb26.preheader
-; X32-NEXT:    xorl %ebx, %ebx
-; X32-NEXT:    xorl %eax, %eax
-; X32-NEXT:    xorl %edx, %edx
-; X32-NEXT:    .p2align 4, 0x90
-; X32-NEXT:  .LBB3_3: # %bb26
-; X32-NEXT:    # =>This Inner Loop Header: Depth=1
-; X32-NEXT:    movl {{[0-9]+}}(%esp), %edi
-; X32-NEXT:    movl (%edi,%ebx,8), %ebp
-; X32-NEXT:    movl %ecx, %esi
-; X32-NEXT:    movl 4(%edi,%ebx,8), %ecx
-; X32-NEXT:    movl {{[0-9]+}}(%esp), %edi
-; X32-NEXT:    addl (%edi,%ebx,8), %ebp
-; X32-NEXT:    adcl 4(%edi,%ebx,8), %ecx
-; X32-NEXT:    addl %ebp, %eax
-; X32-NEXT:    adcl %ecx, %edx
-; X32-NEXT:    movl %esi, %ecx
-; X32-NEXT:    incl %ebx
-; X32-NEXT:    cmpl %esi, %ebx
-; X32-NEXT:    jb .LBB3_3
-; X32-NEXT:    jmp .LBB3_4
-; X32-NEXT:  .LBB3_1:
-; X32-NEXT:    xorl %eax, %eax
-; X32-NEXT:    xorl %edx, %edx
-; X32-NEXT:  .LBB3_4: # %bb31
-; X32-NEXT:    popl %esi
-; X32-NEXT:    popl %edi
-; X32-NEXT:    popl %ebx
-; X32-NEXT:    popl %ebp
-; X32-NEXT:    retl
-=======
 define <1 x i64> @test3(ptr %a, ptr %b, i32 %count) nounwind {
 ; X86-LABEL: test3:
 ; X86:       # %bb.0: # %entry
@@ -589,7 +423,6 @@
 ; X86-NEXT:    popl %ebx
 ; X86-NEXT:    popl %ebp
 ; X86-NEXT:    retl
->>>>>>> 3abf55a6
 ;
 ; X64-LABEL: test3:
 ; X64:       # %bb.0: # %entry
@@ -616,10 +449,10 @@
 bb26:
   %i.037.0 = phi i32 [ 0, %entry ], [ %tmp25, %bb26 ]
   %sum.035.0 = phi <1 x i64> [ zeroinitializer, %entry ], [ %tmp22, %bb26 ]
-  %tmp13 = getelementptr <1 x i64>, <1 x i64>* %b, i32 %i.037.0
-  %tmp14 = load <1 x i64>, <1 x i64>* %tmp13
-  %tmp18 = getelementptr <1 x i64>, <1 x i64>* %a, i32 %i.037.0
-  %tmp19 = load <1 x i64>, <1 x i64>* %tmp18
+  %tmp13 = getelementptr <1 x i64>, ptr %b, i32 %i.037.0
+  %tmp14 = load <1 x i64>, ptr %tmp13
+  %tmp18 = getelementptr <1 x i64>, ptr %a, i32 %i.037.0
+  %tmp19 = load <1 x i64>, ptr %tmp18
   %tmp21 = add <1 x i64> %tmp19, %tmp14
   %tmp22 = add <1 x i64> %tmp21, %sum.035.0
   %tmp25 = add i32 %i.037.0, 1
@@ -650,7 +483,7 @@
   %tmp1 = bitcast double %a to <8 x i8>
   %tmp2 = bitcast double %b to <8 x i8>
   %tmp3 = add <8 x i8> %tmp1, %tmp2
-  store <8 x i8> %tmp3, <8 x i8>* null
+  store <8 x i8> %tmp3, ptr null
   ret void
 }
 
@@ -672,7 +505,7 @@
   %tmp1 = bitcast double %a to <4 x i16>
   %tmp2 = bitcast double %b to <4 x i16>
   %tmp3 = add <4 x i16> %tmp1, %tmp2
-  store <4 x i16> %tmp3, <4 x i16>* null
+  store <4 x i16> %tmp3, ptr null
   ret void
 }
 
@@ -694,7 +527,7 @@
   %tmp1 = bitcast double %a to <2 x i32>
   %tmp2 = bitcast double %b to <2 x i32>
   %tmp3 = add <2 x i32> %tmp1, %tmp2
-  store <2 x i32> %tmp3, <2 x i32>* null
+  store <2 x i32> %tmp3, ptr null
   ret void
 }
 
@@ -720,7 +553,7 @@
   %tmp1 = bitcast double %a to <1 x i64>
   %tmp2 = bitcast double %b to <1 x i64>
   %tmp3 = add <1 x i64> %tmp1, %tmp2
-  store <1 x i64> %tmp3, <1 x i64>* null
+  store <1 x i64> %tmp3, ptr null
   ret void
 }
 
@@ -744,7 +577,7 @@
   %tmp1 = bitcast double %a to x86_mmx
   %tmp2 = bitcast double %b to x86_mmx
   %tmp3 = tail call x86_mmx @llvm.x86.mmx.padd.b(x86_mmx %tmp1, x86_mmx %tmp2)
-  store x86_mmx %tmp3, x86_mmx* null
+  store x86_mmx %tmp3, ptr null
   ret void
 }
 
@@ -767,7 +600,7 @@
   %tmp1 = bitcast double %a to x86_mmx
   %tmp2 = bitcast double %b to x86_mmx
   %tmp3 = tail call x86_mmx @llvm.x86.mmx.padd.w(x86_mmx %tmp1, x86_mmx %tmp2)
-  store x86_mmx %tmp3, x86_mmx* null
+  store x86_mmx %tmp3, ptr null
   ret void
 }
 
@@ -790,7 +623,7 @@
   %tmp1 = bitcast double %a to x86_mmx
   %tmp2 = bitcast double %b to x86_mmx
   %tmp3 = tail call x86_mmx @llvm.x86.mmx.padd.d(x86_mmx %tmp1, x86_mmx %tmp2)
-  store x86_mmx %tmp3, x86_mmx* null
+  store x86_mmx %tmp3, ptr null
   ret void
 }
 
@@ -813,7 +646,7 @@
   %tmp1 = bitcast double %a to x86_mmx
   %tmp2 = bitcast double %b to x86_mmx
   %tmp3 = tail call x86_mmx @llvm.x86.mmx.padd.q(x86_mmx %tmp1, x86_mmx %tmp2)
-  store x86_mmx %tmp3, x86_mmx* null
+  store x86_mmx %tmp3, ptr null
   ret void
 }
 
@@ -864,4 +697,4 @@
 declare x86_mmx @llvm.x86.mmx.padds.b(x86_mmx, x86_mmx)
 declare x86_mmx @llvm.x86.mmx.padds.w(x86_mmx, x86_mmx)
 declare x86_mmx @llvm.x86.mmx.psubs.b(x86_mmx, x86_mmx)
-declare x86_mmx @llvm.x86.mmx.psubs.w(x86_mmx, x86_mmx)
+declare x86_mmx @llvm.x86.mmx.psubs.w(x86_mmx, x86_mmx)