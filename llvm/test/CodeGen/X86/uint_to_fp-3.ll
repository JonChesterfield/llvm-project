; NOTE: Assertions have been autogenerated by utils/update_llc_test_checks.py
; RUN: llc < %s -mtriple=i686-unknown -mattr=+sse2 | FileCheck %s --check-prefix=X86-SSE
; RUN: llc < %s -mtriple=i686-unknown -mattr=+avx | FileCheck %s --check-prefix=X86-AVX
; RUN: llc < %s -mtriple=x86_64-unknown -mattr=+sse2 | FileCheck %s --check-prefix=X64-SSE
; RUN: llc < %s -mtriple=x86_64-unknown -mattr=+avx | FileCheck %s --check-prefix=X64-AVX

;PR29079

define <4 x float> @mask_ucvt_4i32_4f32(<4 x i32> %a) {
; X86-SSE-LABEL: mask_ucvt_4i32_4f32:
; X86-SSE:       # %bb.0:
; X86-SSE-NEXT:    andps {{\.?LCPI[0-9]+_[0-9]+}}, %xmm0
; X86-SSE-NEXT:    cvtdq2ps %xmm0, %xmm0
; X86-SSE-NEXT:    retl
;
; X86-AVX-LABEL: mask_ucvt_4i32_4f32:
; X86-AVX:       # %bb.0:
; X86-AVX-NEXT:    vandps {{\.?LCPI[0-9]+_[0-9]+}}, %xmm0, %xmm0
; X86-AVX-NEXT:    vcvtdq2ps %xmm0, %xmm0
; X86-AVX-NEXT:    retl
;
; X64-SSE-LABEL: mask_ucvt_4i32_4f32:
; X64-SSE:       # %bb.0:
; X64-SSE-NEXT:    andps {{\.?LCPI[0-9]+_[0-9]+}}(%rip), %xmm0
; X64-SSE-NEXT:    cvtdq2ps %xmm0, %xmm0
; X64-SSE-NEXT:    retq
;
; X64-AVX-LABEL: mask_ucvt_4i32_4f32:
; X64-AVX:       # %bb.0:
; X64-AVX-NEXT:    vandps {{\.?LCPI[0-9]+_[0-9]+}}(%rip), %xmm0, %xmm0
; X64-AVX-NEXT:    vcvtdq2ps %xmm0, %xmm0
; X64-AVX-NEXT:    retq
  %and = and <4 x i32> %a, <i32 127, i32 255, i32 4095, i32 65595>
  %cvt = uitofp <4 x i32> %and to <4 x float>
  ret <4 x float> %cvt
}

define <4 x double> @mask_ucvt_4i32_4f64(<4 x i32> %a) {
; X86-SSE-LABEL: mask_ucvt_4i32_4f64:
; X86-SSE:       # %bb.0:
; X86-SSE-NEXT:    pand {{\.?LCPI[0-9]+_[0-9]+}}, %xmm0
; X86-SSE-NEXT:    cvtdq2pd %xmm0, %xmm2
; X86-SSE-NEXT:    pshufd {{.*#+}} xmm0 = xmm0[2,3,2,3]
; X86-SSE-NEXT:    cvtdq2pd %xmm0, %xmm1
; X86-SSE-NEXT:    movaps %xmm2, %xmm0
; X86-SSE-NEXT:    retl
;
; X86-AVX-LABEL: mask_ucvt_4i32_4f64:
; X86-AVX:       # %bb.0:
; X86-AVX-NEXT:    vandps {{\.?LCPI[0-9]+_[0-9]+}}, %xmm0, %xmm0
; X86-AVX-NEXT:    vcvtdq2pd %xmm0, %ymm0
; X86-AVX-NEXT:    retl
;
; X64-SSE-LABEL: mask_ucvt_4i32_4f64:
; X64-SSE:       # %bb.0:
; X64-SSE-NEXT:    pand {{\.?LCPI[0-9]+_[0-9]+}}(%rip), %xmm0
; X64-SSE-NEXT:    cvtdq2pd %xmm0, %xmm2
; X64-SSE-NEXT:    pshufd {{.*#+}} xmm0 = xmm0[2,3,2,3]
; X64-SSE-NEXT:    cvtdq2pd %xmm0, %xmm1
; X64-SSE-NEXT:    movaps %xmm2, %xmm0
; X64-SSE-NEXT:    retq
;
; X64-AVX-LABEL: mask_ucvt_4i32_4f64:
; X64-AVX:       # %bb.0:
; X64-AVX-NEXT:    vandps {{\.?LCPI[0-9]+_[0-9]+}}(%rip), %xmm0, %xmm0
; X64-AVX-NEXT:    vcvtdq2pd %xmm0, %ymm0
; X64-AVX-NEXT:    retq
  %and = and <4 x i32> %a, <i32 127, i32 255, i32 4095, i32 65595>
  %cvt = uitofp <4 x i32> %and to <4 x double>
  ret <4 x double> %cvt
}

; Regression noticed in D56387
<<<<<<< HEAD
define <4 x float> @lshr_truncate_mask_ucvt_4i64_4f32(<4 x i64> *%p0) {
; X32-SSE-LABEL: lshr_truncate_mask_ucvt_4i64_4f32:
; X32-SSE:       # %bb.0:
; X32-SSE-NEXT:    movl {{[0-9]+}}(%esp), %eax
; X32-SSE-NEXT:    movups (%eax), %xmm0
; X32-SSE-NEXT:    movups 16(%eax), %xmm1
; X32-SSE-NEXT:    shufps {{.*#+}} xmm0 = xmm0[0,2],xmm1[0,2]
; X32-SSE-NEXT:    psrld $16, %xmm0
; X32-SSE-NEXT:    cvtdq2ps %xmm0, %xmm0
; X32-SSE-NEXT:    mulps {{\.?LCPI[0-9]+_[0-9]+}}, %xmm0
; X32-SSE-NEXT:    retl
=======
define <4 x float> @lshr_truncate_mask_ucvt_4i64_4f32(ptr%p0) {
; X86-SSE-LABEL: lshr_truncate_mask_ucvt_4i64_4f32:
; X86-SSE:       # %bb.0:
; X86-SSE-NEXT:    movl {{[0-9]+}}(%esp), %eax
; X86-SSE-NEXT:    movups (%eax), %xmm0
; X86-SSE-NEXT:    movups 16(%eax), %xmm1
; X86-SSE-NEXT:    shufps {{.*#+}} xmm0 = xmm0[0,2],xmm1[0,2]
; X86-SSE-NEXT:    psrld $16, %xmm0
; X86-SSE-NEXT:    cvtdq2ps %xmm0, %xmm0
; X86-SSE-NEXT:    mulps {{\.?LCPI[0-9]+_[0-9]+}}, %xmm0
; X86-SSE-NEXT:    retl
>>>>>>> 54e47724
;
; X86-AVX-LABEL: lshr_truncate_mask_ucvt_4i64_4f32:
; X86-AVX:       # %bb.0:
; X86-AVX-NEXT:    movl {{[0-9]+}}(%esp), %eax
; X86-AVX-NEXT:    vmovups (%eax), %xmm0
; X86-AVX-NEXT:    vshufps {{.*#+}} xmm0 = xmm0[0,2],mem[0,2]
; X86-AVX-NEXT:    vpsrld $16, %xmm0, %xmm0
; X86-AVX-NEXT:    vcvtdq2ps %xmm0, %xmm0
; X86-AVX-NEXT:    vmulps {{\.?LCPI[0-9]+_[0-9]+}}, %xmm0, %xmm0
; X86-AVX-NEXT:    retl
;
; X64-SSE-LABEL: lshr_truncate_mask_ucvt_4i64_4f32:
; X64-SSE:       # %bb.0:
; X64-SSE-NEXT:    movups (%rdi), %xmm0
; X64-SSE-NEXT:    movups 16(%rdi), %xmm1
; X64-SSE-NEXT:    shufps {{.*#+}} xmm0 = xmm0[0,2],xmm1[0,2]
; X64-SSE-NEXT:    psrld $16, %xmm0
; X64-SSE-NEXT:    cvtdq2ps %xmm0, %xmm0
; X64-SSE-NEXT:    mulps {{\.?LCPI[0-9]+_[0-9]+}}(%rip), %xmm0
; X64-SSE-NEXT:    retq
;
; X64-AVX-LABEL: lshr_truncate_mask_ucvt_4i64_4f32:
; X64-AVX:       # %bb.0:
; X64-AVX-NEXT:    vmovups (%rdi), %xmm0
; X64-AVX-NEXT:    vshufps {{.*#+}} xmm0 = xmm0[0,2],mem[0,2]
; X64-AVX-NEXT:    vpsrld $16, %xmm0, %xmm0
; X64-AVX-NEXT:    vcvtdq2ps %xmm0, %xmm0
; X64-AVX-NEXT:    vmulps {{\.?LCPI[0-9]+_[0-9]+}}(%rip), %xmm0, %xmm0
; X64-AVX-NEXT:    retq
  %load = load <4 x i64>, <4 x i64>* %p0, align 2
  %lshr = lshr <4 x i64> %load, <i64 16, i64 16, i64 16, i64 16>
  %and = and <4 x i64> %lshr, <i64 65535, i64 65535, i64 65535, i64 65535>
  %uitofp = uitofp <4 x i64> %and to <4 x float>
  %fmul = fmul <4 x float> %uitofp, <float 0x3EF0001000000000, float 0x3EF0001000000000, float 0x3EF0001000000000, float 0x3EF0001000000000>
  ret <4 x float> %fmul
}<|MERGE_RESOLUTION|>--- conflicted
+++ resolved
@@ -71,19 +71,6 @@
 }
 
 ; Regression noticed in D56387
-<<<<<<< HEAD
-define <4 x float> @lshr_truncate_mask_ucvt_4i64_4f32(<4 x i64> *%p0) {
-; X32-SSE-LABEL: lshr_truncate_mask_ucvt_4i64_4f32:
-; X32-SSE:       # %bb.0:
-; X32-SSE-NEXT:    movl {{[0-9]+}}(%esp), %eax
-; X32-SSE-NEXT:    movups (%eax), %xmm0
-; X32-SSE-NEXT:    movups 16(%eax), %xmm1
-; X32-SSE-NEXT:    shufps {{.*#+}} xmm0 = xmm0[0,2],xmm1[0,2]
-; X32-SSE-NEXT:    psrld $16, %xmm0
-; X32-SSE-NEXT:    cvtdq2ps %xmm0, %xmm0
-; X32-SSE-NEXT:    mulps {{\.?LCPI[0-9]+_[0-9]+}}, %xmm0
-; X32-SSE-NEXT:    retl
-=======
 define <4 x float> @lshr_truncate_mask_ucvt_4i64_4f32(ptr%p0) {
 ; X86-SSE-LABEL: lshr_truncate_mask_ucvt_4i64_4f32:
 ; X86-SSE:       # %bb.0:
@@ -95,7 +82,6 @@
 ; X86-SSE-NEXT:    cvtdq2ps %xmm0, %xmm0
 ; X86-SSE-NEXT:    mulps {{\.?LCPI[0-9]+_[0-9]+}}, %xmm0
 ; X86-SSE-NEXT:    retl
->>>>>>> 54e47724
 ;
 ; X86-AVX-LABEL: lshr_truncate_mask_ucvt_4i64_4f32:
 ; X86-AVX:       # %bb.0:
