; NOTE: Assertions have been autogenerated by utils/update_llc_test_checks.py
; RUN: llc -mtriple=x86_64-pc-linux -x86-cmov-converter=true -verify-machineinstrs -disable-block-placement < %s | FileCheck -allow-deprecated-dag-overlap %s
; RUN: llc -mtriple=x86_64-pc-linux -x86-cmov-converter=true -x86-cmov-converter-force-all=true -verify-machineinstrs -disable-block-placement < %s | FileCheck -allow-deprecated-dag-overlap %s -check-prefix=CHECK-FORCEALL

;;;;;;;;;;;;;;;;;;;;;;;;;;;;;;;;;;;;;;;;;;;;;;;;;;;;;;;;;;;;;;;;;;;;;;;;;;;;;;;;
;; This test checks that x86-cmov-converter optimization transform CMOV
;; instruction into branches when it is profitable.
;; There are 5 cases below:
;;   1. CmovInCriticalPath:
;;        CMOV depends on the condition and it is in the hot path.
;;        Thus, it worths transforming.
;;
;;   2. CmovNotInCriticalPath:
;;        Similar test like in (1), just that CMOV is not in the hot path.
;;        Thus, it does not worth transforming.
;;
;;   3. MaxIndex:
;;        Maximum calculation algorithm that is looking for the max index,
;;        calculating CMOV value is cheaper than calculating CMOV condition.
;;        Thus, it worths transforming.
;;
;;   4. MaxValue:
;;        Maximum calculation algorithm that is looking for the max value,
;;        calculating CMOV value is not cheaper than calculating CMOV condition.
;;        Thus, it does not worth transforming.
;;
;;   5. BinarySearch:
;;        Usually, binary search CMOV is not predicted.
;;        Thus, it does not worth transforming.
;;
;; Test was created using the following command line:
;; > clang -S -O2 -m64 -fno-vectorize -fno-unroll-loops -emit-llvm foo.c -o -
;; Where foo.c is:
;;;;;;;;;;;;;;;;;;;;;;;;;;;;;;;;;;;;;;;;;;;;;;;;;;;;;;;;;;;;;;;;;;;;;;;;;;;;;;;;
;;void CmovInHotPath(int n, int a, int b, int *c, int *d) {
;;  for (int i = 0; i < n; i++) {
;;    int t = c[i] + 1;
;;    if (c[i] * a > b)
;;      t = 10;
;;    c[i] = (c[i] + 1) * t;
;;  }
;;}
;;
;;
;;void CmovNotInHotPath(int n, int a, int b, int *c, int *d) {
;;  for (int i = 0; i < n; i++) {
;;    int t = c[i];
;;    if (c[i] * a > b)
;;      t = 10;
;;    c[i] = t;
;;    d[i] /= b;
;;  }
;;}
;;
;;
;;int MaxIndex(int n, int *a) {
;;  int t = 0;
;;  for (int i = 1; i < n; i++) {
;;    if (a[i] > a[t])
;;      t = i;
;;  }
;;  return t;
;;}
;;
;;
;;int MaxValue(int n, int *a) {
;;  int t = a[0];
;;  for (int i = 1; i < n; i++) {
;;    if (a[i] > t)
;;      t = a[i];
;;  }
;;  return t;
;;}
;;
;;typedef struct Node Node;
;;struct Node {
;;  unsigned Val;
;;  Node *Right;
;;  Node *Left;
;;};
;;
;;unsigned BinarySearch(unsigned Mask, Node *Curr, Node *Next) {
;;  while (Curr->Val > Next->Val) {
;;    Curr = Next;
;;    if (Mask & (0x1 << Curr->Val))
;;      Next = Curr->Right;
;;    else
;;      Next = Curr->Left;
;;  }
;;  return Curr->Val;
;;}
;;
;;
;;void SmallGainPerLoop(int n, int a, int b, int *c, int *d) {
;;  for (int i = 0; i < n; i++) {
;;    int t = c[i];
;;    if (c[i] * a > b)
;;      t = 10;
;;    c[i] = t;
;;  }
;;}
;;;;;;;;;;;;;;;;;;;;;;;;;;;;;;;;;;;;;;;;;;;;;;;;;;;;;;;;;;;;;;;;;;;;;;;;;;;;;;;;;;

%struct.Node = type { i32, %struct.Node*, %struct.Node* }

define void @CmovInHotPath(i32 %n, i32 %a, i32 %b, i32* nocapture %c, i32* nocapture readnone %d) #0 {
; CHECK-LABEL: CmovInHotPath:
; CHECK:       # %bb.0: # %entry
; CHECK-NEXT:    testl %edi, %edi
; CHECK-NEXT:    jle .LBB0_5
; CHECK-NEXT:  # %bb.1: # %for.body.preheader
; CHECK-NEXT:    movl %edi, %eax
; CHECK-NEXT:    xorl %edi, %edi
; CHECK-NEXT:  .LBB0_2: # %for.body
; CHECK-NEXT:    # =>This Inner Loop Header: Depth=1
; CHECK-NEXT:    movl (%rcx,%rdi,4), %r10d
; CHECK-NEXT:    leal 1(%r10), %r8d
; CHECK-NEXT:    imull %esi, %r10d
; CHECK-NEXT:    movl $10, %r9d
; CHECK-NEXT:    cmpl %edx, %r10d
; CHECK-NEXT:    jg .LBB0_4
; CHECK-NEXT:  # %bb.3: # %for.body
; CHECK-NEXT:    # in Loop: Header=BB0_2 Depth=1
; CHECK-NEXT:    movl %r8d, %r9d
; CHECK-NEXT:  .LBB0_4: # %for.body
; CHECK-NEXT:    # in Loop: Header=BB0_2 Depth=1
; CHECK-NEXT:    imull %r8d, %r9d
; CHECK-NEXT:    movl %r9d, (%rcx,%rdi,4)
; CHECK-NEXT:    addq $1, %rdi
; CHECK-NEXT:    cmpq %rdi, %rax
; CHECK-NEXT:    jne .LBB0_2
; CHECK-NEXT:  .LBB0_5: # %for.cond.cleanup
; CHECK-NEXT:    retq
;
; CHECK-FORCEALL-LABEL: CmovInHotPath:
; CHECK-FORCEALL:       # %bb.0: # %entry
; CHECK-FORCEALL-NEXT:    testl %edi, %edi
; CHECK-FORCEALL-NEXT:    jle .LBB0_5
; CHECK-FORCEALL-NEXT:  # %bb.1: # %for.body.preheader
; CHECK-FORCEALL-NEXT:    movl %edi, %eax
; CHECK-FORCEALL-NEXT:    xorl %edi, %edi
; CHECK-FORCEALL-NEXT:  .LBB0_2: # %for.body
; CHECK-FORCEALL-NEXT:    # =>This Inner Loop Header: Depth=1
; CHECK-FORCEALL-NEXT:    movl (%rcx,%rdi,4), %r10d
; CHECK-FORCEALL-NEXT:    leal 1(%r10), %r8d
; CHECK-FORCEALL-NEXT:    imull %esi, %r10d
; CHECK-FORCEALL-NEXT:    movl $10, %r9d
; CHECK-FORCEALL-NEXT:    cmpl %edx, %r10d
; CHECK-FORCEALL-NEXT:    jg .LBB0_4
; CHECK-FORCEALL-NEXT:  # %bb.3: # %for.body
; CHECK-FORCEALL-NEXT:    # in Loop: Header=BB0_2 Depth=1
; CHECK-FORCEALL-NEXT:    movl %r8d, %r9d
; CHECK-FORCEALL-NEXT:  .LBB0_4: # %for.body
; CHECK-FORCEALL-NEXT:    # in Loop: Header=BB0_2 Depth=1
; CHECK-FORCEALL-NEXT:    imull %r8d, %r9d
; CHECK-FORCEALL-NEXT:    movl %r9d, (%rcx,%rdi,4)
; CHECK-FORCEALL-NEXT:    addq $1, %rdi
; CHECK-FORCEALL-NEXT:    cmpq %rdi, %rax
; CHECK-FORCEALL-NEXT:    jne .LBB0_2
; CHECK-FORCEALL-NEXT:  .LBB0_5: # %for.cond.cleanup
; CHECK-FORCEALL-NEXT:    retq
entry:
  %cmp14 = icmp sgt i32 %n, 0
  br i1 %cmp14, label %for.body.preheader, label %for.cond.cleanup

for.body.preheader:                               ; preds = %entry
  %wide.trip.count = zext i32 %n to i64
  br label %for.body

for.cond.cleanup:                                 ; preds = %for.body, %entry
  ret void

for.body:                                         ; preds = %for.body.preheader, %for.body
  %indvars.iv = phi i64 [ %indvars.iv.next, %for.body ], [ 0, %for.body.preheader ]
  %arrayidx = getelementptr inbounds i32, i32* %c, i64 %indvars.iv
  %0 = load i32, i32* %arrayidx, align 4
  %add = add nsw i32 %0, 1
  %mul = mul nsw i32 %0, %a
  %cmp3 = icmp sgt i32 %mul, %b
  %. = select i1 %cmp3, i32 10, i32 %add
  %mul7 = mul nsw i32 %., %add
  store i32 %mul7, i32* %arrayidx, align 4
  %indvars.iv.next = add nuw nsw i64 %indvars.iv, 1
  %exitcond = icmp eq i64 %indvars.iv.next, %wide.trip.count
  br i1 %exitcond, label %for.cond.cleanup, label %for.body
}

define void @CmovNotInHotPath(i32 %n, i32 %a, i32 %b, i32* nocapture %c, i32* nocapture %d) #0 {
; CHECK-LABEL: CmovNotInHotPath:
; CHECK:       # %bb.0: # %entry
; CHECK-NEXT:    testl %edi, %edi
; CHECK-NEXT:    jle .LBB1_3
; CHECK-NEXT:  # %bb.1: # %for.body.preheader
; CHECK-NEXT:    movl %edx, %r9d
; CHECK-NEXT:    movl %edi, %edi
; CHECK-NEXT:    xorl %r10d, %r10d
; CHECK-NEXT:    movl $10, %r11d
; CHECK-NEXT:  .LBB1_2: # %for.body
; CHECK-NEXT:    # =>This Inner Loop Header: Depth=1
; CHECK-NEXT:    movl (%rcx,%r10,4), %eax
; CHECK-NEXT:    movl %eax, %edx
; CHECK-NEXT:    imull %esi, %edx
; CHECK-NEXT:    cmpl %r9d, %edx
; CHECK-NEXT:    cmovgl %r11d, %eax
; CHECK-NEXT:    movl %eax, (%rcx,%r10,4)
; CHECK-NEXT:    movl (%r8,%r10,4), %eax
; CHECK-NEXT:    cltd
; CHECK-NEXT:    idivl %r9d
; CHECK-NEXT:    movl %eax, (%r8,%r10,4)
; CHECK-NEXT:    addq $1, %r10
; CHECK-NEXT:    cmpq %r10, %rdi
; CHECK-NEXT:    jne .LBB1_2
; CHECK-NEXT:  .LBB1_3: # %for.cond.cleanup
; CHECK-NEXT:    retq
;
; CHECK-FORCEALL-LABEL: CmovNotInHotPath:
; CHECK-FORCEALL:       # %bb.0: # %entry
; CHECK-FORCEALL-NEXT:    testl %edi, %edi
; CHECK-FORCEALL-NEXT:    jle .LBB1_5
; CHECK-FORCEALL-NEXT:  # %bb.1: # %for.body.preheader
; CHECK-FORCEALL-NEXT:    movl %edx, %r9d
; CHECK-FORCEALL-NEXT:    movl %edi, %edi
; CHECK-FORCEALL-NEXT:    xorl %r10d, %r10d
; CHECK-FORCEALL-NEXT:  .LBB1_2: # %for.body
; CHECK-FORCEALL-NEXT:    # =>This Inner Loop Header: Depth=1
; CHECK-FORCEALL-NEXT:    movl (%rcx,%r10,4), %eax
; CHECK-FORCEALL-NEXT:    movl %eax, %r11d
; CHECK-FORCEALL-NEXT:    imull %esi, %r11d
; CHECK-FORCEALL-NEXT:    movl $10, %edx
; CHECK-FORCEALL-NEXT:    cmpl %r9d, %r11d
; CHECK-FORCEALL-NEXT:    jg .LBB1_4
; CHECK-FORCEALL-NEXT:  # %bb.3: # %for.body
; CHECK-FORCEALL-NEXT:    # in Loop: Header=BB1_2 Depth=1
; CHECK-FORCEALL-NEXT:    movl %eax, %edx
; CHECK-FORCEALL-NEXT:  .LBB1_4: # %for.body
; CHECK-FORCEALL-NEXT:    # in Loop: Header=BB1_2 Depth=1
; CHECK-FORCEALL-NEXT:    movl %edx, (%rcx,%r10,4)
; CHECK-FORCEALL-NEXT:    movl (%r8,%r10,4), %eax
; CHECK-FORCEALL-NEXT:    cltd
; CHECK-FORCEALL-NEXT:    idivl %r9d
; CHECK-FORCEALL-NEXT:    movl %eax, (%r8,%r10,4)
; CHECK-FORCEALL-NEXT:    addq $1, %r10
; CHECK-FORCEALL-NEXT:    cmpq %r10, %rdi
; CHECK-FORCEALL-NEXT:    jne .LBB1_2
; CHECK-FORCEALL-NEXT:  .LBB1_5: # %for.cond.cleanup
; CHECK-FORCEALL-NEXT:    retq
entry:
  %cmp18 = icmp sgt i32 %n, 0
  br i1 %cmp18, label %for.body.preheader, label %for.cond.cleanup

for.body.preheader:                               ; preds = %entry
  %wide.trip.count = zext i32 %n to i64
  br label %for.body

for.cond.cleanup:                                 ; preds = %for.body, %entry
  ret void

for.body:                                         ; preds = %for.body.preheader, %for.body
  %indvars.iv = phi i64 [ %indvars.iv.next, %for.body ], [ 0, %for.body.preheader ]
  %arrayidx = getelementptr inbounds i32, i32* %c, i64 %indvars.iv
  %0 = load i32, i32* %arrayidx, align 4
  %mul = mul nsw i32 %0, %a
  %cmp3 = icmp sgt i32 %mul, %b
  %. = select i1 %cmp3, i32 10, i32 %0
  store i32 %., i32* %arrayidx, align 4
  %arrayidx7 = getelementptr inbounds i32, i32* %d, i64 %indvars.iv
  %1 = load i32, i32* %arrayidx7, align 4
  %div = sdiv i32 %1, %b
  store i32 %div, i32* %arrayidx7, align 4
  %indvars.iv.next = add nuw nsw i64 %indvars.iv, 1
  %exitcond = icmp eq i64 %indvars.iv.next, %wide.trip.count
  br i1 %exitcond, label %for.cond.cleanup, label %for.body
}

define i32 @MaxIndex(i32 %n, i32* nocapture readonly %a) #0 {
; CHECK-LABEL: MaxIndex:
; CHECK:       # %bb.0: # %entry
; CHECK-NEXT:    xorl %eax, %eax
; CHECK-NEXT:    cmpl $2, %edi
; CHECK-NEXT:    jl .LBB2_5
; CHECK-NEXT:  # %bb.1: # %for.body.preheader
; CHECK-NEXT:    movl %edi, %ecx
; CHECK-NEXT:    xorl %edi, %edi
; CHECK-NEXT:    movl $1, %edx
; CHECK-NEXT:  .LBB2_2: # %for.body
; CHECK-NEXT:    # =>This Inner Loop Header: Depth=1
; CHECK-NEXT:    movl (%rsi,%rdx,4), %r8d
; CHECK-NEXT:    movslq %edi, %r9
; CHECK-NEXT:    movl %edx, %eax
; CHECK-NEXT:    cmpl (%rsi,%r9,4), %r8d
; CHECK-NEXT:    jg .LBB2_4
; CHECK-NEXT:  # %bb.3: # %for.body
; CHECK-NEXT:    # in Loop: Header=BB2_2 Depth=1
; CHECK-NEXT:    movl %edi, %eax
; CHECK-NEXT:  .LBB2_4: # %for.body
; CHECK-NEXT:    # in Loop: Header=BB2_2 Depth=1
; CHECK-NEXT:    addq $1, %rdx
; CHECK-NEXT:    movl %eax, %edi
; CHECK-NEXT:    cmpq %rdx, %rcx
; CHECK-NEXT:    jne .LBB2_2
; CHECK-NEXT:  .LBB2_5: # %for.cond.cleanup
; CHECK-NEXT:    retq
;
; CHECK-FORCEALL-LABEL: MaxIndex:
; CHECK-FORCEALL:       # %bb.0: # %entry
; CHECK-FORCEALL-NEXT:    xorl %eax, %eax
; CHECK-FORCEALL-NEXT:    cmpl $2, %edi
; CHECK-FORCEALL-NEXT:    jl .LBB2_5
; CHECK-FORCEALL-NEXT:  # %bb.1: # %for.body.preheader
; CHECK-FORCEALL-NEXT:    movl %edi, %ecx
; CHECK-FORCEALL-NEXT:    xorl %edi, %edi
; CHECK-FORCEALL-NEXT:    movl $1, %edx
; CHECK-FORCEALL-NEXT:  .LBB2_2: # %for.body
; CHECK-FORCEALL-NEXT:    # =>This Inner Loop Header: Depth=1
; CHECK-FORCEALL-NEXT:    movl (%rsi,%rdx,4), %r8d
; CHECK-FORCEALL-NEXT:    movslq %edi, %r9
; CHECK-FORCEALL-NEXT:    movl %edx, %eax
; CHECK-FORCEALL-NEXT:    cmpl (%rsi,%r9,4), %r8d
; CHECK-FORCEALL-NEXT:    jg .LBB2_4
; CHECK-FORCEALL-NEXT:  # %bb.3: # %for.body
; CHECK-FORCEALL-NEXT:    # in Loop: Header=BB2_2 Depth=1
; CHECK-FORCEALL-NEXT:    movl %edi, %eax
; CHECK-FORCEALL-NEXT:  .LBB2_4: # %for.body
; CHECK-FORCEALL-NEXT:    # in Loop: Header=BB2_2 Depth=1
; CHECK-FORCEALL-NEXT:    addq $1, %rdx
; CHECK-FORCEALL-NEXT:    movl %eax, %edi
; CHECK-FORCEALL-NEXT:    cmpq %rdx, %rcx
; CHECK-FORCEALL-NEXT:    jne .LBB2_2
; CHECK-FORCEALL-NEXT:  .LBB2_5: # %for.cond.cleanup
; CHECK-FORCEALL-NEXT:    retq
entry:
  %cmp14 = icmp sgt i32 %n, 1
  br i1 %cmp14, label %for.body.preheader, label %for.cond.cleanup

for.body.preheader:                               ; preds = %entry
  %wide.trip.count = zext i32 %n to i64
  br label %for.body

for.cond.cleanup:                                 ; preds = %for.body, %entry
  %t.0.lcssa = phi i32 [ 0, %entry ], [ %i.0.t.0, %for.body ]
  ret i32 %t.0.lcssa

for.body:                                         ; preds = %for.body.preheader, %for.body
  %indvars.iv = phi i64 [ %indvars.iv.next, %for.body ], [ 1, %for.body.preheader ]
  %t.015 = phi i32 [ %i.0.t.0, %for.body ], [ 0, %for.body.preheader ]
  %arrayidx = getelementptr inbounds i32, i32* %a, i64 %indvars.iv
  %0 = load i32, i32* %arrayidx, align 4
  %idxprom1 = sext i32 %t.015 to i64
  %arrayidx2 = getelementptr inbounds i32, i32* %a, i64 %idxprom1
  %1 = load i32, i32* %arrayidx2, align 4
  %cmp3 = icmp sgt i32 %0, %1
  %2 = trunc i64 %indvars.iv to i32
  %i.0.t.0 = select i1 %cmp3, i32 %2, i32 %t.015
  %indvars.iv.next = add nuw nsw i64 %indvars.iv, 1
  %exitcond = icmp eq i64 %indvars.iv.next, %wide.trip.count
  br i1 %exitcond, label %for.cond.cleanup, label %for.body
}

<<<<<<< HEAD
; TODO: If cmov instruction is marked as unpredicatable, do not convert it to branch.
define i32 @MaxIndex_unpredictable(i32 %n, i32* nocapture readonly %a) #0 {
=======
; If cmov instruction is marked as unpredictable, do not convert it to branch.
define i32 @MaxIndex_unpredictable(i32 %n, ptr nocapture readonly %a) #0 {
>>>>>>> a68cd636
; CHECK-LABEL: MaxIndex_unpredictable:
; CHECK:       # %bb.0: # %entry
; CHECK-NEXT:    xorl %eax, %eax
; CHECK-NEXT:    cmpl $2, %edi
; CHECK-NEXT:    jl .LBB3_3
; CHECK-NEXT:  # %bb.1: # %for.body.preheader
; CHECK-NEXT:    movl %edi, %ecx
; CHECK-NEXT:    xorl %eax, %eax
; CHECK-NEXT:    movl $1, %edx
; CHECK-NEXT:  .LBB3_2: # %for.body
; CHECK-NEXT:    # =>This Inner Loop Header: Depth=1
; CHECK-NEXT:    movl (%rsi,%rdx,4), %edi
; CHECK-NEXT:    cltq
; CHECK-NEXT:    cmpl (%rsi,%rax,4), %edi
; CHECK-NEXT:    cmovgl %edx, %eax
; CHECK-NEXT:    addq $1, %rdx
; CHECK-NEXT:    cmpq %rdx, %rcx
; CHECK-NEXT:    jne .LBB3_2
; CHECK-NEXT:  .LBB3_3: # %for.cond.cleanup
; CHECK-NEXT:    # kill: def $eax killed $eax killed $rax
; CHECK-NEXT:    retq
;
; CHECK-FORCEALL-LABEL: MaxIndex_unpredictable:
; CHECK-FORCEALL:       # %bb.0: # %entry
; CHECK-FORCEALL-NEXT:    xorl %eax, %eax
; CHECK-FORCEALL-NEXT:    cmpl $2, %edi
; CHECK-FORCEALL-NEXT:    jl .LBB3_3
; CHECK-FORCEALL-NEXT:  # %bb.1: # %for.body.preheader
; CHECK-FORCEALL-NEXT:    movl %edi, %ecx
; CHECK-FORCEALL-NEXT:    xorl %eax, %eax
; CHECK-FORCEALL-NEXT:    movl $1, %edx
; CHECK-FORCEALL-NEXT:  .LBB3_2: # %for.body
; CHECK-FORCEALL-NEXT:    # =>This Inner Loop Header: Depth=1
; CHECK-FORCEALL-NEXT:    movl (%rsi,%rdx,4), %edi
; CHECK-FORCEALL-NEXT:    cltq
; CHECK-FORCEALL-NEXT:    cmpl (%rsi,%rax,4), %edi
; CHECK-FORCEALL-NEXT:    cmovgl %edx, %eax
; CHECK-FORCEALL-NEXT:    addq $1, %rdx
; CHECK-FORCEALL-NEXT:    cmpq %rdx, %rcx
; CHECK-FORCEALL-NEXT:    jne .LBB3_2
; CHECK-FORCEALL-NEXT:  .LBB3_3: # %for.cond.cleanup
; CHECK-FORCEALL-NEXT:    # kill: def $eax killed $eax killed $rax
; CHECK-FORCEALL-NEXT:    retq
entry:
  %cmp14 = icmp sgt i32 %n, 1
  br i1 %cmp14, label %for.body.preheader, label %for.cond.cleanup

for.body.preheader:                               ; preds = %entry
  %wide.trip.count = zext i32 %n to i64
  br label %for.body

for.cond.cleanup:                                 ; preds = %for.body, %entry
  %t.0.lcssa = phi i32 [ 0, %entry ], [ %i.0.t.0, %for.body ]
  ret i32 %t.0.lcssa

for.body:                                         ; preds = %for.body.preheader, %for.body
  %indvars.iv = phi i64 [ %indvars.iv.next, %for.body ], [ 1, %for.body.preheader ]
  %t.015 = phi i32 [ %i.0.t.0, %for.body ], [ 0, %for.body.preheader ]
  %arrayidx = getelementptr inbounds i32, i32* %a, i64 %indvars.iv
  %0 = load i32, i32* %arrayidx, align 4
  %idxprom1 = sext i32 %t.015 to i64
  %arrayidx2 = getelementptr inbounds i32, i32* %a, i64 %idxprom1
  %1 = load i32, i32* %arrayidx2, align 4
  %cmp3 = icmp sgt i32 %0, %1
  %2 = trunc i64 %indvars.iv to i32
  %i.0.t.0 = select i1 %cmp3, i32 %2, i32 %t.015, !unpredictable !0
  %indvars.iv.next = add nuw nsw i64 %indvars.iv, 1
  %exitcond = icmp eq i64 %indvars.iv.next, %wide.trip.count
  br i1 %exitcond, label %for.cond.cleanup, label %for.body
}

define i32 @MaxValue(i32 %n, i32* nocapture readonly %a) #0 {
; CHECK-LABEL: MaxValue:
; CHECK:       # %bb.0: # %entry
; CHECK-NEXT:    movl (%rsi), %eax
; CHECK-NEXT:    cmpl $2, %edi
; CHECK-NEXT:    jl .LBB4_3
; CHECK-NEXT:  # %bb.1: # %for.body.preheader
; CHECK-NEXT:    movl %edi, %ecx
; CHECK-NEXT:    movl $1, %edx
; CHECK-NEXT:  .LBB4_2: # %for.body
; CHECK-NEXT:    # =>This Inner Loop Header: Depth=1
; CHECK-NEXT:    movl (%rsi,%rdx,4), %edi
; CHECK-NEXT:    cmpl %eax, %edi
; CHECK-NEXT:    cmovgl %edi, %eax
; CHECK-NEXT:    addq $1, %rdx
; CHECK-NEXT:    cmpq %rdx, %rcx
; CHECK-NEXT:    jne .LBB4_2
; CHECK-NEXT:  .LBB4_3: # %for.cond.cleanup
; CHECK-NEXT:    retq
;
; CHECK-FORCEALL-LABEL: MaxValue:
; CHECK-FORCEALL:       # %bb.0: # %entry
; CHECK-FORCEALL-NEXT:    movl (%rsi), %r8d
; CHECK-FORCEALL-NEXT:    cmpl $2, %edi
; CHECK-FORCEALL-NEXT:    jge .LBB4_3
; CHECK-FORCEALL-NEXT:  # %bb.1:
; CHECK-FORCEALL-NEXT:    movl %r8d, %eax
; CHECK-FORCEALL-NEXT:  .LBB4_2: # %for.cond.cleanup
; CHECK-FORCEALL-NEXT:    retq
; CHECK-FORCEALL-NEXT:  .LBB4_3: # %for.body.preheader
; CHECK-FORCEALL-NEXT:    movl %edi, %ecx
; CHECK-FORCEALL-NEXT:    movl $1, %edx
; CHECK-FORCEALL-NEXT:  .LBB4_4: # %for.body
; CHECK-FORCEALL-NEXT:    # =>This Inner Loop Header: Depth=1
; CHECK-FORCEALL-NEXT:    movl (%rsi,%rdx,4), %eax
; CHECK-FORCEALL-NEXT:    cmpl %r8d, %eax
; CHECK-FORCEALL-NEXT:    jg .LBB4_6
; CHECK-FORCEALL-NEXT:  # %bb.5: # %for.body
; CHECK-FORCEALL-NEXT:    # in Loop: Header=BB4_4 Depth=1
; CHECK-FORCEALL-NEXT:    movl %r8d, %eax
; CHECK-FORCEALL-NEXT:  .LBB4_6: # %for.body
; CHECK-FORCEALL-NEXT:    # in Loop: Header=BB4_4 Depth=1
; CHECK-FORCEALL-NEXT:    addq $1, %rdx
; CHECK-FORCEALL-NEXT:    movl %eax, %r8d
; CHECK-FORCEALL-NEXT:    cmpq %rdx, %rcx
; CHECK-FORCEALL-NEXT:    je .LBB4_2
; CHECK-FORCEALL-NEXT:    jmp .LBB4_4
entry:
  %0 = load i32, i32* %a, align 4
  %cmp13 = icmp sgt i32 %n, 1
  br i1 %cmp13, label %for.body.preheader, label %for.cond.cleanup

for.body.preheader:                               ; preds = %entry
  %wide.trip.count = zext i32 %n to i64
  br label %for.body

for.cond.cleanup:                                 ; preds = %for.body, %entry
  %t.0.lcssa = phi i32 [ %0, %entry ], [ %.t.0, %for.body ]
  ret i32 %t.0.lcssa

for.body:                                         ; preds = %for.body.preheader, %for.body
  %indvars.iv = phi i64 [ %indvars.iv.next, %for.body ], [ 1, %for.body.preheader ]
  %t.014 = phi i32 [ %.t.0, %for.body ], [ %0, %for.body.preheader ]
  %arrayidx1 = getelementptr inbounds i32, i32* %a, i64 %indvars.iv
  %1 = load i32, i32* %arrayidx1, align 4
  %cmp2 = icmp sgt i32 %1, %t.014
  %.t.0 = select i1 %cmp2, i32 %1, i32 %t.014
  %indvars.iv.next = add nuw nsw i64 %indvars.iv, 1
  %exitcond = icmp eq i64 %indvars.iv.next, %wide.trip.count
  br i1 %exitcond, label %for.cond.cleanup, label %for.body
}

define i32 @BinarySearch(i32 %Mask, %struct.Node* nocapture readonly %Curr, %struct.Node* nocapture readonly %Next) #0 {
; CHECK-LABEL: BinarySearch:
; CHECK:       # %bb.0: # %entry
; CHECK-NEXT:    movl (%rsi), %eax
; CHECK-NEXT:    jmp .LBB5_2
; CHECK-NEXT:  .LBB5_1: # %while.body
; CHECK-NEXT:    # in Loop: Header=BB5_2 Depth=1
; CHECK-NEXT:    movl %ecx, %eax
; CHECK-NEXT:    xorl %ecx, %ecx
; CHECK-NEXT:    btl %eax, %edi
; CHECK-NEXT:    setae %cl
; CHECK-NEXT:    movq 8(%rdx,%rcx,8), %rdx
; CHECK-NEXT:  .LBB5_2: # %while.body
; CHECK-NEXT:    # =>This Inner Loop Header: Depth=1
; CHECK-NEXT:    movl (%rdx), %ecx
; CHECK-NEXT:    cmpl %ecx, %eax
; CHECK-NEXT:    ja .LBB5_1
; CHECK-NEXT:  # %bb.3: # %while.end
; CHECK-NEXT:    retq
;
; CHECK-FORCEALL-LABEL: BinarySearch:
; CHECK-FORCEALL:       # %bb.0: # %entry
; CHECK-FORCEALL-NEXT:    movl (%rsi), %eax
; CHECK-FORCEALL-NEXT:    jmp .LBB5_2
; CHECK-FORCEALL-NEXT:  .LBB5_1: # %while.body
; CHECK-FORCEALL-NEXT:    # in Loop: Header=BB5_2 Depth=1
; CHECK-FORCEALL-NEXT:    movl %ecx, %eax
; CHECK-FORCEALL-NEXT:    xorl %ecx, %ecx
; CHECK-FORCEALL-NEXT:    btl %eax, %edi
; CHECK-FORCEALL-NEXT:    setae %cl
; CHECK-FORCEALL-NEXT:    movq 8(%rdx,%rcx,8), %rdx
; CHECK-FORCEALL-NEXT:  .LBB5_2: # %while.body
; CHECK-FORCEALL-NEXT:    # =>This Inner Loop Header: Depth=1
; CHECK-FORCEALL-NEXT:    movl (%rdx), %ecx
; CHECK-FORCEALL-NEXT:    cmpl %ecx, %eax
; CHECK-FORCEALL-NEXT:    ja .LBB5_1
; CHECK-FORCEALL-NEXT:  # %bb.3: # %while.end
; CHECK-FORCEALL-NEXT:    retq
entry:
  %Val8 = getelementptr inbounds %struct.Node, %struct.Node* %Curr, i64 0, i32 0
  %0 = load i32, i32* %Val8, align 8
  %Val19 = getelementptr inbounds %struct.Node, %struct.Node* %Next, i64 0, i32 0
  %1 = load i32, i32* %Val19, align 8
  %cmp10 = icmp ugt i32 %0, %1
  br i1 %cmp10, label %while.body, label %while.end

while.body:                                       ; preds = %entry, %while.body
  %2 = phi i32 [ %4, %while.body ], [ %1, %entry ]
  %Next.addr.011 = phi %struct.Node* [ %3, %while.body ], [ %Next, %entry ]
  %shl = shl i32 1, %2
  %and = and i32 %shl, %Mask
  %tobool = icmp eq i32 %and, 0
  %Left = getelementptr inbounds %struct.Node, %struct.Node* %Next.addr.011, i64 0, i32 2
  %Right = getelementptr inbounds %struct.Node, %struct.Node* %Next.addr.011, i64 0, i32 1
  %Left.sink = select i1 %tobool, %struct.Node** %Left, %struct.Node** %Right
  %3 = load %struct.Node*, %struct.Node** %Left.sink, align 8
  %Val1 = getelementptr inbounds %struct.Node, %struct.Node* %3, i64 0, i32 0
  %4 = load i32, i32* %Val1, align 8
  %cmp = icmp ugt i32 %2, %4
  br i1 %cmp, label %while.body, label %while.end

while.end:                                        ; preds = %while.body, %entry
  %.lcssa = phi i32 [ %0, %entry ], [ %2, %while.body ]
  ret i32 %.lcssa
}

;;;;;;;;;;;;;;;;;;;;;;;;;;;;;;;;;;;;;;;;;;;;;;;;;;;;;;;;;;;;;;;;;;;;;;;;;;;;;;;;
;; The following test checks that x86-cmov-converter optimization transforms
;; CMOV instructions into branch correctly.
;;
;; MBB:
;;   cond = cmp ...
;;   v1 = CMOVgt t1, f1, cond
;;   v2 = CMOVle s1, f2, cond
;;
;; Where: t1 = 11, f1 = 22, f2 = a
;;
;; After CMOV transformation
;; -------------------------
;; MBB:
;;   cond = cmp ...
;;   ja %SinkMBB
;;
;; FalseMBB:
;;   jmp %SinkMBB
;;
;; SinkMBB:
;;   %v1 = phi[%f1, %FalseMBB], [%t1, %MBB]
;;   %v2 = phi[%f1, %FalseMBB], [%f2, %MBB] ; For CMOV with OppCC switch
;;                                          ; true-value with false-value
;;                                          ; Phi instruction cannot use
;;                                          ; previous Phi instruction result
;;;;;;;;;;;;;;;;;;;;;;;;;;;;;;;;;;;;;;;;;;;;;;;;;;;;;;;;;;;;;;;;;;;;;;;;;;;;;;;;

define void @Transform(i32 *%arr, i32 *%arr2, i32 %a, i32 %b, i32 %c, i32 %n) #0 {
; CHECK-LABEL: Transform:
; CHECK:       # %bb.0: # %entry
; CHECK-NEXT:    movb $1, %al
; CHECK-NEXT:    testb %al, %al
; CHECK-NEXT:    jne .LBB6_5
; CHECK-NEXT:  # %bb.1: # %while.body.preheader
; CHECK-NEXT:    movl %edx, %ecx
; CHECK-NEXT:    xorl %esi, %esi
; CHECK-NEXT:  .LBB6_2: # %while.body
; CHECK-NEXT:    # =>This Inner Loop Header: Depth=1
; CHECK-NEXT:    movslq %esi, %rsi
; CHECK-NEXT:    movl (%rdi,%rsi,4), %eax
; CHECK-NEXT:    xorl %edx, %edx
; CHECK-NEXT:    divl %ecx
; CHECK-NEXT:    movl %eax, %edx
; CHECK-NEXT:    movl $11, %eax
; CHECK-NEXT:    movl %ecx, %r8d
; CHECK-NEXT:    cmpl %ecx, %edx
; CHECK-NEXT:    ja .LBB6_4
; CHECK-NEXT:  # %bb.3: # %while.body
; CHECK-NEXT:    # in Loop: Header=BB6_2 Depth=1
; CHECK-NEXT:    movl $22, %eax
; CHECK-NEXT:    movl $22, %r8d
; CHECK-NEXT:  .LBB6_4: # %while.body
; CHECK-NEXT:    # in Loop: Header=BB6_2 Depth=1
; CHECK-NEXT:    xorl %edx, %edx
; CHECK-NEXT:    divl %r8d
; CHECK-NEXT:    movl %edx, (%rdi,%rsi,4)
; CHECK-NEXT:    addl $1, %esi
; CHECK-NEXT:    cmpl %r9d, %esi
; CHECK-NEXT:    ja .LBB6_2
; CHECK-NEXT:  .LBB6_5: # %while.end
; CHECK-NEXT:    retq
;
; CHECK-FORCEALL-LABEL: Transform:
; CHECK-FORCEALL:       # %bb.0: # %entry
; CHECK-FORCEALL-NEXT:    movb $1, %al
; CHECK-FORCEALL-NEXT:    testb %al, %al
; CHECK-FORCEALL-NEXT:    jne .LBB6_5
; CHECK-FORCEALL-NEXT:  # %bb.1: # %while.body.preheader
; CHECK-FORCEALL-NEXT:    movl %edx, %ecx
; CHECK-FORCEALL-NEXT:    xorl %esi, %esi
; CHECK-FORCEALL-NEXT:  .LBB6_2: # %while.body
; CHECK-FORCEALL-NEXT:    # =>This Inner Loop Header: Depth=1
; CHECK-FORCEALL-NEXT:    movslq %esi, %rsi
; CHECK-FORCEALL-NEXT:    movl (%rdi,%rsi,4), %eax
; CHECK-FORCEALL-NEXT:    xorl %edx, %edx
; CHECK-FORCEALL-NEXT:    divl %ecx
; CHECK-FORCEALL-NEXT:    movl %eax, %edx
; CHECK-FORCEALL-NEXT:    movl $11, %eax
; CHECK-FORCEALL-NEXT:    movl %ecx, %r8d
; CHECK-FORCEALL-NEXT:    cmpl %ecx, %edx
; CHECK-FORCEALL-NEXT:    ja .LBB6_4
; CHECK-FORCEALL-NEXT:  # %bb.3: # %while.body
; CHECK-FORCEALL-NEXT:    # in Loop: Header=BB6_2 Depth=1
; CHECK-FORCEALL-NEXT:    movl $22, %eax
; CHECK-FORCEALL-NEXT:    movl $22, %r8d
; CHECK-FORCEALL-NEXT:  .LBB6_4: # %while.body
; CHECK-FORCEALL-NEXT:    # in Loop: Header=BB6_2 Depth=1
; CHECK-FORCEALL-NEXT:    xorl %edx, %edx
; CHECK-FORCEALL-NEXT:    divl %r8d
; CHECK-FORCEALL-NEXT:    movl %edx, (%rdi,%rsi,4)
; CHECK-FORCEALL-NEXT:    addl $1, %esi
; CHECK-FORCEALL-NEXT:    cmpl %r9d, %esi
; CHECK-FORCEALL-NEXT:    ja .LBB6_2
; CHECK-FORCEALL-NEXT:  .LBB6_5: # %while.end
; CHECK-FORCEALL-NEXT:    retq
entry:
  %cmp10 = icmp ugt i32 0, %n
  br i1 %cmp10, label %while.body, label %while.end

while.body:                                       ; preds = %entry, %while.body
  %i = phi i32 [ %i_inc, %while.body ], [ 0, %entry ]
  %arr_i = getelementptr inbounds i32, i32* %arr, i32 %i
  %x = load i32, i32* %arr_i, align 4
  %div = udiv i32 %x, %a
  %cond = icmp ugt i32 %div, %a
  %condOpp = icmp ule i32 %div, %a
  %s1 = select i1 %cond, i32 11, i32 22
  %s2 = select i1 %condOpp, i32 %s1, i32 %a
  %sum = urem i32 %s1, %s2
  store i32 %sum, i32* %arr_i, align 4
  %i_inc = add i32 %i, 1
  %cmp = icmp ugt i32 %i_inc, %n
  br i1 %cmp, label %while.body, label %while.end

while.end:                                        ; preds = %while.body, %entry
  ret void
}

; Test that we always will convert a cmov with a memory operand into a branch,
; even outside of a loop.
define i32 @test_cmov_memoperand(i32 %a, i32 %b, i32 %x, i32* %y) #0 {
; CHECK-LABEL: test_cmov_memoperand:
; CHECK:       # %bb.0: # %entry
; CHECK-NEXT:    movl %edx, %eax
; CHECK-NEXT:    cmpl %esi, %edi
; CHECK-NEXT:    ja .LBB7_2
; CHECK-NEXT:  # %bb.1: # %entry
; CHECK-NEXT:    movl (%rcx), %eax
; CHECK-NEXT:  .LBB7_2: # %entry
; CHECK-NEXT:    retq
;
; CHECK-FORCEALL-LABEL: test_cmov_memoperand:
; CHECK-FORCEALL:       # %bb.0: # %entry
; CHECK-FORCEALL-NEXT:    movl %edx, %eax
; CHECK-FORCEALL-NEXT:    cmpl %esi, %edi
; CHECK-FORCEALL-NEXT:    ja .LBB7_2
; CHECK-FORCEALL-NEXT:  # %bb.1: # %entry
; CHECK-FORCEALL-NEXT:    movl (%rcx), %eax
; CHECK-FORCEALL-NEXT:  .LBB7_2: # %entry
; CHECK-FORCEALL-NEXT:    retq
entry:
  %cond = icmp ugt i32 %a, %b
  %load = load i32, i32* %y
  %z = select i1 %cond, i32 %x, i32 %load
  ret i32 %z
}

<<<<<<< HEAD
; TODO: If cmov instruction is marked as unpredicatable, do not convert it to branch.
define i32 @test_cmov_memoperand_unpredictable(i32 %a, i32 %b, i32 %x, i32* %y) #0 {
=======
; If cmov instruction is marked as unpredictable, do not convert it to branch.
define i32 @test_cmov_memoperand_unpredictable(i32 %a, i32 %b, i32 %x, ptr %y) #0 {
>>>>>>> a68cd636
; CHECK-LABEL: test_cmov_memoperand_unpredictable:
; CHECK:       # %bb.0: # %entry
; CHECK-NEXT:    movl %edx, %eax
; CHECK-NEXT:    cmpl %esi, %edi
; CHECK-NEXT:    cmovbel (%rcx), %eax
; CHECK-NEXT:    retq
;
; CHECK-FORCEALL-LABEL: test_cmov_memoperand_unpredictable:
; CHECK-FORCEALL:       # %bb.0: # %entry
; CHECK-FORCEALL-NEXT:    movl %edx, %eax
; CHECK-FORCEALL-NEXT:    cmpl %esi, %edi
; CHECK-FORCEALL-NEXT:    cmovbel (%rcx), %eax
; CHECK-FORCEALL-NEXT:    retq
entry:
  %cond = icmp ugt i32 %a, %b
  %load = load i32, i32* %y
  %z = select i1 %cond, i32 %x, i32 %load, !unpredictable !0
  ret i32 %z
}

; Test that we can convert a group of cmovs where only one has a memory
; operand.
define i32 @test_cmov_memoperand_in_group(i32 %a, i32 %b, i32 %x, i32* %y.ptr) #0 {
; CHECK-LABEL: test_cmov_memoperand_in_group:
; CHECK:       # %bb.0: # %entry
; CHECK-NEXT:    movl %edx, %eax
; CHECK-NEXT:    movl %edx, %r8d
; CHECK-NEXT:    cmpl %esi, %edi
; CHECK-NEXT:    ja .LBB9_2
; CHECK-NEXT:  # %bb.1: # %entry
; CHECK-NEXT:    movl (%rcx), %edx
; CHECK-NEXT:    movl %edi, %eax
; CHECK-NEXT:    movl %esi, %r8d
; CHECK-NEXT:  .LBB9_2: # %entry
; CHECK-NEXT:    addl %r8d, %eax
; CHECK-NEXT:    addl %edx, %eax
; CHECK-NEXT:    retq
;
; CHECK-FORCEALL-LABEL: test_cmov_memoperand_in_group:
; CHECK-FORCEALL:       # %bb.0: # %entry
; CHECK-FORCEALL-NEXT:    movl %edx, %eax
; CHECK-FORCEALL-NEXT:    movl %edx, %r8d
; CHECK-FORCEALL-NEXT:    cmpl %esi, %edi
; CHECK-FORCEALL-NEXT:    ja .LBB9_2
; CHECK-FORCEALL-NEXT:  # %bb.1: # %entry
; CHECK-FORCEALL-NEXT:    movl (%rcx), %edx
; CHECK-FORCEALL-NEXT:    movl %edi, %eax
; CHECK-FORCEALL-NEXT:    movl %esi, %r8d
; CHECK-FORCEALL-NEXT:  .LBB9_2: # %entry
; CHECK-FORCEALL-NEXT:    addl %r8d, %eax
; CHECK-FORCEALL-NEXT:    addl %edx, %eax
; CHECK-FORCEALL-NEXT:    retq
entry:
  %cond = icmp ugt i32 %a, %b
  %y = load i32, i32* %y.ptr
  %z1 = select i1 %cond, i32 %x, i32 %a
  %z2 = select i1 %cond, i32 %x, i32 %y
  %z3 = select i1 %cond, i32 %x, i32 %b
  %s1 = add i32 %z1, %z2
  %s2 = add i32 %s1, %z3
  ret i32 %s2
}

; Same as before but with operands reversed in the select with a load.
define i32 @test_cmov_memoperand_in_group2(i32 %a, i32 %b, i32 %x, i32* %y.ptr) #0 {
; CHECK-LABEL: test_cmov_memoperand_in_group2:
; CHECK:       # %bb.0: # %entry
; CHECK-NEXT:    movl %edx, %eax
; CHECK-NEXT:    movl %edx, %r8d
; CHECK-NEXT:    cmpl %esi, %edi
; CHECK-NEXT:    jbe .LBB10_2
; CHECK-NEXT:  # %bb.1: # %entry
; CHECK-NEXT:    movl (%rcx), %edx
; CHECK-NEXT:    movl %edi, %eax
; CHECK-NEXT:    movl %esi, %r8d
; CHECK-NEXT:  .LBB10_2: # %entry
; CHECK-NEXT:    addl %r8d, %eax
; CHECK-NEXT:    addl %edx, %eax
; CHECK-NEXT:    retq
;
; CHECK-FORCEALL-LABEL: test_cmov_memoperand_in_group2:
; CHECK-FORCEALL:       # %bb.0: # %entry
; CHECK-FORCEALL-NEXT:    movl %edx, %eax
; CHECK-FORCEALL-NEXT:    movl %edx, %r8d
; CHECK-FORCEALL-NEXT:    cmpl %esi, %edi
; CHECK-FORCEALL-NEXT:    jbe .LBB10_2
; CHECK-FORCEALL-NEXT:  # %bb.1: # %entry
; CHECK-FORCEALL-NEXT:    movl (%rcx), %edx
; CHECK-FORCEALL-NEXT:    movl %edi, %eax
; CHECK-FORCEALL-NEXT:    movl %esi, %r8d
; CHECK-FORCEALL-NEXT:  .LBB10_2: # %entry
; CHECK-FORCEALL-NEXT:    addl %r8d, %eax
; CHECK-FORCEALL-NEXT:    addl %edx, %eax
; CHECK-FORCEALL-NEXT:    retq
entry:
  %cond = icmp ugt i32 %a, %b
  %y = load i32, i32* %y.ptr
  %z2 = select i1 %cond, i32 %a, i32 %x
  %z1 = select i1 %cond, i32 %y, i32 %x
  %z3 = select i1 %cond, i32 %b, i32 %x
  %s1 = add i32 %z1, %z2
  %s2 = add i32 %s1, %z3
  ret i32 %s2
}

; Test that we don't convert a group of cmovs with conflicting directions of
; loads.
define i32 @test_cmov_memoperand_conflicting_dir(i32 %a, i32 %b, i32 %x, i32* %y1.ptr, i32* %y2.ptr) #0 {
; CHECK-LABEL: test_cmov_memoperand_conflicting_dir:
; CHECK:       # %bb.0: # %entry
; CHECK-NEXT:    cmpl %esi, %edi
; CHECK-NEXT:    movl (%rcx), %eax
; CHECK-NEXT:    cmoval %edx, %eax
; CHECK-NEXT:    cmoval (%r8), %edx
; CHECK-NEXT:    addl %edx, %eax
; CHECK-NEXT:    retq
;
; CHECK-FORCEALL-LABEL: test_cmov_memoperand_conflicting_dir:
; CHECK-FORCEALL:       # %bb.0: # %entry
; CHECK-FORCEALL-NEXT:    cmpl %esi, %edi
; CHECK-FORCEALL-NEXT:    movl (%rcx), %eax
; CHECK-FORCEALL-NEXT:    cmoval %edx, %eax
; CHECK-FORCEALL-NEXT:    cmoval (%r8), %edx
; CHECK-FORCEALL-NEXT:    addl %edx, %eax
; CHECK-FORCEALL-NEXT:    retq
entry:
  %cond = icmp ugt i32 %a, %b
  %y1 = load i32, i32* %y1.ptr
  %y2 = load i32, i32* %y2.ptr
  %z1 = select i1 %cond, i32 %x, i32 %y1
  %z2 = select i1 %cond, i32 %y2, i32 %x
  %s1 = add i32 %z1, %z2
  ret i32 %s1
}

; Test that we can convert a group of cmovs where only one has a memory
; operand and where that memory operand's registers come from a prior cmov in
; the group.
define i32 @test_cmov_memoperand_in_group_reuse_for_addr(i32 %a, i32 %b, i32* %x, i32* %y) #0 {
; CHECK-LABEL: test_cmov_memoperand_in_group_reuse_for_addr:
; CHECK:       # %bb.0: # %entry
; CHECK-NEXT:    movl %edi, %eax
; CHECK-NEXT:    cmpl %esi, %edi
; CHECK-NEXT:    ja .LBB12_2
; CHECK-NEXT:  # %bb.1: # %entry
; CHECK-NEXT:    movl (%rcx), %eax
; CHECK-NEXT:  .LBB12_2: # %entry
; CHECK-NEXT:    retq
;
; CHECK-FORCEALL-LABEL: test_cmov_memoperand_in_group_reuse_for_addr:
; CHECK-FORCEALL:       # %bb.0: # %entry
; CHECK-FORCEALL-NEXT:    movl %edi, %eax
; CHECK-FORCEALL-NEXT:    cmpl %esi, %edi
; CHECK-FORCEALL-NEXT:    ja .LBB12_2
; CHECK-FORCEALL-NEXT:  # %bb.1: # %entry
; CHECK-FORCEALL-NEXT:    movl (%rcx), %eax
; CHECK-FORCEALL-NEXT:  .LBB12_2: # %entry
; CHECK-FORCEALL-NEXT:    retq
entry:
  %cond = icmp ugt i32 %a, %b
  %p = select i1 %cond, i32* %x, i32* %y
  %load = load i32, i32* %p
  %z = select i1 %cond, i32 %a, i32 %load
  ret i32 %z
}

; Test that we can convert a group of two cmovs with memory operands where one
; uses the result of the other as part of the address.
define i32 @test_cmov_memoperand_in_group_reuse_for_addr2(i32 %a, i32 %b, i32* %x, i32** %y) #0 {
; CHECK-LABEL: test_cmov_memoperand_in_group_reuse_for_addr2:
; CHECK:       # %bb.0: # %entry
; CHECK-NEXT:    movl %edi, %eax
; CHECK-NEXT:    cmpl %esi, %edi
; CHECK-NEXT:    ja .LBB13_2
; CHECK-NEXT:  # %bb.1: # %entry
; CHECK-NEXT:    movq (%rcx), %rax
; CHECK-NEXT:    movl (%rax), %eax
; CHECK-NEXT:  .LBB13_2: # %entry
; CHECK-NEXT:    retq
;
; CHECK-FORCEALL-LABEL: test_cmov_memoperand_in_group_reuse_for_addr2:
; CHECK-FORCEALL:       # %bb.0: # %entry
; CHECK-FORCEALL-NEXT:    movl %edi, %eax
; CHECK-FORCEALL-NEXT:    cmpl %esi, %edi
; CHECK-FORCEALL-NEXT:    ja .LBB13_2
; CHECK-FORCEALL-NEXT:  # %bb.1: # %entry
; CHECK-FORCEALL-NEXT:    movq (%rcx), %rax
; CHECK-FORCEALL-NEXT:    movl (%rax), %eax
; CHECK-FORCEALL-NEXT:  .LBB13_2: # %entry
; CHECK-FORCEALL-NEXT:    retq
entry:
  %cond = icmp ugt i32 %a, %b
  %load1 = load i32*, i32** %y
  %p = select i1 %cond, i32* %x, i32* %load1
  %load2 = load i32, i32* %p
  %z = select i1 %cond, i32 %a, i32 %load2
  ret i32 %z
}

; Test that we can convert a group of cmovs where only one has a memory
; operand and where that memory operand's registers come from a prior cmov and
; where that cmov gets *its* input from a prior cmov in the group.
define i32 @test_cmov_memoperand_in_group_reuse_for_addr3(i32 %a, i32 %b, i32* %x, i32* %y, i32* %z) #0 {
; CHECK-LABEL: test_cmov_memoperand_in_group_reuse_for_addr3:
; CHECK:       # %bb.0: # %entry
; CHECK-NEXT:    movl %edi, %eax
; CHECK-NEXT:    cmpl %esi, %edi
; CHECK-NEXT:    ja .LBB14_2
; CHECK-NEXT:  # %bb.1: # %entry
; CHECK-NEXT:    movl (%rcx), %eax
; CHECK-NEXT:  .LBB14_2: # %entry
; CHECK-NEXT:    retq
;
; CHECK-FORCEALL-LABEL: test_cmov_memoperand_in_group_reuse_for_addr3:
; CHECK-FORCEALL:       # %bb.0: # %entry
; CHECK-FORCEALL-NEXT:    movl %edi, %eax
; CHECK-FORCEALL-NEXT:    cmpl %esi, %edi
; CHECK-FORCEALL-NEXT:    ja .LBB14_2
; CHECK-FORCEALL-NEXT:  # %bb.1: # %entry
; CHECK-FORCEALL-NEXT:    movl (%rcx), %eax
; CHECK-FORCEALL-NEXT:  .LBB14_2: # %entry
; CHECK-FORCEALL-NEXT:    retq
entry:
  %cond = icmp ugt i32 %a, %b
  %p = select i1 %cond, i32* %x, i32* %y
  %p2 = select i1 %cond, i32* %z, i32* %p
  %load = load i32, i32* %p2
  %r = select i1 %cond, i32 %a, i32 %load
  ret i32 %r
}

@begin = external global i32*
@end = external global i32*

define void @test_memoperand_loop(i32 %data) #0 {
; CHECK-LABEL: test_memoperand_loop:
; CHECK:       # %bb.0: # %entry
; CHECK-NEXT:    movq begin@GOTPCREL(%rip), %rax
; CHECK-NEXT:    movq (%rax), %rcx
; CHECK-NEXT:    movq end@GOTPCREL(%rip), %rdx
; CHECK-NEXT:    movq (%rdx), %rdx
; CHECK-NEXT:    xorl %esi, %esi
; CHECK-NEXT:    movq %rcx, %r8
; CHECK-NEXT:  .LBB15_1: # %loop.body
; CHECK-NEXT:    # =>This Inner Loop Header: Depth=1
; CHECK-NEXT:    addq $8, %r8
; CHECK-NEXT:    cmpq %rdx, %r8
; CHECK-NEXT:    ja .LBB15_3
; CHECK-NEXT:  # %bb.2: # %loop.body
; CHECK-NEXT:    # in Loop: Header=BB15_1 Depth=1
; CHECK-NEXT:    movq (%rax), %r8
; CHECK-NEXT:  .LBB15_3: # %loop.body
; CHECK-NEXT:    # in Loop: Header=BB15_1 Depth=1
; CHECK-NEXT:    movl %edi, (%r8)
; CHECK-NEXT:    addq $8, %r8
; CHECK-NEXT:    cmpq %rdx, %r8
; CHECK-NEXT:    ja .LBB15_5
; CHECK-NEXT:  # %bb.4: # %loop.body
; CHECK-NEXT:    # in Loop: Header=BB15_1 Depth=1
; CHECK-NEXT:    movq %rcx, %r8
; CHECK-NEXT:  .LBB15_5: # %loop.body
; CHECK-NEXT:    # in Loop: Header=BB15_1 Depth=1
; CHECK-NEXT:    movl %edi, (%r8)
; CHECK-NEXT:    addl $1, %esi
; CHECK-NEXT:    cmpl $1024, %esi # imm = 0x400
; CHECK-NEXT:    jl .LBB15_1
; CHECK-NEXT:  # %bb.6: # %exit
; CHECK-NEXT:    retq
;
; CHECK-FORCEALL-LABEL: test_memoperand_loop:
; CHECK-FORCEALL:       # %bb.0: # %entry
; CHECK-FORCEALL-NEXT:    movq begin@GOTPCREL(%rip), %rax
; CHECK-FORCEALL-NEXT:    movq (%rax), %rcx
; CHECK-FORCEALL-NEXT:    movq end@GOTPCREL(%rip), %rdx
; CHECK-FORCEALL-NEXT:    movq (%rdx), %rdx
; CHECK-FORCEALL-NEXT:    xorl %esi, %esi
; CHECK-FORCEALL-NEXT:    movq %rcx, %r8
; CHECK-FORCEALL-NEXT:  .LBB15_1: # %loop.body
; CHECK-FORCEALL-NEXT:    # =>This Inner Loop Header: Depth=1
; CHECK-FORCEALL-NEXT:    addq $8, %r8
; CHECK-FORCEALL-NEXT:    cmpq %rdx, %r8
; CHECK-FORCEALL-NEXT:    ja .LBB15_3
; CHECK-FORCEALL-NEXT:  # %bb.2: # %loop.body
; CHECK-FORCEALL-NEXT:    # in Loop: Header=BB15_1 Depth=1
; CHECK-FORCEALL-NEXT:    movq (%rax), %r8
; CHECK-FORCEALL-NEXT:  .LBB15_3: # %loop.body
; CHECK-FORCEALL-NEXT:    # in Loop: Header=BB15_1 Depth=1
; CHECK-FORCEALL-NEXT:    movl %edi, (%r8)
; CHECK-FORCEALL-NEXT:    addq $8, %r8
; CHECK-FORCEALL-NEXT:    cmpq %rdx, %r8
; CHECK-FORCEALL-NEXT:    ja .LBB15_5
; CHECK-FORCEALL-NEXT:  # %bb.4: # %loop.body
; CHECK-FORCEALL-NEXT:    # in Loop: Header=BB15_1 Depth=1
; CHECK-FORCEALL-NEXT:    movq %rcx, %r8
; CHECK-FORCEALL-NEXT:  .LBB15_5: # %loop.body
; CHECK-FORCEALL-NEXT:    # in Loop: Header=BB15_1 Depth=1
; CHECK-FORCEALL-NEXT:    movl %edi, (%r8)
; CHECK-FORCEALL-NEXT:    addl $1, %esi
; CHECK-FORCEALL-NEXT:    cmpl $1024, %esi # imm = 0x400
; CHECK-FORCEALL-NEXT:    jl .LBB15_1
; CHECK-FORCEALL-NEXT:  # %bb.6: # %exit
; CHECK-FORCEALL-NEXT:    retq
entry:
  %begin = load i32*, i32** @begin, align 8
  %end = load i32*, i32** @end, align 8
  br label %loop.body
loop.body:
  %phi.iv = phi i32 [ 0, %entry ], [ %iv.next, %loop.body ]
  %phi.ptr = phi i32* [ %begin, %entry ], [ %dst2, %loop.body ]
  %gep1 = getelementptr inbounds i32, i32 *%phi.ptr, i64 2
  %cmp1 = icmp ugt i32* %gep1, %end
  %begin_dup = load i32*, i32** @begin, align 8
  %dst1 = select i1 %cmp1, i32* %gep1, i32* %begin_dup
  store i32 %data, i32 *%dst1, align 4
  %gep2 = getelementptr inbounds i32, i32 *%dst1, i64 2
  %cmp2 = icmp ugt i32* %gep2, %end
  %dst2 = select i1 %cmp2, i32* %gep2, i32* %begin
  store i32 %data, i32 *%dst2, align 4
  %iv.next = add i32 %phi.iv, 1
  %cond = icmp slt i32 %iv.next, 1024
  br i1 %cond, label %loop.body, label %exit
exit:
  ret void
}

attributes #0 = {"target-cpu"="x86-64" "tune-cpu"="x86-64"}
!0 = !{}<|MERGE_RESOLUTION|>--- conflicted
+++ resolved
@@ -356,13 +356,8 @@
   br i1 %exitcond, label %for.cond.cleanup, label %for.body
 }
 
-<<<<<<< HEAD
-; TODO: If cmov instruction is marked as unpredicatable, do not convert it to branch.
-define i32 @MaxIndex_unpredictable(i32 %n, i32* nocapture readonly %a) #0 {
-=======
 ; If cmov instruction is marked as unpredictable, do not convert it to branch.
 define i32 @MaxIndex_unpredictable(i32 %n, ptr nocapture readonly %a) #0 {
->>>>>>> a68cd636
 ; CHECK-LABEL: MaxIndex_unpredictable:
 ; CHECK:       # %bb.0: # %entry
 ; CHECK-NEXT:    xorl %eax, %eax
@@ -720,13 +715,8 @@
   ret i32 %z
 }
 
-<<<<<<< HEAD
-; TODO: If cmov instruction is marked as unpredicatable, do not convert it to branch.
-define i32 @test_cmov_memoperand_unpredictable(i32 %a, i32 %b, i32 %x, i32* %y) #0 {
-=======
 ; If cmov instruction is marked as unpredictable, do not convert it to branch.
 define i32 @test_cmov_memoperand_unpredictable(i32 %a, i32 %b, i32 %x, ptr %y) #0 {
->>>>>>> a68cd636
 ; CHECK-LABEL: test_cmov_memoperand_unpredictable:
 ; CHECK:       # %bb.0: # %entry
 ; CHECK-NEXT:    movl %edx, %eax
