; RUN: llc -O0 -mtriple=amdgcn-amd-amdhsa -mcpu=gfx906 -verify-machineinstrs -filetype=obj < %s | llvm-dwarfdump -v -debug-info - | FileCheck --check-prefixes=COMMON,FLAT-SCR-DIS %s
; RUN: llc -O0 -mtriple=amdgcn-amd-amdhsa -mcpu=gfx940 -verify-machineinstrs -filetype=obj < %s | llvm-dwarfdump -v -debug-info - | FileCheck --check-prefixes=COMMON,FLAT-SCR-ENA %s

source_filename = "heterogeneous-dwarf.cl"
target datalayout = "e-p:64:64-p1:64:64-p2:32:32-p3:32:32-p4:64:64-p5:32:32-p6:32:32-i64:64-v16:16-v24:32-v32:32-v48:64-v96:128-v192:256-v256:256-v512:512-v1024:1024-v2048:2048-n32:64-S32-A5-G1-ni:7"
target triple = "amdgcn-amd-amdhsa"

; CHECK: {{.*}}DW_TAG_formal_parameter
; CHECK-NEXT: DW_AT_location [DW_FORM_exprloc]      (DW_OP_regx SGPR33_LO16, DW_OP_lit6, DW_OP_stack_value, DW_OP_deref_size 0x4, DW_OP_swap, DW_OP_deref_size 0x4, DW_OP_swap, DW_OP_shr, DW_OP_stack_value, DW_OP_deref_size 0x4, DW_OP_constu 0x5, DW_OP_LLVM_form_aspace_address, DW_OP_lit8, DW_OP_stack_value, DW_OP_deref_size 0x4, DW_OP_LLVM_offset)
; CHECK-NEXT: DW_AT_name {{.*}}"A"

; CHECK: {{.*}}DW_TAG_variable
; CHECK-NEXT: DW_AT_location [DW_FORM_exprloc]      (DW_OP_regx SGPR33_LO16, DW_OP_lit6, DW_OP_stack_value, DW_OP_deref_size 0x4, DW_OP_swap, DW_OP_deref_size 0x4, DW_OP_swap, DW_OP_shr, DW_OP_stack_value, DW_OP_deref_size 0x4, DW_OP_constu 0x5, DW_OP_LLVM_form_aspace_address, DW_OP_lit16, DW_OP_stack_value, DW_OP_deref_size 0x4, DW_OP_LLVM_offset)
; CHECK-NEXT: DW_AT_name {{.*}}"B"

; COMMON: {{.*}}DW_TAG_variable
; FLAT-SCR-DIS: DW_AT_location [DW_FORM_exprloc]      (DW_OP_regx SGPR33_LO16, DW_OP_lit6, DW_OP_stack_value, DW_OP_deref_size 0x4, DW_OP_swap, DW_OP_deref_size 0x4, DW_OP_swap, DW_OP_shr, DW_OP_stack_value, DW_OP_deref_size 0x4, DW_OP_constu 0x5, DW_OP_LLVM_form_aspace_address, DW_OP_lit20, DW_OP_stack_value, DW_OP_deref_size 0x4, DW_OP_LLVM_offset)
; FLAT-SCR-ENA: DW_AT_location [DW_FORM_exprloc]      (DW_OP_regx SGPR33_LO16, DW_OP_deref_size 0x4, DW_OP_constu 0x5, DW_OP_LLVM_form_aspace_address, DW_OP_lit16, DW_OP_stack_value, DW_OP_deref_size 0x4, DW_OP_LLVM_offset)
; COMMON: DW_AT_name {{.*}}"C"

define protected amdgpu_kernel void @testKernel(i32 addrspace(1)* %A) #0 !dbg !11 !kernel_arg_addr_space !17 !kernel_arg_access_qual !18 !kernel_arg_type !19 !kernel_arg_base_type !19 !kernel_arg_type_qual !20 {
entry:
  %A.addr = alloca i32 addrspace(1)*, align 8, addrspace(5)
  %B = alloca i32, align 4, addrspace(5)
  %C = alloca i32, align 4, addrspace(5)
  store i32 addrspace(1)* %A, i32 addrspace(1)* addrspace(5)* %A.addr, align 8
  call void @llvm.dbg.def(metadata !21, metadata i32 addrspace(1)* addrspace(5)* %A.addr), !dbg !23
  call void @llvm.dbg.def(metadata !24, metadata i32 addrspace(5)* %B), !dbg !26
<<<<<<< HEAD
  call void @llvm.dbg.def(metadata !31, metadata i32 addrspace(5)* %C), !dbg !34
=======
  call void @llvm.dbg.def(metadata !31, metadata ptr addrspace(5) %C), !dbg !34
>>>>>>> 6f0d4568
  store i32 777, i32 addrspace(5)* %B, align 4, !dbg !26
  %0 = load i32, i32 addrspace(5)* %B, align 4, !dbg !27
  %1 = load i32 addrspace(1)*, i32 addrspace(1)* addrspace(5)* %A.addr, align 8, !dbg !28
  store i32 %0, i32 addrspace(1)* %1, align 4, !dbg !29
  ret void, !dbg !30
}

declare void @llvm.dbg.def(metadata, metadata) #1

attributes #0 = { convergent noinline norecurse nounwind optnone "amdgpu-flat-work-group-size"="1,256" "amdgpu-implicitarg-num-bytes"="56" "frame-pointer"="all" "min-legal-vector-width"="0" "no-trapping-math"="true" "stack-protector-buffer-size"="8" "uniform-work-group-size"="true" }
attributes #1 = { nofree nosync nounwind readnone speculatable willreturn }

!llvm.dbg.cu = !{!0}
!llvm.module.flags = !{!2, !3, !4, !5, !6}
!opencl.ocl.version = !{!7, !8}
!llvm.ident = !{!9, !10}

!0 = distinct !DICompileUnit(language: DW_LANG_OpenCL, file: !1, producer: "clang version 14.0.0", isOptimized: false, runtimeVersion: 0, emissionKind: FullDebug, splitDebugInlining: false, nameTableKind: None)
!1 = !DIFile(filename: "heterogeneous-dwarf.cl", directory: "/some/random/directory", checksumkind: CSK_MD5, checksum: "1bf703ec4e028cb8cf8a51769ce79495")
!2 = !{i32 7, !"Dwarf Version", i32 5}
!3 = !{i32 2, !"Debug Info Version", i32 4}
!4 = !{i32 1, !"wchar_size", i32 4}
!5 = !{i32 7, !"PIC Level", i32 1}
!6 = !{i32 7, !"frame-pointer", i32 2}
!7 = !{i32 1, i32 2}
!8 = !{i32 2, i32 0}
!9 = !{!"clang version 14.0.0"}
!10 = !{!"clang version 12.0.0"}
!11 = distinct !DISubprogram(name: "testKernel", scope: !1, file: !1, line: 1, type: !12, scopeLine: 1, flags: DIFlagPrototyped, spFlags: DISPFlagDefinition, unit: !0, retainedNodes: !16)
!12 = !DISubroutineType(cc: DW_CC_LLVM_OpenCLKernel, types: !13)
!13 = !{null, !14}
!14 = !DIDerivedType(tag: DW_TAG_pointer_type, baseType: !15, size: 64)
!15 = !DIBasicType(name: "int", size: 32, encoding: DW_ATE_signed)
!16 = !{}
!17 = !{i32 1}
!18 = !{!"none"}
!19 = !{!"int*"}
!20 = !{!""}
!21 = distinct !DILifetime(object: !22, location: !DIExpr(DIOpReferrer(i32 addrspace(1)* addrspace(5)*), DIOpDeref(i32 addrspace(1)*)))
!22 = !DILocalVariable(name: "A", arg: 1, scope: !11, file: !1, line: 1, type: !14)
!23 = !DILocation(line: 1, column: 36, scope: !11)
!24 = distinct !DILifetime(object: !25, location: !DIExpr(DIOpReferrer(i32 addrspace(5)*), DIOpDeref(i32)))
!25 = !DILocalVariable(name: "B", scope: !11, file: !1, line: 2, type: !15)
!26 = !DILocation(line: 2, column: 7, scope: !11)
!27 = !DILocation(line: 3, column: 8, scope: !11)
!28 = !DILocation(line: 3, column: 4, scope: !11)
!29 = !DILocation(line: 3, column: 6, scope: !11)
!30 = !DILocation(line: 4, column: 1, scope: !11)
<<<<<<< HEAD
!31 = distinct !DILifetime(object: !32, location: !DIExpr(DIOpReferrer(i32 addrspace(5)*), DIOpDeref(i32)))
=======
!31 = distinct !DILifetime(object: !32, location: !DIExpr(DIOpReferrer(ptr addrspace(5)), DIOpDeref(i32)))
>>>>>>> 6f0d4568
!32 = !DILocalVariable(name: "C", scope: !11, file: !1, line: 1, type: !33)
!33 = !DIBasicType(name: "unsigned int", size: 32, encoding: DW_ATE_unsigned)
!34 = !DILocation(line: 5, column: 1, scope: !11)<|MERGE_RESOLUTION|>--- conflicted
+++ resolved
@@ -26,11 +26,7 @@
   store i32 addrspace(1)* %A, i32 addrspace(1)* addrspace(5)* %A.addr, align 8
   call void @llvm.dbg.def(metadata !21, metadata i32 addrspace(1)* addrspace(5)* %A.addr), !dbg !23
   call void @llvm.dbg.def(metadata !24, metadata i32 addrspace(5)* %B), !dbg !26
-<<<<<<< HEAD
-  call void @llvm.dbg.def(metadata !31, metadata i32 addrspace(5)* %C), !dbg !34
-=======
   call void @llvm.dbg.def(metadata !31, metadata ptr addrspace(5) %C), !dbg !34
->>>>>>> 6f0d4568
   store i32 777, i32 addrspace(5)* %B, align 4, !dbg !26
   %0 = load i32, i32 addrspace(5)* %B, align 4, !dbg !27
   %1 = load i32 addrspace(1)*, i32 addrspace(1)* addrspace(5)* %A.addr, align 8, !dbg !28
@@ -79,11 +75,7 @@
 !28 = !DILocation(line: 3, column: 4, scope: !11)
 !29 = !DILocation(line: 3, column: 6, scope: !11)
 !30 = !DILocation(line: 4, column: 1, scope: !11)
-<<<<<<< HEAD
-!31 = distinct !DILifetime(object: !32, location: !DIExpr(DIOpReferrer(i32 addrspace(5)*), DIOpDeref(i32)))
-=======
 !31 = distinct !DILifetime(object: !32, location: !DIExpr(DIOpReferrer(ptr addrspace(5)), DIOpDeref(i32)))
->>>>>>> 6f0d4568
 !32 = !DILocalVariable(name: "C", scope: !11, file: !1, line: 1, type: !33)
 !33 = !DIBasicType(name: "unsigned int", size: 32, encoding: DW_ATE_unsigned)
 !34 = !DILocation(line: 5, column: 1, scope: !11)