// RUN: not llvm-mc -arch=amdgcn -mcpu=gfx90a %s 2>&1 | FileCheck --check-prefix=GFX90A --implicit-check-not=error: %s

ds_add_src2_u32 v1
// GFX90A: :[[@LINE-1]]:{{[0-9]+}}: error: instruction not supported on this GPU

ds_add_src2_f32 v1
// GFX90A: :[[@LINE-1]]:{{[0-9]+}}: error: instruction not supported on this GPU

ds_sub_src2_u32 v1
// GFX90A: :[[@LINE-1]]:{{[0-9]+}}: error: instruction not supported on this GPU

ds_rsub_src2_u32 v1
// GFX90A: :[[@LINE-1]]:{{[0-9]+}}: error: instruction not supported on this GPU

ds_inc_src2_u32 v1
// GFX90A: :[[@LINE-1]]:{{[0-9]+}}: error: instruction not supported on this GPU

ds_dec_src2_u32 v1
// GFX90A: :[[@LINE-1]]:{{[0-9]+}}: error: instruction not supported on this GPU

ds_min_src2_i32 v1
// GFX90A: :[[@LINE-1]]:{{[0-9]+}}: error: instruction not supported on this GPU

ds_max_src2_i32 v1
// GFX90A: :[[@LINE-1]]:{{[0-9]+}}: error: instruction not supported on this GPU

ds_min_src2_u32 v1
// GFX90A: :[[@LINE-1]]:{{[0-9]+}}: error: instruction not supported on this GPU

ds_max_src2_u32 v1
// GFX90A: :[[@LINE-1]]:{{[0-9]+}}: error: instruction not supported on this GPU

ds_and_src2_b32 v1
// GFX90A: :[[@LINE-1]]:{{[0-9]+}}: error: instruction not supported on this GPU

ds_or_src2_b32 v1
// GFX90A: :[[@LINE-1]]:{{[0-9]+}}: error: instruction not supported on this GPU

ds_xor_src2_b32 v1
// GFX90A: :[[@LINE-1]]:{{[0-9]+}}: error: instruction not supported on this GPU

ds_min_src2_f32 v1
// GFX90A: :[[@LINE-1]]:{{[0-9]+}}: error: instruction not supported on this GPU

ds_max_src2_f32 v1
// GFX90A: :[[@LINE-1]]:{{[0-9]+}}: error: instruction not supported on this GPU

ds_add_src2_u64 v1
// GFX90A: :[[@LINE-1]]:{{[0-9]+}}: error: instruction not supported on this GPU

ds_sub_src2_u64 v1
// GFX90A: :[[@LINE-1]]:{{[0-9]+}}: error: instruction not supported on this GPU

ds_rsub_src2_u64 v1
// GFX90A: :[[@LINE-1]]:{{[0-9]+}}: error: instruction not supported on this GPU

ds_inc_src2_u64 v1
// GFX90A: :[[@LINE-1]]:{{[0-9]+}}: error: instruction not supported on this GPU

ds_dec_src2_u64 v1
// GFX90A: :[[@LINE-1]]:{{[0-9]+}}: error: instruction not supported on this GPU

ds_min_src2_i64 v1
// GFX90A: :[[@LINE-1]]:{{[0-9]+}}: error: instruction not supported on this GPU

ds_max_src2_i64 v1
// GFX90A: :[[@LINE-1]]:{{[0-9]+}}: error: instruction not supported on this GPU

ds_min_src2_u64 v1
// GFX90A: :[[@LINE-1]]:{{[0-9]+}}: error: instruction not supported on this GPU

ds_max_src2_u64 v1
// GFX90A: :[[@LINE-1]]:{{[0-9]+}}: error: instruction not supported on this GPU

ds_and_src2_b64 v1
// GFX90A: :[[@LINE-1]]:{{[0-9]+}}: error: instruction not supported on this GPU

ds_or_src2_b64 v1
// GFX90A: :[[@LINE-1]]:{{[0-9]+}}: error: instruction not supported on this GPU

ds_xor_src2_b64 v1
// GFX90A: :[[@LINE-1]]:{{[0-9]+}}: error: instruction not supported on this GPU

ds_min_src2_f64 v1
// GFX90A: :[[@LINE-1]]:{{[0-9]+}}: error: instruction not supported on this GPU

ds_max_src2_f64 v1
// GFX90A: :[[@LINE-1]]:{{[0-9]+}}: error: instruction not supported on this GPU

ds_write_src2_b32 v1
// GFX90A: :[[@LINE-1]]:{{[0-9]+}}: error: instruction not supported on this GPU

ds_write_src2_b64 v1
// GFX90A: :[[@LINE-1]]:{{[0-9]+}}: error: instruction not supported on this GPU

image_gather4 v[5:8], v1, s[8:15], s[12:15]
// GFX90A: :[[@LINE-1]]:{{[0-9]+}}: error: instruction not supported on this GPU

image_gather4h v[251:254], v[1:2], s[8:15], s[12:15] dmask:0x1
// GFX90A: :[[@LINE-1]]:{{[0-9]+}}: error: instruction not supported on this GPU

image_get_lod v5, v1, s[8:15], s[12:15]
// GFX90A: :[[@LINE-1]]:{{[0-9]+}}: error: instruction not supported on this GPU

v_mul_legacy_f32_e32 v5, v1, v2
// GFX90A: :[[@LINE-1]]:{{[0-9]+}}: error: e32 variant of this instruction is not supported

v_mul_legacy_f32_sdwa v5, v1, v2 dst_sel:DWORD dst_unused:UNUSED_PAD src0_sel:DWORD src1_sel:DWORD
// GFX90A: :[[@LINE-1]]:{{[0-9]+}}: error: sdwa variant of this instruction is not supported

v_mul_legacy_f32_dpp v5, v1, v2  quad_perm:[0,1,2,3] row_mask:0x0 bank_mask:0x0
// GFX90A: :[[@LINE-1]]:{{[0-9]+}}: error: dpp variant of this instruction is not supported

v_interp_p1_f32 v5, v1, attr0.x
// GFX90A: :[[@LINE-1]]:{{[0-9]+}}: error: instruction not supported on this GPU

v_interp_p1_f32_e64 v5, v2, attr0.x
// GFX90A: :[[@LINE-1]]:{{[0-9]+}}: error: instruction not supported on this GPU

v_interp_p2_f32 v5, v1, attr0.x
// GFX90A: :[[@LINE-1]]:{{[0-9]+}}: error: instruction not supported on this GPU

v_interp_mov_f32 v5, p10, attr0.x
// GFX90A: :[[@LINE-1]]:{{[0-9]+}}: error: instruction not supported on this GPU

v_interp_p1ll_f16 v5, v2, attr0.x
// GFX90A: :[[@LINE-1]]:{{[0-9]+}}: error: instruction not supported on this GPU

v_interp_p1lv_f16 v5, v2, attr0.x, v3
// GFX90A: :[[@LINE-1]]:{{[0-9]+}}: error: instruction not supported on this GPU

v_interp_p2_legacy_f16 v5, v2, attr0.x, v3
// GFX90A: :[[@LINE-1]]:{{[0-9]+}}: error: instruction not supported on this GPU

v_interp_p2_f16 v5, v2, attr0.x, v3
// GFX90A: :[[@LINE-1]]:{{[0-9]+}}: error: instruction not supported on this GPU

v_mov_b32_dpp v5, v1 row_share:1 row_mask:0x0 bank_mask:0x0
// GFX90A: :[[@LINE-1]]:{{[0-9]+}}: error: not a valid operand

v_ceil_f64_dpp v[0:1], v[2:3] quad_perm:[1,1,1,1] row_mask:0xf bank_mask:0xf
// GFX90A: :[[@LINE-1]]:{{[0-9]+}}: error: 64 bit dpp only supports row_newbcast

v_ceil_f64_dpp v[0:1], v[2:3] row_shl:1 row_mask:0xf bank_mask:0xf
// GFX90A: :[[@LINE-1]]:{{[0-9]+}}: error: 64 bit dpp only supports row_newbcast

v_ceil_f64_dpp v[0:1], v[2:3] wave_ror:1 row_mask:0xf bank_mask:0xf
// GFX90A: :[[@LINE-1]]:{{[0-9]+}}: error: 64 bit dpp only supports row_newbcast

v_cvt_u32_f64 v5, v[0:1] quad_perm:[0,2,1,1] row_mask:0xf bank_mask:0xf
// GFX90A: :[[@LINE-1]]:{{[0-9]+}}: error: 64 bit dpp only supports row_newbcast

v_ceil_f64_dpp v[0:1], v[2:3] row_share:1 row_mask:0xf bank_mask:0xf
// GFX90A: :[[@LINE-1]]:{{[0-9]+}}: error: not a valid operand.

flat_atomic_add v2, v[2:3], a2 glc
// GFX90A: :[[@LINE-1]]:{{[0-9]+}}: error: invalid register class: data and dst should be all VGPR or AGPR

flat_atomic_add a2, v[2:3], v2 glc
// GFX90A: :[[@LINE-1]]:{{[0-9]+}}: error: invalid register class: data and dst should be all VGPR or AGPR

tbuffer_store_format_xyzw v[0:3], off, s[4:7],  dfmt:15,  nfmt:2, s1 tfe
// GFX90A: :[[@LINE-1]]:{{[0-9]+}}: error: invalid operand for instruction

buffer_store_dwordx4 v[0:3], off, s[12:15], s4 offset:4095 glc tfe
// GFX90A: :[[@LINE-1]]:{{[0-9]+}}: error: invalid operand for instruction

ds_write2_b64 v1, a[4:5], v[2:3] offset1:255
// GFX90A: :[[@LINE-1]]:{{[0-9]+}}: error: invalid register class: data and dst should be all VGPR or AGPR

ds_write2_b64 v1, v[4:5], a[2:3] offset1:255
// GFX90A: :[[@LINE-1]]:{{[0-9]+}}: error: invalid register class: data and dst should be all VGPR or AGPR

ds_write2_b64 v1, a[4:5], v[2:3] offset1:255 gds
// GFX90A: :[[@LINE-1]]:{{[0-9]+}}: error: invalid register class: data and dst should be all VGPR or AGPR

ds_write2_b64 v1, v[4:5], a[2:3] offset1:255 gds
// GFX90A: :[[@LINE-1]]:{{[0-9]+}}: error: invalid register class: data and dst should be all VGPR or AGPR

ds_wrxchg2st64_rtn_b32 v[6:7], v1, a2, a3 offset0:127
// GFX90A: :[[@LINE-1]]:{{[0-9]+}}: error: invalid register class: data and dst should be all VGPR or AGPR

image_load v[0:4], v2, s[0:7] dmask:0xf unorm tfe
// GFX90A: :[[@LINE-1]]:{{[0-9]+}}: error: invalid operand for instruction

image_sample_lz v[0:3], v[0:1], s[4:11], s[16:19] dmask:0xf
// GFX90A: :[[@LINE-1]]:{{[0-9]+}}: error: instruction not supported on this GPU

image_sample_d v[0:3], v[0:1], s[4:11], s[16:19] dmask:0xf
// GFX90A: :[[@LINE-1]]:{{[0-9]+}}: error: instruction not supported on this GPU

image_sample_o v[0:3], v[0:1], s[4:11], s[16:19] dmask:0xf
// GFX90A: :[[@LINE-1]]:{{[0-9]+}}: error: instruction not supported on this GPU

image_sample_cl v[0:3], v[0:1], s[4:11], s[16:19] dmask:0xf
// GFX90A: :[[@LINE-1]]:{{[0-9]+}}: error: instruction not supported on this GPU

image_sample_cd v[0:3], v[0:1], s[4:11], s[16:19] dmask:0xf
// GFX90A: :[[@LINE-1]]:{{[0-9]+}}: error: instruction not supported on this GPU

image_sample_b v[0:3], v[0:1], s[4:11], s[16:19] dmask:0xf
// GFX90A: :[[@LINE-1]]:{{[0-9]+}}: error: instruction not supported on this GPU

global_atomic_add_f32 v0, v[0:1], v2, off glc scc
// GFX90A: :[[@LINE-1]]:{{[0-9]+}}: error: scc is not supported on this GPU

global_atomic_add_f32 v[0:1], v2, off scc
// GFX90A: :[[@LINE-1]]:{{[0-9]+}}: error: scc is not supported on this GPU

global_atomic_add_f32 v0, v2, s[0:1] scc
// GFX90A: :[[@LINE-1]]:{{[0-9]+}}: error: scc is not supported on this GPU

global_atomic_add_f32 v1, v0, v2, s[0:1] glc scc
// GFX90A: :[[@LINE-1]]:{{[0-9]+}}: error: scc is not supported on this GPU

global_atomic_pk_add_f16 v0, v[0:1], v2, off glc scc
// GFX90A: :[[@LINE-1]]:{{[0-9]+}}: error: scc is not supported on this GPU

flat_atomic_add_f64 v[0:1], v[0:1], v[2:3] glc scc
// GFX90A: :[[@LINE-1]]:{{[0-9]+}}: error: scc is not supported on this GPU

flat_atomic_add_f64 v[0:1], v[2:3] scc
// GFX90A: :[[@LINE-1]]:{{[0-9]+}}: error: scc is not supported on this GPU

flat_atomic_min_f64 v[0:1], v[2:3] scc
// GFX90A: :[[@LINE-1]]:{{[0-9]+}}: error: scc is not supported on this GPU

flat_atomic_max_f64 v[0:1], v[2:3] scc
// GFX90A: :[[@LINE-1]]:{{[0-9]+}}: error: scc is not supported on this GPU

global_atomic_add_f64 v[0:1], v[2:3], off scc
// GFX90A: :[[@LINE-1]]:{{[0-9]+}}: error: scc is not supported on this GPU

global_atomic_min_f64 v[0:1], v[2:3], off scc
// GFX90A: :[[@LINE-1]]:{{[0-9]+}}: error: scc is not supported on this GPU

global_atomic_max_f64 v[0:1], v[2:3], off scc
// GFX90A: :[[@LINE-1]]:{{[0-9]+}}: error: scc is not supported on this GPU

<<<<<<< HEAD
flat_load_dword v0, v[0:1] scc
// GFX90A: error: scc is not supported on this GPU
=======
buffer_atomic_add_f32 v4, off, s[8:11], s3 scc
// GFX90A: :[[@LINE-1]]:{{[0-9]+}}: error: scc is not supported on this GPU
>>>>>>> 25a61c42

buffer_atomic_pk_add_f16 v4, off, s[8:11], s3 scc
// GFX90A: :[[@LINE-1]]:{{[0-9]+}}: error: scc is not supported on this GPU

buffer_atomic_add_f64 v[4:5], off, s[8:11], s3 scc
// GFX90A: :[[@LINE-1]]:{{[0-9]+}}: error: scc is not supported on this GPU

buffer_atomic_max_f64 v[4:5], off, s[8:11], s3 scc
// GFX90A: :[[@LINE-1]]:{{[0-9]+}}: error: scc is not supported on this GPU

buffer_atomic_min_f64 v[4:5], off, s[8:11], s3 scc
// GFX90A: :[[@LINE-1]]:{{[0-9]+}}: error: scc is not supported on this GPU

v_mov_b32_sdwa v1, src_lds_direct dst_sel:DWORD
// GFX90A: :[[@LINE-1]]:{{[0-9]+}}: error: lds_direct is not supported on this GPU

v_add_f32_sdwa v5, v1, lds_direct dst_sel:DWORD
// GFX90A: :[[@LINE-1]]:{{[0-9]+}}: error: lds_direct is not supported on this GPU

v_ashrrev_i16 v0, lds_direct, v0
// GFX90A: :[[@LINE-1]]:{{[0-9]+}}: error: lds_direct is not supported on this GPU

v_add_f32 v5, v1, lds_direct
// GFX90A: :[[@LINE-1]]:{{[0-9]+}}: error: lds_direct is not supported on this GPU

ds_gws_init a1 offset:65535 gds
// GFX90A: :[[@LINE-1]]:{{[0-9]+}}: error: vgpr must be even aligned

ds_gws_init a255 offset:65535 gds
// GFX90A: :[[@LINE-1]]:{{[0-9]+}}: error: vgpr must be even aligned

ds_gws_sema_br v1 offset:65535 gds
// GFX90A: :[[@LINE-1]]:{{[0-9]+}}: error: vgpr must be even aligned

ds_gws_sema_br v255 offset:65535 gds
// GFX90A: :[[@LINE-1]]:{{[0-9]+}}: error: vgpr must be even aligned

ds_gws_barrier a3 offset:4 gds
// GFX90A: :[[@LINE-1]]:{{[0-9]+}}: error: vgpr must be even aligned

ds_gws_barrier a255 offset:4 gds
// GFX90A: :[[@LINE-1]]:{{[0-9]+}}: error: vgpr must be even aligned

ds_ordered_count v5, v1 offset:65535 gds
// GFX90A: :[[@LINE-1]]:{{[0-9]+}}: error: instruction not supported on this GPU

exp pos0 v3, v2, v1, v0
// GFX90A: :[[@LINE-1]]:{{[0-9]+}}: error: instruction not supported on this GPU

global_load_lds_dword v[2:3], off
// GFX90A: :[[@LINE-1]]:{{[0-9]+}}: error: instruction not supported on this GPU

scratch_load_lds_dword v2, off
// GFX90A: :[[@LINE-1]]:{{[0-9]+}}: error: instruction not supported on this GPU<|MERGE_RESOLUTION|>--- conflicted
+++ resolved
@@ -237,13 +237,8 @@
 global_atomic_max_f64 v[0:1], v[2:3], off scc
 // GFX90A: :[[@LINE-1]]:{{[0-9]+}}: error: scc is not supported on this GPU
 
-<<<<<<< HEAD
-flat_load_dword v0, v[0:1] scc
-// GFX90A: error: scc is not supported on this GPU
-=======
 buffer_atomic_add_f32 v4, off, s[8:11], s3 scc
 // GFX90A: :[[@LINE-1]]:{{[0-9]+}}: error: scc is not supported on this GPU
->>>>>>> 25a61c42
 
 buffer_atomic_pk_add_f16 v4, off, s[8:11], s3 scc
 // GFX90A: :[[@LINE-1]]:{{[0-9]+}}: error: scc is not supported on this GPU
