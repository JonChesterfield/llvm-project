// RUN: llvm-tblgen -I %p/../../../../include -gen-global-isel-combiner \
// RUN:     -combiners=MyCombiner %s | \
// RUN: FileCheck %s

include "llvm/Target/Target.td"
include "llvm/Target/GlobalISel/Combine.td"

def MyTargetISA : InstrInfo;
def MyTarget : Target { let InstructionSet = MyTargetISA; }

def ReplaceMatched : GICombineRule<
  (defs root:$dst),
  (match  (G_FNEG $tmp, $src),
          (G_FNEG $dst, $tmp)),
  (apply  (GIReplaceReg $dst, $src))>;

def ReplaceTemp : GICombineRule<
  (defs root:$a),
  (match    (G_BUILD_VECTOR $tmp, $x, $y),
            (G_UNMERGE_VALUES $a, $b, $tmp)),
  (apply  (G_UNMERGE_VALUES $a, i32:$new, $y),
          (GIReplaceReg $b, $new))>;

def MyCombiner: GICombiner<"GenMyCombiner", [
  ReplaceMatched,
  ReplaceTemp
]>;

// CHECK:      const int64_t *GenMyCombiner::getMatchTable() const {
// CHECK-NEXT:   constexpr static int64_t MatchTable0[] = {
<<<<<<< HEAD
// CHECK-NEXT:     GIM_SwitchOpcode, /*MI*/0, /*[*/67, 182, /*)*//*default:*//*Label 2*/ 192,
// CHECK-NEXT:     /*TargetOpcode::G_UNMERGE_VALUES*//*Label 0*/ 120, 0, 0, 0, 0, 0, 0, 0, 0, 0, 0, 0, 0, 0, 0, 0, 0, 0, 0, 0, 0, 0, 0, 0, 0, 0, 0, 0, 0, 0, 0, 0, 0, 0, 0, 0, 0, 0, 0, 0, 0, 0, 0, 0, 0, 0, 0, 0, 0, 0, 0, 0, 0, 0, 0, 0, 0, 0, 0, 0, 0, 0, 0, 0, 0, 0, 0, 0, 0, 0, 0, 0, 0, 0, 0, 0, 0, 0, 0, 0, 0, 0, 0, 0, 0, 0, 0, 0, 0, 0, 0, 0, 0, 0, 0, 0, 0, 0, 0, 0, 0, 0, 0, 0, 0, 0, 0, 0, 0, 0, 0, 0, 0, 0,
// CHECK-NEXT:     /*TargetOpcode::G_FNEG*//*Label 1*/ 165,
// CHECK-NEXT:     // Label 0: @120
// CHECK-NEXT:     GIM_Try, /*On fail goto*//*Label 3*/ 164, // Rule ID 1 //
=======
// CHECK-NEXT:     GIM_SwitchOpcode, /*MI*/0, /*[*/65, 181, /*)*//*default:*//*Label 2*/ 193,
// CHECK-NEXT:     /*TargetOpcode::G_UNMERGE_VALUES*//*Label 0*/ 121, 0, 0, 0, 0, 0, 0, 0, 0, 0, 0, 0, 0, 0, 0, 0, 0, 0, 0, 0, 0, 0, 0, 0, 0, 0, 0, 0, 0, 0, 0, 0, 0, 0, 0, 0, 0, 0, 0, 0, 0, 0, 0, 0, 0, 0, 0, 0, 0, 0, 0, 0, 0, 0, 0, 0, 0, 0, 0, 0, 0, 0, 0, 0, 0, 0, 0, 0, 0, 0, 0, 0, 0, 0, 0, 0, 0, 0, 0, 0, 0, 0, 0, 0, 0, 0, 0, 0, 0, 0, 0, 0, 0, 0, 0, 0, 0, 0, 0, 0, 0, 0, 0, 0, 0, 0, 0, 0, 0, 0, 0, 0, 0, 0,
// CHECK-NEXT:     /*TargetOpcode::G_FNEG*//*Label 1*/ 166,
// CHECK-NEXT:     // Label 0: @121
// CHECK-NEXT:     GIM_Try, /*On fail goto*//*Label 3*/ 165, // Rule ID 1 //
>>>>>>> 45f3eea1
// CHECK-NEXT:       GIM_CheckSimplePredicate, GICXXPred_Simple_IsRule1Enabled,
// CHECK-NEXT:       GIM_CheckNumOperands, /*MI*/0, /*Expected*/3,
// CHECK-NEXT:       // MIs[0] a
// CHECK-NEXT:       // No operand predicates
// CHECK-NEXT:       // MIs[0] b
// CHECK-NEXT:       // No operand predicates
// CHECK-NEXT:       // MIs[0] tmp
// CHECK-NEXT:       GIM_RecordInsnIgnoreCopies, /*DefineMI*/1, /*MI*/0, /*OpIdx*/2, // MIs[1]
// CHECK-NEXT:       GIM_CheckOpcode, /*MI*/1, TargetOpcode::G_BUILD_VECTOR,
// CHECK-NEXT:       GIM_CheckNumOperands, /*MI*/1, /*Expected*/3,
// CHECK-NEXT:       // MIs[1] x
// CHECK-NEXT:       // No operand predicates
// CHECK-NEXT:       // MIs[1] y
// CHECK-NEXT:       // No operand predicates
// CHECK-NEXT:       GIM_CheckIsSafeToFold, /*InsnID*/1,
// CHECK-NEXT:       GIR_MakeTempReg, /*TempRegID*/0, /*TypeID*/GILLT_s32,
// CHECK-NEXT:       // Combiner Rule #1: ReplaceTemp
// CHECK-NEXT:       GIR_BuildMI, /*InsnID*/0, /*Opcode*/TargetOpcode::G_UNMERGE_VALUES,
// CHECK-NEXT:       GIR_Copy, /*NewInsnID*/0, /*OldInsnID*/0, /*OpIdx*/0, // a
// CHECK-NEXT:       GIR_AddTempRegister, /*InsnID*/0, /*TempRegID*/0, /*TempRegFlags*/0,
// CHECK-NEXT:       GIR_Copy, /*NewInsnID*/0, /*OldInsnID*/1, /*OpIdx*/2, // y
// CHECK-NEXT:       GIR_EraseFromParent, /*InsnID*/0,
// CHECK-NEXT:       GIR_ReplaceRegWithTempReg, /*OldInsnID*/0, /*OldOpIdx*/1, /*TempRegID*/0,
// CHECK-NEXT:       GIR_Done,
// CHECK-NEXT:     // Label 3: @165
// CHECK-NEXT:     GIM_Reject,
// CHECK-NEXT:     // Label 1: @166
// CHECK-NEXT:     GIM_Try, /*On fail goto*//*Label 4*/ 192, // Rule ID 0 //
// CHECK-NEXT:       GIM_CheckSimplePredicate, GICXXPred_Simple_IsRule0Enabled,
// CHECK-NEXT:       // MIs[0] dst
// CHECK-NEXT:       // No operand predicates
// CHECK-NEXT:       // MIs[0] tmp
// CHECK-NEXT:       GIM_RecordInsnIgnoreCopies, /*DefineMI*/1, /*MI*/0, /*OpIdx*/1, // MIs[1]
// CHECK-NEXT:       GIM_CheckOpcode, /*MI*/1, TargetOpcode::G_FNEG,
// CHECK-NEXT:       // MIs[1] src
// CHECK-NEXT:       // No operand predicates
// CHECK-NEXT:       GIM_CheckCanReplaceReg, /*OldInsnID*/0, /*OldOpIdx*/0, /*NewInsnId*/1, /*NewOpIdx*/1,
// CHECK-NEXT:       GIM_CheckIsSafeToFold, /*InsnID*/1,
// CHECK-NEXT:       // Combiner Rule #0: ReplaceMatched
// CHECK-NEXT:       GIR_ReplaceReg, /*OldInsnID*/0, /*OldOpIdx*/0, /*NewInsnId*/1, /*NewOpIdx*/1,
// CHECK-NEXT:       GIR_EraseFromParent, /*InsnID*/0,
// CHECK-NEXT:       GIR_Done,
// CHECK-NEXT:     // Label 4: @192
// CHECK-NEXT:     GIM_Reject,
// CHECK-NEXT:     // Label 2: @193
// CHECK-NEXT:     GIM_Reject,
// CHECK-NEXT:     };
// CHECK-NEXT:   return MatchTable0;
// CHECK-NEXT: }<|MERGE_RESOLUTION|>--- conflicted
+++ resolved
@@ -28,19 +28,11 @@
 
 // CHECK:      const int64_t *GenMyCombiner::getMatchTable() const {
 // CHECK-NEXT:   constexpr static int64_t MatchTable0[] = {
-<<<<<<< HEAD
-// CHECK-NEXT:     GIM_SwitchOpcode, /*MI*/0, /*[*/67, 182, /*)*//*default:*//*Label 2*/ 192,
-// CHECK-NEXT:     /*TargetOpcode::G_UNMERGE_VALUES*//*Label 0*/ 120, 0, 0, 0, 0, 0, 0, 0, 0, 0, 0, 0, 0, 0, 0, 0, 0, 0, 0, 0, 0, 0, 0, 0, 0, 0, 0, 0, 0, 0, 0, 0, 0, 0, 0, 0, 0, 0, 0, 0, 0, 0, 0, 0, 0, 0, 0, 0, 0, 0, 0, 0, 0, 0, 0, 0, 0, 0, 0, 0, 0, 0, 0, 0, 0, 0, 0, 0, 0, 0, 0, 0, 0, 0, 0, 0, 0, 0, 0, 0, 0, 0, 0, 0, 0, 0, 0, 0, 0, 0, 0, 0, 0, 0, 0, 0, 0, 0, 0, 0, 0, 0, 0, 0, 0, 0, 0, 0, 0, 0, 0, 0, 0, 0,
-// CHECK-NEXT:     /*TargetOpcode::G_FNEG*//*Label 1*/ 165,
-// CHECK-NEXT:     // Label 0: @120
-// CHECK-NEXT:     GIM_Try, /*On fail goto*//*Label 3*/ 164, // Rule ID 1 //
-=======
-// CHECK-NEXT:     GIM_SwitchOpcode, /*MI*/0, /*[*/65, 181, /*)*//*default:*//*Label 2*/ 193,
+// CHECK-NEXT:     GIM_SwitchOpcode, /*MI*/0, /*[*/67, 183, /*)*//*default:*//*Label 2*/ 193,
 // CHECK-NEXT:     /*TargetOpcode::G_UNMERGE_VALUES*//*Label 0*/ 121, 0, 0, 0, 0, 0, 0, 0, 0, 0, 0, 0, 0, 0, 0, 0, 0, 0, 0, 0, 0, 0, 0, 0, 0, 0, 0, 0, 0, 0, 0, 0, 0, 0, 0, 0, 0, 0, 0, 0, 0, 0, 0, 0, 0, 0, 0, 0, 0, 0, 0, 0, 0, 0, 0, 0, 0, 0, 0, 0, 0, 0, 0, 0, 0, 0, 0, 0, 0, 0, 0, 0, 0, 0, 0, 0, 0, 0, 0, 0, 0, 0, 0, 0, 0, 0, 0, 0, 0, 0, 0, 0, 0, 0, 0, 0, 0, 0, 0, 0, 0, 0, 0, 0, 0, 0, 0, 0, 0, 0, 0, 0, 0, 0,
 // CHECK-NEXT:     /*TargetOpcode::G_FNEG*//*Label 1*/ 166,
 // CHECK-NEXT:     // Label 0: @121
 // CHECK-NEXT:     GIM_Try, /*On fail goto*//*Label 3*/ 165, // Rule ID 1 //
->>>>>>> 45f3eea1
 // CHECK-NEXT:       GIM_CheckSimplePredicate, GICXXPred_Simple_IsRule1Enabled,
 // CHECK-NEXT:       GIM_CheckNumOperands, /*MI*/0, /*Expected*/3,
 // CHECK-NEXT:       // MIs[0] a
