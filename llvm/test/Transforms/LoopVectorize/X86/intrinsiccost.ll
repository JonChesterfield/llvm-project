--- conflicted
+++ resolved
@@ -44,7 +44,6 @@
 ; CHECK-NEXT:    [[INDEX:%.*]] = phi i64 [ 0, [[VECTOR_PH]] ], [ [[INDEX_NEXT:%.*]], [[VECTOR_BODY]] ]
 ; CHECK-NEXT:    [[NEXT_GEP:%.*]] = getelementptr i16, i16* [[PSRC:%.*]], i64 [[INDEX]]
 ; CHECK-NEXT:    [[NEXT_GEP5:%.*]] = getelementptr i16, i16* [[PDST:%.*]], i64 [[INDEX]]
-<<<<<<< HEAD
 ; CHECK-NEXT:    [[TMP4:%.*]] = bitcast i16* [[NEXT_GEP]] to <16 x i16>*
 ; CHECK-NEXT:    [[WIDE_LOAD:%.*]] = load <16 x i16>, <16 x i16>* [[TMP4]], align 2
 ; CHECK-NEXT:    [[TMP5:%.*]] = getelementptr i16, i16* [[NEXT_GEP]], i64 16
@@ -71,40 +70,9 @@
 ; CHECK-NEXT:    [[TMP20:%.*]] = getelementptr i16, i16* [[NEXT_GEP5]], i64 48
 ; CHECK-NEXT:    [[TMP21:%.*]] = bitcast i16* [[TMP20]] to <16 x i16>*
 ; CHECK-NEXT:    store <16 x i16> [[TMP14]], <16 x i16>* [[TMP21]], align 2
-; CHECK-NEXT:    [[INDEX_NEXT]] = add i64 [[INDEX]], 64
+; CHECK-NEXT:    [[INDEX_NEXT]] = add nuw i64 [[INDEX]], 64
 ; CHECK-NEXT:    [[TMP22:%.*]] = icmp eq i64 [[INDEX_NEXT]], [[N_VEC]]
 ; CHECK-NEXT:    br i1 [[TMP22]], label [[MIDDLE_BLOCK:%.*]], label [[VECTOR_BODY]], !llvm.loop [[LOOP0:![0-9]+]]
-=======
-; CHECK-NEXT:    [[TMP3:%.*]] = bitcast i16* [[NEXT_GEP]] to <16 x i16>*
-; CHECK-NEXT:    [[WIDE_LOAD:%.*]] = load <16 x i16>, <16 x i16>* [[TMP3]], align 2
-; CHECK-NEXT:    [[TMP4:%.*]] = getelementptr i16, i16* [[NEXT_GEP]], i64 16
-; CHECK-NEXT:    [[TMP5:%.*]] = bitcast i16* [[TMP4]] to <16 x i16>*
-; CHECK-NEXT:    [[WIDE_LOAD9:%.*]] = load <16 x i16>, <16 x i16>* [[TMP5]], align 2
-; CHECK-NEXT:    [[TMP6:%.*]] = getelementptr i16, i16* [[NEXT_GEP]], i64 32
-; CHECK-NEXT:    [[TMP7:%.*]] = bitcast i16* [[TMP6]] to <16 x i16>*
-; CHECK-NEXT:    [[WIDE_LOAD10:%.*]] = load <16 x i16>, <16 x i16>* [[TMP7]], align 2
-; CHECK-NEXT:    [[TMP8:%.*]] = getelementptr i16, i16* [[NEXT_GEP]], i64 48
-; CHECK-NEXT:    [[TMP9:%.*]] = bitcast i16* [[TMP8]] to <16 x i16>*
-; CHECK-NEXT:    [[WIDE_LOAD11:%.*]] = load <16 x i16>, <16 x i16>* [[TMP9]], align 2
-; CHECK-NEXT:    [[TMP10:%.*]] = call <16 x i16> @llvm.uadd.sat.v16i16(<16 x i16> [[WIDE_LOAD]], <16 x i16> [[BROADCAST_SPLAT]])
-; CHECK-NEXT:    [[TMP11:%.*]] = call <16 x i16> @llvm.uadd.sat.v16i16(<16 x i16> [[WIDE_LOAD9]], <16 x i16> [[BROADCAST_SPLAT13]])
-; CHECK-NEXT:    [[TMP12:%.*]] = call <16 x i16> @llvm.uadd.sat.v16i16(<16 x i16> [[WIDE_LOAD10]], <16 x i16> [[BROADCAST_SPLAT15]])
-; CHECK-NEXT:    [[TMP13:%.*]] = call <16 x i16> @llvm.uadd.sat.v16i16(<16 x i16> [[WIDE_LOAD11]], <16 x i16> [[BROADCAST_SPLAT17]])
-; CHECK-NEXT:    [[TMP14:%.*]] = bitcast i16* [[NEXT_GEP5]] to <16 x i16>*
-; CHECK-NEXT:    store <16 x i16> [[TMP10]], <16 x i16>* [[TMP14]], align 2
-; CHECK-NEXT:    [[TMP15:%.*]] = getelementptr i16, i16* [[NEXT_GEP5]], i64 16
-; CHECK-NEXT:    [[TMP16:%.*]] = bitcast i16* [[TMP15]] to <16 x i16>*
-; CHECK-NEXT:    store <16 x i16> [[TMP11]], <16 x i16>* [[TMP16]], align 2
-; CHECK-NEXT:    [[TMP17:%.*]] = getelementptr i16, i16* [[NEXT_GEP5]], i64 32
-; CHECK-NEXT:    [[TMP18:%.*]] = bitcast i16* [[TMP17]] to <16 x i16>*
-; CHECK-NEXT:    store <16 x i16> [[TMP12]], <16 x i16>* [[TMP18]], align 2
-; CHECK-NEXT:    [[TMP19:%.*]] = getelementptr i16, i16* [[NEXT_GEP5]], i64 48
-; CHECK-NEXT:    [[TMP20:%.*]] = bitcast i16* [[TMP19]] to <16 x i16>*
-; CHECK-NEXT:    store <16 x i16> [[TMP13]], <16 x i16>* [[TMP20]], align 2
-; CHECK-NEXT:    [[INDEX_NEXT]] = add nuw i64 [[INDEX]], 64
-; CHECK-NEXT:    [[TMP21:%.*]] = icmp eq i64 [[INDEX_NEXT]], [[N_VEC]]
-; CHECK-NEXT:    br i1 [[TMP21]], label [[MIDDLE_BLOCK:%.*]], label [[VECTOR_BODY]], [[LOOP0:!llvm.loop !.*]]
->>>>>>> 05289dfb
 ; CHECK:       middle.block:
 ; CHECK-NEXT:    [[CMP_N:%.*]] = icmp eq i32 [[TMP3]], 0
 ; CHECK-NEXT:    br i1 [[CMP_N]], label [[WHILE_END]], label [[VEC_EPILOG_ITER_CHECK:%.*]]
@@ -134,25 +102,14 @@
 ; CHECK-NEXT:    [[INDEX20:%.*]] = phi i64 [ [[VEC_EPILOG_RESUME_VAL]], [[VEC_EPILOG_PH]] ], [ [[INDEX_NEXT21:%.*]], [[VEC_EPILOG_VECTOR_BODY]] ]
 ; CHECK-NEXT:    [[NEXT_GEP32:%.*]] = getelementptr i16, i16* [[PSRC]], i64 [[INDEX20]]
 ; CHECK-NEXT:    [[NEXT_GEP33:%.*]] = getelementptr i16, i16* [[PDST]], i64 [[INDEX20]]
-<<<<<<< HEAD
 ; CHECK-NEXT:    [[TMP27:%.*]] = bitcast i16* [[NEXT_GEP32]] to <8 x i16>*
 ; CHECK-NEXT:    [[WIDE_LOAD34:%.*]] = load <8 x i16>, <8 x i16>* [[TMP27]], align 2
 ; CHECK-NEXT:    [[TMP28:%.*]] = call <8 x i16> @llvm.uadd.sat.v8i16(<8 x i16> [[WIDE_LOAD34]], <8 x i16> [[BROADCAST_SPLAT36]])
 ; CHECK-NEXT:    [[TMP29:%.*]] = bitcast i16* [[NEXT_GEP33]] to <8 x i16>*
 ; CHECK-NEXT:    store <8 x i16> [[TMP28]], <8 x i16>* [[TMP29]], align 2
-; CHECK-NEXT:    [[INDEX_NEXT21]] = add i64 [[INDEX20]], 8
+; CHECK-NEXT:    [[INDEX_NEXT21]] = add nuw i64 [[INDEX20]], 8
 ; CHECK-NEXT:    [[TMP30:%.*]] = icmp eq i64 [[INDEX_NEXT21]], [[N_VEC19]]
 ; CHECK-NEXT:    br i1 [[TMP30]], label [[VEC_EPILOG_MIDDLE_BLOCK:%.*]], label [[VEC_EPILOG_VECTOR_BODY]], !llvm.loop [[LOOP2:![0-9]+]]
-=======
-; CHECK-NEXT:    [[TMP25:%.*]] = bitcast i16* [[NEXT_GEP32]] to <8 x i16>*
-; CHECK-NEXT:    [[WIDE_LOAD34:%.*]] = load <8 x i16>, <8 x i16>* [[TMP25]], align 2
-; CHECK-NEXT:    [[TMP26:%.*]] = call <8 x i16> @llvm.uadd.sat.v8i16(<8 x i16> [[WIDE_LOAD34]], <8 x i16> [[BROADCAST_SPLAT36]])
-; CHECK-NEXT:    [[TMP27:%.*]] = bitcast i16* [[NEXT_GEP33]] to <8 x i16>*
-; CHECK-NEXT:    store <8 x i16> [[TMP26]], <8 x i16>* [[TMP27]], align 2
-; CHECK-NEXT:    [[INDEX_NEXT21]] = add nuw i64 [[INDEX20]], 8
-; CHECK-NEXT:    [[TMP28:%.*]] = icmp eq i64 [[INDEX_NEXT21]], [[N_VEC19]]
-; CHECK-NEXT:    br i1 [[TMP28]], label [[VEC_EPILOG_MIDDLE_BLOCK:%.*]], label [[VEC_EPILOG_VECTOR_BODY]], [[LOOP2:!llvm.loop !.*]]
->>>>>>> 05289dfb
 ; CHECK:       vec.epilog.middle.block:
 ; CHECK-NEXT:    [[CMP_N30:%.*]] = icmp eq i32 [[TMP26]], 0
 ; CHECK-NEXT:    br i1 [[CMP_N30]], label [[WHILE_END]], label [[VEC_EPILOG_SCALAR_PH]]
@@ -236,7 +193,6 @@
 ; CHECK-NEXT:    [[INDEX:%.*]] = phi i64 [ 0, [[VECTOR_PH]] ], [ [[INDEX_NEXT:%.*]], [[VECTOR_BODY]] ]
 ; CHECK-NEXT:    [[NEXT_GEP:%.*]] = getelementptr i8, i8* [[PSRC:%.*]], i64 [[INDEX]]
 ; CHECK-NEXT:    [[NEXT_GEP5:%.*]] = getelementptr i8, i8* [[PDST:%.*]], i64 [[INDEX]]
-<<<<<<< HEAD
 ; CHECK-NEXT:    [[TMP4:%.*]] = bitcast i8* [[NEXT_GEP]] to <32 x i8>*
 ; CHECK-NEXT:    [[WIDE_LOAD:%.*]] = load <32 x i8>, <32 x i8>* [[TMP4]], align 2
 ; CHECK-NEXT:    [[TMP5:%.*]] = getelementptr i8, i8* [[NEXT_GEP]], i64 32
@@ -263,40 +219,9 @@
 ; CHECK-NEXT:    [[TMP20:%.*]] = getelementptr i8, i8* [[NEXT_GEP5]], i64 96
 ; CHECK-NEXT:    [[TMP21:%.*]] = bitcast i8* [[TMP20]] to <32 x i8>*
 ; CHECK-NEXT:    store <32 x i8> [[TMP14]], <32 x i8>* [[TMP21]], align 2
-; CHECK-NEXT:    [[INDEX_NEXT]] = add i64 [[INDEX]], 128
+; CHECK-NEXT:    [[INDEX_NEXT]] = add nuw i64 [[INDEX]], 128
 ; CHECK-NEXT:    [[TMP22:%.*]] = icmp eq i64 [[INDEX_NEXT]], [[N_VEC]]
 ; CHECK-NEXT:    br i1 [[TMP22]], label [[MIDDLE_BLOCK:%.*]], label [[VECTOR_BODY]], !llvm.loop [[LOOP5:![0-9]+]]
-=======
-; CHECK-NEXT:    [[TMP3:%.*]] = bitcast i8* [[NEXT_GEP]] to <32 x i8>*
-; CHECK-NEXT:    [[WIDE_LOAD:%.*]] = load <32 x i8>, <32 x i8>* [[TMP3]], align 2
-; CHECK-NEXT:    [[TMP4:%.*]] = getelementptr i8, i8* [[NEXT_GEP]], i64 32
-; CHECK-NEXT:    [[TMP5:%.*]] = bitcast i8* [[TMP4]] to <32 x i8>*
-; CHECK-NEXT:    [[WIDE_LOAD9:%.*]] = load <32 x i8>, <32 x i8>* [[TMP5]], align 2
-; CHECK-NEXT:    [[TMP6:%.*]] = getelementptr i8, i8* [[NEXT_GEP]], i64 64
-; CHECK-NEXT:    [[TMP7:%.*]] = bitcast i8* [[TMP6]] to <32 x i8>*
-; CHECK-NEXT:    [[WIDE_LOAD10:%.*]] = load <32 x i8>, <32 x i8>* [[TMP7]], align 2
-; CHECK-NEXT:    [[TMP8:%.*]] = getelementptr i8, i8* [[NEXT_GEP]], i64 96
-; CHECK-NEXT:    [[TMP9:%.*]] = bitcast i8* [[TMP8]] to <32 x i8>*
-; CHECK-NEXT:    [[WIDE_LOAD11:%.*]] = load <32 x i8>, <32 x i8>* [[TMP9]], align 2
-; CHECK-NEXT:    [[TMP10:%.*]] = call <32 x i8> @llvm.fshl.v32i8(<32 x i8> [[WIDE_LOAD]], <32 x i8> [[WIDE_LOAD]], <32 x i8> [[BROADCAST_SPLAT]])
-; CHECK-NEXT:    [[TMP11:%.*]] = call <32 x i8> @llvm.fshl.v32i8(<32 x i8> [[WIDE_LOAD9]], <32 x i8> [[WIDE_LOAD9]], <32 x i8> [[BROADCAST_SPLAT13]])
-; CHECK-NEXT:    [[TMP12:%.*]] = call <32 x i8> @llvm.fshl.v32i8(<32 x i8> [[WIDE_LOAD10]], <32 x i8> [[WIDE_LOAD10]], <32 x i8> [[BROADCAST_SPLAT15]])
-; CHECK-NEXT:    [[TMP13:%.*]] = call <32 x i8> @llvm.fshl.v32i8(<32 x i8> [[WIDE_LOAD11]], <32 x i8> [[WIDE_LOAD11]], <32 x i8> [[BROADCAST_SPLAT17]])
-; CHECK-NEXT:    [[TMP14:%.*]] = bitcast i8* [[NEXT_GEP5]] to <32 x i8>*
-; CHECK-NEXT:    store <32 x i8> [[TMP10]], <32 x i8>* [[TMP14]], align 2
-; CHECK-NEXT:    [[TMP15:%.*]] = getelementptr i8, i8* [[NEXT_GEP5]], i64 32
-; CHECK-NEXT:    [[TMP16:%.*]] = bitcast i8* [[TMP15]] to <32 x i8>*
-; CHECK-NEXT:    store <32 x i8> [[TMP11]], <32 x i8>* [[TMP16]], align 2
-; CHECK-NEXT:    [[TMP17:%.*]] = getelementptr i8, i8* [[NEXT_GEP5]], i64 64
-; CHECK-NEXT:    [[TMP18:%.*]] = bitcast i8* [[TMP17]] to <32 x i8>*
-; CHECK-NEXT:    store <32 x i8> [[TMP12]], <32 x i8>* [[TMP18]], align 2
-; CHECK-NEXT:    [[TMP19:%.*]] = getelementptr i8, i8* [[NEXT_GEP5]], i64 96
-; CHECK-NEXT:    [[TMP20:%.*]] = bitcast i8* [[TMP19]] to <32 x i8>*
-; CHECK-NEXT:    store <32 x i8> [[TMP13]], <32 x i8>* [[TMP20]], align 2
-; CHECK-NEXT:    [[INDEX_NEXT]] = add nuw i64 [[INDEX]], 128
-; CHECK-NEXT:    [[TMP21:%.*]] = icmp eq i64 [[INDEX_NEXT]], [[N_VEC]]
-; CHECK-NEXT:    br i1 [[TMP21]], label [[MIDDLE_BLOCK:%.*]], label [[VECTOR_BODY]], [[LOOP5:!llvm.loop !.*]]
->>>>>>> 05289dfb
 ; CHECK:       middle.block:
 ; CHECK-NEXT:    [[CMP_N:%.*]] = icmp eq i32 [[TMP3]], 0
 ; CHECK-NEXT:    br i1 [[CMP_N]], label [[WHILE_END]], label [[VEC_EPILOG_ITER_CHECK:%.*]]
@@ -326,25 +251,14 @@
 ; CHECK-NEXT:    [[INDEX20:%.*]] = phi i64 [ [[VEC_EPILOG_RESUME_VAL]], [[VEC_EPILOG_PH]] ], [ [[INDEX_NEXT21:%.*]], [[VEC_EPILOG_VECTOR_BODY]] ]
 ; CHECK-NEXT:    [[NEXT_GEP32:%.*]] = getelementptr i8, i8* [[PSRC]], i64 [[INDEX20]]
 ; CHECK-NEXT:    [[NEXT_GEP33:%.*]] = getelementptr i8, i8* [[PDST]], i64 [[INDEX20]]
-<<<<<<< HEAD
 ; CHECK-NEXT:    [[TMP27:%.*]] = bitcast i8* [[NEXT_GEP32]] to <16 x i8>*
 ; CHECK-NEXT:    [[WIDE_LOAD34:%.*]] = load <16 x i8>, <16 x i8>* [[TMP27]], align 2
 ; CHECK-NEXT:    [[TMP28:%.*]] = call <16 x i8> @llvm.fshl.v16i8(<16 x i8> [[WIDE_LOAD34]], <16 x i8> [[WIDE_LOAD34]], <16 x i8> [[BROADCAST_SPLAT36]])
 ; CHECK-NEXT:    [[TMP29:%.*]] = bitcast i8* [[NEXT_GEP33]] to <16 x i8>*
 ; CHECK-NEXT:    store <16 x i8> [[TMP28]], <16 x i8>* [[TMP29]], align 2
-; CHECK-NEXT:    [[INDEX_NEXT21]] = add i64 [[INDEX20]], 16
+; CHECK-NEXT:    [[INDEX_NEXT21]] = add nuw i64 [[INDEX20]], 16
 ; CHECK-NEXT:    [[TMP30:%.*]] = icmp eq i64 [[INDEX_NEXT21]], [[N_VEC19]]
 ; CHECK-NEXT:    br i1 [[TMP30]], label [[VEC_EPILOG_MIDDLE_BLOCK:%.*]], label [[VEC_EPILOG_VECTOR_BODY]], !llvm.loop [[LOOP6:![0-9]+]]
-=======
-; CHECK-NEXT:    [[TMP25:%.*]] = bitcast i8* [[NEXT_GEP32]] to <16 x i8>*
-; CHECK-NEXT:    [[WIDE_LOAD34:%.*]] = load <16 x i8>, <16 x i8>* [[TMP25]], align 2
-; CHECK-NEXT:    [[TMP26:%.*]] = call <16 x i8> @llvm.fshl.v16i8(<16 x i8> [[WIDE_LOAD34]], <16 x i8> [[WIDE_LOAD34]], <16 x i8> [[BROADCAST_SPLAT36]])
-; CHECK-NEXT:    [[TMP27:%.*]] = bitcast i8* [[NEXT_GEP33]] to <16 x i8>*
-; CHECK-NEXT:    store <16 x i8> [[TMP26]], <16 x i8>* [[TMP27]], align 2
-; CHECK-NEXT:    [[INDEX_NEXT21]] = add nuw i64 [[INDEX20]], 16
-; CHECK-NEXT:    [[TMP28:%.*]] = icmp eq i64 [[INDEX_NEXT21]], [[N_VEC19]]
-; CHECK-NEXT:    br i1 [[TMP28]], label [[VEC_EPILOG_MIDDLE_BLOCK:%.*]], label [[VEC_EPILOG_VECTOR_BODY]], [[LOOP6:!llvm.loop !.*]]
->>>>>>> 05289dfb
 ; CHECK:       vec.epilog.middle.block:
 ; CHECK-NEXT:    [[CMP_N30:%.*]] = icmp eq i32 [[TMP26]], 0
 ; CHECK-NEXT:    br i1 [[CMP_N30]], label [[WHILE_END]], label [[VEC_EPILOG_SCALAR_PH]]
