--- conflicted
+++ resolved
@@ -252,46 +252,31 @@
 ; ENABLED_MASKED_STRIDED-NEXT:    [[TRIP_COUNT_MINUS_1:%.*]] = add nsw i64 [[WIDE_TRIP_COUNT]], -1
 ; ENABLED_MASKED_STRIDED-NEXT:    [[BROADCAST_SPLATINSERT:%.*]] = insertelement <4 x i64> poison, i64 [[TRIP_COUNT_MINUS_1]], i32 0
 ; ENABLED_MASKED_STRIDED-NEXT:    [[BROADCAST_SPLAT:%.*]] = shufflevector <4 x i64> [[BROADCAST_SPLATINSERT]], <4 x i64> poison, <4 x i32> zeroinitializer
-; ENABLED_MASKED_STRIDED-NEXT:    [[TMP0:%.*]] = getelementptr inbounds i16, i16* [[POINTS:%.*]], i64 -1
+; ENABLED_MASKED_STRIDED-NEXT:    [[TMP2:%.*]] = getelementptr inbounds i16, i16* [[POINTS:%.*]], i64 -1
 ; ENABLED_MASKED_STRIDED-NEXT:    br label [[VECTOR_BODY:%.*]]
 ; ENABLED_MASKED_STRIDED:       vector.body:
 ; ENABLED_MASKED_STRIDED-NEXT:    [[INDEX:%.*]] = phi i64 [ 0, [[FOR_BODY_PREHEADER]] ], [ [[INDEX_NEXT:%.*]], [[VECTOR_BODY]] ]
 ; ENABLED_MASKED_STRIDED-NEXT:    [[BROADCAST_SPLATINSERT1:%.*]] = insertelement <4 x i64> poison, i64 [[INDEX]], i32 0
 ; ENABLED_MASKED_STRIDED-NEXT:    [[BROADCAST_SPLAT2:%.*]] = shufflevector <4 x i64> [[BROADCAST_SPLATINSERT1]], <4 x i64> poison, <4 x i32> zeroinitializer
 ; ENABLED_MASKED_STRIDED-NEXT:    [[INDUCTION:%.*]] = or <4 x i64> [[BROADCAST_SPLAT2]], <i64 0, i64 1, i64 2, i64 3>
-<<<<<<< HEAD
-; ENABLED_MASKED_STRIDED-NEXT:    [[TMP2:%.*]] = icmp ule <4 x i64> [[INDUCTION]], [[BROADCAST_SPLAT]]
-; ENABLED_MASKED_STRIDED-NEXT:    [[TMP3:%.*]] = getelementptr inbounds i16, i16* [[X:%.*]], i64 [[INDEX]]
-; ENABLED_MASKED_STRIDED-NEXT:    [[TMP4:%.*]] = bitcast i16* [[TMP3]] to <4 x i16>*
-; ENABLED_MASKED_STRIDED-NEXT:    [[WIDE_MASKED_LOAD:%.*]] = call <4 x i16> @llvm.masked.load.v4i16.p0v4i16(<4 x i16>* [[TMP4]], i32 2, <4 x i1> [[TMP2]], <4 x i16> poison)
-; ENABLED_MASKED_STRIDED-NEXT:    [[TMP5:%.*]] = shl nsw i64 [[INDEX]], 2
-; ENABLED_MASKED_STRIDED-NEXT:    [[TMP6:%.*]] = getelementptr inbounds i16, i16* [[Y:%.*]], i64 [[INDEX]]
-; ENABLED_MASKED_STRIDED-NEXT:    [[TMP7:%.*]] = bitcast i16* [[TMP6]] to <4 x i16>*
-; ENABLED_MASKED_STRIDED-NEXT:    [[WIDE_MASKED_LOAD3:%.*]] = call <4 x i16> @llvm.masked.load.v4i16.p0v4i16(<4 x i16>* [[TMP7]], i32 2, <4 x i1> [[TMP2]], <4 x i16> poison)
-; ENABLED_MASKED_STRIDED-NEXT:    [[TMP8:%.*]] = getelementptr inbounds i16, i16* [[POINTS:%.*]], i64 [[TMP5]]
-; ENABLED_MASKED_STRIDED-NEXT:    [[TMP9:%.*]] = bitcast i16* [[TMP8]] to <16 x i16>*
+; ENABLED_MASKED_STRIDED-NEXT:    [[TMP3:%.*]] = icmp ule <4 x i64> [[INDUCTION]], [[BROADCAST_SPLAT]]
+; ENABLED_MASKED_STRIDED-NEXT:    [[TMP4:%.*]] = getelementptr inbounds i16, i16* [[X:%.*]], i64 [[INDEX]]
+; ENABLED_MASKED_STRIDED-NEXT:    [[TMP5:%.*]] = bitcast i16* [[TMP4]] to <4 x i16>*
+; ENABLED_MASKED_STRIDED-NEXT:    [[WIDE_MASKED_LOAD:%.*]] = call <4 x i16> @llvm.masked.load.v4i16.p0v4i16(<4 x i16>* [[TMP5]], i32 2, <4 x i1> [[TMP3]], <4 x i16> poison)
+; ENABLED_MASKED_STRIDED-NEXT:    [[TMP6:%.*]] = shl nsw i64 [[INDEX]], 2
+; ENABLED_MASKED_STRIDED-NEXT:    [[TMP7:%.*]] = getelementptr inbounds i16, i16* [[Y:%.*]], i64 [[INDEX]]
+; ENABLED_MASKED_STRIDED-NEXT:    [[TMP8:%.*]] = bitcast i16* [[TMP7]] to <4 x i16>*
+; ENABLED_MASKED_STRIDED-NEXT:    [[WIDE_MASKED_LOAD3:%.*]] = call <4 x i16> @llvm.masked.load.v4i16.p0v4i16(<4 x i16>* [[TMP8]], i32 2, <4 x i1> [[TMP3]], <4 x i16> poison)
+; ENABLED_MASKED_STRIDED-NEXT:    [[TMP9:%.*]] = or i64 [[TMP6]], 1
+; ENABLED_MASKED_STRIDED-NEXT:    [[TMP10:%.*]] = getelementptr inbounds i16, i16* [[TMP2]], i64 [[TMP9]]
+; ENABLED_MASKED_STRIDED-NEXT:    [[TMP11:%.*]] = bitcast i16* [[TMP10]] to <16 x i16>*
 ; ENABLED_MASKED_STRIDED-NEXT:    [[INTERLEAVED_VEC:%.*]] = shufflevector <4 x i16> [[WIDE_MASKED_LOAD]], <4 x i16> [[WIDE_MASKED_LOAD3]], <16 x i32> <i32 0, i32 4, i32 undef, i32 undef, i32 1, i32 5, i32 undef, i32 undef, i32 2, i32 6, i32 undef, i32 undef, i32 3, i32 7, i32 undef, i32 undef>
-; ENABLED_MASKED_STRIDED-NEXT:    [[INTERLEAVED_MASK:%.*]] = shufflevector <4 x i1> [[TMP2]], <4 x i1> poison, <16 x i32> <i32 0, i32 0, i32 0, i32 0, i32 1, i32 1, i32 1, i32 1, i32 2, i32 2, i32 2, i32 2, i32 3, i32 3, i32 3, i32 3>
-=======
-; ENABLED_MASKED_STRIDED-NEXT:    [[TMP1:%.*]] = icmp ule <4 x i64> [[INDUCTION]], [[BROADCAST_SPLAT]]
-; ENABLED_MASKED_STRIDED-NEXT:    [[TMP2:%.*]] = getelementptr inbounds i16, i16* [[X:%.*]], i64 [[INDEX]]
-; ENABLED_MASKED_STRIDED-NEXT:    [[TMP3:%.*]] = bitcast i16* [[TMP2]] to <4 x i16>*
-; ENABLED_MASKED_STRIDED-NEXT:    [[WIDE_MASKED_LOAD:%.*]] = call <4 x i16> @llvm.masked.load.v4i16.p0v4i16(<4 x i16>* [[TMP3]], i32 2, <4 x i1> [[TMP1]], <4 x i16> poison)
-; ENABLED_MASKED_STRIDED-NEXT:    [[TMP4:%.*]] = shl nsw i64 [[INDEX]], 2
-; ENABLED_MASKED_STRIDED-NEXT:    [[TMP5:%.*]] = getelementptr inbounds i16, i16* [[Y:%.*]], i64 [[INDEX]]
-; ENABLED_MASKED_STRIDED-NEXT:    [[TMP6:%.*]] = bitcast i16* [[TMP5]] to <4 x i16>*
-; ENABLED_MASKED_STRIDED-NEXT:    [[WIDE_MASKED_LOAD3:%.*]] = call <4 x i16> @llvm.masked.load.v4i16.p0v4i16(<4 x i16>* [[TMP6]], i32 2, <4 x i1> [[TMP1]], <4 x i16> poison)
-; ENABLED_MASKED_STRIDED-NEXT:    [[TMP7:%.*]] = or i64 [[TMP4]], 1
-; ENABLED_MASKED_STRIDED-NEXT:    [[TMP8:%.*]] = getelementptr inbounds i16, i16* [[TMP0]], i64 [[TMP7]]
-; ENABLED_MASKED_STRIDED-NEXT:    [[TMP9:%.*]] = bitcast i16* [[TMP8]] to <16 x i16>*
-; ENABLED_MASKED_STRIDED-NEXT:    [[INTERLEAVED_VEC:%.*]] = shufflevector <4 x i16> [[WIDE_MASKED_LOAD]], <4 x i16> [[WIDE_MASKED_LOAD3]], <16 x i32> <i32 0, i32 4, i32 undef, i32 undef, i32 1, i32 5, i32 undef, i32 undef, i32 2, i32 6, i32 undef, i32 undef, i32 3, i32 7, i32 undef, i32 undef>
-; ENABLED_MASKED_STRIDED-NEXT:    [[INTERLEAVED_MASK:%.*]] = shufflevector <4 x i1> [[TMP1]], <4 x i1> poison, <16 x i32> <i32 0, i32 0, i32 0, i32 0, i32 1, i32 1, i32 1, i32 1, i32 2, i32 2, i32 2, i32 2, i32 3, i32 3, i32 3, i32 3>
->>>>>>> 7f2ce19d
-; ENABLED_MASKED_STRIDED-NEXT:    [[TMP10:%.*]] = and <16 x i1> [[INTERLEAVED_MASK]], <i1 true, i1 true, i1 false, i1 false, i1 true, i1 true, i1 false, i1 false, i1 true, i1 true, i1 false, i1 false, i1 true, i1 true, i1 false, i1 false>
-; ENABLED_MASKED_STRIDED-NEXT:    call void @llvm.masked.store.v16i16.p0v16i16(<16 x i16> [[INTERLEAVED_VEC]], <16 x i16>* [[TMP9]], i32 2, <16 x i1> [[TMP10]])
+; ENABLED_MASKED_STRIDED-NEXT:    [[INTERLEAVED_MASK:%.*]] = shufflevector <4 x i1> [[TMP3]], <4 x i1> poison, <16 x i32> <i32 0, i32 0, i32 0, i32 0, i32 1, i32 1, i32 1, i32 1, i32 2, i32 2, i32 2, i32 2, i32 3, i32 3, i32 3, i32 3>
+; ENABLED_MASKED_STRIDED-NEXT:    [[TMP12:%.*]] = and <16 x i1> [[INTERLEAVED_MASK]], <i1 true, i1 true, i1 false, i1 false, i1 true, i1 true, i1 false, i1 false, i1 true, i1 true, i1 false, i1 false, i1 true, i1 true, i1 false, i1 false>
+; ENABLED_MASKED_STRIDED-NEXT:    call void @llvm.masked.store.v16i16.p0v16i16(<16 x i16> [[INTERLEAVED_VEC]], <16 x i16>* [[TMP11]], i32 2, <16 x i1> [[TMP12]])
 ; ENABLED_MASKED_STRIDED-NEXT:    [[INDEX_NEXT]] = add i64 [[INDEX]], 4
-; ENABLED_MASKED_STRIDED-NEXT:    [[TMP11:%.*]] = icmp eq i64 [[INDEX_NEXT]], [[N_VEC]]
-; ENABLED_MASKED_STRIDED-NEXT:    br i1 [[TMP11]], label [[FOR_END_LOOPEXIT:%.*]], label [[VECTOR_BODY]], !llvm.loop [[LOOP2:![0-9]+]]
+; ENABLED_MASKED_STRIDED-NEXT:    [[TMP13:%.*]] = icmp eq i64 [[INDEX_NEXT]], [[N_VEC]]
+; ENABLED_MASKED_STRIDED-NEXT:    br i1 [[TMP13]], label [[FOR_END_LOOPEXIT:%.*]], label [[VECTOR_BODY]], !llvm.loop [[LOOP2:![0-9]+]]
 ; ENABLED_MASKED_STRIDED:       for.end.loopexit:
 ; ENABLED_MASKED_STRIDED-NEXT:    br label [[FOR_END]]
 ; ENABLED_MASKED_STRIDED:       for.end:
