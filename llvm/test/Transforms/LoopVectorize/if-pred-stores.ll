; NOTE: Assertions have been autogenerated by utils/update_test_checks.py
; RUN: opt -S -vectorize-num-stores-pred=1 -force-vector-width=1 -force-vector-interleave=2 -loop-vectorize -verify-loop-info -simplifycfg -simplifycfg-require-and-preserve-domtree=1 < %s | FileCheck %s --check-prefix=UNROLL
; RUN: opt -S -vectorize-num-stores-pred=1 -force-vector-width=1 -force-vector-interleave=2 -loop-vectorize -verify-loop-info < %s | FileCheck %s --check-prefix=UNROLL-NOSIMPLIFY
; RUN: opt -S -vectorize-num-stores-pred=1 -force-vector-width=2 -force-vector-interleave=1 -loop-vectorize -verify-loop-info -simplifycfg -simplifycfg-require-and-preserve-domtree=1 < %s | FileCheck %s --check-prefix=VEC

target datalayout = "e-m:o-i64:64-f80:128-n8:16:32:64-S128"

; Test predication of stores.
define i32 @test(i32* nocapture %f) #0 {
; UNROLL-LABEL: @test(
; UNROLL-NEXT:  entry:
; UNROLL-NEXT:    br label [[VECTOR_BODY:%.*]]
; UNROLL:       vector.body:
; UNROLL-NEXT:    [[INDEX:%.*]] = phi i64 [ 0, [[ENTRY:%.*]] ], [ [[INDEX_NEXT:%.*]], [[PRED_STORE_CONTINUE3:%.*]] ]
; UNROLL-NEXT:    [[INDUCTION:%.*]] = add i64 [[INDEX]], 0
; UNROLL-NEXT:    [[INDUCTION1:%.*]] = add i64 [[INDEX]], 1
; UNROLL-NEXT:    [[TMP0:%.*]] = getelementptr inbounds i32, i32* [[F:%.*]], i64 [[INDUCTION]]
; UNROLL-NEXT:    [[TMP1:%.*]] = getelementptr inbounds i32, i32* [[F]], i64 [[INDUCTION1]]
; UNROLL-NEXT:    [[TMP2:%.*]] = load i32, i32* [[TMP0]], align 4
; UNROLL-NEXT:    [[TMP3:%.*]] = load i32, i32* [[TMP1]], align 4
; UNROLL-NEXT:    [[TMP4:%.*]] = icmp sgt i32 [[TMP2]], 100
; UNROLL-NEXT:    [[TMP5:%.*]] = icmp sgt i32 [[TMP3]], 100
; UNROLL-NEXT:    br i1 [[TMP4]], label [[PRED_STORE_IF:%.*]], label [[PRED_STORE_CONTINUE:%.*]]
; UNROLL:       pred.store.if:
; UNROLL-NEXT:    [[TMP6:%.*]] = add nsw i32 [[TMP2]], 20
; UNROLL-NEXT:    store i32 [[TMP6]], i32* [[TMP0]], align 4
; UNROLL-NEXT:    br label [[PRED_STORE_CONTINUE]]
; UNROLL:       pred.store.continue:
; UNROLL-NEXT:    br i1 [[TMP5]], label [[PRED_STORE_IF2:%.*]], label [[PRED_STORE_CONTINUE3]]
; UNROLL:       pred.store.if2:
; UNROLL-NEXT:    [[TMP7:%.*]] = add nsw i32 [[TMP3]], 20
; UNROLL-NEXT:    store i32 [[TMP7]], i32* [[TMP1]], align 4
; UNROLL-NEXT:    br label [[PRED_STORE_CONTINUE3]]
; UNROLL:       pred.store.continue3:
; UNROLL-NEXT:    [[INDEX_NEXT]] = add nuw i64 [[INDEX]], 2
; UNROLL-NEXT:    [[TMP8:%.*]] = icmp eq i64 [[INDEX_NEXT]], 128
; UNROLL-NEXT:    br i1 [[TMP8]], label [[MIDDLE_BLOCK:%.*]], label [[VECTOR_BODY]], !llvm.loop [[LOOP0:![0-9]+]]
; UNROLL:       middle.block:
; UNROLL-NEXT:    [[CMP_N:%.*]] = icmp eq i64 128, 128
; UNROLL-NEXT:    br i1 [[CMP_N]], label [[FOR_END:%.*]], label [[FOR_BODY:%.*]]
; UNROLL:       for.body:
; UNROLL-NEXT:    [[INDVARS_IV:%.*]] = phi i64 [ [[INDVARS_IV_NEXT:%.*]], [[FOR_INC:%.*]] ], [ 128, [[MIDDLE_BLOCK]] ]
; UNROLL-NEXT:    [[ARRAYIDX:%.*]] = getelementptr inbounds i32, i32* [[F]], i64 [[INDVARS_IV]]
; UNROLL-NEXT:    [[TMP9:%.*]] = load i32, i32* [[ARRAYIDX]], align 4
; UNROLL-NEXT:    [[CMP1:%.*]] = icmp sgt i32 [[TMP9]], 100
; UNROLL-NEXT:    br i1 [[CMP1]], label [[IF_THEN:%.*]], label [[FOR_INC]]
; UNROLL:       if.then:
; UNROLL-NEXT:    [[ADD:%.*]] = add nsw i32 [[TMP9]], 20
; UNROLL-NEXT:    store i32 [[ADD]], i32* [[ARRAYIDX]], align 4
; UNROLL-NEXT:    br label [[FOR_INC]]
; UNROLL:       for.inc:
; UNROLL-NEXT:    [[INDVARS_IV_NEXT]] = add nuw nsw i64 [[INDVARS_IV]], 1
; UNROLL-NEXT:    [[EXITCOND:%.*]] = icmp eq i64 [[INDVARS_IV_NEXT]], 128
; UNROLL-NEXT:    br i1 [[EXITCOND]], label [[FOR_END]], label [[FOR_BODY]], !llvm.loop [[LOOP2:![0-9]+]]
; UNROLL:       for.end:
; UNROLL-NEXT:    ret i32 0
;
; UNROLL-NOSIMPLIFY-LABEL: @test(
; UNROLL-NOSIMPLIFY-NEXT:  entry:
; UNROLL-NOSIMPLIFY-NEXT:    br i1 false, label [[SCALAR_PH:%.*]], label [[VECTOR_PH:%.*]]
; UNROLL-NOSIMPLIFY:       vector.ph:
; UNROLL-NOSIMPLIFY-NEXT:    br label [[VECTOR_BODY:%.*]]
; UNROLL-NOSIMPLIFY:       vector.body:
; UNROLL-NOSIMPLIFY-NEXT:    [[INDEX:%.*]] = phi i64 [ 0, [[VECTOR_PH]] ], [ [[INDEX_NEXT:%.*]], [[PRED_STORE_CONTINUE3:%.*]] ]
; UNROLL-NOSIMPLIFY-NEXT:    [[INDUCTION:%.*]] = add i64 [[INDEX]], 0
; UNROLL-NOSIMPLIFY-NEXT:    [[INDUCTION1:%.*]] = add i64 [[INDEX]], 1
; UNROLL-NOSIMPLIFY-NEXT:    [[TMP0:%.*]] = getelementptr inbounds i32, i32* [[F:%.*]], i64 [[INDUCTION]]
; UNROLL-NOSIMPLIFY-NEXT:    [[TMP1:%.*]] = getelementptr inbounds i32, i32* [[F]], i64 [[INDUCTION1]]
; UNROLL-NOSIMPLIFY-NEXT:    [[TMP2:%.*]] = load i32, i32* [[TMP0]], align 4
; UNROLL-NOSIMPLIFY-NEXT:    [[TMP3:%.*]] = load i32, i32* [[TMP1]], align 4
; UNROLL-NOSIMPLIFY-NEXT:    [[TMP4:%.*]] = icmp sgt i32 [[TMP2]], 100
; UNROLL-NOSIMPLIFY-NEXT:    [[TMP5:%.*]] = icmp sgt i32 [[TMP3]], 100
; UNROLL-NOSIMPLIFY-NEXT:    br i1 [[TMP4]], label [[PRED_STORE_IF:%.*]], label [[PRED_STORE_CONTINUE:%.*]]
; UNROLL-NOSIMPLIFY:       pred.store.if:
; UNROLL-NOSIMPLIFY-NEXT:    [[TMP6:%.*]] = add nsw i32 [[TMP2]], 20
; UNROLL-NOSIMPLIFY-NEXT:    store i32 [[TMP6]], i32* [[TMP0]], align 4
; UNROLL-NOSIMPLIFY-NEXT:    br label [[PRED_STORE_CONTINUE]]
; UNROLL-NOSIMPLIFY:       pred.store.continue:
; UNROLL-NOSIMPLIFY-NEXT:    br i1 [[TMP5]], label [[PRED_STORE_IF2:%.*]], label [[PRED_STORE_CONTINUE3]]
; UNROLL-NOSIMPLIFY:       pred.store.if2:
; UNROLL-NOSIMPLIFY-NEXT:    [[TMP7:%.*]] = add nsw i32 [[TMP3]], 20
; UNROLL-NOSIMPLIFY-NEXT:    store i32 [[TMP7]], i32* [[TMP1]], align 4
; UNROLL-NOSIMPLIFY-NEXT:    br label [[PRED_STORE_CONTINUE3]]
; UNROLL-NOSIMPLIFY:       pred.store.continue3:
; UNROLL-NOSIMPLIFY-NEXT:    [[INDEX_NEXT]] = add nuw i64 [[INDEX]], 2
; UNROLL-NOSIMPLIFY-NEXT:    [[TMP8:%.*]] = icmp eq i64 [[INDEX_NEXT]], 128
; UNROLL-NOSIMPLIFY-NEXT:    br i1 [[TMP8]], label [[MIDDLE_BLOCK:%.*]], label [[VECTOR_BODY]], !llvm.loop [[LOOP0:![0-9]+]]
; UNROLL-NOSIMPLIFY:       middle.block:
; UNROLL-NOSIMPLIFY-NEXT:    [[CMP_N:%.*]] = icmp eq i64 128, 128
; UNROLL-NOSIMPLIFY-NEXT:    br i1 [[CMP_N]], label [[FOR_END:%.*]], label [[SCALAR_PH]]
; UNROLL-NOSIMPLIFY:       scalar.ph:
; UNROLL-NOSIMPLIFY-NEXT:    [[BC_RESUME_VAL:%.*]] = phi i64 [ 128, [[MIDDLE_BLOCK]] ], [ 0, [[ENTRY:%.*]] ]
; UNROLL-NOSIMPLIFY-NEXT:    br label [[FOR_BODY:%.*]]
; UNROLL-NOSIMPLIFY:       for.body:
; UNROLL-NOSIMPLIFY-NEXT:    [[INDVARS_IV:%.*]] = phi i64 [ [[BC_RESUME_VAL]], [[SCALAR_PH]] ], [ [[INDVARS_IV_NEXT:%.*]], [[FOR_INC:%.*]] ]
; UNROLL-NOSIMPLIFY-NEXT:    [[ARRAYIDX:%.*]] = getelementptr inbounds i32, i32* [[F]], i64 [[INDVARS_IV]]
; UNROLL-NOSIMPLIFY-NEXT:    [[TMP9:%.*]] = load i32, i32* [[ARRAYIDX]], align 4
; UNROLL-NOSIMPLIFY-NEXT:    [[CMP1:%.*]] = icmp sgt i32 [[TMP9]], 100
; UNROLL-NOSIMPLIFY-NEXT:    br i1 [[CMP1]], label [[IF_THEN:%.*]], label [[FOR_INC]]
; UNROLL-NOSIMPLIFY:       if.then:
; UNROLL-NOSIMPLIFY-NEXT:    [[ADD:%.*]] = add nsw i32 [[TMP9]], 20
; UNROLL-NOSIMPLIFY-NEXT:    store i32 [[ADD]], i32* [[ARRAYIDX]], align 4
; UNROLL-NOSIMPLIFY-NEXT:    br label [[FOR_INC]]
; UNROLL-NOSIMPLIFY:       for.inc:
; UNROLL-NOSIMPLIFY-NEXT:    [[INDVARS_IV_NEXT]] = add nuw nsw i64 [[INDVARS_IV]], 1
; UNROLL-NOSIMPLIFY-NEXT:    [[EXITCOND:%.*]] = icmp eq i64 [[INDVARS_IV_NEXT]], 128
; UNROLL-NOSIMPLIFY-NEXT:    br i1 [[EXITCOND]], label [[FOR_END]], label [[FOR_BODY]], !llvm.loop [[LOOP2:![0-9]+]]
; UNROLL-NOSIMPLIFY:       for.end:
; UNROLL-NOSIMPLIFY-NEXT:    ret i32 0
;
; VEC-LABEL: @test(
; VEC-NEXT:  entry:
; VEC-NEXT:    br label [[VECTOR_BODY:%.*]]
; VEC:       vector.body:
; VEC-NEXT:    [[INDEX:%.*]] = phi i64 [ 0, [[ENTRY:%.*]] ], [ [[INDEX_NEXT:%.*]], [[PRED_STORE_CONTINUE2:%.*]] ]
; VEC-NEXT:    [[TMP0:%.*]] = add i64 [[INDEX]], 0
; VEC-NEXT:    [[TMP1:%.*]] = getelementptr inbounds i32, i32* [[F:%.*]], i64 [[TMP0]]
; VEC-NEXT:    [[TMP2:%.*]] = getelementptr inbounds i32, i32* [[TMP1]], i32 0
; VEC-NEXT:    [[TMP3:%.*]] = bitcast i32* [[TMP2]] to <2 x i32>*
; VEC-NEXT:    [[WIDE_LOAD:%.*]] = load <2 x i32>, <2 x i32>* [[TMP3]], align 4
; VEC-NEXT:    [[TMP4:%.*]] = icmp sgt <2 x i32> [[WIDE_LOAD]], <i32 100, i32 100>
; VEC-NEXT:    [[TMP5:%.*]] = extractelement <2 x i1> [[TMP4]], i32 0
; VEC-NEXT:    br i1 [[TMP5]], label [[PRED_STORE_IF:%.*]], label [[PRED_STORE_CONTINUE:%.*]]
; VEC:       pred.store.if:
; VEC-NEXT:    [[TMP6:%.*]] = extractelement <2 x i32> [[WIDE_LOAD]], i32 0
; VEC-NEXT:    [[TMP7:%.*]] = add nsw i32 [[TMP6]], 20
; VEC-NEXT:    [[TMP8:%.*]] = getelementptr inbounds i32, i32* [[F]], i64 [[TMP0]]
; VEC-NEXT:    store i32 [[TMP7]], i32* [[TMP8]], align 4
; VEC-NEXT:    br label [[PRED_STORE_CONTINUE]]
; VEC:       pred.store.continue:
; VEC-NEXT:    [[TMP9:%.*]] = extractelement <2 x i1> [[TMP4]], i32 1
; VEC-NEXT:    br i1 [[TMP9]], label [[PRED_STORE_IF1:%.*]], label [[PRED_STORE_CONTINUE2]]
; VEC:       pred.store.if1:
; VEC-NEXT:    [[TMP10:%.*]] = add i64 [[INDEX]], 1
; VEC-NEXT:    [[TMP11:%.*]] = extractelement <2 x i32> [[WIDE_LOAD]], i32 1
; VEC-NEXT:    [[TMP12:%.*]] = add nsw i32 [[TMP11]], 20
; VEC-NEXT:    [[TMP13:%.*]] = getelementptr inbounds i32, i32* [[F]], i64 [[TMP10]]
; VEC-NEXT:    store i32 [[TMP12]], i32* [[TMP13]], align 4
; VEC-NEXT:    br label [[PRED_STORE_CONTINUE2]]
; VEC:       pred.store.continue2:
; VEC-NEXT:    [[INDEX_NEXT]] = add nuw i64 [[INDEX]], 2
; VEC-NEXT:    [[TMP14:%.*]] = icmp eq i64 [[INDEX_NEXT]], 128
; VEC-NEXT:    br i1 [[TMP14]], label [[MIDDLE_BLOCK:%.*]], label [[VECTOR_BODY]], !llvm.loop [[LOOP0:![0-9]+]]
; VEC:       middle.block:
; VEC-NEXT:    [[CMP_N:%.*]] = icmp eq i64 128, 128
; VEC-NEXT:    br i1 [[CMP_N]], label [[FOR_END:%.*]], label [[FOR_BODY:%.*]]
; VEC:       for.body:
; VEC-NEXT:    [[INDVARS_IV:%.*]] = phi i64 [ [[INDVARS_IV_NEXT:%.*]], [[FOR_INC:%.*]] ], [ 128, [[MIDDLE_BLOCK]] ]
; VEC-NEXT:    [[ARRAYIDX:%.*]] = getelementptr inbounds i32, i32* [[F]], i64 [[INDVARS_IV]]
; VEC-NEXT:    [[TMP15:%.*]] = load i32, i32* [[ARRAYIDX]], align 4
; VEC-NEXT:    [[CMP1:%.*]] = icmp sgt i32 [[TMP15]], 100
; VEC-NEXT:    br i1 [[CMP1]], label [[IF_THEN:%.*]], label [[FOR_INC]]
; VEC:       if.then:
; VEC-NEXT:    [[ADD:%.*]] = add nsw i32 [[TMP15]], 20
; VEC-NEXT:    store i32 [[ADD]], i32* [[ARRAYIDX]], align 4
; VEC-NEXT:    br label [[FOR_INC]]
; VEC:       for.inc:
; VEC-NEXT:    [[INDVARS_IV_NEXT]] = add nuw nsw i64 [[INDVARS_IV]], 1
; VEC-NEXT:    [[EXITCOND:%.*]] = icmp eq i64 [[INDVARS_IV_NEXT]], 128
; VEC-NEXT:    br i1 [[EXITCOND]], label [[FOR_END]], label [[FOR_BODY]], !llvm.loop [[LOOP2:![0-9]+]]
; VEC:       for.end:
; VEC-NEXT:    ret i32 0
;
entry:
  br label %for.body



for.body:
  %indvars.iv = phi i64 [ 0, %entry ], [ %indvars.iv.next, %for.inc ]
  %arrayidx = getelementptr inbounds i32, i32* %f, i64 %indvars.iv
  %0 = load i32, i32* %arrayidx, align 4
  %cmp1 = icmp sgt i32 %0, 100
  br i1 %cmp1, label %if.then, label %for.inc

if.then:
  %add = add nsw i32 %0, 20
  store i32 %add, i32* %arrayidx, align 4
  br label %for.inc

for.inc:
  %indvars.iv.next = add nuw nsw i64 %indvars.iv, 1
  %exitcond = icmp eq i64 %indvars.iv.next, 128
  br i1 %exitcond, label %for.end, label %for.body

for.end:
  ret i32 0
}

; Track basic blocks when unrolling conditional blocks. This code used to assert
; because we did not update the phi nodes with the proper predecessor in the
; vectorized loop body.
; PR18724

define void @bug18724(i1 %cond) {
; UNROLL-LABEL: @bug18724(
; UNROLL-NEXT:  entry:
; UNROLL-NEXT:    [[TMP0:%.*]] = xor i1 [[COND:%.*]], true
; UNROLL-NEXT:    call void @llvm.assume(i1 [[TMP0]])
; UNROLL-NEXT:    br label [[FOR_BODY14:%.*]]
; UNROLL:       for.body14:
; UNROLL-NEXT:    [[INDVARS_IV3:%.*]] = phi i64 [ [[INDVARS_IV_NEXT4:%.*]], [[FOR_INC23:%.*]] ], [ undef, [[ENTRY:%.*]] ]
; UNROLL-NEXT:    [[INEWCHUNKS_120:%.*]] = phi i32 [ [[INEWCHUNKS_2:%.*]], [[FOR_INC23]] ], [ undef, [[ENTRY]] ]
; UNROLL-NEXT:    [[ARRAYIDX16:%.*]] = getelementptr inbounds [768 x i32], [768 x i32]* undef, i64 0, i64 [[INDVARS_IV3]]
; UNROLL-NEXT:    [[TMP:%.*]] = load i32, i32* [[ARRAYIDX16]], align 4
; UNROLL-NEXT:    br i1 undef, label [[IF_THEN18:%.*]], label [[FOR_INC23]]
; UNROLL:       if.then18:
; UNROLL-NEXT:    store i32 2, i32* [[ARRAYIDX16]], align 4
; UNROLL-NEXT:    [[INC21:%.*]] = add nsw i32 [[INEWCHUNKS_120]], 1
; UNROLL-NEXT:    br label [[FOR_INC23]]
; UNROLL:       for.inc23:
; UNROLL-NEXT:    [[INEWCHUNKS_2]] = phi i32 [ [[INC21]], [[IF_THEN18]] ], [ [[INEWCHUNKS_120]], [[FOR_BODY14]] ]
; UNROLL-NEXT:    [[INDVARS_IV_NEXT4]] = add nsw i64 [[INDVARS_IV3]], 1
; UNROLL-NEXT:    [[TMP1:%.*]] = trunc i64 [[INDVARS_IV3]] to i32
; UNROLL-NEXT:    [[CMP13:%.*]] = icmp slt i32 [[TMP1]], 0
; UNROLL-NEXT:    call void @llvm.assume(i1 [[CMP13]])
; UNROLL-NEXT:    br label [[FOR_BODY14]]
;
; UNROLL-NOSIMPLIFY-LABEL: @bug18724(
; UNROLL-NOSIMPLIFY-NEXT:  entry:
; UNROLL-NOSIMPLIFY-NEXT:    br label [[FOR_BODY9:%.*]]
; UNROLL-NOSIMPLIFY:       for.body9:
; UNROLL-NOSIMPLIFY-NEXT:    br i1 [[COND:%.*]], label [[FOR_INC26:%.*]], label [[FOR_BODY14_PREHEADER:%.*]]
; UNROLL-NOSIMPLIFY:       for.body14.preheader:
; UNROLL-NOSIMPLIFY-NEXT:    br i1 true, label [[SCALAR_PH:%.*]], label [[VECTOR_PH:%.*]]
; UNROLL-NOSIMPLIFY:       vector.ph:
; UNROLL-NOSIMPLIFY-NEXT:    br label [[VECTOR_BODY:%.*]]
; UNROLL-NOSIMPLIFY:       vector.body:
; UNROLL-NOSIMPLIFY-NEXT:    [[INDEX:%.*]] = phi i64 [ 0, [[VECTOR_PH]] ], [ [[INDEX_NEXT:%.*]], [[PRED_STORE_CONTINUE4:%.*]] ]
; UNROLL-NOSIMPLIFY-NEXT:    [[VEC_PHI:%.*]] = phi i32 [ undef, [[VECTOR_PH]] ], [ [[PREDPHI:%.*]], [[PRED_STORE_CONTINUE4]] ]
; UNROLL-NOSIMPLIFY-NEXT:    [[VEC_PHI2:%.*]] = phi i32 [ 0, [[VECTOR_PH]] ], [ [[PREDPHI5:%.*]], [[PRED_STORE_CONTINUE4]] ]
; UNROLL-NOSIMPLIFY-NEXT:    [[OFFSET_IDX:%.*]] = add i64 undef, [[INDEX]]
; UNROLL-NOSIMPLIFY-NEXT:    [[INDUCTION:%.*]] = add i64 [[OFFSET_IDX]], 0
; UNROLL-NOSIMPLIFY-NEXT:    [[INDUCTION1:%.*]] = add i64 [[OFFSET_IDX]], 1
; UNROLL-NOSIMPLIFY-NEXT:    [[TMP0:%.*]] = getelementptr inbounds [768 x i32], [768 x i32]* undef, i64 0, i64 [[INDUCTION]]
; UNROLL-NOSIMPLIFY-NEXT:    [[TMP1:%.*]] = getelementptr inbounds [768 x i32], [768 x i32]* undef, i64 0, i64 [[INDUCTION1]]
; UNROLL-NOSIMPLIFY-NEXT:    [[TMP2:%.*]] = load i32, i32* [[TMP0]], align 4
; UNROLL-NOSIMPLIFY-NEXT:    [[TMP3:%.*]] = load i32, i32* [[TMP1]], align 4
; UNROLL-NOSIMPLIFY-NEXT:    br i1 undef, label [[PRED_STORE_IF:%.*]], label [[PRED_STORE_CONTINUE:%.*]]
; UNROLL-NOSIMPLIFY:       pred.store.if:
; UNROLL-NOSIMPLIFY-NEXT:    store i32 2, i32* [[TMP0]], align 4
; UNROLL-NOSIMPLIFY-NEXT:    br label [[PRED_STORE_CONTINUE]]
; UNROLL-NOSIMPLIFY:       pred.store.continue:
; UNROLL-NOSIMPLIFY-NEXT:    br i1 undef, label [[PRED_STORE_IF3:%.*]], label [[PRED_STORE_CONTINUE4]]
; UNROLL-NOSIMPLIFY:       pred.store.if3:
; UNROLL-NOSIMPLIFY-NEXT:    store i32 2, i32* [[TMP1]], align 4
; UNROLL-NOSIMPLIFY-NEXT:    br label [[PRED_STORE_CONTINUE4]]
; UNROLL-NOSIMPLIFY:       pred.store.continue4:
; UNROLL-NOSIMPLIFY-NEXT:    [[TMP4:%.*]] = add i32 [[VEC_PHI]], 1
; UNROLL-NOSIMPLIFY-NEXT:    [[TMP5:%.*]] = add i32 [[VEC_PHI2]], 1
; UNROLL-NOSIMPLIFY-NEXT:    [[PREDPHI]] = select i1 undef, i32 [[VEC_PHI]], i32 [[TMP4]]
; UNROLL-NOSIMPLIFY-NEXT:    [[PREDPHI5]] = select i1 undef, i32 [[VEC_PHI2]], i32 [[TMP5]]
; UNROLL-NOSIMPLIFY-NEXT:    [[INDEX_NEXT]] = add nuw i64 [[INDEX]], 2
; UNROLL-NOSIMPLIFY-NEXT:    [[TMP6:%.*]] = icmp eq i64 [[INDEX_NEXT]], 0
; UNROLL-NOSIMPLIFY-NEXT:    br i1 [[TMP6]], label [[MIDDLE_BLOCK:%.*]], label [[VECTOR_BODY]], !llvm.loop [[LOOP3:![0-9]+]]
; UNROLL-NOSIMPLIFY:       middle.block:
; UNROLL-NOSIMPLIFY-NEXT:    [[BIN_RDX:%.*]] = add i32 [[PREDPHI5]], [[PREDPHI]]
; UNROLL-NOSIMPLIFY-NEXT:    [[CMP_N:%.*]] = icmp eq i64 1, 0
; UNROLL-NOSIMPLIFY-NEXT:    br i1 [[CMP_N]], label [[FOR_INC26_LOOPEXIT:%.*]], label [[SCALAR_PH]]
; UNROLL-NOSIMPLIFY:       scalar.ph:
; UNROLL-NOSIMPLIFY-NEXT:    [[BC_RESUME_VAL:%.*]] = phi i64 [ undef, [[MIDDLE_BLOCK]] ], [ undef, [[FOR_BODY14_PREHEADER]] ]
; UNROLL-NOSIMPLIFY-NEXT:    [[BC_MERGE_RDX:%.*]] = phi i32 [ undef, [[FOR_BODY14_PREHEADER]] ], [ [[BIN_RDX]], [[MIDDLE_BLOCK]] ]
; UNROLL-NOSIMPLIFY-NEXT:    br label [[FOR_BODY14:%.*]]
; UNROLL-NOSIMPLIFY:       for.body14:
; UNROLL-NOSIMPLIFY-NEXT:    [[INDVARS_IV3:%.*]] = phi i64 [ [[INDVARS_IV_NEXT4:%.*]], [[FOR_INC23:%.*]] ], [ [[BC_RESUME_VAL]], [[SCALAR_PH]] ]
; UNROLL-NOSIMPLIFY-NEXT:    [[INEWCHUNKS_120:%.*]] = phi i32 [ [[INEWCHUNKS_2:%.*]], [[FOR_INC23]] ], [ [[BC_MERGE_RDX]], [[SCALAR_PH]] ]
; UNROLL-NOSIMPLIFY-NEXT:    [[ARRAYIDX16:%.*]] = getelementptr inbounds [768 x i32], [768 x i32]* undef, i64 0, i64 [[INDVARS_IV3]]
; UNROLL-NOSIMPLIFY-NEXT:    [[TMP:%.*]] = load i32, i32* [[ARRAYIDX16]], align 4
; UNROLL-NOSIMPLIFY-NEXT:    br i1 undef, label [[IF_THEN18:%.*]], label [[FOR_INC23]]
; UNROLL-NOSIMPLIFY:       if.then18:
; UNROLL-NOSIMPLIFY-NEXT:    store i32 2, i32* [[ARRAYIDX16]], align 4
; UNROLL-NOSIMPLIFY-NEXT:    [[INC21:%.*]] = add nsw i32 [[INEWCHUNKS_120]], 1
; UNROLL-NOSIMPLIFY-NEXT:    br label [[FOR_INC23]]
; UNROLL-NOSIMPLIFY:       for.inc23:
; UNROLL-NOSIMPLIFY-NEXT:    [[INEWCHUNKS_2]] = phi i32 [ [[INC21]], [[IF_THEN18]] ], [ [[INEWCHUNKS_120]], [[FOR_BODY14]] ]
; UNROLL-NOSIMPLIFY-NEXT:    [[INDVARS_IV_NEXT4]] = add nsw i64 [[INDVARS_IV3]], 1
; UNROLL-NOSIMPLIFY-NEXT:    [[TMP1:%.*]] = trunc i64 [[INDVARS_IV3]] to i32
; UNROLL-NOSIMPLIFY-NEXT:    [[CMP13:%.*]] = icmp slt i32 [[TMP1]], 0
; UNROLL-NOSIMPLIFY-NEXT:    br i1 [[CMP13]], label [[FOR_BODY14]], label [[FOR_INC26_LOOPEXIT]], !llvm.loop [[LOOP4:![0-9]+]]
; UNROLL-NOSIMPLIFY:       for.inc26.loopexit:
; UNROLL-NOSIMPLIFY-NEXT:    [[INEWCHUNKS_2_LCSSA:%.*]] = phi i32 [ [[INEWCHUNKS_2]], [[FOR_INC23]] ], [ [[BIN_RDX]], [[MIDDLE_BLOCK]] ]
; UNROLL-NOSIMPLIFY-NEXT:    br label [[FOR_INC26]]
; UNROLL-NOSIMPLIFY:       for.inc26:
; UNROLL-NOSIMPLIFY-NEXT:    [[INEWCHUNKS_1_LCSSA:%.*]] = phi i32 [ undef, [[FOR_BODY9]] ], [ [[INEWCHUNKS_2_LCSSA]], [[FOR_INC26_LOOPEXIT]] ]
; UNROLL-NOSIMPLIFY-NEXT:    unreachable
;
; VEC-LABEL: @bug18724(
; VEC-NEXT:  entry:
; VEC-NEXT:    [[TMP0:%.*]] = xor i1 [[COND:%.*]], true
; VEC-NEXT:    call void @llvm.assume(i1 [[TMP0]])
<<<<<<< HEAD
=======
; VEC-NEXT:    [[SMAX:%.*]] = call i32 @llvm.smax.i32(i32 undef, i32 0)
; VEC-NEXT:    [[TMP1:%.*]] = sub i32 [[SMAX]], undef
; VEC-NEXT:    [[TMP2:%.*]] = zext i32 [[TMP1]] to i64
; VEC-NEXT:    [[TMP3:%.*]] = add nuw nsw i64 [[TMP2]], 1
; VEC-NEXT:    [[MIN_ITERS_CHECK:%.*]] = icmp ult i64 [[TMP3]], 2
; VEC-NEXT:    br i1 [[MIN_ITERS_CHECK]], label [[SCALAR_PH:%.*]], label [[VECTOR_PH:%.*]]
; VEC:       vector.ph:
; VEC-NEXT:    [[N_MOD_VF:%.*]] = urem i64 [[TMP3]], 2
; VEC-NEXT:    [[N_VEC:%.*]] = sub i64 [[TMP3]], [[N_MOD_VF]]
; VEC-NEXT:    [[IND_END:%.*]] = add i64 undef, [[N_VEC]]
; VEC-NEXT:    br label [[VECTOR_BODY:%.*]]
; VEC:       vector.body:
; VEC-NEXT:    [[INDEX:%.*]] = phi i64 [ 0, [[VECTOR_PH]] ], [ [[INDEX_NEXT:%.*]], [[PRED_STORE_CONTINUE2:%.*]] ]
; VEC-NEXT:    [[VEC_PHI:%.*]] = phi <2 x i32> [ <i32 undef, i32 0>, [[VECTOR_PH]] ], [ [[PREDPHI:%.*]], [[PRED_STORE_CONTINUE2]] ]
; VEC-NEXT:    [[OFFSET_IDX:%.*]] = add i64 undef, [[INDEX]]
; VEC-NEXT:    [[TMP4:%.*]] = add i64 [[OFFSET_IDX]], 0
; VEC-NEXT:    [[TMP5:%.*]] = getelementptr inbounds [768 x i32], [768 x i32]* undef, i64 0, i64 [[TMP4]]
; VEC-NEXT:    [[TMP6:%.*]] = getelementptr inbounds i32, i32* [[TMP5]], i32 0
; VEC-NEXT:    [[TMP7:%.*]] = bitcast i32* [[TMP6]] to <2 x i32>*
; VEC-NEXT:    [[WIDE_LOAD:%.*]] = load <2 x i32>, <2 x i32>* [[TMP7]], align 4
; VEC-NEXT:    br i1 undef, label [[PRED_STORE_IF:%.*]], label [[PRED_STORE_CONTINUE2]]
; VEC:       pred.store.if:
; VEC-NEXT:    [[TMP8:%.*]] = getelementptr inbounds [768 x i32], [768 x i32]* undef, i64 0, i64 [[TMP4]]
; VEC-NEXT:    store i32 2, i32* [[TMP8]], align 4
; VEC-NEXT:    br label [[PRED_STORE_CONTINUE2]]
; VEC:       pred.store.continue2:
; VEC-NEXT:    [[TMP9:%.*]] = add <2 x i32> [[VEC_PHI]], <i32 1, i32 1>
; VEC-NEXT:    [[PREDPHI]] = select <2 x i1> undef, <2 x i32> [[VEC_PHI]], <2 x i32> [[TMP9]]
; VEC-NEXT:    [[INDEX_NEXT]] = add nuw i64 [[INDEX]], 2
; VEC-NEXT:    [[TMP10:%.*]] = icmp eq i64 [[INDEX_NEXT]], [[N_VEC]]
; VEC-NEXT:    br i1 [[TMP10]], label [[MIDDLE_BLOCK:%.*]], label [[VECTOR_BODY]], !llvm.loop [[LOOP4:![0-9]+]]
; VEC:       middle.block:
; VEC-NEXT:    [[TMP11:%.*]] = call i32 @llvm.vector.reduce.add.v2i32(<2 x i32> [[PREDPHI]])
; VEC-NEXT:    [[CMP_N:%.*]] = icmp eq i64 [[TMP3]], [[N_VEC]]
; VEC-NEXT:    [[TMP12:%.*]] = xor i1 [[CMP_N]], true
; VEC-NEXT:    call void @llvm.assume(i1 [[TMP12]])
; VEC-NEXT:    br label [[SCALAR_PH]]
; VEC:       scalar.ph:
; VEC-NEXT:    [[BC_RESUME_VAL:%.*]] = phi i64 [ [[IND_END]], [[MIDDLE_BLOCK]] ], [ undef, [[ENTRY:%.*]] ]
; VEC-NEXT:    [[BC_MERGE_RDX:%.*]] = phi i32 [ undef, [[ENTRY]] ], [ [[TMP11]], [[MIDDLE_BLOCK]] ]
>>>>>>> 22ea0cea
; VEC-NEXT:    br label [[FOR_BODY14:%.*]]
; VEC:       for.body14:
; VEC-NEXT:    [[INDVARS_IV3:%.*]] = phi i64 [ [[INDVARS_IV_NEXT4:%.*]], [[FOR_INC23:%.*]] ], [ undef, [[ENTRY:%.*]] ]
; VEC-NEXT:    [[INEWCHUNKS_120:%.*]] = phi i32 [ [[INEWCHUNKS_2:%.*]], [[FOR_INC23]] ], [ undef, [[ENTRY]] ]
; VEC-NEXT:    [[ARRAYIDX16:%.*]] = getelementptr inbounds [768 x i32], [768 x i32]* undef, i64 0, i64 [[INDVARS_IV3]]
; VEC-NEXT:    [[TMP:%.*]] = load i32, i32* [[ARRAYIDX16]], align 4
; VEC-NEXT:    br i1 undef, label [[IF_THEN18:%.*]], label [[FOR_INC23]]
; VEC:       if.then18:
; VEC-NEXT:    store i32 2, i32* [[ARRAYIDX16]], align 4
; VEC-NEXT:    [[INC21:%.*]] = add nsw i32 [[INEWCHUNKS_120]], 1
; VEC-NEXT:    br label [[FOR_INC23]]
; VEC:       for.inc23:
; VEC-NEXT:    [[INEWCHUNKS_2]] = phi i32 [ [[INC21]], [[IF_THEN18]] ], [ [[INEWCHUNKS_120]], [[FOR_BODY14]] ]
; VEC-NEXT:    [[INDVARS_IV_NEXT4]] = add nsw i64 [[INDVARS_IV3]], 1
; VEC-NEXT:    [[TMP1:%.*]] = trunc i64 [[INDVARS_IV3]] to i32
; VEC-NEXT:    [[CMP13:%.*]] = icmp slt i32 [[TMP1]], 0
; VEC-NEXT:    call void @llvm.assume(i1 [[CMP13]])
; VEC-NEXT:    br label [[FOR_BODY14]]
;
entry:
  br label %for.body9

for.body9:
  br i1 %cond, label %for.inc26, label %for.body14

for.body14:
  %indvars.iv3 = phi i64 [ %indvars.iv.next4, %for.inc23 ], [ undef, %for.body9 ]
  %iNewChunks.120 = phi i32 [ %iNewChunks.2, %for.inc23 ], [ undef, %for.body9 ]
  %arrayidx16 = getelementptr inbounds [768 x i32], [768 x i32]* undef, i64 0, i64 %indvars.iv3
  %tmp = load i32, i32* %arrayidx16, align 4
  br i1 undef, label %if.then18, label %for.inc23

if.then18:
  store i32 2, i32* %arrayidx16, align 4
  %inc21 = add nsw i32 %iNewChunks.120, 1
  br label %for.inc23

for.inc23:
  %iNewChunks.2 = phi i32 [ %inc21, %if.then18 ], [ %iNewChunks.120, %for.body14 ]
  %indvars.iv.next4 = add nsw i64 %indvars.iv3, 1
  %tmp1 = trunc i64 %indvars.iv3 to i32
  %cmp13 = icmp slt i32 %tmp1, 0
  br i1 %cmp13, label %for.body14, label %for.inc26

for.inc26:
  %iNewChunks.1.lcssa = phi i32 [ undef, %for.body9 ], [ %iNewChunks.2, %for.inc23 ]
  unreachable
}

; In the test below, it's more profitable for the expression feeding the
; conditional store to remain scalar. Since we can only type-shrink vector
; types, we shouldn't try to represent the expression in a smaller type.
;
define void @minimal_bit_widths(i1 %c) {
; UNROLL-LABEL: @minimal_bit_widths(
; UNROLL-NEXT:  entry:
; UNROLL-NEXT:    br label [[VECTOR_BODY:%.*]]
; UNROLL:       vector.body:
; UNROLL-NEXT:    [[INDEX:%.*]] = phi i64 [ 0, [[ENTRY:%.*]] ], [ [[INDEX_NEXT:%.*]], [[PRED_STORE_CONTINUE6:%.*]] ]
; UNROLL-NEXT:    [[OFFSET_IDX:%.*]] = sub i64 undef, [[INDEX]]
; UNROLL-NEXT:    [[INDUCTION3:%.*]] = add i64 [[OFFSET_IDX]], 0
; UNROLL-NEXT:    [[INDUCTION4:%.*]] = add i64 [[OFFSET_IDX]], -1
; UNROLL-NEXT:    br i1 [[C:%.*]], label [[PRED_STORE_IF:%.*]], label [[PRED_STORE_CONTINUE6]]
; UNROLL:       pred.store.if:
; UNROLL-NEXT:    [[INDUCTION:%.*]] = add i64 [[INDEX]], 0
; UNROLL-NEXT:    [[TMP0:%.*]] = getelementptr i8, i8* undef, i64 [[INDUCTION]]
; UNROLL-NEXT:    [[TMP1:%.*]] = load i8, i8* [[TMP0]], align 1
; UNROLL-NEXT:    [[TMP2:%.*]] = zext i8 [[TMP1]] to i32
; UNROLL-NEXT:    [[TMP3:%.*]] = trunc i32 [[TMP2]] to i8
; UNROLL-NEXT:    store i8 [[TMP3]], i8* [[TMP0]], align 1
; UNROLL-NEXT:    [[INDUCTION2:%.*]] = add i64 [[INDEX]], 1
; UNROLL-NEXT:    [[TMP4:%.*]] = getelementptr i8, i8* undef, i64 [[INDUCTION2]]
; UNROLL-NEXT:    [[TMP5:%.*]] = load i8, i8* [[TMP4]], align 1
; UNROLL-NEXT:    [[TMP6:%.*]] = zext i8 [[TMP5]] to i32
; UNROLL-NEXT:    [[TMP7:%.*]] = trunc i32 [[TMP6]] to i8
; UNROLL-NEXT:    store i8 [[TMP7]], i8* [[TMP4]], align 1
; UNROLL-NEXT:    br label [[PRED_STORE_CONTINUE6]]
; UNROLL:       pred.store.continue6:
; UNROLL-NEXT:    [[INDEX_NEXT]] = add nuw i64 [[INDEX]], 2
; UNROLL-NEXT:    [[TMP8:%.*]] = icmp eq i64 [[INDEX_NEXT]], undef
; UNROLL-NEXT:    br i1 [[TMP8]], label [[MIDDLE_BLOCK:%.*]], label [[VECTOR_BODY]], !llvm.loop [[LOOP3:![0-9]+]]
; UNROLL:       middle.block:
; UNROLL-NEXT:    [[CMP_N:%.*]] = icmp eq i64 undef, undef
; UNROLL-NEXT:    br i1 [[CMP_N]], label [[FOR_END:%.*]], label [[FOR_BODY:%.*]]
; UNROLL:       for.body:
; UNROLL-NEXT:    [[TMP0:%.*]] = phi i64 [ [[TMP6:%.*]], [[FOR_INC:%.*]] ], [ undef, [[MIDDLE_BLOCK]] ]
; UNROLL-NEXT:    [[TMP1:%.*]] = phi i64 [ [[TMP7:%.*]], [[FOR_INC]] ], [ undef, [[MIDDLE_BLOCK]] ]
; UNROLL-NEXT:    [[TMP2:%.*]] = getelementptr i8, i8* undef, i64 [[TMP0]]
; UNROLL-NEXT:    [[TMP3:%.*]] = load i8, i8* [[TMP2]], align 1
; UNROLL-NEXT:    br i1 [[C]], label [[IF_THEN:%.*]], label [[FOR_INC]]
; UNROLL:       if.then:
; UNROLL-NEXT:    [[TMP4:%.*]] = zext i8 [[TMP3]] to i32
; UNROLL-NEXT:    [[TMP5:%.*]] = trunc i32 [[TMP4]] to i8
; UNROLL-NEXT:    store i8 [[TMP5]], i8* [[TMP2]], align 1
; UNROLL-NEXT:    br label [[FOR_INC]]
; UNROLL:       for.inc:
; UNROLL-NEXT:    [[TMP6]] = add nuw nsw i64 [[TMP0]], 1
; UNROLL-NEXT:    [[TMP7]] = add i64 [[TMP1]], -1
; UNROLL-NEXT:    [[TMP8:%.*]] = icmp eq i64 [[TMP7]], 0
; UNROLL-NEXT:    br i1 [[TMP8]], label [[FOR_END]], label [[FOR_BODY]], !llvm.loop [[LOOP4:![0-9]+]]
; UNROLL:       for.end:
; UNROLL-NEXT:    ret void
;
; UNROLL-NOSIMPLIFY-LABEL: @minimal_bit_widths(
; UNROLL-NOSIMPLIFY-NEXT:  entry:
; UNROLL-NOSIMPLIFY-NEXT:    br i1 false, label [[SCALAR_PH:%.*]], label [[VECTOR_PH:%.*]]
; UNROLL-NOSIMPLIFY:       vector.ph:
; UNROLL-NOSIMPLIFY-NEXT:    br label [[VECTOR_BODY:%.*]]
; UNROLL-NOSIMPLIFY:       vector.body:
; UNROLL-NOSIMPLIFY-NEXT:    [[INDEX:%.*]] = phi i64 [ 0, [[VECTOR_PH]] ], [ [[INDEX_NEXT:%.*]], [[PRED_STORE_CONTINUE6:%.*]] ]
; UNROLL-NOSIMPLIFY-NEXT:    [[OFFSET_IDX:%.*]] = sub i64 undef, [[INDEX]]
; UNROLL-NOSIMPLIFY-NEXT:    [[INDUCTION3:%.*]] = add i64 [[OFFSET_IDX]], 0
; UNROLL-NOSIMPLIFY-NEXT:    [[INDUCTION4:%.*]] = add i64 [[OFFSET_IDX]], -1
; UNROLL-NOSIMPLIFY-NEXT:    br i1 [[C:%.*]], label [[PRED_STORE_IF:%.*]], label [[PRED_STORE_CONTINUE:%.*]]
; UNROLL-NOSIMPLIFY:       pred.store.if:
; UNROLL-NOSIMPLIFY-NEXT:    [[INDUCTION:%.*]] = add i64 [[INDEX]], 0
; UNROLL-NOSIMPLIFY-NEXT:    [[TMP0:%.*]] = getelementptr i8, i8* undef, i64 [[INDUCTION]]
; UNROLL-NOSIMPLIFY-NEXT:    [[TMP1:%.*]] = load i8, i8* [[TMP0]], align 1
; UNROLL-NOSIMPLIFY-NEXT:    [[TMP2:%.*]] = zext i8 [[TMP1]] to i32
; UNROLL-NOSIMPLIFY-NEXT:    [[TMP3:%.*]] = trunc i32 [[TMP2]] to i8
; UNROLL-NOSIMPLIFY-NEXT:    store i8 [[TMP3]], i8* [[TMP0]], align 1
; UNROLL-NOSIMPLIFY-NEXT:    br label [[PRED_STORE_CONTINUE]]
; UNROLL-NOSIMPLIFY:       pred.store.continue:
; UNROLL-NOSIMPLIFY-NEXT:    br i1 [[C]], label [[PRED_STORE_IF5:%.*]], label [[PRED_STORE_CONTINUE6]]
; UNROLL-NOSIMPLIFY:       pred.store.if5:
; UNROLL-NOSIMPLIFY-NEXT:    [[INDUCTION2:%.*]] = add i64 [[INDEX]], 1
; UNROLL-NOSIMPLIFY-NEXT:    [[TMP4:%.*]] = getelementptr i8, i8* undef, i64 [[INDUCTION2]]
; UNROLL-NOSIMPLIFY-NEXT:    [[TMP5:%.*]] = load i8, i8* [[TMP4]], align 1
; UNROLL-NOSIMPLIFY-NEXT:    [[TMP6:%.*]] = zext i8 [[TMP5]] to i32
; UNROLL-NOSIMPLIFY-NEXT:    [[TMP7:%.*]] = trunc i32 [[TMP6]] to i8
; UNROLL-NOSIMPLIFY-NEXT:    store i8 [[TMP7]], i8* [[TMP4]], align 1
; UNROLL-NOSIMPLIFY-NEXT:    br label [[PRED_STORE_CONTINUE6]]
; UNROLL-NOSIMPLIFY:       pred.store.continue6:
; UNROLL-NOSIMPLIFY-NEXT:    [[INDEX_NEXT]] = add nuw i64 [[INDEX]], 2
; UNROLL-NOSIMPLIFY-NEXT:    [[TMP8:%.*]] = icmp eq i64 [[INDEX_NEXT]], undef
; UNROLL-NOSIMPLIFY-NEXT:    br i1 [[TMP8]], label [[MIDDLE_BLOCK:%.*]], label [[VECTOR_BODY]], !llvm.loop [[LOOP5:![0-9]+]]
; UNROLL-NOSIMPLIFY:       middle.block:
; UNROLL-NOSIMPLIFY-NEXT:    [[CMP_N:%.*]] = icmp eq i64 undef, undef
; UNROLL-NOSIMPLIFY-NEXT:    br i1 [[CMP_N]], label [[FOR_END:%.*]], label [[SCALAR_PH]]
; UNROLL-NOSIMPLIFY:       scalar.ph:
; UNROLL-NOSIMPLIFY-NEXT:    [[BC_RESUME_VAL:%.*]] = phi i64 [ undef, [[MIDDLE_BLOCK]] ], [ 0, [[ENTRY:%.*]] ]
; UNROLL-NOSIMPLIFY-NEXT:    [[BC_RESUME_VAL1:%.*]] = phi i64 [ undef, [[MIDDLE_BLOCK]] ], [ undef, [[ENTRY]] ]
; UNROLL-NOSIMPLIFY-NEXT:    br label [[FOR_BODY:%.*]]
; UNROLL-NOSIMPLIFY:       for.body:
; UNROLL-NOSIMPLIFY-NEXT:    [[TMP0:%.*]] = phi i64 [ [[TMP6:%.*]], [[FOR_INC:%.*]] ], [ [[BC_RESUME_VAL]], [[SCALAR_PH]] ]
; UNROLL-NOSIMPLIFY-NEXT:    [[TMP1:%.*]] = phi i64 [ [[TMP7:%.*]], [[FOR_INC]] ], [ [[BC_RESUME_VAL1]], [[SCALAR_PH]] ]
; UNROLL-NOSIMPLIFY-NEXT:    [[TMP2:%.*]] = getelementptr i8, i8* undef, i64 [[TMP0]]
; UNROLL-NOSIMPLIFY-NEXT:    [[TMP3:%.*]] = load i8, i8* [[TMP2]], align 1
; UNROLL-NOSIMPLIFY-NEXT:    br i1 [[C]], label [[IF_THEN:%.*]], label [[FOR_INC]]
; UNROLL-NOSIMPLIFY:       if.then:
; UNROLL-NOSIMPLIFY-NEXT:    [[TMP4:%.*]] = zext i8 [[TMP3]] to i32
; UNROLL-NOSIMPLIFY-NEXT:    [[TMP5:%.*]] = trunc i32 [[TMP4]] to i8
; UNROLL-NOSIMPLIFY-NEXT:    store i8 [[TMP5]], i8* [[TMP2]], align 1
; UNROLL-NOSIMPLIFY-NEXT:    br label [[FOR_INC]]
; UNROLL-NOSIMPLIFY:       for.inc:
; UNROLL-NOSIMPLIFY-NEXT:    [[TMP6]] = add nuw nsw i64 [[TMP0]], 1
; UNROLL-NOSIMPLIFY-NEXT:    [[TMP7]] = add i64 [[TMP1]], -1
; UNROLL-NOSIMPLIFY-NEXT:    [[TMP8:%.*]] = icmp eq i64 [[TMP7]], 0
; UNROLL-NOSIMPLIFY-NEXT:    br i1 [[TMP8]], label [[FOR_END]], label [[FOR_BODY]], !llvm.loop [[LOOP6:![0-9]+]]
; UNROLL-NOSIMPLIFY:       for.end:
; UNROLL-NOSIMPLIFY-NEXT:    ret void
;
; VEC-LABEL: @minimal_bit_widths(
; VEC-NEXT:  entry:
; VEC-NEXT:    [[BROADCAST_SPLATINSERT:%.*]] = insertelement <2 x i1> poison, i1 [[C:%.*]], i32 0
; VEC-NEXT:    [[BROADCAST_SPLAT:%.*]] = shufflevector <2 x i1> [[BROADCAST_SPLATINSERT]], <2 x i1> poison, <2 x i32> zeroinitializer
; VEC-NEXT:    br label [[VECTOR_BODY:%.*]]
; VEC:       vector.body:
; VEC-NEXT:    [[INDEX:%.*]] = phi i64 [ 0, [[ENTRY:%.*]] ], [ [[INDEX_NEXT:%.*]], [[PRED_STORE_CONTINUE3:%.*]] ]
; VEC-NEXT:    [[TMP0:%.*]] = add i64 [[INDEX]], 0
; VEC-NEXT:    [[OFFSET_IDX:%.*]] = sub i64 undef, [[INDEX]]
; VEC-NEXT:    [[TMP1:%.*]] = add i64 [[OFFSET_IDX]], 0
; VEC-NEXT:    [[TMP2:%.*]] = getelementptr i8, i8* undef, i64 [[TMP0]]
; VEC-NEXT:    [[TMP3:%.*]] = getelementptr i8, i8* [[TMP2]], i32 0
; VEC-NEXT:    [[TMP4:%.*]] = bitcast i8* [[TMP3]] to <2 x i8>*
; VEC-NEXT:    [[WIDE_LOAD:%.*]] = load <2 x i8>, <2 x i8>* [[TMP4]], align 1
; VEC-NEXT:    [[TMP5:%.*]] = extractelement <2 x i1> [[BROADCAST_SPLAT]], i32 0
; VEC-NEXT:    br i1 [[TMP5]], label [[PRED_STORE_IF:%.*]], label [[PRED_STORE_CONTINUE:%.*]]
; VEC:       pred.store.if:
; VEC-NEXT:    [[TMP6:%.*]] = extractelement <2 x i8> [[WIDE_LOAD]], i32 0
; VEC-NEXT:    [[TMP7:%.*]] = zext i8 [[TMP6]] to i32
; VEC-NEXT:    [[TMP8:%.*]] = trunc i32 [[TMP7]] to i8
; VEC-NEXT:    [[TMP9:%.*]] = getelementptr i8, i8* undef, i64 [[TMP0]]
; VEC-NEXT:    store i8 [[TMP8]], i8* [[TMP9]], align 1
; VEC-NEXT:    br label [[PRED_STORE_CONTINUE]]
; VEC:       pred.store.continue:
; VEC-NEXT:    [[TMP10:%.*]] = extractelement <2 x i1> [[BROADCAST_SPLAT]], i32 1
; VEC-NEXT:    br i1 [[TMP10]], label [[PRED_STORE_IF2:%.*]], label [[PRED_STORE_CONTINUE3]]
; VEC:       pred.store.if2:
; VEC-NEXT:    [[TMP11:%.*]] = add i64 [[INDEX]], 1
; VEC-NEXT:    [[TMP12:%.*]] = extractelement <2 x i8> [[WIDE_LOAD]], i32 1
; VEC-NEXT:    [[TMP13:%.*]] = zext i8 [[TMP12]] to i32
; VEC-NEXT:    [[TMP14:%.*]] = trunc i32 [[TMP13]] to i8
; VEC-NEXT:    [[TMP15:%.*]] = getelementptr i8, i8* undef, i64 [[TMP11]]
; VEC-NEXT:    store i8 [[TMP14]], i8* [[TMP15]], align 1
; VEC-NEXT:    br label [[PRED_STORE_CONTINUE3]]
; VEC:       pred.store.continue3:
; VEC-NEXT:    [[INDEX_NEXT]] = add nuw i64 [[INDEX]], 2
<<<<<<< HEAD
; VEC-NEXT:    [[TMP15:%.*]] = icmp eq i64 [[INDEX_NEXT]], undef
; VEC-NEXT:    br i1 [[TMP15]], label [[MIDDLE_BLOCK:%.*]], label [[VECTOR_BODY]], !llvm.loop [[LOOP4:![0-9]+]]
=======
; VEC-NEXT:    [[TMP16:%.*]] = icmp eq i64 [[INDEX_NEXT]], undef
; VEC-NEXT:    br i1 [[TMP16]], label [[MIDDLE_BLOCK:%.*]], label [[VECTOR_BODY]], !llvm.loop [[LOOP5:![0-9]+]]
>>>>>>> 22ea0cea
; VEC:       middle.block:
; VEC-NEXT:    [[CMP_N:%.*]] = icmp eq i64 undef, undef
; VEC-NEXT:    br i1 [[CMP_N]], label [[FOR_END:%.*]], label [[FOR_BODY:%.*]]
; VEC:       for.body:
; VEC-NEXT:    [[TMP0:%.*]] = phi i64 [ [[TMP6:%.*]], [[FOR_INC:%.*]] ], [ undef, [[MIDDLE_BLOCK]] ]
; VEC-NEXT:    [[TMP1:%.*]] = phi i64 [ [[TMP7:%.*]], [[FOR_INC]] ], [ undef, [[MIDDLE_BLOCK]] ]
; VEC-NEXT:    [[TMP2:%.*]] = getelementptr i8, i8* undef, i64 [[TMP0]]
; VEC-NEXT:    [[TMP3:%.*]] = load i8, i8* [[TMP2]], align 1
; VEC-NEXT:    br i1 [[C]], label [[IF_THEN:%.*]], label [[FOR_INC]]
; VEC:       if.then:
; VEC-NEXT:    [[TMP4:%.*]] = zext i8 [[TMP3]] to i32
; VEC-NEXT:    [[TMP5:%.*]] = trunc i32 [[TMP4]] to i8
; VEC-NEXT:    store i8 [[TMP5]], i8* [[TMP2]], align 1
; VEC-NEXT:    br label [[FOR_INC]]
; VEC:       for.inc:
; VEC-NEXT:    [[TMP6]] = add nuw nsw i64 [[TMP0]], 1
; VEC-NEXT:    [[TMP7]] = add i64 [[TMP1]], -1
; VEC-NEXT:    [[TMP8:%.*]] = icmp eq i64 [[TMP7]], 0
; VEC-NEXT:    br i1 [[TMP8]], label [[FOR_END]], label [[FOR_BODY]], !llvm.loop [[LOOP5:![0-9]+]]
; VEC:       for.end:
; VEC-NEXT:    ret void
;
entry:
  br label %for.body

for.body:
  %tmp0 = phi i64 [ %tmp6, %for.inc ], [ 0, %entry ]
  %tmp1 = phi i64 [ %tmp7, %for.inc ], [ undef, %entry ]
  %tmp2 = getelementptr i8, i8* undef, i64 %tmp0
  %tmp3 = load i8, i8* %tmp2, align 1
  br i1 %c, label %if.then, label %for.inc

if.then:
  %tmp4 = zext i8 %tmp3 to i32
  %tmp5 = trunc i32 %tmp4 to i8
  store i8 %tmp5, i8* %tmp2, align 1
  br label %for.inc

for.inc:
  %tmp6 = add nuw nsw i64 %tmp0, 1
  %tmp7 = add i64 %tmp1, -1
  %tmp8 = icmp eq i64 %tmp7, 0
  br i1 %tmp8, label %for.end, label %for.body

for.end:
  ret void
}

define void @minimal_bit_widths_with_aliasing_store(i1 %c, i8* %ptr) {
; UNROLL-LABEL: @minimal_bit_widths_with_aliasing_store(
; UNROLL-NEXT:  entry:
; UNROLL-NEXT:    br label [[FOR_BODY:%.*]]
; UNROLL:       for.body:
; UNROLL-NEXT:    [[TMP0:%.*]] = phi i64 [ [[TMP6:%.*]], [[FOR_INC:%.*]] ], [ 0, [[ENTRY:%.*]] ]
; UNROLL-NEXT:    [[TMP1:%.*]] = phi i64 [ [[TMP7:%.*]], [[FOR_INC]] ], [ 0, [[ENTRY]] ]
; UNROLL-NEXT:    [[TMP2:%.*]] = getelementptr i8, i8* [[PTR:%.*]], i64 [[TMP0]]
; UNROLL-NEXT:    [[TMP3:%.*]] = load i8, i8* [[TMP2]], align 1
; UNROLL-NEXT:    store i8 0, i8* [[TMP2]], align 1
; UNROLL-NEXT:    br i1 [[C:%.*]], label [[IF_THEN:%.*]], label [[FOR_INC]]
; UNROLL:       if.then:
; UNROLL-NEXT:    [[TMP4:%.*]] = zext i8 [[TMP3]] to i32
; UNROLL-NEXT:    [[TMP5:%.*]] = trunc i32 [[TMP4]] to i8
; UNROLL-NEXT:    store i8 [[TMP5]], i8* [[TMP2]], align 1
; UNROLL-NEXT:    br label [[FOR_INC]]
; UNROLL:       for.inc:
; UNROLL-NEXT:    [[TMP6]] = add nuw nsw i64 [[TMP0]], 1
; UNROLL-NEXT:    [[TMP7]] = add i64 [[TMP1]], -1
; UNROLL-NEXT:    [[TMP8:%.*]] = icmp eq i64 [[TMP7]], 0
; UNROLL-NEXT:    br i1 [[TMP8]], label [[FOR_END:%.*]], label [[FOR_BODY]], !llvm.loop [[LOOP5:![0-9]+]]
; UNROLL:       for.end:
; UNROLL-NEXT:    ret void
;
; UNROLL-NOSIMPLIFY-LABEL: @minimal_bit_widths_with_aliasing_store(
; UNROLL-NOSIMPLIFY-NEXT:  entry:
; UNROLL-NOSIMPLIFY-NEXT:    br i1 true, label [[SCALAR_PH:%.*]], label [[VECTOR_PH:%.*]]
; UNROLL-NOSIMPLIFY:       vector.ph:
; UNROLL-NOSIMPLIFY-NEXT:    br label [[VECTOR_BODY:%.*]]
; UNROLL-NOSIMPLIFY:       vector.body:
; UNROLL-NOSIMPLIFY-NEXT:    [[INDEX:%.*]] = phi i64 [ 0, [[VECTOR_PH]] ], [ [[INDEX_NEXT:%.*]], [[PRED_STORE_CONTINUE6:%.*]] ]
; UNROLL-NOSIMPLIFY-NEXT:    [[INDUCTION:%.*]] = add i64 [[INDEX]], 0
; UNROLL-NOSIMPLIFY-NEXT:    [[INDUCTION2:%.*]] = add i64 [[INDEX]], 1
; UNROLL-NOSIMPLIFY-NEXT:    [[OFFSET_IDX:%.*]] = sub i64 0, [[INDEX]]
; UNROLL-NOSIMPLIFY-NEXT:    [[INDUCTION3:%.*]] = add i64 [[OFFSET_IDX]], 0
; UNROLL-NOSIMPLIFY-NEXT:    [[INDUCTION4:%.*]] = add i64 [[OFFSET_IDX]], -1
; UNROLL-NOSIMPLIFY-NEXT:    [[TMP0:%.*]] = getelementptr i8, i8* [[PTR:%.*]], i64 [[INDUCTION]]
; UNROLL-NOSIMPLIFY-NEXT:    [[TMP1:%.*]] = getelementptr i8, i8* [[PTR]], i64 [[INDUCTION2]]
; UNROLL-NOSIMPLIFY-NEXT:    store i8 0, i8* [[TMP0]], align 1
; UNROLL-NOSIMPLIFY-NEXT:    store i8 0, i8* [[TMP1]], align 1
; UNROLL-NOSIMPLIFY-NEXT:    br i1 [[C:%.*]], label [[PRED_STORE_IF:%.*]], label [[PRED_STORE_CONTINUE:%.*]]
; UNROLL-NOSIMPLIFY:       pred.store.if:
; UNROLL-NOSIMPLIFY-NEXT:    [[TMP2:%.*]] = load i8, i8* [[TMP0]], align 1
; UNROLL-NOSIMPLIFY-NEXT:    [[TMP3:%.*]] = zext i8 [[TMP2]] to i32
; UNROLL-NOSIMPLIFY-NEXT:    [[TMP4:%.*]] = trunc i32 [[TMP3]] to i8
; UNROLL-NOSIMPLIFY-NEXT:    store i8 [[TMP4]], i8* [[TMP0]], align 1
; UNROLL-NOSIMPLIFY-NEXT:    br label [[PRED_STORE_CONTINUE]]
; UNROLL-NOSIMPLIFY:       pred.store.continue:
; UNROLL-NOSIMPLIFY-NEXT:    br i1 [[C]], label [[PRED_STORE_IF5:%.*]], label [[PRED_STORE_CONTINUE6]]
; UNROLL-NOSIMPLIFY:       pred.store.if5:
; UNROLL-NOSIMPLIFY-NEXT:    [[TMP5:%.*]] = load i8, i8* [[TMP1]], align 1
; UNROLL-NOSIMPLIFY-NEXT:    [[TMP6:%.*]] = zext i8 [[TMP5]] to i32
; UNROLL-NOSIMPLIFY-NEXT:    [[TMP7:%.*]] = trunc i32 [[TMP6]] to i8
; UNROLL-NOSIMPLIFY-NEXT:    store i8 [[TMP7]], i8* [[TMP1]], align 1
; UNROLL-NOSIMPLIFY-NEXT:    br label [[PRED_STORE_CONTINUE6]]
; UNROLL-NOSIMPLIFY:       pred.store.continue6:
; UNROLL-NOSIMPLIFY-NEXT:    [[INDEX_NEXT]] = add nuw i64 [[INDEX]], 2
; UNROLL-NOSIMPLIFY-NEXT:    [[TMP8:%.*]] = icmp eq i64 [[INDEX_NEXT]], 0
; UNROLL-NOSIMPLIFY-NEXT:    br i1 [[TMP8]], label [[MIDDLE_BLOCK:%.*]], label [[VECTOR_BODY]], !llvm.loop [[LOOP7:![0-9]+]]
; UNROLL-NOSIMPLIFY:       middle.block:
; UNROLL-NOSIMPLIFY-NEXT:    [[CMP_N:%.*]] = icmp eq i64 0, 0
; UNROLL-NOSIMPLIFY-NEXT:    br i1 [[CMP_N]], label [[FOR_END:%.*]], label [[SCALAR_PH]]
; UNROLL-NOSIMPLIFY:       scalar.ph:
; UNROLL-NOSIMPLIFY-NEXT:    [[BC_RESUME_VAL:%.*]] = phi i64 [ 0, [[MIDDLE_BLOCK]] ], [ 0, [[ENTRY:%.*]] ]
; UNROLL-NOSIMPLIFY-NEXT:    [[BC_RESUME_VAL1:%.*]] = phi i64 [ 0, [[MIDDLE_BLOCK]] ], [ 0, [[ENTRY]] ]
; UNROLL-NOSIMPLIFY-NEXT:    br label [[FOR_BODY:%.*]]
; UNROLL-NOSIMPLIFY:       for.body:
; UNROLL-NOSIMPLIFY-NEXT:    [[TMP0:%.*]] = phi i64 [ [[TMP6:%.*]], [[FOR_INC:%.*]] ], [ [[BC_RESUME_VAL]], [[SCALAR_PH]] ]
; UNROLL-NOSIMPLIFY-NEXT:    [[TMP1:%.*]] = phi i64 [ [[TMP7:%.*]], [[FOR_INC]] ], [ [[BC_RESUME_VAL1]], [[SCALAR_PH]] ]
; UNROLL-NOSIMPLIFY-NEXT:    [[TMP2:%.*]] = getelementptr i8, i8* [[PTR]], i64 [[TMP0]]
; UNROLL-NOSIMPLIFY-NEXT:    [[TMP3:%.*]] = load i8, i8* [[TMP2]], align 1
; UNROLL-NOSIMPLIFY-NEXT:    store i8 0, i8* [[TMP2]], align 1
; UNROLL-NOSIMPLIFY-NEXT:    br i1 [[C]], label [[IF_THEN:%.*]], label [[FOR_INC]]
; UNROLL-NOSIMPLIFY:       if.then:
; UNROLL-NOSIMPLIFY-NEXT:    [[TMP4:%.*]] = zext i8 [[TMP3]] to i32
; UNROLL-NOSIMPLIFY-NEXT:    [[TMP5:%.*]] = trunc i32 [[TMP4]] to i8
; UNROLL-NOSIMPLIFY-NEXT:    store i8 [[TMP5]], i8* [[TMP2]], align 1
; UNROLL-NOSIMPLIFY-NEXT:    br label [[FOR_INC]]
; UNROLL-NOSIMPLIFY:       for.inc:
; UNROLL-NOSIMPLIFY-NEXT:    [[TMP6]] = add nuw nsw i64 [[TMP0]], 1
; UNROLL-NOSIMPLIFY-NEXT:    [[TMP7]] = add i64 [[TMP1]], -1
; UNROLL-NOSIMPLIFY-NEXT:    [[TMP8:%.*]] = icmp eq i64 [[TMP7]], 0
; UNROLL-NOSIMPLIFY-NEXT:    br i1 [[TMP8]], label [[FOR_END]], label [[FOR_BODY]], !llvm.loop [[LOOP8:![0-9]+]]
; UNROLL-NOSIMPLIFY:       for.end:
; UNROLL-NOSIMPLIFY-NEXT:    ret void
;
; VEC-LABEL: @minimal_bit_widths_with_aliasing_store(
; VEC-NEXT:  entry:
; VEC-NEXT:    br label [[FOR_BODY:%.*]]
; VEC:       for.body:
; VEC-NEXT:    [[TMP0:%.*]] = phi i64 [ [[TMP6:%.*]], [[FOR_INC:%.*]] ], [ 0, [[ENTRY:%.*]] ]
; VEC-NEXT:    [[TMP1:%.*]] = phi i64 [ [[TMP7:%.*]], [[FOR_INC]] ], [ 0, [[ENTRY]] ]
; VEC-NEXT:    [[TMP2:%.*]] = getelementptr i8, i8* [[PTR:%.*]], i64 [[TMP0]]
; VEC-NEXT:    [[TMP3:%.*]] = load i8, i8* [[TMP2]], align 1
; VEC-NEXT:    store i8 0, i8* [[TMP2]], align 1
; VEC-NEXT:    br i1 [[C:%.*]], label [[IF_THEN:%.*]], label [[FOR_INC]]
; VEC:       if.then:
; VEC-NEXT:    [[TMP4:%.*]] = zext i8 [[TMP3]] to i32
; VEC-NEXT:    [[TMP5:%.*]] = trunc i32 [[TMP4]] to i8
; VEC-NEXT:    store i8 [[TMP5]], i8* [[TMP2]], align 1
; VEC-NEXT:    br label [[FOR_INC]]
; VEC:       for.inc:
; VEC-NEXT:    [[TMP6]] = add nuw nsw i64 [[TMP0]], 1
; VEC-NEXT:    [[TMP7]] = add i64 [[TMP1]], -1
; VEC-NEXT:    [[TMP8:%.*]] = icmp eq i64 [[TMP7]], 0
; VEC-NEXT:    br i1 [[TMP8]], label [[FOR_END:%.*]], label [[FOR_BODY]], !llvm.loop [[LOOP6:![0-9]+]]
; VEC:       for.end:
; VEC-NEXT:    ret void
;
entry:
  br label %for.body

for.body:
  %tmp0 = phi i64 [ %tmp6, %for.inc ], [ 0, %entry ]
  %tmp1 = phi i64 [ %tmp7, %for.inc ], [ 0, %entry ]
  %tmp2 = getelementptr i8, i8* %ptr, i64 %tmp0
  %tmp3 = load i8, i8* %tmp2, align 1
  store i8 0, i8* %tmp2
  br i1 %c, label %if.then, label %for.inc

if.then:
  %tmp4 = zext i8 %tmp3 to i32
  %tmp5 = trunc i32 %tmp4 to i8
  store i8 %tmp5, i8* %tmp2, align 1
  br label %for.inc

for.inc:
  %tmp6 = add nuw nsw i64 %tmp0, 1
  %tmp7 = add i64 %tmp1, -1
  %tmp8 = icmp eq i64 %tmp7, 0
  br i1 %tmp8, label %for.end, label %for.body

for.end:
  ret void
}<|MERGE_RESOLUTION|>--- conflicted
+++ resolved
@@ -288,49 +288,6 @@
 ; VEC-NEXT:  entry:
 ; VEC-NEXT:    [[TMP0:%.*]] = xor i1 [[COND:%.*]], true
 ; VEC-NEXT:    call void @llvm.assume(i1 [[TMP0]])
-<<<<<<< HEAD
-=======
-; VEC-NEXT:    [[SMAX:%.*]] = call i32 @llvm.smax.i32(i32 undef, i32 0)
-; VEC-NEXT:    [[TMP1:%.*]] = sub i32 [[SMAX]], undef
-; VEC-NEXT:    [[TMP2:%.*]] = zext i32 [[TMP1]] to i64
-; VEC-NEXT:    [[TMP3:%.*]] = add nuw nsw i64 [[TMP2]], 1
-; VEC-NEXT:    [[MIN_ITERS_CHECK:%.*]] = icmp ult i64 [[TMP3]], 2
-; VEC-NEXT:    br i1 [[MIN_ITERS_CHECK]], label [[SCALAR_PH:%.*]], label [[VECTOR_PH:%.*]]
-; VEC:       vector.ph:
-; VEC-NEXT:    [[N_MOD_VF:%.*]] = urem i64 [[TMP3]], 2
-; VEC-NEXT:    [[N_VEC:%.*]] = sub i64 [[TMP3]], [[N_MOD_VF]]
-; VEC-NEXT:    [[IND_END:%.*]] = add i64 undef, [[N_VEC]]
-; VEC-NEXT:    br label [[VECTOR_BODY:%.*]]
-; VEC:       vector.body:
-; VEC-NEXT:    [[INDEX:%.*]] = phi i64 [ 0, [[VECTOR_PH]] ], [ [[INDEX_NEXT:%.*]], [[PRED_STORE_CONTINUE2:%.*]] ]
-; VEC-NEXT:    [[VEC_PHI:%.*]] = phi <2 x i32> [ <i32 undef, i32 0>, [[VECTOR_PH]] ], [ [[PREDPHI:%.*]], [[PRED_STORE_CONTINUE2]] ]
-; VEC-NEXT:    [[OFFSET_IDX:%.*]] = add i64 undef, [[INDEX]]
-; VEC-NEXT:    [[TMP4:%.*]] = add i64 [[OFFSET_IDX]], 0
-; VEC-NEXT:    [[TMP5:%.*]] = getelementptr inbounds [768 x i32], [768 x i32]* undef, i64 0, i64 [[TMP4]]
-; VEC-NEXT:    [[TMP6:%.*]] = getelementptr inbounds i32, i32* [[TMP5]], i32 0
-; VEC-NEXT:    [[TMP7:%.*]] = bitcast i32* [[TMP6]] to <2 x i32>*
-; VEC-NEXT:    [[WIDE_LOAD:%.*]] = load <2 x i32>, <2 x i32>* [[TMP7]], align 4
-; VEC-NEXT:    br i1 undef, label [[PRED_STORE_IF:%.*]], label [[PRED_STORE_CONTINUE2]]
-; VEC:       pred.store.if:
-; VEC-NEXT:    [[TMP8:%.*]] = getelementptr inbounds [768 x i32], [768 x i32]* undef, i64 0, i64 [[TMP4]]
-; VEC-NEXT:    store i32 2, i32* [[TMP8]], align 4
-; VEC-NEXT:    br label [[PRED_STORE_CONTINUE2]]
-; VEC:       pred.store.continue2:
-; VEC-NEXT:    [[TMP9:%.*]] = add <2 x i32> [[VEC_PHI]], <i32 1, i32 1>
-; VEC-NEXT:    [[PREDPHI]] = select <2 x i1> undef, <2 x i32> [[VEC_PHI]], <2 x i32> [[TMP9]]
-; VEC-NEXT:    [[INDEX_NEXT]] = add nuw i64 [[INDEX]], 2
-; VEC-NEXT:    [[TMP10:%.*]] = icmp eq i64 [[INDEX_NEXT]], [[N_VEC]]
-; VEC-NEXT:    br i1 [[TMP10]], label [[MIDDLE_BLOCK:%.*]], label [[VECTOR_BODY]], !llvm.loop [[LOOP4:![0-9]+]]
-; VEC:       middle.block:
-; VEC-NEXT:    [[TMP11:%.*]] = call i32 @llvm.vector.reduce.add.v2i32(<2 x i32> [[PREDPHI]])
-; VEC-NEXT:    [[CMP_N:%.*]] = icmp eq i64 [[TMP3]], [[N_VEC]]
-; VEC-NEXT:    [[TMP12:%.*]] = xor i1 [[CMP_N]], true
-; VEC-NEXT:    call void @llvm.assume(i1 [[TMP12]])
-; VEC-NEXT:    br label [[SCALAR_PH]]
-; VEC:       scalar.ph:
-; VEC-NEXT:    [[BC_RESUME_VAL:%.*]] = phi i64 [ [[IND_END]], [[MIDDLE_BLOCK]] ], [ undef, [[ENTRY:%.*]] ]
-; VEC-NEXT:    [[BC_MERGE_RDX:%.*]] = phi i32 [ undef, [[ENTRY]] ], [ [[TMP11]], [[MIDDLE_BLOCK]] ]
->>>>>>> 22ea0cea
 ; VEC-NEXT:    br label [[FOR_BODY14:%.*]]
 ; VEC:       for.body14:
 ; VEC-NEXT:    [[INDVARS_IV3:%.*]] = phi i64 [ [[INDVARS_IV_NEXT4:%.*]], [[FOR_INC23:%.*]] ], [ undef, [[ENTRY:%.*]] ]
@@ -529,13 +486,8 @@
 ; VEC-NEXT:    br label [[PRED_STORE_CONTINUE3]]
 ; VEC:       pred.store.continue3:
 ; VEC-NEXT:    [[INDEX_NEXT]] = add nuw i64 [[INDEX]], 2
-<<<<<<< HEAD
-; VEC-NEXT:    [[TMP15:%.*]] = icmp eq i64 [[INDEX_NEXT]], undef
-; VEC-NEXT:    br i1 [[TMP15]], label [[MIDDLE_BLOCK:%.*]], label [[VECTOR_BODY]], !llvm.loop [[LOOP4:![0-9]+]]
-=======
 ; VEC-NEXT:    [[TMP16:%.*]] = icmp eq i64 [[INDEX_NEXT]], undef
-; VEC-NEXT:    br i1 [[TMP16]], label [[MIDDLE_BLOCK:%.*]], label [[VECTOR_BODY]], !llvm.loop [[LOOP5:![0-9]+]]
->>>>>>> 22ea0cea
+; VEC-NEXT:    br i1 [[TMP16]], label [[MIDDLE_BLOCK:%.*]], label [[VECTOR_BODY]], !llvm.loop [[LOOP4:![0-9]+]]
 ; VEC:       middle.block:
 ; VEC-NEXT:    [[CMP_N:%.*]] = icmp eq i64 undef, undef
 ; VEC-NEXT:    br i1 [[CMP_N]], label [[FOR_END:%.*]], label [[FOR_BODY:%.*]]
