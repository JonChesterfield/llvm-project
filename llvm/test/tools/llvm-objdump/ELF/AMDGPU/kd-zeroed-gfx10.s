--- conflicted
+++ resolved
@@ -62,11 +62,8 @@
 ; OBJDUMP-NEXT:         .amdhsa_user_sgpr_flat_scratch_init 0
 ; OBJDUMP-NEXT:         .amdhsa_user_sgpr_private_segment_size 0
 ; OBJDUMP-NEXT:         .amdhsa_wavefront_size32 0
-<<<<<<< HEAD
-=======
 ; OBJDUMP-NEXT:         .amdhsa_uses_dynamic_stack 0
 ; OBJDUMP-NEXT: .end_amdhsa_kernel
->>>>>>> 7ec078ed
 
 .amdhsa_kernel my_kernel
   .amdhsa_group_segment_fixed_size 0
