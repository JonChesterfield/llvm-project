set(LIBOMPTARGET_BUILD_DEVICERTL_BCLIB TRUE CACHE BOOL
  "Can be set to false to disable building this library.")

if (NOT LIBOMPTARGET_BUILD_DEVICERTL_BCLIB)
  message(STATUS "Not building DeviceRTL: Disabled by LIBOMPTARGET_BUILD_DEVICERTL_BCLIB")
  return()
endif()

# Check to ensure the host system is a supported host architecture.
if(NOT ${CMAKE_SIZEOF_VOID_P} EQUAL "8")
  message(STATUS "Not building DeviceRTL: Runtime does not support 32-bit hosts")
  return()
endif()

if (LLVM_DIR)
  # Builds that use pre-installed LLVM have LLVM_DIR set.
  # A standalone or LLVM_ENABLE_RUNTIMES=openmp build takes this route
  find_program(CLANG_TOOL clang PATHS ${LLVM_TOOLS_BINARY_DIR} NO_DEFAULT_PATH)
  find_program(PACKAGER_TOOL clang-offload-packager PATHS ${LLVM_TOOLS_BINARY_DIR} NO_DEFAULT_PATH)
  find_program(LINK_TOOL llvm-link PATHS ${LLVM_TOOLS_BINARY_DIR} NO_DEFAULT_PATH)
  find_program(OPT_TOOL opt PATHS ${LLVM_TOOLS_BINARY_DIR} NO_DEFAULT_PATH)
  if ((NOT CLANG_TOOL) OR (NOT LINK_TOOL) OR (NOT OPT_TOOL) OR (NOT PACKAGER_TOOL))
<<<<<<< HEAD
    libomptarget_say("Not building DeviceRTL. Missing clang: ${CLANG_TOOL}, llvm-link: ${LINK_TOOL}, opt: ${OPT_TOOL}, or clang-offload-packager: ${PACKAGER_TOOL}")

=======
    message(STATUS "Not building DeviceRTL. Missing clang: ${CLANG_TOOL}, llvm-link: ${LINK_TOOL}, opt: ${OPT_TOOL}, or clang-offload-packager: ${PACKAGER_TOOL}")
>>>>>>> 770d9283
    return()
  else()
    message(STATUS "Building DeviceRTL. Using clang: ${CLANG_TOOL}, llvm-link: ${LINK_TOOL} and opt: ${OPT_TOOL}")
  endif()
elseif (LLVM_TOOL_CLANG_BUILD AND NOT CMAKE_CROSSCOMPILING AND NOT OPENMP_STANDALONE_BUILD)
  # LLVM in-tree builds may use CMake target names to discover the tools.
  # A LLVM_ENABLE_PROJECTS=openmp build takes this route
  set(CLANG_TOOL $<TARGET_FILE:clang>)
  set(PACKAGER_TOOL $<TARGET_FILE:clang-offload-packager>)
  set(LINK_TOOL $<TARGET_FILE:llvm-link>)
  set(OPT_TOOL $<TARGET_FILE:opt>)
  message(STATUS "Building DeviceRTL. Using clang from in-tree build")
else()
  message(STATUS "Not building DeviceRTL. No appropriate clang found")
  return()
endif()

set(devicertl_base_directory ${CMAKE_CURRENT_SOURCE_DIR})
set(include_directory ${devicertl_base_directory}/include)
set(source_directory ${devicertl_base_directory}/src)

set(all_capabilities 35 37 50 52 53 60 61 62 70 72 75 80 86 89 87 90)
set(all_amdgpu_architectures "gfx700;gfx701;gfx801;gfx803;gfx900;gfx902;gfx906"
                             "gfx908;gfx90a;gfx90c;gfx940;gfx941;gfx942;gfx1010"
                             "gfx1030;gfx1031;gfx1032;gfx1033;gfx1034;gfx1035"
                             "gfx1036;gfx1100;gfx1101;gfx1102;gfx1103;gfx1150"
                             "gfx1151")
set(all_nvptx_architectures "sm_35;sm_37;sm_50;sm_52;sm_53;sm_60;sm_61;sm_62"
                            "sm_70;sm_72;sm_75;sm_80;sm_86;sm_87;sm_89;sm_90")
set(all_gpu_architectures
    "${all_amdgpu_architectures};${all_nvptx_architectures}")

# AMD internal build scripts use LIBOMPTARGET_AMDGCN_GFXLIST
if(DEFINED LIBOMPTARGET_AMDGCN_GFXLIST)
  set(LIBOMPTARGET_DEVICE_ARCHITECTURES ${LIBOMPTARGET_AMDGCN_GFXLIST} CACHE STRING
      "List of device architectures to be used to compile the OpenMP DeviceRTL.")
else()
  set(LIBOMPTARGET_DEVICE_ARCHITECTURES "all" CACHE STRING
      "List of device architectures to be used to compile the OpenMP DeviceRTL.")
endif()

if(LIBOMPTARGET_DEVICE_ARCHITECTURES STREQUAL "all")
  set(LIBOMPTARGET_DEVICE_ARCHITECTURES ${all_gpu_architectures})
elseif(LIBOMPTARGET_DEVICE_ARCHITECTURES STREQUAL "auto" OR
       LIBOMPTARGET_DEVICE_ARCHITECTURES STREQUAL "native")
  if(NOT LIBOMPTARGET_NVPTX_ARCH AND NOT LIBOMPTARGET_AMDGPU_ARCH)
    libomptarget_error_say(
      "Could not find 'amdgpu-arch' and 'nvptx-arch' tools required for 'auto'")
  elseif(NOT LIBOMPTARGET_FOUND_NVIDIA_GPU AND NOT LIBOMPTARGET_FOUND_AMDGPU_GPU)
    libomptarget_error_say("No AMD or NVIDIA GPU found on the system when using 'auto'")
  endif()
  set(LIBOMPTARGET_DEVICE_ARCHITECTURES
      "${LIBOMPTARGET_NVPTX_DETECTED_ARCH_LIST};${LIBOMPTARGET_AMDGPU_DETECTED_ARCH_LIST}")
endif()
list(REMOVE_DUPLICATES LIBOMPTARGET_DEVICE_ARCHITECTURES)

set(include_files
  ${include_directory}/Allocator.h
  ${include_directory}/Configuration.h
  ${include_directory}/Platform.h
  ${include_directory}/Debug.h
  ${include_directory}/Interface.h
  ${include_directory}/LibC.h
  ${include_directory}/Mapping.h
  ${include_directory}/State.h
  ${include_directory}/Synchronization.h
  ${include_directory}/Types.h
  ${include_directory}/Utils.h
  ${include_directory}/Xteamr.h
  ${include_directory}/Xteams.h
)

set(src_files
  ${source_directory}/Allocator.cpp
  ${source_directory}/Configuration.cpp
  ${source_directory}/Debug.cpp
  ${source_directory}/Kernel.cpp
  ${source_directory}/LibC.cpp
  ${source_directory}/LibM.cpp
  ${source_directory}/Mapping.cpp
  ${source_directory}/Misc.cpp
  ${source_directory}/Parallelism.cpp
  ${source_directory}/Reduction.cpp
  ${source_directory}/State.cpp
  ${source_directory}/Synchronization.cpp
  ${source_directory}/Tasking.cpp
  ${source_directory}/Utils.cpp
  ${source_directory}/Workshare.cpp
  ${source_directory}/ExtraMapping.cpp
  ${source_directory}/Xteamr.cpp
  ${source_directory}/Memory.cpp
  ${source_directory}/Xteams.cpp
)

# We disable the slp vectorizer during the runtime optimization to avoid
# vectorized accesses to the shared state. Generally, those are "good" but
# the optimizer pipeline (esp. Attributor) does not fully support vectorized
# instructions yet and we end up missing out on way more important constant
# propagation. That said, we will run the vectorizer again after the runtime
# has been linked into the user program.
set(clang_opt_flags -O3 -mllvm -openmp-opt-disable -DSHARED_SCRATCHPAD_SIZE=512 -mllvm -vectorize-slp=false )
set(link_opt_flags  -O3        -openmp-opt-disable -vectorize-slp=false )
set(link_export_flag -passes=internalize -internalize-public-api-file=${source_directory}/exports)

# If the user built with the GPU C library enabled we will use that instead.
if(${LIBOMPTARGET_GPU_LIBC_SUPPORT})
  list(APPEND clang_opt_flags -DOMPTARGET_HAS_LIBC)
endif()

# Prepend -I to each list element
set (LIBOMPTARGET_LLVM_INCLUDE_DIRS_DEVICERTL "${LIBOMPTARGET_LLVM_INCLUDE_DIRS}")
list(TRANSFORM LIBOMPTARGET_LLVM_INCLUDE_DIRS_DEVICERTL PREPEND "-I")

# Set flags for LLVM Bitcode compilation.
set(bc_flags -c -foffload-lto -std=c++17 -fvisibility=hidden
              ${clang_opt_flags} --offload-device-only
             -nogpuinc -nogpulib
             -fopenmp -fopenmp-cuda-mode
             -Wno-unknown-cuda-version
             -I${CMAKE_BINARY_DIR}/openmp/runtime/src # Need omp.h for LibM.
             -I${CMAKE_BINARY_DIR}/projects/openmp/runtime/src # Need omp.h for LibM.
             -I${CMAKE_BINARY_DIR}/runtime/src
             -DOMPTARGET_DEVICE_RUNTIME
             -I${include_directory}
             -I${devicertl_base_directory}/../include
             ${LIBOMPTARGET_LLVM_INCLUDE_DIRS_DEVICERTL}
)

if(${LIBOMPTARGET_DEVICE_DEBUG})
  list(APPEND bc_flags -DOMPTARGET_DEBUG=-1)
else()
  list(APPEND bc_flags -DOMPTARGET_DEBUG=0)
endif()

# first create an object target
add_library(omptarget.devicertl.all_objs OBJECT IMPORTED)
function(compileDeviceRTLLibrary target_cpu target_name target_triple)
  set(target_bc_flags ${ARGN})

  set(bc_files "")
  foreach(src ${src_files})
    get_filename_component(infile ${src} ABSOLUTE)
    get_filename_component(outfile ${src} NAME)
    set(outfile "${outfile}-${target_cpu}.bc")
    set(depfile "${outfile}.d")

    add_custom_target(${outfile}
      COMMAND ${CLANG_TOOL}
      ${bc_flags}
      --offload-arch=${target_cpu}
      ${target_bc_flags}
      -MD -MF ${depfile}
      ${infile} -o ${outfile}
      DEPENDS ${infile} ${include_files}
      COMMENT "Building LLVM bitcode ${outfile}"
      VERBATIM
    )

    if(${outfile} MATCHES "State.cpp")
      # Run the prep tool on the library to replace internal attribute with linkonce_odr for dm_alloc only.
      set(outfile_prep "${outfile}-${target_cpu}-prep.bc")
      add_custom_target(${outfile_prep}
          COMMAND ${PREP_TOOL} -dm ${outfile}
                          -o ${outfile_prep}
          DEPENDS ${outfile}
          COMMENT "Running ${PREP_TOOL} for ${outfile_prep}"
      )
      add_dependencies(${outfile_prep} ${outfile})
      set(outfile ${outfile_prep})
    endif()

    if("${CLANG_TOOL}" STREQUAL "$<TARGET_FILE:clang>")
      # Add a file-level dependency to ensure that clang is up-to-date.
      # By default, add_custom_command only builds clang if the
      # executable is missing.
      add_dependencies(${outfile} clang)
    endif()
    set_property(DIRECTORY APPEND PROPERTY ADDITIONAL_MAKE_CLEAN_FILES ${outfile})

    list(APPEND bc_files ${outfile})
  endforeach()

  # Link in the previously compiled 'hostexec' bitcode directly.
  if("${target_name}" STREQUAL "amdgpu")
    if(OPENMP_STANDALONE_BUILD)
      list(APPEND extra_bc_files
        ${CMAKE_BINARY_DIR}/hostexec/libhostexec-${target_cpu}.bc
      )
    else()
      list(APPEND extra_bc_files
        ${CMAKE_BINARY_DIR}/offload/hostexec/libhostexec-${target_cpu}.bc
      )
    endif()
    add_custom_target(libhostexec-${target_cpu}
      DEPENDS ${extra_bc_files}
    )
    add_dependencies(libhostexec-${target_cpu} libhostexec-${target_cpu}.bc)
    set(extra_depends libhostexec-${target_cpu})
  endif()

  set(bclib_name "libomptarget-${target_name}-${target_cpu}.bc")

  # Link to a bitcode library.
  add_custom_target(linked_${bclib_name}
      COMMAND ${LINK_TOOL}
        -o ${CMAKE_CURRENT_BINARY_DIR}/linked_${bclib_name} ${extra_bc_files} ${bc_files}
      DEPENDS ${bc_files} ${extra_depends}
      COMMENT "Linking LLVM bitcode ${bclib_name}"
  )
  add_dependencies(linked_${bclib_name} ${bc_files} ${extra_depends})
  if("${LINK_TOOL}" STREQUAL "$<TARGET_FILE:llvm-link>")
    add_dependencies(linked_${bclib_name} llvm-link)
  endif()

  add_custom_target(internalized_${bclib_name}
      COMMAND ${OPT_TOOL} ${link_export_flag} ${CMAKE_CURRENT_BINARY_DIR}/linked_${bclib_name}
                      -o ${CMAKE_CURRENT_BINARY_DIR}/internalized_${bclib_name}
      DEPENDS ${source_directory}/exports
      COMMENT "Internalizing LLVM bitcode ${bclib_name}"
  )
  add_dependencies(internalized_${bclib_name} linked_${bclib_name})
  if("${OPT_TOOL}" STREQUAL "$<TARGET_FILE:opt>")
    add_dependencies(internalized_${bclib_name} opt)
  endif()

  add_custom_target(opt_${bclib_name}
      COMMAND ${OPT_TOOL} ${link_opt_flags} ${CMAKE_CURRENT_BINARY_DIR}/internalized_${bclib_name}
                      -o ${CMAKE_CURRENT_BINARY_DIR}/opt_${bclib_name}
      COMMENT "Optimizing LLVM bitcode opt_${bclib_name}"
  )
  add_dependencies(opt_${bclib_name} internalized_${bclib_name})
  if("${OPT_TOOL}" STREQUAL "$<TARGET_FILE:opt>")
    add_dependencies(opt_${bclib_name} opt)
  endif()

  #  ----------------- steps for bc file installation for opaque-linker ----------------- #

  add_custom_target(preprep_${bclib_name}
      COMMAND ${OPT_TOOL} ${link_opt_flags} ${CMAKE_CURRENT_BINARY_DIR}/linked_${bclib_name}
                      -o ${CMAKE_CURRENT_BINARY_DIR}/preprep_${bclib_name}
      COMMENT "Optimizing LLVM bitcode preprep_${bclib_name}"
  )
  add_dependencies(preprep_${bclib_name} linked_${bclib_name})
  if("${OPT_TOOL}" STREQUAL "$<TARGET_FILE:opt>")
    add_dependencies(preprep_${bclib_name} opt)
  endif()

  #  Run the prep tool on the opt library to create the installable bc file used in opaque-linker
  add_custom_target(${bclib_name}
      COMMAND ${PREP_TOOL} ${CMAKE_CURRENT_BINARY_DIR}/preprep_${bclib_name}
                      -o ${bclib_name}
      DEPENDS ${CMAKE_CURRENT_BINARY_DIR}/preprep_${bclib_name}
      COMMENT "Running ${PREP_TOOL} for ${bclib_name}"
  )
  add_dependencies(${bclib_name} preprep_${bclib_name})
  if("${PREP_TOOL}" STREQUAL "$<TARGET_FILE:prep-libomptarget-bc>")
    add_dependencies(${bclib_name} prep-libomptarget-bc)
  endif()

  add_dependencies(omptarget.devicertl.all_objs embedded_${target_name}-${target_cpu})

  set(bclib_target_name "omptarget-${target_name}-${target_cpu}-bc")
  add_custom_target(${bclib_target_name} ALL)
  add_dependencies(${bclib_target_name} ${bclib_name})

  # Copy library to destination.
  add_custom_command(TARGET ${bclib_target_name} POST_BUILD
                    COMMAND ${CMAKE_COMMAND} -E copy ${CMAKE_CURRENT_BINARY_DIR}/${bclib_name}
                    ${LIBOMPTARGET_LIBRARY_DIR})
  add_dependencies(omptarget.devicertl.${target_name} ${bclib_target_name})
  set_property(DIRECTORY APPEND PROPERTY ADDITIONAL_MAKE_CLEAN_FILES  ${bclib_name} ${LIBOMPTARGET_LIBRARY_DIR}/${bclib_name})

  # Install bitcode library under the lib destination folder.
  install(FILES ${CMAKE_CURRENT_BINARY_DIR}/${bclib_name} DESTINATION "${OFFLOAD_INSTALL_LIBDIR}")

  #  ----------------- end steps for bc file installation for opaque-linker ----------------- #

  # TODO: The NVPTX target feature needs to be added before the packaging
  # The target_feature is optional. The comma and the feature get added together.
  set(target_feature "")
  if("${target_triple}" STREQUAL "nvptx64-nvidia-cuda")
    set(target_feature "feature=+ptx63")
  endif()

  # Package the bitcode in the bitcode and embed it in an ELF for the static library
  add_custom_target(packaged_${bclib_name}
      COMMAND ${PACKAGER_TOOL} -o ${CMAKE_CURRENT_BINARY_DIR}/packaged_${bclib_name}
        "--image=file=${CMAKE_CURRENT_BINARY_DIR}/opt_${bclib_name},${target_feature},triple=${target_triple},arch=${target_cpu},kind=openmp"
      COMMENT "Packaging LLVM offloading binary ${bclib_name}.out"
  )
  add_dependencies(packaged_${bclib_name} opt_${bclib_name})
  if("${PACKAGER_TOOL}" STREQUAL "$<TARGET_FILE:clang-offload-packager>")
    add_dependencies(packaged_${bclib_name} clang-offload-packager)
  endif()

  set(output_name "${CMAKE_CURRENT_BINARY_DIR}/devicertl-${target_name}-${target_cpu}.o")
  add_custom_target(embedded_${target_name}-${target_cpu}
    COMMAND ${CLANG_TOOL} --std=c++17 -c -nostdlib
            -Xclang -fembed-offload-object=${CMAKE_CURRENT_BINARY_DIR}/packaged_${bclib_name}
            -o ${output_name}
            ${source_directory}/Stub.cpp
    DEPENDS ${source_directory}/Stub.cpp
    BYPRODUCTS ${output_name}
    COMMENT "Embedding LLVM offloading binary in devicertl-${target_name}-${target_cpu}.o"
    VERBATIM
  )
  add_dependencies(embedded_${target_name}-${target_cpu} packaged_${bclib_name})
  if("${CLANG_TOOL}" STREQUAL "$<TARGET_FILE:clang>")
    add_dependencies(${output_name} clang)
  endif()

  set_property(DIRECTORY APPEND PROPERTY ADDITIONAL_MAKE_CLEAN_FILES ${output_name})
  set_property(TARGET omptarget.devicertl.all_objs APPEND PROPERTY IMPORTED_OBJECTS ${output_name})

  if (CMAKE_EXPORT_COMPILE_COMMANDS)
    set(ide_target_name omptarget-ide-${target_name}-${target_cpu})
    add_library(${ide_target_name} STATIC EXCLUDE_FROM_ALL ${src_files})
    target_compile_options(${ide_target_name} PRIVATE
      -fopenmp --offload-arch=${target_cpu} -fopenmp-cuda-mode
      -mllvm -openmp-opt-disable
      -foffload-lto -fvisibility=hidden --offload-device-only
      -nocudalib -nogpulib -nostdinc -Wno-unknown-cuda-version
    )
    target_compile_definitions(${ide_target_name} PRIVATE SHARED_SCRATCHPAD_SIZE=512)
    target_include_directories(${ide_target_name} PRIVATE
      ${include_directory}
      ${devicertl_base_directory}/../include
      ${LIBOMPTARGET_LLVM_INCLUDE_DIRS}
    )
    install(TARGETS ${ide_target_name} EXCLUDE_FROM_ALL)
  endif()
endfunction()

# Generate a Bitcode library for all the gpu architectures the user requested.
add_custom_target(omptarget.devicertl.nvptx)
add_custom_target(omptarget.devicertl.amdgpu)
foreach(gpu_arch ${LIBOMPTARGET_DEVICE_ARCHITECTURES})
  if("${gpu_arch}" IN_LIST all_amdgpu_architectures)
    find_package(AMDDeviceLibs REQUIRED CONFIG
                 HINTS ${CMAKE_INSTALL_PREFIX} 
                       ${CMAKE_BINARY_DIR}/../../tools/rocm-device-libs
                 PATHS /opt/rocm
    )
    
    # Link in the ROCm Device Libraries once the other files have been linked.
    get_target_property(ocml_path ocml IMPORTED_LOCATION)
    get_target_property(ockl_path ockl IMPORTED_LOCATION)

    set(amd_options -Xclang -mcode-object-version=none
                    -Xclang -mlink-builtin-bitcode -Xclang ${ocml_path}
                    -Xclang -mlink-builtin-bitcode -Xclang ${ockl_path}
                    -Wno-linker-warnings # Silence the empty host compilation.
                    -Xclang -mcode-object-version=none
    )

    compileDeviceRTLLibrary(${gpu_arch} amdgpu amdgcn-amd-amdhsa ${amd_options})
  elseif("${gpu_arch}" IN_LIST all_nvptx_architectures)
    compileDeviceRTLLibrary(${gpu_arch} nvptx nvptx64-nvidia-cuda --cuda-feature=+ptx63)
  else()
    libomptarget_error_say("Unknown GPU architecture '${gpu_arch}'")
  endif()
endforeach()

# Archive all the object files generated above into a static library
add_library(omptarget.devicertl STATIC)
set_target_properties(omptarget.devicertl PROPERTIES
# this break lib-debug and lib-perf builds
# ARCHIVE_OUTPUT_DIRECTORY "${LIBOMPTARGET_LLVM_LIBRARY_INTDIR}"
  LINKER_LANGUAGE CXX
)
target_link_libraries(omptarget.devicertl PRIVATE omptarget.devicertl.all_objs)

install(TARGETS omptarget.devicertl ARCHIVE DESTINATION "${OFFLOAD_INSTALL_LIBDIR}")<|MERGE_RESOLUTION|>--- conflicted
+++ resolved
@@ -20,12 +20,7 @@
   find_program(LINK_TOOL llvm-link PATHS ${LLVM_TOOLS_BINARY_DIR} NO_DEFAULT_PATH)
   find_program(OPT_TOOL opt PATHS ${LLVM_TOOLS_BINARY_DIR} NO_DEFAULT_PATH)
   if ((NOT CLANG_TOOL) OR (NOT LINK_TOOL) OR (NOT OPT_TOOL) OR (NOT PACKAGER_TOOL))
-<<<<<<< HEAD
-    libomptarget_say("Not building DeviceRTL. Missing clang: ${CLANG_TOOL}, llvm-link: ${LINK_TOOL}, opt: ${OPT_TOOL}, or clang-offload-packager: ${PACKAGER_TOOL}")
-
-=======
     message(STATUS "Not building DeviceRTL. Missing clang: ${CLANG_TOOL}, llvm-link: ${LINK_TOOL}, opt: ${OPT_TOOL}, or clang-offload-packager: ${PACKAGER_TOOL}")
->>>>>>> 770d9283
     return()
   else()
     message(STATUS "Building DeviceRTL. Using clang: ${CLANG_TOOL}, llvm-link: ${LINK_TOOL} and opt: ${OPT_TOOL}")
