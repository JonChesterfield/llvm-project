--- conflicted
+++ resolved
@@ -11,17 +11,14 @@
 if(LIBOMP_OMPD_SUPPORT)
     set(OMPD_INCLUDE_PATH ${CMAKE_CURRENT_SOURCE_DIR}/src/)
     add_subdirectory(src)
-<<<<<<< HEAD
-    add_subdirectory(gdb-plugin)
 
     # HWLOC-support
     set(LIBOMP_USE_HWLOC FALSE CACHE BOOL
       "Use Hwloc (http://www.open-mpi.org/projects/hwloc/) library for affinity?")
     set(LIBOMP_HWLOC_INSTALL_DIR /usr/local CACHE PATH
       "Install path for hwloc library")
-=======
+
     if(NOT DISABLE_OMPD_GDB_PLUGIN)
         add_subdirectory(gdb-plugin)
     endif()
->>>>>>> 051b36ba
 endif()