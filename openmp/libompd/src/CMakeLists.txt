--- conflicted
+++ resolved
@@ -11,11 +11,8 @@
 project (libompd)
 cmake_minimum_required(VERSION 3.13.4)
 
-<<<<<<< HEAD
 add_library (ompd SHARED TargetValue.cpp)
-=======
-add_library (ompd SHARED TargetValue.cpp omp-debug.cpp omp-state.cpp omp-icv.cpp)
->>>>>>> d321548c
+#add_library (ompd SHARED TargetValue.cpp omp-debug.cpp omp-state.cpp omp-icv.cpp)
 
 add_dependencies(ompd omp) # ensure generated import library is created first
 
