--- conflicted
+++ resolved
@@ -252,988 +252,6 @@
                        args[29], args[30]);
 break;
 case 32:
-<<<<<<< HEAD
-((void (*)(int32_t *, int32_t *
-, void *, void *, void *, void *
-, void *, void *, void *, void *
-, void *, void *, void *, void *
-, void *, void *, void *, void *
-, void *, void *, void *, void *
-, void *, void *, void *, void *
-, void *, void *, void *, void *
-, void *, void *, void *, void *
-))fn)(&global_tid, &bound_tid
-, args[0], args[1], args[2], args[3]
-, args[4], args[5], args[6], args[7]
-, args[8], args[9], args[10], args[11]
-, args[12], args[13], args[14], args[15]
-, args[16], args[17], args[18], args[19]
-, args[20], args[21], args[22], args[23]
-, args[24], args[25], args[26], args[27]
-, args[28], args[29], args[30], args[31]
-);
-break;
-case 33:
-((void (*)(int32_t *, int32_t *
-, void *, void *, void *, void *
-, void *, void *, void *, void *
-, void *, void *, void *, void *
-, void *, void *, void *, void *
-, void *, void *, void *, void *
-, void *, void *, void *, void *
-, void *, void *, void *, void *
-, void *, void *, void *, void *
-, void *
-))fn)(&global_tid, &bound_tid
-, args[0], args[1], args[2], args[3]
-, args[4], args[5], args[6], args[7]
-, args[8], args[9], args[10], args[11]
-, args[12], args[13], args[14], args[15]
-, args[16], args[17], args[18], args[19]
-, args[20], args[21], args[22], args[23]
-, args[24], args[25], args[26], args[27]
-, args[28], args[29], args[30], args[31]
-, args[32]
-);
-break;
-case 34:
-((void (*)(int32_t *, int32_t *
-, void *, void *, void *, void *
-, void *, void *, void *, void *
-, void *, void *, void *, void *
-, void *, void *, void *, void *
-, void *, void *, void *, void *
-, void *, void *, void *, void *
-, void *, void *, void *, void *
-, void *, void *, void *, void *
-, void *, void *
-))fn)(&global_tid, &bound_tid
-, args[0], args[1], args[2], args[3]
-, args[4], args[5], args[6], args[7]
-, args[8], args[9], args[10], args[11]
-, args[12], args[13], args[14], args[15]
-, args[16], args[17], args[18], args[19]
-, args[20], args[21], args[22], args[23]
-, args[24], args[25], args[26], args[27]
-, args[28], args[29], args[30], args[31]
-, args[32], args[33]
-);
-break;
-case 35:
-((void (*)(int32_t *, int32_t *
-, void *, void *, void *, void *
-, void *, void *, void *, void *
-, void *, void *, void *, void *
-, void *, void *, void *, void *
-, void *, void *, void *, void *
-, void *, void *, void *, void *
-, void *, void *, void *, void *
-, void *, void *, void *, void *
-, void *, void *, void *
-))fn)(&global_tid, &bound_tid
-, args[0], args[1], args[2], args[3]
-, args[4], args[5], args[6], args[7]
-, args[8], args[9], args[10], args[11]
-, args[12], args[13], args[14], args[15]
-, args[16], args[17], args[18], args[19]
-, args[20], args[21], args[22], args[23]
-, args[24], args[25], args[26], args[27]
-, args[28], args[29], args[30], args[31]
-, args[32], args[33], args[34]
-);
-break;
-case 36:
-((void (*)(int32_t *, int32_t *
-, void *, void *, void *, void *
-, void *, void *, void *, void *
-, void *, void *, void *, void *
-, void *, void *, void *, void *
-, void *, void *, void *, void *
-, void *, void *, void *, void *
-, void *, void *, void *, void *
-, void *, void *, void *, void *
-, void *, void *, void *, void *
-))fn)(&global_tid, &bound_tid
-, args[0], args[1], args[2], args[3]
-, args[4], args[5], args[6], args[7]
-, args[8], args[9], args[10], args[11]
-, args[12], args[13], args[14], args[15]
-, args[16], args[17], args[18], args[19]
-, args[20], args[21], args[22], args[23]
-, args[24], args[25], args[26], args[27]
-, args[28], args[29], args[30], args[31]
-, args[32], args[33], args[34], args[35]
-);
-break;
-case 37:
-((void (*)(int32_t *, int32_t *
-, void *, void *, void *, void *
-, void *, void *, void *, void *
-, void *, void *, void *, void *
-, void *, void *, void *, void *
-, void *, void *, void *, void *
-, void *, void *, void *, void *
-, void *, void *, void *, void *
-, void *, void *, void *, void *
-, void *, void *, void *, void *
-, void *
-))fn)(&global_tid, &bound_tid
-, args[0], args[1], args[2], args[3]
-, args[4], args[5], args[6], args[7]
-, args[8], args[9], args[10], args[11]
-, args[12], args[13], args[14], args[15]
-, args[16], args[17], args[18], args[19]
-, args[20], args[21], args[22], args[23]
-, args[24], args[25], args[26], args[27]
-, args[28], args[29], args[30], args[31]
-, args[32], args[33], args[34], args[35]
-, args[36]
-);
-break;
-case 38:
-((void (*)(int32_t *, int32_t *
-, void *, void *, void *, void *
-, void *, void *, void *, void *
-, void *, void *, void *, void *
-, void *, void *, void *, void *
-, void *, void *, void *, void *
-, void *, void *, void *, void *
-, void *, void *, void *, void *
-, void *, void *, void *, void *
-, void *, void *, void *, void *
-, void *, void *
-))fn)(&global_tid, &bound_tid
-, args[0], args[1], args[2], args[3]
-, args[4], args[5], args[6], args[7]
-, args[8], args[9], args[10], args[11]
-, args[12], args[13], args[14], args[15]
-, args[16], args[17], args[18], args[19]
-, args[20], args[21], args[22], args[23]
-, args[24], args[25], args[26], args[27]
-, args[28], args[29], args[30], args[31]
-, args[32], args[33], args[34], args[35]
-, args[36], args[37]
-);
-break;
-case 39:
-((void (*)(int32_t *, int32_t *
-, void *, void *, void *, void *
-, void *, void *, void *, void *
-, void *, void *, void *, void *
-, void *, void *, void *, void *
-, void *, void *, void *, void *
-, void *, void *, void *, void *
-, void *, void *, void *, void *
-, void *, void *, void *, void *
-, void *, void *, void *, void *
-, void *, void *, void *
-))fn)(&global_tid, &bound_tid
-, args[0], args[1], args[2], args[3]
-, args[4], args[5], args[6], args[7]
-, args[8], args[9], args[10], args[11]
-, args[12], args[13], args[14], args[15]
-, args[16], args[17], args[18], args[19]
-, args[20], args[21], args[22], args[23]
-, args[24], args[25], args[26], args[27]
-, args[28], args[29], args[30], args[31]
-, args[32], args[33], args[34], args[35]
-, args[36], args[37], args[38]
-);
-break;
-case 40:
-((void (*)(int32_t *, int32_t *
-, void *, void *, void *, void *
-, void *, void *, void *, void *
-, void *, void *, void *, void *
-, void *, void *, void *, void *
-, void *, void *, void *, void *
-, void *, void *, void *, void *
-, void *, void *, void *, void *
-, void *, void *, void *, void *
-, void *, void *, void *, void *
-, void *, void *, void *, void *
-))fn)(&global_tid, &bound_tid
-, args[0], args[1], args[2], args[3]
-, args[4], args[5], args[6], args[7]
-, args[8], args[9], args[10], args[11]
-, args[12], args[13], args[14], args[15]
-, args[16], args[17], args[18], args[19]
-, args[20], args[21], args[22], args[23]
-, args[24], args[25], args[26], args[27]
-, args[28], args[29], args[30], args[31]
-, args[32], args[33], args[34], args[35]
-, args[36], args[37], args[38], args[39]
-);
-break;
-case 41:
-((void (*)(int32_t *, int32_t *
-, void *, void *, void *, void *
-, void *, void *, void *, void *
-, void *, void *, void *, void *
-, void *, void *, void *, void *
-, void *, void *, void *, void *
-, void *, void *, void *, void *
-, void *, void *, void *, void *
-, void *, void *, void *, void *
-, void *, void *, void *, void *
-, void *, void *, void *, void *
-, void *
-))fn)(&global_tid, &bound_tid
-, args[0], args[1], args[2], args[3]
-, args[4], args[5], args[6], args[7]
-, args[8], args[9], args[10], args[11]
-, args[12], args[13], args[14], args[15]
-, args[16], args[17], args[18], args[19]
-, args[20], args[21], args[22], args[23]
-, args[24], args[25], args[26], args[27]
-, args[28], args[29], args[30], args[31]
-, args[32], args[33], args[34], args[35]
-, args[36], args[37], args[38], args[39]
-, args[40]
-);
-break;
-case 42:
-((void (*)(int32_t *, int32_t *
-, void *, void *, void *, void *
-, void *, void *, void *, void *
-, void *, void *, void *, void *
-, void *, void *, void *, void *
-, void *, void *, void *, void *
-, void *, void *, void *, void *
-, void *, void *, void *, void *
-, void *, void *, void *, void *
-, void *, void *, void *, void *
-, void *, void *, void *, void *
-, void *, void *
-))fn)(&global_tid, &bound_tid
-, args[0], args[1], args[2], args[3]
-, args[4], args[5], args[6], args[7]
-, args[8], args[9], args[10], args[11]
-, args[12], args[13], args[14], args[15]
-, args[16], args[17], args[18], args[19]
-, args[20], args[21], args[22], args[23]
-, args[24], args[25], args[26], args[27]
-, args[28], args[29], args[30], args[31]
-, args[32], args[33], args[34], args[35]
-, args[36], args[37], args[38], args[39]
-, args[40], args[41]
-);
-break;
-case 43:
-((void (*)(int32_t *, int32_t *
-, void *, void *, void *, void *
-, void *, void *, void *, void *
-, void *, void *, void *, void *
-, void *, void *, void *, void *
-, void *, void *, void *, void *
-, void *, void *, void *, void *
-, void *, void *, void *, void *
-, void *, void *, void *, void *
-, void *, void *, void *, void *
-, void *, void *, void *, void *
-, void *, void *, void *
-))fn)(&global_tid, &bound_tid
-, args[0], args[1], args[2], args[3]
-, args[4], args[5], args[6], args[7]
-, args[8], args[9], args[10], args[11]
-, args[12], args[13], args[14], args[15]
-, args[16], args[17], args[18], args[19]
-, args[20], args[21], args[22], args[23]
-, args[24], args[25], args[26], args[27]
-, args[28], args[29], args[30], args[31]
-, args[32], args[33], args[34], args[35]
-, args[36], args[37], args[38], args[39]
-, args[40], args[41], args[42]
-);
-break;
-case 44:
-((void (*)(int32_t *, int32_t *
-, void *, void *, void *, void *
-, void *, void *, void *, void *
-, void *, void *, void *, void *
-, void *, void *, void *, void *
-, void *, void *, void *, void *
-, void *, void *, void *, void *
-, void *, void *, void *, void *
-, void *, void *, void *, void *
-, void *, void *, void *, void *
-, void *, void *, void *, void *
-, void *, void *, void *, void *
-))fn)(&global_tid, &bound_tid
-, args[0], args[1], args[2], args[3]
-, args[4], args[5], args[6], args[7]
-, args[8], args[9], args[10], args[11]
-, args[12], args[13], args[14], args[15]
-, args[16], args[17], args[18], args[19]
-, args[20], args[21], args[22], args[23]
-, args[24], args[25], args[26], args[27]
-, args[28], args[29], args[30], args[31]
-, args[32], args[33], args[34], args[35]
-, args[36], args[37], args[38], args[39]
-, args[40], args[41], args[42], args[43]
-);
-break;
-case 45:
-((void (*)(int32_t *, int32_t *
-, void *, void *, void *, void *
-, void *, void *, void *, void *
-, void *, void *, void *, void *
-, void *, void *, void *, void *
-, void *, void *, void *, void *
-, void *, void *, void *, void *
-, void *, void *, void *, void *
-, void *, void *, void *, void *
-, void *, void *, void *, void *
-, void *, void *, void *, void *
-, void *, void *, void *, void *
-, void *
-))fn)(&global_tid, &bound_tid
-, args[0], args[1], args[2], args[3]
-, args[4], args[5], args[6], args[7]
-, args[8], args[9], args[10], args[11]
-, args[12], args[13], args[14], args[15]
-, args[16], args[17], args[18], args[19]
-, args[20], args[21], args[22], args[23]
-, args[24], args[25], args[26], args[27]
-, args[28], args[29], args[30], args[31]
-, args[32], args[33], args[34], args[35]
-, args[36], args[37], args[38], args[39]
-, args[40], args[41], args[42], args[43]
-, args[44]
-);
-break;
-case 46:
-((void (*)(int32_t *, int32_t *
-, void *, void *, void *, void *
-, void *, void *, void *, void *
-, void *, void *, void *, void *
-, void *, void *, void *, void *
-, void *, void *, void *, void *
-, void *, void *, void *, void *
-, void *, void *, void *, void *
-, void *, void *, void *, void *
-, void *, void *, void *, void *
-, void *, void *, void *, void *
-, void *, void *, void *, void *
-, void *, void *
-))fn)(&global_tid, &bound_tid
-, args[0], args[1], args[2], args[3]
-, args[4], args[5], args[6], args[7]
-, args[8], args[9], args[10], args[11]
-, args[12], args[13], args[14], args[15]
-, args[16], args[17], args[18], args[19]
-, args[20], args[21], args[22], args[23]
-, args[24], args[25], args[26], args[27]
-, args[28], args[29], args[30], args[31]
-, args[32], args[33], args[34], args[35]
-, args[36], args[37], args[38], args[39]
-, args[40], args[41], args[42], args[43]
-, args[44], args[45]
-);
-break;
-///  DONE TO HERE
-case 47:
-((void (*)(int32_t *, int32_t *
-, void *, void *, void *, void *
-, void *, void *, void *, void *
-, void *, void *, void *, void *
-, void *, void *, void *, void *
-, void *, void *, void *, void *
-, void *, void *, void *, void *
-, void *, void *, void *, void *
-, void *, void *, void *, void *
-, void *, void *, void *, void *
-, void *, void *, void *, void *
-, void *, void *, void *, void *
-, void *, void *, void *
-))fn)(&global_tid, &bound_tid
-, args[0], args[1], args[2], args[3]
-, args[4], args[5], args[6], args[7]
-, args[8], args[9], args[10], args[11]
-, args[12], args[13], args[14], args[15]
-, args[16], args[17], args[18], args[19]
-, args[20], args[21], args[22], args[23]
-, args[24], args[25], args[26], args[27]
-, args[28], args[29], args[30], args[31]
-, args[32], args[33], args[34], args[35]
-, args[36], args[37], args[38], args[39]
-, args[40], args[41], args[42], args[43]
-, args[44], args[45], args[46]
-);
-break;
-case 48:
-((void (*)(int32_t *, int32_t *
-, void *, void *, void *, void *
-, void *, void *, void *, void *
-, void *, void *, void *, void *
-, void *, void *, void *, void *
-, void *, void *, void *, void *
-, void *, void *, void *, void *
-, void *, void *, void *, void *
-, void *, void *, void *, void *
-, void *, void *, void *, void *
-, void *, void *, void *, void *
-, void *, void *, void *, void *
-, void *, void *, void *, void *
-))fn)(&global_tid, &bound_tid
-, args[0], args[1], args[2], args[3]
-, args[4], args[5], args[6], args[7]
-, args[8], args[9], args[10], args[11]
-, args[12], args[13], args[14], args[15]
-, args[16], args[17], args[18], args[19]
-, args[20], args[21], args[22], args[23]
-, args[24], args[25], args[26], args[27]
-, args[28], args[29], args[30], args[31]
-, args[32], args[33], args[34], args[35]
-, args[36], args[37], args[38], args[39]
-, args[40], args[41], args[42], args[43]
-, args[44], args[45], args[46], args[47]
-);
-break;
-case 49:
-((void (*)(int32_t *, int32_t *
-, void *, void *, void *, void *
-, void *, void *, void *, void *
-, void *, void *, void *, void *
-, void *, void *, void *, void *
-, void *, void *, void *, void *
-, void *, void *, void *, void *
-, void *, void *, void *, void *
-, void *, void *, void *, void *
-, void *, void *, void *, void *
-, void *, void *, void *, void *
-, void *, void *, void *, void *
-, void *, void *, void *, void *
-, void *
-))fn)(&global_tid, &bound_tid
-, args[0], args[1], args[2], args[3]
-, args[4], args[5], args[6], args[7]
-, args[8], args[9], args[10], args[11]
-, args[12], args[13], args[14], args[15]
-, args[16], args[17], args[18], args[19]
-, args[20], args[21], args[22], args[23]
-, args[24], args[25], args[26], args[27]
-, args[28], args[29], args[30], args[31]
-, args[32], args[33], args[34], args[35]
-, args[36], args[37], args[38], args[39]
-, args[40], args[41], args[42], args[43]
-, args[44], args[45], args[46], args[47]
-, args[48]
-);
-break;
-case 50:
-((void (*)(int32_t *, int32_t *
-, void *, void *, void *, void *
-, void *, void *, void *, void *
-, void *, void *, void *, void *
-, void *, void *, void *, void *
-, void *, void *, void *, void *
-, void *, void *, void *, void *
-, void *, void *, void *, void *
-, void *, void *, void *, void *
-, void *, void *, void *, void *
-, void *, void *, void *, void *
-, void *, void *, void *, void *
-, void *, void *, void *, void *
-, void *, void *
-))fn)(&global_tid, &bound_tid
-, args[0], args[1], args[2], args[3]
-, args[4], args[5], args[6], args[7]
-, args[8], args[9], args[10], args[11]
-, args[12], args[13], args[14], args[15]
-, args[16], args[17], args[18], args[19]
-, args[20], args[21], args[22], args[23]
-, args[24], args[25], args[26], args[27]
-, args[28], args[29], args[30], args[31]
-, args[32], args[33], args[34], args[35]
-, args[36], args[37], args[38], args[39]
-, args[40], args[41], args[42], args[43]
-, args[44], args[45], args[46], args[47]
-, args[48], args[49]
-);
-break;
-case 51:
-((void (*)(int32_t *, int32_t *
-, void *, void *, void *, void *
-, void *, void *, void *, void *
-, void *, void *, void *, void *
-, void *, void *, void *, void *
-, void *, void *, void *, void *
-, void *, void *, void *, void *
-, void *, void *, void *, void *
-, void *, void *, void *, void *
-, void *, void *, void *, void *
-, void *, void *, void *, void *
-, void *, void *, void *, void *
-, void *, void *, void *, void *
-, void *, void *, void *
-))fn)(&global_tid, &bound_tid
-, args[0], args[1], args[2], args[3]
-, args[4], args[5], args[6], args[7]
-, args[8], args[9], args[10], args[11]
-, args[12], args[13], args[14], args[15]
-, args[16], args[17], args[18], args[19]
-, args[20], args[21], args[22], args[23]
-, args[24], args[25], args[26], args[27]
-, args[28], args[29], args[30], args[31]
-, args[32], args[33], args[34], args[35]
-, args[36], args[37], args[38], args[39]
-, args[40], args[41], args[42], args[43]
-, args[44], args[45], args[46], args[47]
-, args[48], args[49], args[50]
-);
-break;
-case 52:
-((void (*)(int32_t *, int32_t *
-, void *, void *, void *, void *
-, void *, void *, void *, void *
-, void *, void *, void *, void *
-, void *, void *, void *, void *
-, void *, void *, void *, void *
-, void *, void *, void *, void *
-, void *, void *, void *, void *
-, void *, void *, void *, void *
-, void *, void *, void *, void *
-, void *, void *, void *, void *
-, void *, void *, void *, void *
-, void *, void *, void *, void *
-, void *, void *, void *, void *
-))fn)(&global_tid, &bound_tid
-, args[0], args[1], args[2], args[3]
-, args[4], args[5], args[6], args[7]
-, args[8], args[9], args[10], args[11]
-, args[12], args[13], args[14], args[15]
-, args[16], args[17], args[18], args[19]
-, args[20], args[21], args[22], args[23]
-, args[24], args[25], args[26], args[27]
-, args[28], args[29], args[30], args[31]
-, args[32], args[33], args[34], args[35]
-, args[36], args[37], args[38], args[39]
-, args[40], args[41], args[42], args[43]
-, args[44], args[45], args[46], args[47]
-, args[48], args[49], args[50], args[51]
-);
-break;
-case 53:
-((void (*)(int32_t *, int32_t *
-, void *, void *, void *, void *
-, void *, void *, void *, void *
-, void *, void *, void *, void *
-, void *, void *, void *, void *
-, void *, void *, void *, void *
-, void *, void *, void *, void *
-, void *, void *, void *, void *
-, void *, void *, void *, void *
-, void *, void *, void *, void *
-, void *, void *, void *, void *
-, void *, void *, void *, void *
-, void *, void *, void *, void *
-, void *, void *, void *, void *
-, void *
-))fn)(&global_tid, &bound_tid
-, args[0], args[1], args[2], args[3]
-, args[4], args[5], args[6], args[7]
-, args[8], args[9], args[10], args[11]
-, args[12], args[13], args[14], args[15]
-, args[16], args[17], args[18], args[19]
-, args[20], args[21], args[22], args[23]
-, args[24], args[25], args[26], args[27]
-, args[28], args[29], args[30], args[31]
-, args[32], args[33], args[34], args[35]
-, args[36], args[37], args[38], args[39]
-, args[40], args[41], args[42], args[43]
-, args[44], args[45], args[46], args[47]
-, args[48], args[49], args[50], args[51]
-, args[52]
-);
-break;
-case 54:
-((void (*)(int32_t *, int32_t *
-, void *, void *, void *, void *
-, void *, void *, void *, void *
-, void *, void *, void *, void *
-, void *, void *, void *, void *
-, void *, void *, void *, void *
-, void *, void *, void *, void *
-, void *, void *, void *, void *
-, void *, void *, void *, void *
-, void *, void *, void *, void *
-, void *, void *, void *, void *
-, void *, void *, void *, void *
-, void *, void *, void *, void *
-, void *, void *, void *, void *
-, void *, void *
-))fn)(&global_tid, &bound_tid
-, args[0], args[1], args[2], args[3]
-, args[4], args[5], args[6], args[7]
-, args[8], args[9], args[10], args[11]
-, args[12], args[13], args[14], args[15]
-, args[16], args[17], args[18], args[19]
-, args[20], args[21], args[22], args[23]
-, args[24], args[25], args[26], args[27]
-, args[28], args[29], args[30], args[31]
-, args[32], args[33], args[34], args[35]
-, args[36], args[37], args[38], args[39]
-, args[40], args[41], args[42], args[43]
-, args[44], args[45], args[46], args[47]
-, args[48], args[49], args[50], args[51]
-, args[52], args[53]
-);
-break;
-case 55:
-((void (*)(int32_t *, int32_t *
-, void *, void *, void *, void *
-, void *, void *, void *, void *
-, void *, void *, void *, void *
-, void *, void *, void *, void *
-, void *, void *, void *, void *
-, void *, void *, void *, void *
-, void *, void *, void *, void *
-, void *, void *, void *, void *
-, void *, void *, void *, void *
-, void *, void *, void *, void *
-, void *, void *, void *, void *
-, void *, void *, void *, void *
-, void *, void *, void *, void *
-, void *, void *, void *
-))fn)(&global_tid, &bound_tid
-, args[0], args[1], args[2], args[3]
-, args[4], args[5], args[6], args[7]
-, args[8], args[9], args[10], args[11]
-, args[12], args[13], args[14], args[15]
-, args[16], args[17], args[18], args[19]
-, args[20], args[21], args[22], args[23]
-, args[24], args[25], args[26], args[27]
-, args[28], args[29], args[30], args[31]
-, args[32], args[33], args[34], args[35]
-, args[36], args[37], args[38], args[39]
-, args[40], args[41], args[42], args[43]
-, args[44], args[45], args[46], args[47]
-, args[48], args[49], args[50], args[51]
-, args[52], args[53], args[54]
-);
-break;
-case 56:
-((void (*)(int32_t *, int32_t *
-, void *, void *, void *, void *
-, void *, void *, void *, void *
-, void *, void *, void *, void *
-, void *, void *, void *, void *
-, void *, void *, void *, void *
-, void *, void *, void *, void *
-, void *, void *, void *, void *
-, void *, void *, void *, void *
-, void *, void *, void *, void *
-, void *, void *, void *, void *
-, void *, void *, void *, void *
-, void *, void *, void *, void *
-, void *, void *, void *, void *
-, void *, void *, void *, void *
-))fn)(&global_tid, &bound_tid
-, args[0], args[1], args[2], args[3]
-, args[4], args[5], args[6], args[7]
-, args[8], args[9], args[10], args[11]
-, args[12], args[13], args[14], args[15]
-, args[16], args[17], args[18], args[19]
-, args[20], args[21], args[22], args[23]
-, args[24], args[25], args[26], args[27]
-, args[28], args[29], args[30], args[31]
-, args[32], args[33], args[34], args[35]
-, args[36], args[37], args[38], args[39]
-, args[40], args[41], args[42], args[43]
-, args[44], args[45], args[46], args[47]
-, args[48], args[49], args[50], args[51]
-, args[52], args[53], args[54], args[55]
-);
-break;
-case 57:
-((void (*)(int32_t *, int32_t *
-, void *, void *, void *, void *
-, void *, void *, void *, void *
-, void *, void *, void *, void *
-, void *, void *, void *, void *
-, void *, void *, void *, void *
-, void *, void *, void *, void *
-, void *, void *, void *, void *
-, void *, void *, void *, void *
-, void *, void *, void *, void *
-, void *, void *, void *, void *
-, void *, void *, void *, void *
-, void *, void *, void *, void *
-, void *, void *, void *, void *
-, void *, void *, void *, void *
-, void *
-))fn)(&global_tid, &bound_tid
-, args[0], args[1], args[2], args[3]
-, args[4], args[5], args[6], args[7]
-, args[8], args[9], args[10], args[11]
-, args[12], args[13], args[14], args[15]
-, args[16], args[17], args[18], args[19]
-, args[20], args[21], args[22], args[23]
-, args[24], args[25], args[26], args[27]
-, args[28], args[29], args[30], args[31]
-, args[32], args[33], args[34], args[35]
-, args[36], args[37], args[38], args[39]
-, args[40], args[41], args[42], args[43]
-, args[44], args[45], args[46], args[47]
-, args[48], args[49], args[50], args[51]
-, args[52], args[53], args[54], args[55]
-, args[56]
-);
-break;
-case 58:
-((void (*)(int32_t *, int32_t *
-, void *, void *, void *, void *
-, void *, void *, void *, void *
-, void *, void *, void *, void *
-, void *, void *, void *, void *
-, void *, void *, void *, void *
-, void *, void *, void *, void *
-, void *, void *, void *, void *
-, void *, void *, void *, void *
-, void *, void *, void *, void *
-, void *, void *, void *, void *
-, void *, void *, void *, void *
-, void *, void *, void *, void *
-, void *, void *, void *, void *
-, void *, void *, void *, void *
-, void *, void *
-))fn)(&global_tid, &bound_tid
-, args[0], args[1], args[2], args[3]
-, args[4], args[5], args[6], args[7]
-, args[8], args[9], args[10], args[11]
-, args[12], args[13], args[14], args[15]
-, args[16], args[17], args[18], args[19]
-, args[20], args[21], args[22], args[23]
-, args[24], args[25], args[26], args[27]
-, args[28], args[29], args[30], args[31]
-, args[32], args[33], args[34], args[35]
-, args[36], args[37], args[38], args[39]
-, args[40], args[41], args[42], args[43]
-, args[44], args[45], args[46], args[47]
-, args[48], args[49], args[50], args[51]
-, args[52], args[53], args[54], args[55]
-, args[56], args[57]
-);
-break;
-case 59:
-((void (*)(int32_t *, int32_t *
-, void *, void *, void *, void *
-, void *, void *, void *, void *
-, void *, void *, void *, void *
-, void *, void *, void *, void *
-, void *, void *, void *, void *
-, void *, void *, void *, void *
-, void *, void *, void *, void *
-, void *, void *, void *, void *
-, void *, void *, void *, void *
-, void *, void *, void *, void *
-, void *, void *, void *, void *
-, void *, void *, void *, void *
-, void *, void *, void *, void *
-, void *, void *, void *, void *
-, void *, void *, void *
-))fn)(&global_tid, &bound_tid
-, args[0], args[1], args[2], args[3]
-, args[4], args[5], args[6], args[7]
-, args[8], args[9], args[10], args[11]
-, args[12], args[13], args[14], args[15]
-, args[16], args[17], args[18], args[19]
-, args[20], args[21], args[22], args[23]
-, args[24], args[25], args[26], args[27]
-, args[28], args[29], args[30], args[31]
-, args[32], args[33], args[34], args[35]
-, args[36], args[37], args[38], args[39]
-, args[40], args[41], args[42], args[43]
-, args[44], args[45], args[46], args[47]
-, args[48], args[49], args[50], args[51]
-, args[52], args[53], args[54], args[55]
-, args[56], args[57], args[58]
-);
-break;
-case 60:
-((void (*)(int32_t *, int32_t *
-, void *, void *, void *, void *
-, void *, void *, void *, void *
-, void *, void *, void *, void *
-, void *, void *, void *, void *
-, void *, void *, void *, void *
-, void *, void *, void *, void *
-, void *, void *, void *, void *
-, void *, void *, void *, void *
-, void *, void *, void *, void *
-, void *, void *, void *, void *
-, void *, void *, void *, void *
-, void *, void *, void *, void *
-, void *, void *, void *, void *
-, void *, void *, void *, void *
-, void *, void *, void *, void *
-))fn)(&global_tid, &bound_tid
-, args[0], args[1], args[2], args[3]
-, args[4], args[5], args[6], args[7]
-, args[8], args[9], args[10], args[11]
-, args[12], args[13], args[14], args[15]
-, args[16], args[17], args[18], args[19]
-, args[20], args[21], args[22], args[23]
-, args[24], args[25], args[26], args[27]
-, args[28], args[29], args[30], args[31]
-, args[32], args[33], args[34], args[35]
-, args[36], args[37], args[38], args[39]
-, args[40], args[41], args[42], args[43]
-, args[44], args[45], args[46], args[47]
-, args[48], args[49], args[50], args[51]
-, args[52], args[53], args[54], args[55]
-, args[56], args[57], args[58], args[59]
-);
-break;
-case 61:
-((void (*)(int32_t *, int32_t *
-, void *, void *, void *, void *
-, void *, void *, void *, void *
-, void *, void *, void *, void *
-, void *, void *, void *, void *
-, void *, void *, void *, void *
-, void *, void *, void *, void *
-, void *, void *, void *, void *
-, void *, void *, void *, void *
-, void *, void *, void *, void *
-, void *, void *, void *, void *
-, void *, void *, void *, void *
-, void *, void *, void *, void *
-, void *, void *, void *, void *
-, void *, void *, void *, void *
-, void *, void *, void *, void *
-, void *
-))fn)(&global_tid, &bound_tid
-, args[0], args[1], args[2], args[3]
-, args[4], args[5], args[6], args[7]
-, args[8], args[9], args[10], args[11]
-, args[12], args[13], args[14], args[15]
-, args[16], args[17], args[18], args[19]
-, args[20], args[21], args[22], args[23]
-, args[24], args[25], args[26], args[27]
-, args[28], args[29], args[30], args[31]
-, args[32], args[33], args[34], args[35]
-, args[36], args[37], args[38], args[39]
-, args[40], args[41], args[42], args[43]
-, args[44], args[45], args[46], args[47]
-, args[48], args[49], args[50], args[51]
-, args[52], args[53], args[54], args[55]
-, args[56], args[57], args[58], args[59]
-, args[60]
-);
-break;
-case 62:
-((void (*)(int32_t *, int32_t *
-, void *, void *, void *, void *
-, void *, void *, void *, void *
-, void *, void *, void *, void *
-, void *, void *, void *, void *
-, void *, void *, void *, void *
-, void *, void *, void *, void *
-, void *, void *, void *, void *
-, void *, void *, void *, void *
-, void *, void *, void *, void *
-, void *, void *, void *, void *
-, void *, void *, void *, void *
-, void *, void *, void *, void *
-, void *, void *, void *, void *
-, void *, void *, void *, void *
-, void *, void *, void *, void *
-, void *, void *
-))fn)(&global_tid, &bound_tid
-, args[0], args[1], args[2], args[3]
-, args[4], args[5], args[6], args[7]
-, args[8], args[9], args[10], args[11]
-, args[12], args[13], args[14], args[15]
-, args[16], args[17], args[18], args[19]
-, args[20], args[21], args[22], args[23]
-, args[24], args[25], args[26], args[27]
-, args[28], args[29], args[30], args[31]
-, args[32], args[33], args[34], args[35]
-, args[36], args[37], args[38], args[39]
-, args[40], args[41], args[42], args[43]
-, args[44], args[45], args[46], args[47]
-, args[48], args[49], args[50], args[51]
-, args[52], args[53], args[54], args[55]
-, args[56], args[57], args[58], args[59]
-, args[60], args[61]
-);
-break;
-case 63:
-((void (*)(int32_t *, int32_t *
-, void *, void *, void *, void *
-, void *, void *, void *, void *
-, void *, void *, void *, void *
-, void *, void *, void *, void *
-, void *, void *, void *, void *
-, void *, void *, void *, void *
-, void *, void *, void *, void *
-, void *, void *, void *, void *
-, void *, void *, void *, void *
-, void *, void *, void *, void *
-, void *, void *, void *, void *
-, void *, void *, void *, void *
-, void *, void *, void *, void *
-, void *, void *, void *, void *
-, void *, void *, void *, void *
-, void *, void *, void *
-))fn)(&global_tid, &bound_tid
-, args[0], args[1], args[2], args[3]
-, args[4], args[5], args[6], args[7]
-, args[8], args[9], args[10], args[11]
-, args[12], args[13], args[14], args[15]
-, args[16], args[17], args[18], args[19]
-, args[20], args[21], args[22], args[23]
-, args[24], args[25], args[26], args[27]
-, args[28], args[29], args[30], args[31]
-, args[32], args[33], args[34], args[35]
-, args[36], args[37], args[38], args[39]
-, args[40], args[41], args[42], args[43]
-, args[44], args[45], args[46], args[47]
-, args[48], args[49], args[50], args[51]
-, args[52], args[53], args[54], args[55]
-, args[56], args[57], args[58], args[59]
-, args[60], args[61], args[62]
-);
-break;
-case 64:
-((void (*)(int32_t *, int32_t *
-, void *, void *, void *, void *
-, void *, void *, void *, void *
-, void *, void *, void *, void *
-, void *, void *, void *, void *
-, void *, void *, void *, void *
-, void *, void *, void *, void *
-, void *, void *, void *, void *
-, void *, void *, void *, void *
-, void *, void *, void *, void *
-, void *, void *, void *, void *
-, void *, void *, void *, void *
-, void *, void *, void *, void *
-, void *, void *, void *, void *
-, void *, void *, void *, void *
-, void *, void *, void *, void *
-, void *, void *, void *, void *
-))fn)(&global_tid, &bound_tid
-, args[0], args[1], args[2], args[3]
-, args[4], args[5], args[6], args[7]
-, args[8], args[9], args[10], args[11]
-, args[12], args[13], args[14], args[15]
-, args[16], args[17], args[18], args[19]
-, args[20], args[21], args[22], args[23]
-, args[24], args[25], args[26], args[27]
-, args[28], args[29], args[30], args[31]
-, args[32], args[33], args[34], args[35]
-, args[36], args[37], args[38], args[39]
-, args[40], args[41], args[42], args[43]
-, args[44], args[45], args[46], args[47]
-, args[48], args[49], args[50], args[51]
-, args[52], args[53], args[54], args[55]
-, args[56], args[57], args[58], args[59]
-, args[60], args[61], args[62], args[63]
-);
-=======
 ((void (*)(int32_t *, int32_t *, void *, void *, void *, void *, void *, void *,
            void *, void *, void *, void *, void *, void *, void *, void *,
            void *, void *, void *, void *, void *, void *, void *, void *,
@@ -1246,5 +264,965 @@
                                args[22], args[23], args[24], args[25], args[26],
                                args[27], args[28], args[29], args[30],
                                args[31]);
->>>>>>> 806b0cd5
+break;
+case 33:
+((void (*)(int32_t *, int32_t *
+, void *, void *, void *, void *
+, void *, void *, void *, void *
+, void *, void *, void *, void *
+, void *, void *, void *, void *
+, void *, void *, void *, void *
+, void *, void *, void *, void *
+, void *, void *, void *, void *
+, void *, void *, void *, void *
+, void *
+))fn)(&global_tid, &bound_tid
+, args[0], args[1], args[2], args[3]
+, args[4], args[5], args[6], args[7]
+, args[8], args[9], args[10], args[11]
+, args[12], args[13], args[14], args[15]
+, args[16], args[17], args[18], args[19]
+, args[20], args[21], args[22], args[23]
+, args[24], args[25], args[26], args[27]
+, args[28], args[29], args[30], args[31]
+, args[32]
+);
+break;
+case 34:
+((void (*)(int32_t *, int32_t *
+, void *, void *, void *, void *
+, void *, void *, void *, void *
+, void *, void *, void *, void *
+, void *, void *, void *, void *
+, void *, void *, void *, void *
+, void *, void *, void *, void *
+, void *, void *, void *, void *
+, void *, void *, void *, void *
+, void *, void *
+))fn)(&global_tid, &bound_tid
+, args[0], args[1], args[2], args[3]
+, args[4], args[5], args[6], args[7]
+, args[8], args[9], args[10], args[11]
+, args[12], args[13], args[14], args[15]
+, args[16], args[17], args[18], args[19]
+, args[20], args[21], args[22], args[23]
+, args[24], args[25], args[26], args[27]
+, args[28], args[29], args[30], args[31]
+, args[32], args[33]
+);
+break;
+case 35:
+((void (*)(int32_t *, int32_t *
+, void *, void *, void *, void *
+, void *, void *, void *, void *
+, void *, void *, void *, void *
+, void *, void *, void *, void *
+, void *, void *, void *, void *
+, void *, void *, void *, void *
+, void *, void *, void *, void *
+, void *, void *, void *, void *
+, void *, void *, void *
+))fn)(&global_tid, &bound_tid
+, args[0], args[1], args[2], args[3]
+, args[4], args[5], args[6], args[7]
+, args[8], args[9], args[10], args[11]
+, args[12], args[13], args[14], args[15]
+, args[16], args[17], args[18], args[19]
+, args[20], args[21], args[22], args[23]
+, args[24], args[25], args[26], args[27]
+, args[28], args[29], args[30], args[31]
+, args[32], args[33], args[34]
+);
+break;
+case 36:
+((void (*)(int32_t *, int32_t *
+, void *, void *, void *, void *
+, void *, void *, void *, void *
+, void *, void *, void *, void *
+, void *, void *, void *, void *
+, void *, void *, void *, void *
+, void *, void *, void *, void *
+, void *, void *, void *, void *
+, void *, void *, void *, void *
+, void *, void *, void *, void *
+))fn)(&global_tid, &bound_tid
+, args[0], args[1], args[2], args[3]
+, args[4], args[5], args[6], args[7]
+, args[8], args[9], args[10], args[11]
+, args[12], args[13], args[14], args[15]
+, args[16], args[17], args[18], args[19]
+, args[20], args[21], args[22], args[23]
+, args[24], args[25], args[26], args[27]
+, args[28], args[29], args[30], args[31]
+, args[32], args[33], args[34], args[35]
+);
+break;
+case 37:
+((void (*)(int32_t *, int32_t *
+, void *, void *, void *, void *
+, void *, void *, void *, void *
+, void *, void *, void *, void *
+, void *, void *, void *, void *
+, void *, void *, void *, void *
+, void *, void *, void *, void *
+, void *, void *, void *, void *
+, void *, void *, void *, void *
+, void *, void *, void *, void *
+, void *
+))fn)(&global_tid, &bound_tid
+, args[0], args[1], args[2], args[3]
+, args[4], args[5], args[6], args[7]
+, args[8], args[9], args[10], args[11]
+, args[12], args[13], args[14], args[15]
+, args[16], args[17], args[18], args[19]
+, args[20], args[21], args[22], args[23]
+, args[24], args[25], args[26], args[27]
+, args[28], args[29], args[30], args[31]
+, args[32], args[33], args[34], args[35]
+, args[36]
+);
+break;
+case 38:
+((void (*)(int32_t *, int32_t *
+, void *, void *, void *, void *
+, void *, void *, void *, void *
+, void *, void *, void *, void *
+, void *, void *, void *, void *
+, void *, void *, void *, void *
+, void *, void *, void *, void *
+, void *, void *, void *, void *
+, void *, void *, void *, void *
+, void *, void *, void *, void *
+, void *, void *
+))fn)(&global_tid, &bound_tid
+, args[0], args[1], args[2], args[3]
+, args[4], args[5], args[6], args[7]
+, args[8], args[9], args[10], args[11]
+, args[12], args[13], args[14], args[15]
+, args[16], args[17], args[18], args[19]
+, args[20], args[21], args[22], args[23]
+, args[24], args[25], args[26], args[27]
+, args[28], args[29], args[30], args[31]
+, args[32], args[33], args[34], args[35]
+, args[36], args[37]
+);
+break;
+case 39:
+((void (*)(int32_t *, int32_t *
+, void *, void *, void *, void *
+, void *, void *, void *, void *
+, void *, void *, void *, void *
+, void *, void *, void *, void *
+, void *, void *, void *, void *
+, void *, void *, void *, void *
+, void *, void *, void *, void *
+, void *, void *, void *, void *
+, void *, void *, void *, void *
+, void *, void *, void *
+))fn)(&global_tid, &bound_tid
+, args[0], args[1], args[2], args[3]
+, args[4], args[5], args[6], args[7]
+, args[8], args[9], args[10], args[11]
+, args[12], args[13], args[14], args[15]
+, args[16], args[17], args[18], args[19]
+, args[20], args[21], args[22], args[23]
+, args[24], args[25], args[26], args[27]
+, args[28], args[29], args[30], args[31]
+, args[32], args[33], args[34], args[35]
+, args[36], args[37], args[38]
+);
+break;
+case 40:
+((void (*)(int32_t *, int32_t *
+, void *, void *, void *, void *
+, void *, void *, void *, void *
+, void *, void *, void *, void *
+, void *, void *, void *, void *
+, void *, void *, void *, void *
+, void *, void *, void *, void *
+, void *, void *, void *, void *
+, void *, void *, void *, void *
+, void *, void *, void *, void *
+, void *, void *, void *, void *
+))fn)(&global_tid, &bound_tid
+, args[0], args[1], args[2], args[3]
+, args[4], args[5], args[6], args[7]
+, args[8], args[9], args[10], args[11]
+, args[12], args[13], args[14], args[15]
+, args[16], args[17], args[18], args[19]
+, args[20], args[21], args[22], args[23]
+, args[24], args[25], args[26], args[27]
+, args[28], args[29], args[30], args[31]
+, args[32], args[33], args[34], args[35]
+, args[36], args[37], args[38], args[39]
+);
+break;
+case 41:
+((void (*)(int32_t *, int32_t *
+, void *, void *, void *, void *
+, void *, void *, void *, void *
+, void *, void *, void *, void *
+, void *, void *, void *, void *
+, void *, void *, void *, void *
+, void *, void *, void *, void *
+, void *, void *, void *, void *
+, void *, void *, void *, void *
+, void *, void *, void *, void *
+, void *, void *, void *, void *
+, void *
+))fn)(&global_tid, &bound_tid
+, args[0], args[1], args[2], args[3]
+, args[4], args[5], args[6], args[7]
+, args[8], args[9], args[10], args[11]
+, args[12], args[13], args[14], args[15]
+, args[16], args[17], args[18], args[19]
+, args[20], args[21], args[22], args[23]
+, args[24], args[25], args[26], args[27]
+, args[28], args[29], args[30], args[31]
+, args[32], args[33], args[34], args[35]
+, args[36], args[37], args[38], args[39]
+, args[40]
+);
+break;
+case 42:
+((void (*)(int32_t *, int32_t *
+, void *, void *, void *, void *
+, void *, void *, void *, void *
+, void *, void *, void *, void *
+, void *, void *, void *, void *
+, void *, void *, void *, void *
+, void *, void *, void *, void *
+, void *, void *, void *, void *
+, void *, void *, void *, void *
+, void *, void *, void *, void *
+, void *, void *, void *, void *
+, void *, void *
+))fn)(&global_tid, &bound_tid
+, args[0], args[1], args[2], args[3]
+, args[4], args[5], args[6], args[7]
+, args[8], args[9], args[10], args[11]
+, args[12], args[13], args[14], args[15]
+, args[16], args[17], args[18], args[19]
+, args[20], args[21], args[22], args[23]
+, args[24], args[25], args[26], args[27]
+, args[28], args[29], args[30], args[31]
+, args[32], args[33], args[34], args[35]
+, args[36], args[37], args[38], args[39]
+, args[40], args[41]
+);
+break;
+case 43:
+((void (*)(int32_t *, int32_t *
+, void *, void *, void *, void *
+, void *, void *, void *, void *
+, void *, void *, void *, void *
+, void *, void *, void *, void *
+, void *, void *, void *, void *
+, void *, void *, void *, void *
+, void *, void *, void *, void *
+, void *, void *, void *, void *
+, void *, void *, void *, void *
+, void *, void *, void *, void *
+, void *, void *, void *
+))fn)(&global_tid, &bound_tid
+, args[0], args[1], args[2], args[3]
+, args[4], args[5], args[6], args[7]
+, args[8], args[9], args[10], args[11]
+, args[12], args[13], args[14], args[15]
+, args[16], args[17], args[18], args[19]
+, args[20], args[21], args[22], args[23]
+, args[24], args[25], args[26], args[27]
+, args[28], args[29], args[30], args[31]
+, args[32], args[33], args[34], args[35]
+, args[36], args[37], args[38], args[39]
+, args[40], args[41], args[42]
+);
+break;
+case 44:
+((void (*)(int32_t *, int32_t *
+, void *, void *, void *, void *
+, void *, void *, void *, void *
+, void *, void *, void *, void *
+, void *, void *, void *, void *
+, void *, void *, void *, void *
+, void *, void *, void *, void *
+, void *, void *, void *, void *
+, void *, void *, void *, void *
+, void *, void *, void *, void *
+, void *, void *, void *, void *
+, void *, void *, void *, void *
+))fn)(&global_tid, &bound_tid
+, args[0], args[1], args[2], args[3]
+, args[4], args[5], args[6], args[7]
+, args[8], args[9], args[10], args[11]
+, args[12], args[13], args[14], args[15]
+, args[16], args[17], args[18], args[19]
+, args[20], args[21], args[22], args[23]
+, args[24], args[25], args[26], args[27]
+, args[28], args[29], args[30], args[31]
+, args[32], args[33], args[34], args[35]
+, args[36], args[37], args[38], args[39]
+, args[40], args[41], args[42], args[43]
+);
+break;
+case 45:
+((void (*)(int32_t *, int32_t *
+, void *, void *, void *, void *
+, void *, void *, void *, void *
+, void *, void *, void *, void *
+, void *, void *, void *, void *
+, void *, void *, void *, void *
+, void *, void *, void *, void *
+, void *, void *, void *, void *
+, void *, void *, void *, void *
+, void *, void *, void *, void *
+, void *, void *, void *, void *
+, void *, void *, void *, void *
+, void *
+))fn)(&global_tid, &bound_tid
+, args[0], args[1], args[2], args[3]
+, args[4], args[5], args[6], args[7]
+, args[8], args[9], args[10], args[11]
+, args[12], args[13], args[14], args[15]
+, args[16], args[17], args[18], args[19]
+, args[20], args[21], args[22], args[23]
+, args[24], args[25], args[26], args[27]
+, args[28], args[29], args[30], args[31]
+, args[32], args[33], args[34], args[35]
+, args[36], args[37], args[38], args[39]
+, args[40], args[41], args[42], args[43]
+, args[44]
+);
+break;
+case 46:
+((void (*)(int32_t *, int32_t *
+, void *, void *, void *, void *
+, void *, void *, void *, void *
+, void *, void *, void *, void *
+, void *, void *, void *, void *
+, void *, void *, void *, void *
+, void *, void *, void *, void *
+, void *, void *, void *, void *
+, void *, void *, void *, void *
+, void *, void *, void *, void *
+, void *, void *, void *, void *
+, void *, void *, void *, void *
+, void *, void *
+))fn)(&global_tid, &bound_tid
+, args[0], args[1], args[2], args[3]
+, args[4], args[5], args[6], args[7]
+, args[8], args[9], args[10], args[11]
+, args[12], args[13], args[14], args[15]
+, args[16], args[17], args[18], args[19]
+, args[20], args[21], args[22], args[23]
+, args[24], args[25], args[26], args[27]
+, args[28], args[29], args[30], args[31]
+, args[32], args[33], args[34], args[35]
+, args[36], args[37], args[38], args[39]
+, args[40], args[41], args[42], args[43]
+, args[44], args[45]
+);
+break;
+///  DONE TO HERE
+case 47:
+((void (*)(int32_t *, int32_t *
+, void *, void *, void *, void *
+, void *, void *, void *, void *
+, void *, void *, void *, void *
+, void *, void *, void *, void *
+, void *, void *, void *, void *
+, void *, void *, void *, void *
+, void *, void *, void *, void *
+, void *, void *, void *, void *
+, void *, void *, void *, void *
+, void *, void *, void *, void *
+, void *, void *, void *, void *
+, void *, void *, void *
+))fn)(&global_tid, &bound_tid
+, args[0], args[1], args[2], args[3]
+, args[4], args[5], args[6], args[7]
+, args[8], args[9], args[10], args[11]
+, args[12], args[13], args[14], args[15]
+, args[16], args[17], args[18], args[19]
+, args[20], args[21], args[22], args[23]
+, args[24], args[25], args[26], args[27]
+, args[28], args[29], args[30], args[31]
+, args[32], args[33], args[34], args[35]
+, args[36], args[37], args[38], args[39]
+, args[40], args[41], args[42], args[43]
+, args[44], args[45], args[46]
+);
+break;
+case 48:
+((void (*)(int32_t *, int32_t *
+, void *, void *, void *, void *
+, void *, void *, void *, void *
+, void *, void *, void *, void *
+, void *, void *, void *, void *
+, void *, void *, void *, void *
+, void *, void *, void *, void *
+, void *, void *, void *, void *
+, void *, void *, void *, void *
+, void *, void *, void *, void *
+, void *, void *, void *, void *
+, void *, void *, void *, void *
+, void *, void *, void *, void *
+))fn)(&global_tid, &bound_tid
+, args[0], args[1], args[2], args[3]
+, args[4], args[5], args[6], args[7]
+, args[8], args[9], args[10], args[11]
+, args[12], args[13], args[14], args[15]
+, args[16], args[17], args[18], args[19]
+, args[20], args[21], args[22], args[23]
+, args[24], args[25], args[26], args[27]
+, args[28], args[29], args[30], args[31]
+, args[32], args[33], args[34], args[35]
+, args[36], args[37], args[38], args[39]
+, args[40], args[41], args[42], args[43]
+, args[44], args[45], args[46], args[47]
+);
+break;
+case 49:
+((void (*)(int32_t *, int32_t *
+, void *, void *, void *, void *
+, void *, void *, void *, void *
+, void *, void *, void *, void *
+, void *, void *, void *, void *
+, void *, void *, void *, void *
+, void *, void *, void *, void *
+, void *, void *, void *, void *
+, void *, void *, void *, void *
+, void *, void *, void *, void *
+, void *, void *, void *, void *
+, void *, void *, void *, void *
+, void *, void *, void *, void *
+, void *
+))fn)(&global_tid, &bound_tid
+, args[0], args[1], args[2], args[3]
+, args[4], args[5], args[6], args[7]
+, args[8], args[9], args[10], args[11]
+, args[12], args[13], args[14], args[15]
+, args[16], args[17], args[18], args[19]
+, args[20], args[21], args[22], args[23]
+, args[24], args[25], args[26], args[27]
+, args[28], args[29], args[30], args[31]
+, args[32], args[33], args[34], args[35]
+, args[36], args[37], args[38], args[39]
+, args[40], args[41], args[42], args[43]
+, args[44], args[45], args[46], args[47]
+, args[48]
+);
+break;
+case 50:
+((void (*)(int32_t *, int32_t *
+, void *, void *, void *, void *
+, void *, void *, void *, void *
+, void *, void *, void *, void *
+, void *, void *, void *, void *
+, void *, void *, void *, void *
+, void *, void *, void *, void *
+, void *, void *, void *, void *
+, void *, void *, void *, void *
+, void *, void *, void *, void *
+, void *, void *, void *, void *
+, void *, void *, void *, void *
+, void *, void *, void *, void *
+, void *, void *
+))fn)(&global_tid, &bound_tid
+, args[0], args[1], args[2], args[3]
+, args[4], args[5], args[6], args[7]
+, args[8], args[9], args[10], args[11]
+, args[12], args[13], args[14], args[15]
+, args[16], args[17], args[18], args[19]
+, args[20], args[21], args[22], args[23]
+, args[24], args[25], args[26], args[27]
+, args[28], args[29], args[30], args[31]
+, args[32], args[33], args[34], args[35]
+, args[36], args[37], args[38], args[39]
+, args[40], args[41], args[42], args[43]
+, args[44], args[45], args[46], args[47]
+, args[48], args[49]
+);
+break;
+case 51:
+((void (*)(int32_t *, int32_t *
+, void *, void *, void *, void *
+, void *, void *, void *, void *
+, void *, void *, void *, void *
+, void *, void *, void *, void *
+, void *, void *, void *, void *
+, void *, void *, void *, void *
+, void *, void *, void *, void *
+, void *, void *, void *, void *
+, void *, void *, void *, void *
+, void *, void *, void *, void *
+, void *, void *, void *, void *
+, void *, void *, void *, void *
+, void *, void *, void *
+))fn)(&global_tid, &bound_tid
+, args[0], args[1], args[2], args[3]
+, args[4], args[5], args[6], args[7]
+, args[8], args[9], args[10], args[11]
+, args[12], args[13], args[14], args[15]
+, args[16], args[17], args[18], args[19]
+, args[20], args[21], args[22], args[23]
+, args[24], args[25], args[26], args[27]
+, args[28], args[29], args[30], args[31]
+, args[32], args[33], args[34], args[35]
+, args[36], args[37], args[38], args[39]
+, args[40], args[41], args[42], args[43]
+, args[44], args[45], args[46], args[47]
+, args[48], args[49], args[50]
+);
+break;
+case 52:
+((void (*)(int32_t *, int32_t *
+, void *, void *, void *, void *
+, void *, void *, void *, void *
+, void *, void *, void *, void *
+, void *, void *, void *, void *
+, void *, void *, void *, void *
+, void *, void *, void *, void *
+, void *, void *, void *, void *
+, void *, void *, void *, void *
+, void *, void *, void *, void *
+, void *, void *, void *, void *
+, void *, void *, void *, void *
+, void *, void *, void *, void *
+, void *, void *, void *, void *
+))fn)(&global_tid, &bound_tid
+, args[0], args[1], args[2], args[3]
+, args[4], args[5], args[6], args[7]
+, args[8], args[9], args[10], args[11]
+, args[12], args[13], args[14], args[15]
+, args[16], args[17], args[18], args[19]
+, args[20], args[21], args[22], args[23]
+, args[24], args[25], args[26], args[27]
+, args[28], args[29], args[30], args[31]
+, args[32], args[33], args[34], args[35]
+, args[36], args[37], args[38], args[39]
+, args[40], args[41], args[42], args[43]
+, args[44], args[45], args[46], args[47]
+, args[48], args[49], args[50], args[51]
+);
+break;
+case 53:
+((void (*)(int32_t *, int32_t *
+, void *, void *, void *, void *
+, void *, void *, void *, void *
+, void *, void *, void *, void *
+, void *, void *, void *, void *
+, void *, void *, void *, void *
+, void *, void *, void *, void *
+, void *, void *, void *, void *
+, void *, void *, void *, void *
+, void *, void *, void *, void *
+, void *, void *, void *, void *
+, void *, void *, void *, void *
+, void *, void *, void *, void *
+, void *, void *, void *, void *
+, void *
+))fn)(&global_tid, &bound_tid
+, args[0], args[1], args[2], args[3]
+, args[4], args[5], args[6], args[7]
+, args[8], args[9], args[10], args[11]
+, args[12], args[13], args[14], args[15]
+, args[16], args[17], args[18], args[19]
+, args[20], args[21], args[22], args[23]
+, args[24], args[25], args[26], args[27]
+, args[28], args[29], args[30], args[31]
+, args[32], args[33], args[34], args[35]
+, args[36], args[37], args[38], args[39]
+, args[40], args[41], args[42], args[43]
+, args[44], args[45], args[46], args[47]
+, args[48], args[49], args[50], args[51]
+, args[52]
+);
+break;
+case 54:
+((void (*)(int32_t *, int32_t *
+, void *, void *, void *, void *
+, void *, void *, void *, void *
+, void *, void *, void *, void *
+, void *, void *, void *, void *
+, void *, void *, void *, void *
+, void *, void *, void *, void *
+, void *, void *, void *, void *
+, void *, void *, void *, void *
+, void *, void *, void *, void *
+, void *, void *, void *, void *
+, void *, void *, void *, void *
+, void *, void *, void *, void *
+, void *, void *, void *, void *
+, void *, void *
+))fn)(&global_tid, &bound_tid
+, args[0], args[1], args[2], args[3]
+, args[4], args[5], args[6], args[7]
+, args[8], args[9], args[10], args[11]
+, args[12], args[13], args[14], args[15]
+, args[16], args[17], args[18], args[19]
+, args[20], args[21], args[22], args[23]
+, args[24], args[25], args[26], args[27]
+, args[28], args[29], args[30], args[31]
+, args[32], args[33], args[34], args[35]
+, args[36], args[37], args[38], args[39]
+, args[40], args[41], args[42], args[43]
+, args[44], args[45], args[46], args[47]
+, args[48], args[49], args[50], args[51]
+, args[52], args[53]
+);
+break;
+case 55:
+((void (*)(int32_t *, int32_t *
+, void *, void *, void *, void *
+, void *, void *, void *, void *
+, void *, void *, void *, void *
+, void *, void *, void *, void *
+, void *, void *, void *, void *
+, void *, void *, void *, void *
+, void *, void *, void *, void *
+, void *, void *, void *, void *
+, void *, void *, void *, void *
+, void *, void *, void *, void *
+, void *, void *, void *, void *
+, void *, void *, void *, void *
+, void *, void *, void *, void *
+, void *, void *, void *
+))fn)(&global_tid, &bound_tid
+, args[0], args[1], args[2], args[3]
+, args[4], args[5], args[6], args[7]
+, args[8], args[9], args[10], args[11]
+, args[12], args[13], args[14], args[15]
+, args[16], args[17], args[18], args[19]
+, args[20], args[21], args[22], args[23]
+, args[24], args[25], args[26], args[27]
+, args[28], args[29], args[30], args[31]
+, args[32], args[33], args[34], args[35]
+, args[36], args[37], args[38], args[39]
+, args[40], args[41], args[42], args[43]
+, args[44], args[45], args[46], args[47]
+, args[48], args[49], args[50], args[51]
+, args[52], args[53], args[54]
+);
+break;
+case 56:
+((void (*)(int32_t *, int32_t *
+, void *, void *, void *, void *
+, void *, void *, void *, void *
+, void *, void *, void *, void *
+, void *, void *, void *, void *
+, void *, void *, void *, void *
+, void *, void *, void *, void *
+, void *, void *, void *, void *
+, void *, void *, void *, void *
+, void *, void *, void *, void *
+, void *, void *, void *, void *
+, void *, void *, void *, void *
+, void *, void *, void *, void *
+, void *, void *, void *, void *
+, void *, void *, void *, void *
+))fn)(&global_tid, &bound_tid
+, args[0], args[1], args[2], args[3]
+, args[4], args[5], args[6], args[7]
+, args[8], args[9], args[10], args[11]
+, args[12], args[13], args[14], args[15]
+, args[16], args[17], args[18], args[19]
+, args[20], args[21], args[22], args[23]
+, args[24], args[25], args[26], args[27]
+, args[28], args[29], args[30], args[31]
+, args[32], args[33], args[34], args[35]
+, args[36], args[37], args[38], args[39]
+, args[40], args[41], args[42], args[43]
+, args[44], args[45], args[46], args[47]
+, args[48], args[49], args[50], args[51]
+, args[52], args[53], args[54], args[55]
+);
+break;
+case 57:
+((void (*)(int32_t *, int32_t *
+, void *, void *, void *, void *
+, void *, void *, void *, void *
+, void *, void *, void *, void *
+, void *, void *, void *, void *
+, void *, void *, void *, void *
+, void *, void *, void *, void *
+, void *, void *, void *, void *
+, void *, void *, void *, void *
+, void *, void *, void *, void *
+, void *, void *, void *, void *
+, void *, void *, void *, void *
+, void *, void *, void *, void *
+, void *, void *, void *, void *
+, void *, void *, void *, void *
+, void *
+))fn)(&global_tid, &bound_tid
+, args[0], args[1], args[2], args[3]
+, args[4], args[5], args[6], args[7]
+, args[8], args[9], args[10], args[11]
+, args[12], args[13], args[14], args[15]
+, args[16], args[17], args[18], args[19]
+, args[20], args[21], args[22], args[23]
+, args[24], args[25], args[26], args[27]
+, args[28], args[29], args[30], args[31]
+, args[32], args[33], args[34], args[35]
+, args[36], args[37], args[38], args[39]
+, args[40], args[41], args[42], args[43]
+, args[44], args[45], args[46], args[47]
+, args[48], args[49], args[50], args[51]
+, args[52], args[53], args[54], args[55]
+, args[56]
+);
+break;
+case 58:
+((void (*)(int32_t *, int32_t *
+, void *, void *, void *, void *
+, void *, void *, void *, void *
+, void *, void *, void *, void *
+, void *, void *, void *, void *
+, void *, void *, void *, void *
+, void *, void *, void *, void *
+, void *, void *, void *, void *
+, void *, void *, void *, void *
+, void *, void *, void *, void *
+, void *, void *, void *, void *
+, void *, void *, void *, void *
+, void *, void *, void *, void *
+, void *, void *, void *, void *
+, void *, void *, void *, void *
+, void *, void *
+))fn)(&global_tid, &bound_tid
+, args[0], args[1], args[2], args[3]
+, args[4], args[5], args[6], args[7]
+, args[8], args[9], args[10], args[11]
+, args[12], args[13], args[14], args[15]
+, args[16], args[17], args[18], args[19]
+, args[20], args[21], args[22], args[23]
+, args[24], args[25], args[26], args[27]
+, args[28], args[29], args[30], args[31]
+, args[32], args[33], args[34], args[35]
+, args[36], args[37], args[38], args[39]
+, args[40], args[41], args[42], args[43]
+, args[44], args[45], args[46], args[47]
+, args[48], args[49], args[50], args[51]
+, args[52], args[53], args[54], args[55]
+, args[56], args[57]
+);
+break;
+case 59:
+((void (*)(int32_t *, int32_t *
+, void *, void *, void *, void *
+, void *, void *, void *, void *
+, void *, void *, void *, void *
+, void *, void *, void *, void *
+, void *, void *, void *, void *
+, void *, void *, void *, void *
+, void *, void *, void *, void *
+, void *, void *, void *, void *
+, void *, void *, void *, void *
+, void *, void *, void *, void *
+, void *, void *, void *, void *
+, void *, void *, void *, void *
+, void *, void *, void *, void *
+, void *, void *, void *, void *
+, void *, void *, void *
+))fn)(&global_tid, &bound_tid
+, args[0], args[1], args[2], args[3]
+, args[4], args[5], args[6], args[7]
+, args[8], args[9], args[10], args[11]
+, args[12], args[13], args[14], args[15]
+, args[16], args[17], args[18], args[19]
+, args[20], args[21], args[22], args[23]
+, args[24], args[25], args[26], args[27]
+, args[28], args[29], args[30], args[31]
+, args[32], args[33], args[34], args[35]
+, args[36], args[37], args[38], args[39]
+, args[40], args[41], args[42], args[43]
+, args[44], args[45], args[46], args[47]
+, args[48], args[49], args[50], args[51]
+, args[52], args[53], args[54], args[55]
+, args[56], args[57], args[58]
+);
+break;
+case 60:
+((void (*)(int32_t *, int32_t *
+, void *, void *, void *, void *
+, void *, void *, void *, void *
+, void *, void *, void *, void *
+, void *, void *, void *, void *
+, void *, void *, void *, void *
+, void *, void *, void *, void *
+, void *, void *, void *, void *
+, void *, void *, void *, void *
+, void *, void *, void *, void *
+, void *, void *, void *, void *
+, void *, void *, void *, void *
+, void *, void *, void *, void *
+, void *, void *, void *, void *
+, void *, void *, void *, void *
+, void *, void *, void *, void *
+))fn)(&global_tid, &bound_tid
+, args[0], args[1], args[2], args[3]
+, args[4], args[5], args[6], args[7]
+, args[8], args[9], args[10], args[11]
+, args[12], args[13], args[14], args[15]
+, args[16], args[17], args[18], args[19]
+, args[20], args[21], args[22], args[23]
+, args[24], args[25], args[26], args[27]
+, args[28], args[29], args[30], args[31]
+, args[32], args[33], args[34], args[35]
+, args[36], args[37], args[38], args[39]
+, args[40], args[41], args[42], args[43]
+, args[44], args[45], args[46], args[47]
+, args[48], args[49], args[50], args[51]
+, args[52], args[53], args[54], args[55]
+, args[56], args[57], args[58], args[59]
+);
+break;
+case 61:
+((void (*)(int32_t *, int32_t *
+, void *, void *, void *, void *
+, void *, void *, void *, void *
+, void *, void *, void *, void *
+, void *, void *, void *, void *
+, void *, void *, void *, void *
+, void *, void *, void *, void *
+, void *, void *, void *, void *
+, void *, void *, void *, void *
+, void *, void *, void *, void *
+, void *, void *, void *, void *
+, void *, void *, void *, void *
+, void *, void *, void *, void *
+, void *, void *, void *, void *
+, void *, void *, void *, void *
+, void *, void *, void *, void *
+, void *
+))fn)(&global_tid, &bound_tid
+, args[0], args[1], args[2], args[3]
+, args[4], args[5], args[6], args[7]
+, args[8], args[9], args[10], args[11]
+, args[12], args[13], args[14], args[15]
+, args[16], args[17], args[18], args[19]
+, args[20], args[21], args[22], args[23]
+, args[24], args[25], args[26], args[27]
+, args[28], args[29], args[30], args[31]
+, args[32], args[33], args[34], args[35]
+, args[36], args[37], args[38], args[39]
+, args[40], args[41], args[42], args[43]
+, args[44], args[45], args[46], args[47]
+, args[48], args[49], args[50], args[51]
+, args[52], args[53], args[54], args[55]
+, args[56], args[57], args[58], args[59]
+, args[60]
+);
+break;
+case 62:
+((void (*)(int32_t *, int32_t *
+, void *, void *, void *, void *
+, void *, void *, void *, void *
+, void *, void *, void *, void *
+, void *, void *, void *, void *
+, void *, void *, void *, void *
+, void *, void *, void *, void *
+, void *, void *, void *, void *
+, void *, void *, void *, void *
+, void *, void *, void *, void *
+, void *, void *, void *, void *
+, void *, void *, void *, void *
+, void *, void *, void *, void *
+, void *, void *, void *, void *
+, void *, void *, void *, void *
+, void *, void *, void *, void *
+, void *, void *
+))fn)(&global_tid, &bound_tid
+, args[0], args[1], args[2], args[3]
+, args[4], args[5], args[6], args[7]
+, args[8], args[9], args[10], args[11]
+, args[12], args[13], args[14], args[15]
+, args[16], args[17], args[18], args[19]
+, args[20], args[21], args[22], args[23]
+, args[24], args[25], args[26], args[27]
+, args[28], args[29], args[30], args[31]
+, args[32], args[33], args[34], args[35]
+, args[36], args[37], args[38], args[39]
+, args[40], args[41], args[42], args[43]
+, args[44], args[45], args[46], args[47]
+, args[48], args[49], args[50], args[51]
+, args[52], args[53], args[54], args[55]
+, args[56], args[57], args[58], args[59]
+, args[60], args[61]
+);
+break;
+case 63:
+((void (*)(int32_t *, int32_t *
+, void *, void *, void *, void *
+, void *, void *, void *, void *
+, void *, void *, void *, void *
+, void *, void *, void *, void *
+, void *, void *, void *, void *
+, void *, void *, void *, void *
+, void *, void *, void *, void *
+, void *, void *, void *, void *
+, void *, void *, void *, void *
+, void *, void *, void *, void *
+, void *, void *, void *, void *
+, void *, void *, void *, void *
+, void *, void *, void *, void *
+, void *, void *, void *, void *
+, void *, void *, void *, void *
+, void *, void *, void *
+))fn)(&global_tid, &bound_tid
+, args[0], args[1], args[2], args[3]
+, args[4], args[5], args[6], args[7]
+, args[8], args[9], args[10], args[11]
+, args[12], args[13], args[14], args[15]
+, args[16], args[17], args[18], args[19]
+, args[20], args[21], args[22], args[23]
+, args[24], args[25], args[26], args[27]
+, args[28], args[29], args[30], args[31]
+, args[32], args[33], args[34], args[35]
+, args[36], args[37], args[38], args[39]
+, args[40], args[41], args[42], args[43]
+, args[44], args[45], args[46], args[47]
+, args[48], args[49], args[50], args[51]
+, args[52], args[53], args[54], args[55]
+, args[56], args[57], args[58], args[59]
+, args[60], args[61], args[62]
+);
+break;
+case 64:
+((void (*)(int32_t *, int32_t *
+, void *, void *, void *, void *
+, void *, void *, void *, void *
+, void *, void *, void *, void *
+, void *, void *, void *, void *
+, void *, void *, void *, void *
+, void *, void *, void *, void *
+, void *, void *, void *, void *
+, void *, void *, void *, void *
+, void *, void *, void *, void *
+, void *, void *, void *, void *
+, void *, void *, void *, void *
+, void *, void *, void *, void *
+, void *, void *, void *, void *
+, void *, void *, void *, void *
+, void *, void *, void *, void *
+, void *, void *, void *, void *
+))fn)(&global_tid, &bound_tid
+, args[0], args[1], args[2], args[3]
+, args[4], args[5], args[6], args[7]
+, args[8], args[9], args[10], args[11]
+, args[12], args[13], args[14], args[15]
+, args[16], args[17], args[18], args[19]
+, args[20], args[21], args[22], args[23]
+, args[24], args[25], args[26], args[27]
+, args[28], args[29], args[30], args[31]
+, args[32], args[33], args[34], args[35]
+, args[36], args[37], args[38], args[39]
+, args[40], args[41], args[42], args[43]
+, args[44], args[45], args[46], args[47]
+, args[48], args[49], args[50], args[51]
+, args[52], args[53], args[54], args[55]
+, args[56], args[57], args[58], args[59]
+, args[60], args[61], args[62], args[63]
+);
 break;