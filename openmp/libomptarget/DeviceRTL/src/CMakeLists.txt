--- conflicted
+++ resolved
@@ -12,8 +12,5 @@
   Utils.cpp
   Workshare.cpp
   Xteam.cpp
-<<<<<<< HEAD
-=======
   Xteamr.cpp
->>>>>>> f2751388
   Memory.cpp)