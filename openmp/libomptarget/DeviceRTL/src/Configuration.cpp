--- conflicted
+++ resolved
@@ -24,11 +24,7 @@
 
 // TODO: We want to change the name as soon as the old runtime is gone.
 DeviceEnvironmentTy CONSTANT(omptarget_device_environment)
-<<<<<<< HEAD
-    __attribute__((used, retain));
-=======
     __attribute__((used, retain, weak));
->>>>>>> daf06590
 
 uint32_t config::getDebugKind() {
   return __omp_rtl_debug_kind & omptarget_device_environment.DebugKind;
