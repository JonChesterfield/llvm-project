//===------ State.cpp - OpenMP State & ICV interface ------------- C++ -*-===//
//
// Part of the LLVM Project, under the Apache License v2.0 with LLVM Exceptions.
// See https://llvm.org/LICENSE.txt for license information.
// SPDX-License-Identifier: Apache-2.0 WITH LLVM-exception
// Modifications Copyright (c) 2022 Advanced Micro Devices, Inc. All rights reserved.
// Notified per clause 4(b) of the license.
//
//===----------------------------------------------------------------------===//
//
//===----------------------------------------------------------------------===//

#include "State.h"
#include "Configuration.h"
#include "Debug.h"
#include "Interface.h"
#include "Synchronization.h"
#include "Types.h"
#include "Utils.h"

using namespace ompx;

#pragma omp begin declare target device_type(nohost)

/// Memory implementation
///
///{

/// Add worst-case padding so that future allocations are properly aligned.
/// FIXME: The stack shouldn't require worst-case padding. Alignment needs to be
/// passed in as an argument and the stack rewritten to support it.
constexpr const uint32_t Alignment = 16;

/// External symbol to access dynamic shared memory.
extern unsigned char DynamicSharedBuffer[] __attribute__((aligned(Alignment)));
#pragma omp allocate(DynamicSharedBuffer) allocator(omp_pteam_mem_alloc)

namespace {

/// Malloc/Free API implementation
/// AMDGCN does not expose a malloc/free API, while
/// NVPTX does. FOr this reason, the order of the following malloc/free
/// variant declarations and definitions is important and should not be changed

/// AMDGCN implementations of the shuffle sync idiom
///
///{
#pragma omp begin declare variant match(device = {arch(amdgcn)})

// global_allocate uses ockl_dm_alloc to manage a global memory heap
extern "C" uint64_t __ockl_dm_alloc(uint64_t bufsz);
extern "C" void __ockl_dm_dealloc(uint64_t ptr);
extern "C" size_t __ockl_get_local_size(uint32_t dim);
extern "C" size_t __ockl_get_num_groups(uint32_t dim);

extern "C" {
void *internal_malloc(uint64_t Size) {
  uint64_t ptr = __ockl_dm_alloc(Size);
  return (void *)ptr;
}

void internal_free(void *Ptr) { __ockl_dm_dealloc((uint64_t)Ptr); }
}
#pragma omp end declare variant
///}

extern "C" {
#ifdef __AMDGCN__
void *malloc(uint64_t Size) { return internal_malloc(Size); }
void free(void *Ptr) { internal_free(Ptr); }
size_t external_get_local_size(uint32_t dim) { return __ockl_get_local_size(dim);}
size_t external_get_num_groups(uint32_t dim) { return __ockl_get_num_groups(dim);}
#else
__attribute__((leaf)) void *malloc(uint64_t Size);
__attribute__((leaf)) void free(void *Ptr);
#endif
} // extern "C"

/// NVPTX implementations of internal mallocs
///
///{
#pragma omp begin declare variant match(                                       \
    device = {arch(nvptx, nvptx64)}, implementation = {extension(match_any)})
extern "C" {
void *internal_malloc(uint64_t Size) { return malloc(Size); }

void internal_free(void *Ptr) { free(Ptr); }
}
#pragma omp end declare variant

/// A "smart" stack in shared memory.
///
/// The stack exposes a malloc/free interface but works like a stack internally.
/// In fact, it is a separate stack *per warp*. That means, each warp must push
/// and pop symmetrically or this breaks, badly. The implementation will (aim
/// to) detect non-lock-step warps and fallback to malloc/free. The same will
/// happen if a warp runs out of memory. The master warp in generic memory is
/// special and is given more memory than the rest.
///
struct SharedMemorySmartStackTy {
  /// Initialize the stack. Must be called by all threads.
  void init(bool IsSPMD);

  /// Allocate \p Bytes on the stack for the encountering thread. Each thread
  /// can call this function.
  void *push(uint64_t Bytes);

  /// Deallocate the last allocation made by the encountering thread and pointed
  /// to by \p Ptr from the stack. Each thread can call this function.
  void pop(void *Ptr, uint32_t Bytes);

private:
  /// Compute the size of the storage space reserved for a thread.
  uint32_t computeThreadStorageTotal() {
    uint32_t NumLanesInBlock = mapping::getNumberOfProcessorElements();
    return utils::align_down((state::SharedScratchpadSize / NumLanesInBlock),
                             Alignment);
  }

  /// Return the top address of the warp data stack, that is the first address
  /// this warp will allocate memory at next.
  void *getThreadDataTop(uint32_t TId) {
    return &Data[computeThreadStorageTotal() * TId + Usage[TId]];
  }

  /// The actual storage, shared among all warps.
  unsigned char Data[state::SharedScratchpadSize]
      __attribute__((aligned(Alignment)));
  unsigned char Usage[mapping::MaxThreadsPerTeam]
      __attribute__((aligned(Alignment)));
};

static_assert(state::SharedScratchpadSize / mapping::MaxThreadsPerTeam <= 256,
              "Shared scratchpad of this size not supported yet.");

/// The allocation of a single shared memory scratchpad.
static SharedMemorySmartStackTy SHARED(SharedMemorySmartStack);

void SharedMemorySmartStackTy::init(bool IsSPMD) {
  Usage[mapping::getThreadIdInBlock()] = 0;
}

void *SharedMemorySmartStackTy::push(uint64_t Bytes) {
  // First align the number of requested bytes.
  uint64_t AlignedBytes = utils::align_up(Bytes, Alignment);

  uint32_t StorageTotal = computeThreadStorageTotal();

  // The main thread in generic mode gets the space of its entire warp as the
  // other threads do not participate in any computation at all.
  if (mapping::isMainThreadInGenericMode())
    StorageTotal *= mapping::getWarpSize();

  int TId = mapping::getThreadIdInBlock();
  if (Usage[TId] + AlignedBytes <= StorageTotal) {
    void *Ptr = getThreadDataTop(TId);
    Usage[TId] += AlignedBytes;
    return Ptr;
  }

  if (config::isDebugMode(config::DebugKind::CommonIssues))
    PRINT("Shared memory stack full, fallback to dynamic allocation of global "
          "memory will negatively impact performance.\n");
  void *GlobalMemory = memory::allocGlobal(
      AlignedBytes, "Slow path shared memory allocation, insufficient "
                    "shared memory stack memory!");
  ASSERT(GlobalMemory != nullptr && "nullptr returned by malloc!");

  return GlobalMemory;
}

void SharedMemorySmartStackTy::pop(void *Ptr, uint32_t Bytes) {
  uint64_t AlignedBytes = utils::align_up(Bytes, Alignment);
  if (utils::isSharedMemPtr(Ptr)) {
    int TId = mapping::getThreadIdInBlock();
    Usage[TId] -= AlignedBytes;
    return;
  }
  memory::freeGlobal(Ptr, "Slow path shared memory deallocation");
}

} // namespace

void *memory::getDynamicBuffer() { return DynamicSharedBuffer; }

void *memory::allocShared(uint64_t Bytes, const char *Reason) {
  return SharedMemorySmartStack.push(Bytes);
}

void memory::freeShared(void *Ptr, uint64_t Bytes, const char *Reason) {
  SharedMemorySmartStack.pop(Ptr, Bytes);
}

void *memory::allocGlobal(uint64_t Bytes, const char *Reason) {
  void *Ptr = malloc(Bytes);
  if (config::isDebugMode(config::DebugKind::CommonIssues) && Ptr == nullptr)
    PRINT("nullptr returned by malloc!\n");
  return Ptr;
}

void memory::freeGlobal(void *Ptr, const char *Reason) { free(Ptr); }

///}

bool state::ICVStateTy::operator==(const ICVStateTy &Other) const {
  return (NThreadsVar == Other.NThreadsVar) & (LevelVar == Other.LevelVar) &
         (ActiveLevelVar == Other.ActiveLevelVar) &
         (MaxActiveLevelsVar == Other.MaxActiveLevelsVar) &
         (RunSchedVar == Other.RunSchedVar) &
         (RunSchedChunkVar == Other.RunSchedChunkVar);
}

void state::ICVStateTy::assertEqual(const ICVStateTy &Other) const {
  ASSERT(NThreadsVar == Other.NThreadsVar);
  ASSERT(LevelVar == Other.LevelVar);
  ASSERT(ActiveLevelVar == Other.ActiveLevelVar);
  ASSERT(MaxActiveLevelsVar == Other.MaxActiveLevelsVar);
  ASSERT(RunSchedVar == Other.RunSchedVar);
  ASSERT(RunSchedChunkVar == Other.RunSchedChunkVar);
}

void state::TeamStateTy::init(bool IsSPMD) {
  ICVState.NThreadsVar = mapping::getBlockSize(IsSPMD);
  ICVState.LevelVar = 0;
  ICVState.ActiveLevelVar = 0;
  ICVState.MaxActiveLevelsVar = 1;
  ICVState.RunSchedVar = omp_sched_static;
  ICVState.RunSchedChunkVar = 1;
  ParallelTeamSize = 1;
  HasThreadState = false;
  ParallelRegionFnVar = nullptr;
}

bool state::TeamStateTy::operator==(const TeamStateTy &Other) const {
  return (ICVState == Other.ICVState) &
         (HasThreadState == Other.HasThreadState) &
         (ParallelTeamSize == Other.ParallelTeamSize);
}

void state::TeamStateTy::assertEqual(TeamStateTy &Other) const {
  ICVState.assertEqual(Other.ICVState);
  ASSERT(ParallelTeamSize == Other.ParallelTeamSize);
  ASSERT(HasThreadState == Other.HasThreadState);
}

state::TeamStateTy SHARED(ompx::state::TeamState);

__attribute__((loader_uninitialized))
state::ThreadStateTy *ompx::state::ThreadStates[mapping::MaxThreadsPerTeam];
#pragma omp allocate(ompx::state::ThreadStates) allocator(omp_pteam_mem_alloc)

namespace {

int returnValIfLevelIsActive(int Level, int Val, int DefaultVal,
                             int OutOfBoundsVal = -1) {
  if (Level == 0)
    return DefaultVal;
  int LevelVar = omp_get_level();
  if (OMP_UNLIKELY(Level < 0 || Level > LevelVar))
    return OutOfBoundsVal;
  int ActiveLevel = icv::ActiveLevel;
  if (OMP_UNLIKELY(Level != ActiveLevel))
    return DefaultVal;
  return Val;
}

} // namespace

void state::init(bool IsSPMD) {
  SharedMemorySmartStack.init(IsSPMD);
  if (mapping::isInitialThreadInLevel0(IsSPMD)) {
    TeamState.init(IsSPMD);
    DebugEntryRAII::init();
  }

  ThreadStates[mapping::getThreadIdInBlock()] = nullptr;
}

void state::enterDataEnvironment(IdentTy *Ident) {
  ASSERT(config::mayUseThreadStates() &&
         "Thread state modified while explicitly disabled!");

  unsigned TId = mapping::getThreadIdInBlock();
  ThreadStateTy *NewThreadState =
      static_cast<ThreadStateTy *>(__kmpc_alloc_shared(sizeof(ThreadStateTy)));
#ifdef FIXME // breaks snap_red nested_par3 nest_call_par2
  uintptr_t *ThreadStatesBitsPtr = reinterpret_cast<uintptr_t *>(&ThreadStates);
  if (!atomic::load(ThreadStatesBitsPtr, atomic::seq_cst)) {
    uint32_t Bytes = sizeof(ThreadStates[0]) * mapping::getBlockSize();
    void *ThreadStatesPtr =
        memory::allocGlobal(Bytes, "Thread state array allocation");
    if (!atomic::cas(ThreadStatesBitsPtr, uintptr_t(0),
                     reinterpret_cast<uintptr_t>(ThreadStatesPtr),
                     atomic::seq_cst, atomic::seq_cst))
      memory::freeGlobal(ThreadStatesPtr,
                         "Thread state array allocated multiple times");
    ASSERT(atomic::load(ThreadStatesBitsPtr, atomic::seq_cst) &&
           "Expected valid thread states bit!");
  }
 #endif
  NewThreadState->init(ThreadStates[TId]);
  TeamState.HasThreadState = true;
  ThreadStates[TId] = NewThreadState;
}

void state::exitDataEnvironment() {
  ASSERT(config::mayUseThreadStates() &&
         "Thread state modified while explicitly disabled!");

  unsigned TId = mapping::getThreadIdInBlock();
  resetStateForThread(TId);
}

void state::resetStateForThread(uint32_t TId) {
  if (OMP_LIKELY(!TeamState.HasThreadState || !ThreadStates[TId]))
    return;

  ThreadStateTy *PreviousThreadState = ThreadStates[TId]->PreviousThreadState;
  __kmpc_free_shared(ThreadStates[TId], sizeof(ThreadStateTy));
  ThreadStates[TId] = PreviousThreadState;
}

void state::runAndCheckState(void(Func(void))) {
  TeamStateTy OldTeamState = TeamState;
  OldTeamState.assertEqual(TeamState);

  Func();

  OldTeamState.assertEqual(TeamState);
}

void state::assumeInitialState(bool IsSPMD) {
  TeamStateTy InitialTeamState;
  InitialTeamState.init(IsSPMD);
  InitialTeamState.assertEqual(TeamState);
  ASSERT(!ThreadStates[mapping::getThreadIdInBlock()]);
  ASSERT(mapping::isSPMDMode() == IsSPMD);
}

extern "C" {
void omp_set_dynamic(int V) {}

int omp_get_dynamic(void) { return 0; }

void omp_set_num_threads(int V) { icv::NThreads = V; }

int omp_get_max_threads(void) { return icv::NThreads; }

int omp_get_level(void) {
  int LevelVar = icv::Level;
  ASSERT(LevelVar >= 0);
  return LevelVar;
}

int omp_get_active_level(void) { return !!icv::ActiveLevel; }

int omp_in_parallel(void) { return !!icv::ActiveLevel; }

void omp_get_schedule(omp_sched_t *ScheduleKind, int *ChunkSize) {
  *ScheduleKind = static_cast<omp_sched_t>((int)icv::RunSched);
  *ChunkSize = state::RunSchedChunk;
}

void omp_set_schedule(omp_sched_t ScheduleKind, int ChunkSize) {
  icv::RunSched = (int)ScheduleKind;
  state::RunSchedChunk = ChunkSize;
}

int omp_get_ancestor_thread_num(int Level) {
  return returnValIfLevelIsActive(Level, mapping::getThreadIdInBlock(), 0);
}

int omp_get_thread_num(void) {
  return omp_get_ancestor_thread_num(omp_get_level());
}

int omp_get_team_size(int Level) {
  return returnValIfLevelIsActive(Level, state::ParallelTeamSize, 1);
}

int omp_get_num_threads(void) {
  return omp_get_level() > 1 ? 1 : state::ParallelTeamSize;
}

<<<<<<< HEAD
int omp_get_thread_limit(void) {
  if (__kmpc_is_spmd_exec_mode())
    return __kmpc_get_hardware_num_threads_in_block();

  return omp_ext_get_master_thread_id();
}
=======
int omp_get_thread_limit(void) { return mapping::getBlockSize(); }
>>>>>>> 39af5cec

int omp_get_num_procs(void) { return mapping::getNumberOfProcessorElements(); }

void omp_set_nested(int) {}

int omp_get_nested(void) { return false; }

void omp_set_max_active_levels(int Levels) {
  icv::MaxActiveLevels = Levels > 0 ? 1 : 0;
}

int omp_get_max_active_levels(void) { return icv::MaxActiveLevels; }

omp_proc_bind_t omp_get_proc_bind(void) { return omp_proc_bind_false; }

int omp_get_num_places(void) { return 0; }

int omp_get_place_num_procs(int) { return omp_get_num_procs(); }

void omp_get_place_proc_ids(int, int *) {
  // TODO
}

int omp_get_place_num(void) { return 0; }

int omp_get_partition_num_places(void) { return 0; }

void omp_get_partition_place_nums(int *) {
  // TODO
}

int omp_get_cancellation(void) { return 0; }

void omp_set_default_device(int) {}

int omp_get_default_device(void) { return -1; }

int omp_get_num_devices(void) { return config::getNumDevices(); }

int omp_get_device_num(void) { return config::getDeviceNum(); }

int omp_get_num_teams(void) { return mapping::getNumberOfBlocks(); }

int omp_get_team_num() { return mapping::getBlockId(); }

int omp_get_initial_device(void) { return -1; }

int omp_is_initial_device(void) { return 0; }
}

extern "C" {
__attribute__((noinline)) void *__kmpc_alloc_shared(uint64_t Bytes) {
  FunctionTracingRAII();
  return memory::allocShared(Bytes, "Frontend alloc shared");
}

__attribute__((noinline)) void __kmpc_free_shared(void *Ptr, uint64_t Bytes) {
  FunctionTracingRAII();
  memory::freeShared(Ptr, Bytes, "Frontend free shared");
}

void *__kmpc_get_dynamic_shared() { return memory::getDynamicBuffer(); }

void *llvm_omp_target_dynamic_shared_alloc() {
  return __kmpc_get_dynamic_shared();
}

void *llvm_omp_get_dynamic_shared() { return __kmpc_get_dynamic_shared(); }

/// Allocate storage in shared memory to communicate arguments from the main
/// thread to the workers in generic mode. If we exceed
/// NUM_SHARED_VARIABLES_IN_SHARED_MEM we will malloc space for communication.
constexpr uint64_t NUM_SHARED_VARIABLES_IN_SHARED_MEM = 64;

[[clang::loader_uninitialized]] static void
    *SharedMemVariableSharingSpace[NUM_SHARED_VARIABLES_IN_SHARED_MEM];
#pragma omp allocate(SharedMemVariableSharingSpace)                            \
    allocator(omp_pteam_mem_alloc)
[[clang::loader_uninitialized]] static void **SharedMemVariableSharingSpacePtr;
#pragma omp allocate(SharedMemVariableSharingSpacePtr)                         \
    allocator(omp_pteam_mem_alloc)

void __kmpc_begin_sharing_variables(void ***GlobalArgs, uint64_t nArgs) {
  FunctionTracingRAII();
  if (nArgs <= NUM_SHARED_VARIABLES_IN_SHARED_MEM) {
    SharedMemVariableSharingSpacePtr = &SharedMemVariableSharingSpace[0];
  } else {
    SharedMemVariableSharingSpacePtr = (void **)memory::allocGlobal(
        nArgs * sizeof(void *), "new extended args");
    ASSERT(SharedMemVariableSharingSpacePtr != nullptr &&
           "Nullptr returned by malloc!");
  }
  *GlobalArgs = SharedMemVariableSharingSpacePtr;
}

void __kmpc_end_sharing_variables() {
  FunctionTracingRAII();
  if (SharedMemVariableSharingSpacePtr != &SharedMemVariableSharingSpace[0])
    memory::freeGlobal(SharedMemVariableSharingSpacePtr, "new extended args");
}

void __kmpc_get_shared_variables(void ***GlobalArgs) {
  FunctionTracingRAII();
  *GlobalArgs = SharedMemVariableSharingSpacePtr;
}
}

extern "C" {
__attribute__((leaf)) void *__kmpc_impl_malloc(uint64_t t) { return malloc(t); }
__attribute__((leaf)) void __kmpc_impl_free(void *ptr) { free(ptr); }
__attribute__((leaf)) char *global_allocate(uint32_t bufsz) {
  return (char *)malloc(bufsz);
}
__attribute__((leaf)) int global_free(void *ptr) {
  free(ptr);
  return 0;
}
}
#pragma omp end declare target<|MERGE_RESOLUTION|>--- conflicted
+++ resolved
@@ -382,16 +382,7 @@
   return omp_get_level() > 1 ? 1 : state::ParallelTeamSize;
 }
 
-<<<<<<< HEAD
-int omp_get_thread_limit(void) {
-  if (__kmpc_is_spmd_exec_mode())
-    return __kmpc_get_hardware_num_threads_in_block();
-
-  return omp_ext_get_master_thread_id();
-}
-=======
 int omp_get_thread_limit(void) { return mapping::getBlockSize(); }
->>>>>>> 39af5cec
 
 int omp_get_num_procs(void) { return mapping::getNumberOfProcessorElements(); }
 
