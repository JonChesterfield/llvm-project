//===- Synchronization.cpp - OpenMP Device synchronization API ---- c++ -*-===//
//
// Part of the LLVM Project, under the Apache License v2.0 with LLVM Exceptions.
// See https://llvm.org/LICENSE.txt for license information.
// SPDX-License-Identifier: Apache-2.0 WITH LLVM-exception
//
//===----------------------------------------------------------------------===//
//
// Include all synchronization.
//
//===----------------------------------------------------------------------===//

#include "Synchronization.h"

#include "Debug.h"
#include "Interface.h"
#include "Mapping.h"
#include "State.h"
#include "Types.h"
#include "Utils.h"

#pragma omp begin declare target device_type(nohost)

namespace ompx {
namespace synchronize {
bool volatile omptarget_workers_done [[clang::loader_uninitialized]];
#pragma omp allocate(omptarget_workers_done) allocator(omp_pteam_mem_alloc)

bool volatile omptarget_master_ready [[clang::loader_uninitialized]];
#pragma omp allocate(omptarget_master_ready) allocator(omp_pteam_mem_alloc)

} // namespace synchronize
} // namespace ompx

using namespace ompx;

namespace impl {

/// Atomics
///
///{
/// NOTE: This function needs to be implemented by every target.
<<<<<<< HEAD
void workersStartBarrier();
void workersDoneBarrier();
uint32_t atomicInc(uint32_t *Address, uint32_t Val,
                   atomic::OrderingTy Ordering);
=======
uint32_t atomicInc(uint32_t *Address, uint32_t Val, atomic::OrderingTy Ordering,
                   atomic::MemScopeTy MemScope);
>>>>>>> c0e23bcd

template <typename Ty>
Ty atomicAdd(Ty *Address, Ty Val, atomic::OrderingTy Ordering) {
  return __atomic_fetch_add(Address, Val, Ordering);
}

template <typename Ty>
Ty atomicMul(Ty *Address, Ty V, atomic::OrderingTy Ordering) {
  Ty TypedCurrentVal, TypedResultVal, TypedNewVal;
  bool Success;
  do {
    TypedCurrentVal = atomic::load(Address, Ordering);
    TypedNewVal = TypedCurrentVal * V;
    Success = atomic::cas(Address, TypedCurrentVal, TypedNewVal, Ordering,
                          atomic::relaxed);
  } while (!Success);
  return TypedResultVal;
}

template <typename Ty> Ty atomicLoad(Ty *Address, atomic::OrderingTy Ordering) {
  return atomicAdd(Address, Ty(0), Ordering);
}

template <typename Ty>
void atomicStore(Ty *Address, Ty Val, atomic::OrderingTy Ordering) {
  __atomic_store_n(Address, Val, Ordering);
}

template <typename Ty>
bool atomicCAS(Ty *Address, Ty ExpectedV, Ty DesiredV,
               atomic::OrderingTy OrderingSucc,
               atomic::OrderingTy OrderingFail) {
  return __atomic_compare_exchange(Address, &ExpectedV, &DesiredV, false,
                                   OrderingSucc, OrderingFail);
}

template <typename Ty>
Ty atomicMin(Ty *Address, Ty Val, atomic::OrderingTy Ordering) {
  return __atomic_fetch_min(Address, Val, Ordering);
}

template <typename Ty>
Ty atomicMax(Ty *Address, Ty Val, atomic::OrderingTy Ordering) {
  return __atomic_fetch_max(Address, Val, Ordering);
}

// TODO: Implement this with __atomic_fetch_max and remove the duplication.
template <typename Ty, typename STy, typename UTy>
Ty atomicMinFP(Ty *Address, Ty Val, atomic::OrderingTy Ordering) {
  if (Val >= 0)
    return atomicMin((STy *)Address, utils::convertViaPun<STy>(Val), Ordering);
  return atomicMax((UTy *)Address, utils::convertViaPun<UTy>(Val), Ordering);
}

template <typename Ty, typename STy, typename UTy>
Ty atomicMaxFP(Ty *Address, Ty Val, atomic::OrderingTy Ordering) {
  if (Val >= 0)
    return atomicMax((STy *)Address, utils::convertViaPun<STy>(Val), Ordering);
  return atomicMin((UTy *)Address, utils::convertViaPun<UTy>(Val), Ordering);
}

template <typename Ty>
Ty atomicOr(Ty *Address, Ty Val, atomic::OrderingTy Ordering) {
  return __atomic_fetch_or(Address, Val, Ordering);
}

template <typename Ty>
Ty atomicAnd(Ty *Address, Ty Val, atomic::OrderingTy Ordering) {
  return __atomic_fetch_and(Address, Val, Ordering);
}

template <typename Ty>
Ty atomicXOr(Ty *Address, Ty Val, atomic::OrderingTy Ordering) {
  return __atomic_fetch_xor(Address, Val, Ordering);
}

uint32_t atomicExchange(uint32_t *Address, uint32_t Val,
                        atomic::OrderingTy Ordering) {
  uint32_t R;
  __atomic_exchange(Address, &Val, &R, Ordering);
  return R;
}
uint32_t atomicCAS(uint32_t *Address, uint32_t Compare, uint32_t Val,
                   atomic::OrderingTy Ordering) {
  (void)__atomic_compare_exchange(Address, &Compare, &Val, false, Ordering,
                                  Ordering);
  return Compare;
}

unsigned long long atomicCAS(unsigned long long *Address,
                             unsigned long long Compare, unsigned long long Val,
                             atomic::OrderingTy Ordering) {
  (void)__atomic_compare_exchange(Address, &Compare, &Val, false, Ordering,
                                  Ordering);
  return Compare;
}

uint64_t atomicAdd(uint64_t *Address, uint64_t Val,
                   atomic::OrderingTy Ordering) {
  return __atomic_fetch_add(Address, Val, Ordering);
}

float unsafeAtomicAdd(float *addr, float value);

#if defined(__gfx941__)
#define ATOMIC_CAS_LOOP_MIN(TY) void atomicCASLoopMin(TY *addr, TY val);

ATOMIC_CAS_LOOP_MIN(int32_t)
ATOMIC_CAS_LOOP_MIN(uint32_t)
ATOMIC_CAS_LOOP_MIN(int64_t)
ATOMIC_CAS_LOOP_MIN(uint64_t)
ATOMIC_CAS_LOOP_MIN(float);
ATOMIC_CAS_LOOP_MIN(double);

#undef ATOMIC_CAS_LOOP_MIN

#define ATOMIC_CAS_LOOP_MAX(TY) void atomicCASLoopMax(TY *addr, TY val);

ATOMIC_CAS_LOOP_MAX(int32_t)
ATOMIC_CAS_LOOP_MAX(uint32_t)
ATOMIC_CAS_LOOP_MAX(int64_t)
ATOMIC_CAS_LOOP_MAX(uint64_t)
ATOMIC_CAS_LOOP_MAX(float);
ATOMIC_CAS_LOOP_MAX(double);

#undef ATOMIC_CAS_LOOP_MAX
#endif // #if defined(__gfx941__)

constexpr uint32_t UNSET = 0;
constexpr uint32_t SET = 1;

// TODO: This seems to hide a bug in the declare variant handling. If it is
// called before it is defined
//       here the overload won't happen. Investigate lalter!
void unsetLock(omp_lock_t *Lock) {
  (void)atomicExchange((uint32_t *)Lock, UNSET, atomic::seq_cst);
}

int testLock(omp_lock_t *Lock) {
  return atomicAdd((uint32_t *)Lock, 0u, atomic::seq_cst);
}

// Forward declarations defined to be defined for AMDGCN and NVPTX.
uint32_t atomicInc(uint32_t *A, uint32_t V, atomic::OrderingTy Ordering,
                   atomic::MemScopeTy MemScope);
void namedBarrierInit();
void namedBarrier();
void fenceTeam(atomic::OrderingTy Ordering);
void fenceKernel(atomic::OrderingTy Ordering);
void fenceSystem(atomic::OrderingTy Ordering);
void syncWarp(__kmpc_impl_lanemask_t);
void syncThreads();
void syncThreadsAligned() { syncThreads(); }
void unsetLock(omp_lock_t *);
int testLock(omp_lock_t *);
void initLock(omp_lock_t *);
void destroyLock(omp_lock_t *);
void setLock(omp_lock_t *);
void unsetCriticalLock(omp_lock_t *);
void setCriticalLock(omp_lock_t *);

/// AMDGCN Implementation
///
///{
#pragma omp begin declare variant match(device = {arch(amdgcn)})

uint32_t atomicInc(uint32_t *A, uint32_t V, atomic::OrderingTy Ordering,
                   atomic::MemScopeTy MemScope) {
  // builtin_amdgcn_atomic_inc32 should expand to this switch when
  // passed a runtime value, but does not do so yet. Workaround here.

#define ScopeSwitch(ORDER)                                                     \
  switch (MemScope) {                                                          \
  case atomic::MemScopeTy::all:                                                \
    return __builtin_amdgcn_atomic_inc32(A, V, ORDER, "");                     \
  case atomic::MemScopeTy::device:                                             \
    return __builtin_amdgcn_atomic_inc32(A, V, ORDER, "agent");                \
  case atomic::MemScopeTy::cgroup:                                             \
    return __builtin_amdgcn_atomic_inc32(A, V, ORDER, "workgroup");            \
  }

#define Case(ORDER)                                                            \
  case ORDER:                                                                  \
    ScopeSwitch(ORDER)

  switch (Ordering) {
  default:
    __builtin_unreachable();
    Case(atomic::relaxed);
    Case(atomic::aquire);
    Case(atomic::release);
    Case(atomic::acq_rel);
    Case(atomic::seq_cst);
#undef Case
#undef ScopeSwitch
  }
}

uint32_t SHARED(namedBarrierTracker);

void namedBarrierInit() {
  // Don't have global ctors, and shared memory is not zero init
  atomic::store(&namedBarrierTracker, 0u, atomic::release);
}

void namedBarrier() {
  uint32_t NumThreads = omp_get_num_threads();
  // assert(NumThreads % 32 == 0);

  uint32_t WarpSize = mapping::getWarpSize();
  uint32_t NumWaves = (NumThreads < WarpSize) ? 1 : NumThreads / WarpSize;

  fence::team(atomic::aquire);

  // named barrier implementation for amdgcn.
  // Uses two 16 bit unsigned counters. One for the number of waves to have
  // reached the barrier, and one to count how many times the barrier has been
  // passed. These are packed in a single atomically accessed 32 bit integer.
  // Low bits for the number of waves, assumed zero before this call.
  // High bits to count the number of times the barrier has been passed.

  // precondition: NumWaves != 0;
  // invariant: NumWaves * WarpSize == NumThreads;
  // precondition: NumWaves < 0xffffu;

  // Increment the low 16 bits once, using the lowest active thread.
  if (mapping::isLeaderInWarp()) {
    uint32_t load = atomic::add(&namedBarrierTracker, 1,
                                atomic::relaxed); // commutative

    // Record the number of times the barrier has been passed
    uint32_t generation = load & 0xffff0000u;

    if ((load & 0x0000ffffu) == (NumWaves - 1)) {
      // Reached NumWaves in low bits so this is the last wave.
      // Set low bits to zero and increment high bits
      load += 0x00010000u; // wrap is safe
      load &= 0xffff0000u; // because bits zeroed second

      // Reset the wave counter and release the waiting waves
      atomic::store(&namedBarrierTracker, load, atomic::relaxed);
    } else {
      // more waves still to go, spin until generation counter changes
      do {
        __builtin_amdgcn_s_sleep(0);
        load = atomic::load(&namedBarrierTracker, atomic::relaxed);
      } while ((load & 0xffff0000u) == generation);
    }
  }
  fence::team(atomic::release);
}

// sema checking of amdgcn_fence is aggressive. Intention is to patch clang
// so that it is usable within a template environment and so that a runtime
// value of the memory order is expanded to this switch within clang/llvm.
void fenceTeam(atomic::OrderingTy Ordering) {
  switch (Ordering) {
  default:
    __builtin_unreachable();
  case atomic::aquire:
    return __builtin_amdgcn_fence(atomic::aquire, "workgroup");
  case atomic::release:
    return __builtin_amdgcn_fence(atomic::release, "workgroup");
  case atomic::acq_rel:
    return __builtin_amdgcn_fence(atomic::acq_rel, "workgroup");
  case atomic::seq_cst:
    return __builtin_amdgcn_fence(atomic::seq_cst, "workgroup");
  }
}
void fenceKernel(atomic::OrderingTy Ordering) {
  switch (Ordering) {
  default:
    __builtin_unreachable();
  case atomic::aquire:
    return __builtin_amdgcn_fence(atomic::aquire, "agent");
  case atomic::release:
    return __builtin_amdgcn_fence(atomic::release, "agent");
  case atomic::acq_rel:
    return __builtin_amdgcn_fence(atomic::acq_rel, "agent");
  case atomic::seq_cst:
    return __builtin_amdgcn_fence(atomic::seq_cst, "agent");
  }
}
void fenceSystem(atomic::OrderingTy Ordering) {
  switch (Ordering) {
  default:
    __builtin_unreachable();
  case atomic::aquire:
    return __builtin_amdgcn_fence(atomic::aquire, "");
  case atomic::release:
    return __builtin_amdgcn_fence(atomic::release, "");
  case atomic::acq_rel:
    return __builtin_amdgcn_fence(atomic::acq_rel, "");
  case atomic::seq_cst:
    return __builtin_amdgcn_fence(atomic::seq_cst, "");
  }
}

void syncWarp(__kmpc_impl_lanemask_t) {
  // AMDGCN doesn't need to sync threads in a warp
}

void syncThreads() { __builtin_amdgcn_s_barrier(); }
void syncThreadsAligned() { syncThreads(); }

void initLock(omp_lock_t *Lock) { unsetLock(Lock); }

void destroyLock(omp_lock_t *Lock) { unsetLock(Lock); }

void setLock(omp_lock_t *Lock) {
  uint64_t lowestActiveThread = utils::ffs(mapping::activemask()) - 1;
  if (mapping::getThreadIdInWarp() == lowestActiveThread) {
    while (atomicCAS((uint32_t *)Lock, UNSET, SET, atomic::seq_cst) != UNSET) {
      __builtin_amdgcn_s_sleep(0);
    }
  }
  // test_lock will now return true for any thread in the warp
}

#if defined(__gfx90a__) && __has_builtin(__builtin_amdgcn_is_shared) &&        \
    __has_builtin(__builtin_amdgcn_is_private) &&                              \
    __has_builtin(__builtin_amdgcn_ds_atomic_fadd_f32) &&                      \
    __has_builtin(__builtin_amdgcn_global_atomic_fadd_f32)
// This function is called for gfx90a only and single precision
// floating point type
float unsafeAtomicAdd(float *addr, float value) {
  if (__builtin_amdgcn_is_shared(
          (const __attribute__((address_space(0))) void *)addr))
    return __builtin_amdgcn_ds_atomic_fadd_f32(
        (const __attribute__((address_space(3))) float *)addr, value);
  else if (__builtin_amdgcn_is_private(
               (const __attribute__((address_space(0))) void *)addr)) {
    float temp = *addr;
    *addr = temp + value;
    return temp;
  }
  return __builtin_amdgcn_global_atomic_fadd_f32(
      (const __attribute__((address_space(1))) float *)addr, value);
}
#endif // if defined(gfx90a) &&

void workersStartBarrier() {
#ifdef __AMDGCN__
  synchronize::omptarget_workers_done = true;
  synchronize::threads();
  while (!synchronize::omptarget_master_ready)
    synchronize::threads();
  synchronize::omptarget_workers_done = false;
#else
  synchronize::threads();
#endif
}

void workersDoneBarrier() {
  // This worker termination logic permits full barriers in reductions
  // by keeping the master thread waiting at another barrier till
  // all workers are finished.
#ifdef __AMDGCN__
  if (mapping::getThreadIdInBlock() == 0)
    synchronize::omptarget_workers_done = true;
#endif
  synchronize::threads();
}

void unsetCriticalLock(omp_lock_t *Lock) {
  (void)atomicExchange((uint32_t *)Lock, UNSET, atomic::acq_rel);
}

void setCriticalLock(omp_lock_t *Lock) {
  uint64_t LowestActiveThread = utils::ffs(mapping::activemask()) - 1;
  if (mapping::getThreadIdInWarp() == LowestActiveThread) {
    fenceKernel(atomic::release);
    while (!atomicCAS((uint32_t *)Lock, UNSET, SET, atomic::relaxed,
                      atomic::relaxed)) {
      __builtin_amdgcn_s_sleep(32);
    }
    fenceKernel(atomic::aquire);
  }
}

// atomicCAS-based implementation for certain atomic operations on gfx941
#if defined(__gfx941__)

template <typename T> void atomicCASLoopMin(T *addr, T val) {
  unsigned long long assumed;
  unsigned long long *addr_as_ull = (unsigned long long *)addr;
  unsigned long long old;
  T typed_old;
  __atomic_load(addr, &typed_old, atomic::relaxed);
  old = (*reinterpret_cast<unsigned long long *>(&typed_old));
  T updated_val = val;
  do {
    assumed = old;
    T t_assumed = (*reinterpret_cast<T *>(&assumed));
    updated_val = val < t_assumed ? val : t_assumed;
    // TODO: use intrinsic directly with release (success) and acquire (failure)
    old = atomicCAS(addr_as_ull, assumed,
                    (*reinterpret_cast<unsigned long long *>(&updated_val)),
                    atomic::acq_rel);
  } while (assumed != old);
}

#define ATOMIC_CAS_LOOP_MIN(TY)                                                \
  void atomicCASLoopMin(TY *addr, TY val) { atomicCASLoopMin<TY>(addr, val); }

ATOMIC_CAS_LOOP_MIN(int32_t)
ATOMIC_CAS_LOOP_MIN(uint32_t)
ATOMIC_CAS_LOOP_MIN(int64_t)
ATOMIC_CAS_LOOP_MIN(uint64_t)
ATOMIC_CAS_LOOP_MIN(float);
ATOMIC_CAS_LOOP_MIN(double);

#undef ATOMIC_CAS_LOOP_MIN

template <typename T> void atomicCASLoopMax(T *addr, T val) {
  unsigned long long assumed;
  unsigned long long *addr_as_ull = (unsigned long long *)addr;
  unsigned long long old;
  T typed_old;
  __atomic_load(addr, &typed_old, atomic::relaxed);
  old = (*reinterpret_cast<unsigned long long *>(&typed_old));
  T updated_val = val;
  do {
    assumed = old;
    T t_assumed = (*reinterpret_cast<T *>(&assumed));
    updated_val = val > t_assumed ? val : t_assumed;
    // TODO: use intrinsic directly with release (success) and acquire (failure)
    old = atomicCAS(addr_as_ull, assumed,
                    (*reinterpret_cast<unsigned long long *>(&updated_val)),
                    atomic::acq_rel);
  } while (assumed != old);
}

#define ATOMIC_CAS_LOOP_MAX(TY)                                                \
  void atomicCASLoopMax(TY *addr, TY val) { atomicCASLoopMax<TY>(addr, val); }

ATOMIC_CAS_LOOP_MAX(int32_t)
ATOMIC_CAS_LOOP_MAX(uint32_t)
ATOMIC_CAS_LOOP_MAX(int64_t)
ATOMIC_CAS_LOOP_MAX(uint64_t)
ATOMIC_CAS_LOOP_MAX(float);
ATOMIC_CAS_LOOP_MAX(double);

#undef ATOMIC_CAS_LOOP_MAX

#endif /// if defined(__gfx941__)

#pragma omp end declare variant
///}

/// NVPTX Implementation
///
///{
#pragma omp begin declare variant match(                                       \
        device = {arch(nvptx, nvptx64)},                                       \
            implementation = {extension(match_any)})

uint32_t atomicInc(uint32_t *Address, uint32_t Val, atomic::OrderingTy Ordering,
                   atomic::MemScopeTy MemScope) {
  return __nvvm_atom_inc_gen_ui(Address, Val);
}

void namedBarrierInit() {}

void namedBarrier() {
  uint32_t NumThreads = omp_get_num_threads();
  ASSERT(NumThreads % 32 == 0);

  // The named barrier for active parallel threads of a team in an L1 parallel
  // region to synchronize with each other.
  constexpr int BarrierNo = 7;
  asm volatile("barrier.sync %0, %1;"
               :
               : "r"(BarrierNo), "r"(NumThreads)
               : "memory");
}

void fenceTeam(int) { __nvvm_membar_cta(); }

void fenceKernel(int) { __nvvm_membar_gl(); }

void fenceSystem(int) { __nvvm_membar_sys(); }

void syncWarp(__kmpc_impl_lanemask_t Mask) { __nvvm_bar_warp_sync(Mask); }

void syncThreads() {
  constexpr int BarrierNo = 8;
  asm volatile("barrier.sync %0;" : : "r"(BarrierNo) : "memory");
}

void syncThreadsAligned() { __syncthreads(); }

void workersStartBarrier() { syncThreads(); }

void workersDoneBarrier() { syncThreads(); }

constexpr uint32_t OMP_SPIN = 1000;

// TODO: This seems to hide a bug in the declare variant handling. If it is
// called before it is defined
//       here the overload won't happen. Investigate lalter!
void unsetLock(omp_lock_t *Lock) {
  (void)atomicExchange((uint32_t *)Lock, UNSET, atomic::seq_cst);
}

int testLock(omp_lock_t *Lock) {
  return atomicAdd((uint32_t *)Lock, 0u, atomic::seq_cst);
}

void initLock(omp_lock_t *Lock) { unsetLock(Lock); }

void destroyLock(omp_lock_t *Lock) { unsetLock(Lock); }

void setLock(omp_lock_t *Lock) {
  // TODO: not sure spinning is a good idea here..
  while (atomicCAS((uint32_t *)Lock, UNSET, SET, atomic::seq_cst,
                   atomic::seq_cst) != UNSET) {
    int32_t start = __nvvm_read_ptx_sreg_clock();
    int32_t now;
    for (;;) {
      now = __nvvm_read_ptx_sreg_clock();
      int32_t cycles = now > start ? now - start : now + (0xffffffff - start);
      if (cycles >= OMP_SPIN * mapping::getBlockId()) {
        break;
      }
    }
  } // wait for 0 to be the read value
}

float unsafeAtomicAdd(float *addr, float value) { return 0.0; }

#pragma omp end declare variant
///}

} // namespace impl

void synchronize::init(bool IsSPMD) {
  if (!IsSPMD)
    impl::namedBarrierInit();
}

void synchronize::warp(LaneMaskTy Mask) { impl::syncWarp(Mask); }

void synchronize::threads() { impl::syncThreads(); }

void synchronize::threadsAligned() { impl::syncThreadsAligned(); }

void synchronize::workersStartBarrier() { impl::workersStartBarrier(); }

void synchronize::workersDoneBarrier() { impl::workersDoneBarrier(); }

void fence::team(atomic::OrderingTy Ordering) { impl::fenceTeam(Ordering); }

void fence::kernel(atomic::OrderingTy Ordering) { impl::fenceKernel(Ordering); }

void fence::system(atomic::OrderingTy Ordering) { impl::fenceSystem(Ordering); }

#define ATOMIC_COMMON_OP(TY)                                                   \
  TY atomic::add(TY *Addr, TY V, atomic::OrderingTy Ordering) {                \
    return impl::atomicAdd(Addr, V, Ordering);                                 \
  }                                                                            \
  TY atomic::mul(TY *Addr, TY V, atomic::OrderingTy Ordering) {                \
    return impl::atomicMul(Addr, V, Ordering);                                 \
  }                                                                            \
  TY atomic::load(TY *Addr, atomic::OrderingTy Ordering) {                     \
    return impl::atomicLoad(Addr, Ordering);                                   \
  }                                                                            \
  bool atomic::cas(TY *Addr, TY ExpectedV, TY DesiredV,                        \
                   atomic::OrderingTy OrderingSucc,                            \
                   atomic::OrderingTy OrderingFail) {                          \
    return impl::atomicCAS(Addr, ExpectedV, DesiredV, OrderingSucc,            \
                           OrderingFail);                                      \
  }

#define ATOMIC_FP_ONLY_OP(TY, STY, UTY)                                        \
  TY atomic::min(TY *Addr, TY V, atomic::OrderingTy Ordering) {                \
    return impl::atomicMinFP<TY, STY, UTY>(Addr, V, Ordering);                 \
  }                                                                            \
  TY atomic::max(TY *Addr, TY V, atomic::OrderingTy Ordering) {                \
    return impl::atomicMaxFP<TY, STY, UTY>(Addr, V, Ordering);                 \
  }                                                                            \
  void atomic::store(TY *Addr, TY V, atomic::OrderingTy Ordering) {            \
    impl::atomicStore(reinterpret_cast<UTY *>(Addr),                           \
                      utils::convertViaPun<UTY>(V), Ordering);                 \
  }

#define ATOMIC_INT_ONLY_OP(TY)                                                 \
  TY atomic::min(TY *Addr, TY V, atomic::OrderingTy Ordering) {                \
    return impl::atomicMin<TY>(Addr, V, Ordering);                             \
  }                                                                            \
  TY atomic::max(TY *Addr, TY V, atomic::OrderingTy Ordering) {                \
    return impl::atomicMax<TY>(Addr, V, Ordering);                             \
  }                                                                            \
  TY atomic::bit_or(TY *Addr, TY V, atomic::OrderingTy Ordering) {             \
    return impl::atomicOr(Addr, V, Ordering);                                  \
  }                                                                            \
  TY atomic::bit_and(TY *Addr, TY V, atomic::OrderingTy Ordering) {            \
    return impl::atomicAnd(Addr, V, Ordering);                                 \
  }                                                                            \
  TY atomic::bit_xor(TY *Addr, TY V, atomic::OrderingTy Ordering) {            \
    return impl::atomicXOr(Addr, V, Ordering);                                 \
  }                                                                            \
  void atomic::store(TY *Addr, TY V, atomic::OrderingTy Ordering) {            \
    impl::atomicStore(Addr, V, Ordering);                                      \
  }

#define ATOMIC_FP_OP(TY, STY, UTY)                                             \
  ATOMIC_FP_ONLY_OP(TY, STY, UTY)                                              \
  ATOMIC_COMMON_OP(TY)

#define ATOMIC_INT_OP(TY)                                                      \
  ATOMIC_INT_ONLY_OP(TY)                                                       \
  ATOMIC_COMMON_OP(TY)

// This needs to be kept in sync with the header. Also the reason we don't use
// templates here.
ATOMIC_INT_OP(int8_t)
ATOMIC_INT_OP(int16_t)
ATOMIC_INT_OP(int32_t)
ATOMIC_INT_OP(int64_t)
ATOMIC_INT_OP(uint8_t)
ATOMIC_INT_OP(uint16_t)
ATOMIC_INT_OP(uint32_t)
ATOMIC_INT_OP(uint64_t)
ATOMIC_FP_OP(float, int32_t, uint32_t)
ATOMIC_FP_OP(double, int64_t, uint64_t)

#undef ATOMIC_INT_ONLY_OP
#undef ATOMIC_FP_ONLY_OP
#undef ATOMIC_COMMON_OP
#undef ATOMIC_INT_OP
#undef ATOMIC_FP_OP

uint32_t atomic::inc(uint32_t *Addr, uint32_t V, atomic::OrderingTy Ordering,
                     atomic::MemScopeTy MemScope) {
  return impl::atomicInc(Addr, V, Ordering, MemScope);
}

void unsetCriticalLock(omp_lock_t *Lock) { impl::unsetLock(Lock); }

void setCriticalLock(omp_lock_t *Lock) { impl::setLock(Lock); }

extern "C" {
void __kmpc_ordered(IdentTy *Loc, int32_t TId) { FunctionTracingRAII(); }

void __kmpc_end_ordered(IdentTy *Loc, int32_t TId) { FunctionTracingRAII(); }

int32_t __kmpc_cancel_barrier(IdentTy *Loc, int32_t TId) {
  FunctionTracingRAII();
  __kmpc_barrier(Loc, TId);
  return 0;
}

void __kmpc_barrier(IdentTy *Loc, int32_t TId) {
  FunctionTracingRAII();
  if (mapping::isMainThreadInGenericMode())
    return __kmpc_flush(Loc);

  if (mapping::isSPMDMode())
    return __kmpc_barrier_simple_spmd(Loc, TId);

  impl::namedBarrier();
}

void __kmpc_impl_syncthreads() { synchronize::threads(); }

__attribute__((noinline)) void __kmpc_barrier_simple_spmd(IdentTy *Loc,
                                                          int32_t TId) {
  FunctionTracingRAII();
  synchronize::threadsAligned();
}

__attribute__((noinline)) void __kmpc_barrier_simple_generic(IdentTy *Loc,
                                                             int32_t TId) {
  FunctionTracingRAII();
  synchronize::threads();
}

int32_t __kmpc_master(IdentTy *Loc, int32_t TId) {
  FunctionTracingRAII();
  return omp_get_thread_num() == 0;
}

void __kmpc_end_master(IdentTy *Loc, int32_t TId) { FunctionTracingRAII(); }

int32_t __kmpc_masked(IdentTy *Loc, int32_t TId, int32_t Filter) {
  FunctionTracingRAII();
  return omp_get_thread_num() == Filter;
}

void __kmpc_end_masked(IdentTy *Loc, int32_t TId) { FunctionTracingRAII(); }

int32_t __kmpc_single(IdentTy *Loc, int32_t TId) {
  FunctionTracingRAII();
  return __kmpc_master(Loc, TId);
}

void __kmpc_end_single(IdentTy *Loc, int32_t TId) {
  FunctionTracingRAII();
  // The barrier is explicitly called.
}

void __kmpc_flush(IdentTy *Loc) {
  FunctionTracingRAII();
  fence::kernel(atomic::seq_cst);
}

void __kmpc_flush_acquire(IdentTy *Loc) {
  FunctionTracingRAII();
  fence::kernel(atomic::aquire);
}

void __kmpc_flush_release(IdentTy *Loc) {
  FunctionTracingRAII();
  fence::kernel(atomic::release);
}

void __kmpc_flush_acqrel(IdentTy *Loc) {
  FunctionTracingRAII();
  fence::kernel(atomic::acq_rel);
}

uint64_t __kmpc_warp_active_thread_mask(void) {
  FunctionTracingRAII();
  return mapping::activemask();
}

void __kmpc_syncwarp(uint64_t Mask) {
  FunctionTracingRAII();
  synchronize::warp(Mask);
}

void __kmpc_critical(IdentTy *Loc, int32_t TId, CriticalNameTy *Name) {
  FunctionTracingRAII();
  impl::setCriticalLock(reinterpret_cast<omp_lock_t *>(Name));
}

void __kmpc_end_critical(IdentTy *Loc, int32_t TId, CriticalNameTy *Name) {
  FunctionTracingRAII();
  impl::unsetCriticalLock(reinterpret_cast<omp_lock_t *>(Name));
}

void omp_init_lock(omp_lock_t *Lock) { impl::initLock(Lock); }

void omp_destroy_lock(omp_lock_t *Lock) { impl::destroyLock(Lock); }

void omp_set_lock(omp_lock_t *Lock) { impl::setLock(Lock); }

void omp_unset_lock(omp_lock_t *Lock) { impl::unsetLock(Lock); }

int omp_test_lock(omp_lock_t *Lock) { return impl::testLock(Lock); }

float __kmpc_unsafeAtomicAdd(float *addr, float value) {
  return impl::unsafeAtomicAdd(addr, value);
}

#if defined(__gfx941__)
#define KMPC_ATOMIC_CAS_LOOP_MIN(TY)                                           \
  void __kmpc_atomicCASLoopMin_##TY(TY *addr, TY val) {                        \
    return impl::atomicCASLoopMin(addr, val);                                  \
  }

KMPC_ATOMIC_CAS_LOOP_MIN(int32_t)
KMPC_ATOMIC_CAS_LOOP_MIN(uint32_t)
KMPC_ATOMIC_CAS_LOOP_MIN(int64_t)
KMPC_ATOMIC_CAS_LOOP_MIN(uint64_t)
KMPC_ATOMIC_CAS_LOOP_MIN(float);
KMPC_ATOMIC_CAS_LOOP_MIN(double);

#undef KMPC_ATOMIC_CAS_LOOP_MIN

#define KMPC_ATOMIC_CAS_LOOP_MAX(TY)                                           \
  void __kmpc_atomicCASLoopMax_##TY(TY *addr, TY val) {                        \
    return impl::atomicCASLoopMax(addr, val);                                  \
  }

KMPC_ATOMIC_CAS_LOOP_MAX(int32_t)
KMPC_ATOMIC_CAS_LOOP_MAX(uint32_t)
KMPC_ATOMIC_CAS_LOOP_MAX(int64_t)
KMPC_ATOMIC_CAS_LOOP_MAX(uint64_t)
KMPC_ATOMIC_CAS_LOOP_MAX(float);
KMPC_ATOMIC_CAS_LOOP_MAX(double);

#undef KMPC_ATOMIC_CAS_LOOP_MAX
#endif // endif defined(__gfx941__)

} // extern "C"

#pragma omp end declare target<|MERGE_RESOLUTION|>--- conflicted
+++ resolved
@@ -40,15 +40,10 @@
 ///
 ///{
 /// NOTE: This function needs to be implemented by every target.
-<<<<<<< HEAD
 void workersStartBarrier();
 void workersDoneBarrier();
-uint32_t atomicInc(uint32_t *Address, uint32_t Val,
-                   atomic::OrderingTy Ordering);
-=======
 uint32_t atomicInc(uint32_t *Address, uint32_t Val, atomic::OrderingTy Ordering,
                    atomic::MemScopeTy MemScope);
->>>>>>> c0e23bcd
 
 template <typename Ty>
 Ty atomicAdd(Ty *Address, Ty Val, atomic::OrderingTy Ordering) {
