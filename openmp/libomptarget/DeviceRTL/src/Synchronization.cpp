//===- Synchronization.cpp - OpenMP Device synchronization API ---- c++ -*-===//
//
// Part of the LLVM Project, under the Apache License v2.0 with LLVM Exceptions.
// See https://llvm.org/LICENSE.txt for license information.
// SPDX-License-Identifier: Apache-2.0 WITH LLVM-exception
// Modifications Copyright (c) 2022 Advanced Micro Devices, Inc. All rights reserved.
// Notified per clause 4(b) of the license.
//
//===----------------------------------------------------------------------===//
//
// Include all synchronization.
//
//===----------------------------------------------------------------------===//

#include "Synchronization.h"

#include "Debug.h"
#include "Interface.h"
#include "Mapping.h"
#include "State.h"
#include "Types.h"
#include "Utils.h"

#pragma omp begin declare target device_type(nohost)

using namespace _OMP;

namespace impl {

/// Atomics
///
///{
/// NOTE: This function needs to be implemented by every target.
void workersStartBarrier();
void workersDoneBarrier();
<<<<<<< HEAD
uint32_t atomicInc(uint32_t *Address, uint32_t Val, int Ordering);
=======
uint32_t atomicInc(uint32_t *Address, uint32_t Val,
                   atomic::OrderingTy Ordering);
>>>>>>> f2751388

template <typename Ty>
Ty atomicAdd(Ty *Address, Ty Val, atomic::OrderingTy Ordering) {
  return __atomic_fetch_add(Address, Val, Ordering);
}

template <typename Ty>
Ty atomicMul(Ty *Address, Ty V, atomic::OrderingTy Ordering) {
  Ty TypedCurrentVal, TypedResultVal, TypedNewVal;
  bool Success;
  do {
    TypedCurrentVal = atomic::load(Address, Ordering);
    TypedNewVal = TypedCurrentVal * V;
    Success = atomic::cas(Address, TypedCurrentVal, TypedNewVal, Ordering,
                          atomic::relaxed);
  } while (!Success);
  return TypedResultVal;
}

template <typename Ty> Ty atomicLoad(Ty *Address, atomic::OrderingTy Ordering) {
  return atomicAdd(Address, Ty(0), Ordering);
}

template <typename Ty>
void atomicStore(Ty *Address, Ty Val, atomic::OrderingTy Ordering) {
  __atomic_store_n(Address, Val, Ordering);
}

template <typename Ty>
bool atomicCAS(Ty *Address, Ty ExpectedV, Ty DesiredV,
               atomic::OrderingTy OrderingSucc,
               atomic::OrderingTy OrderingFail) {
  return __atomic_compare_exchange(Address, &ExpectedV, &DesiredV, false,
                                   OrderingSucc, OrderingFail);
}

template <typename Ty>
Ty atomicMin(Ty *Address, Ty Val, atomic::OrderingTy Ordering) {
  return __atomic_fetch_min(Address, Val, Ordering);
}

template <typename Ty>
Ty atomicMax(Ty *Address, Ty Val, atomic::OrderingTy Ordering) {
  return __atomic_fetch_max(Address, Val, Ordering);
}

// TODO: Implement this with __atomic_fetch_max and remove the duplication.
template <typename Ty, typename STy, typename UTy>
Ty atomicMinFP(Ty *Address, Ty Val, atomic::OrderingTy Ordering) {
  if (Val >= 0)
    return atomicMin((STy *)Address, utils::convertViaPun<STy>(Val), Ordering);
  return atomicMax((UTy *)Address, utils::convertViaPun<UTy>(Val), Ordering);
}

template <typename Ty, typename STy, typename UTy>
Ty atomicMaxFP(Ty *Address, Ty Val, atomic::OrderingTy Ordering) {
  if (Val >= 0)
    return atomicMax((STy *)Address, utils::convertViaPun<STy>(Val), Ordering);
  return atomicMin((UTy *)Address, utils::convertViaPun<UTy>(Val), Ordering);
}

template <typename Ty>
Ty atomicOr(Ty *Address, Ty Val, atomic::OrderingTy Ordering) {
  return __atomic_fetch_or(Address, Val, Ordering);
}

template <typename Ty>
Ty atomicAnd(Ty *Address, Ty Val, atomic::OrderingTy Ordering) {
  return __atomic_fetch_and(Address, Val, Ordering);
}

template <typename Ty>
Ty atomicXOr(Ty *Address, Ty Val, atomic::OrderingTy Ordering) {
  return __atomic_fetch_xor(Address, Val, Ordering);
}

uint32_t atomicExchange(uint32_t *Address, uint32_t Val,
                        atomic::OrderingTy Ordering) {
  uint32_t R;
  __atomic_exchange(Address, &Val, &R, Ordering);
  return R;
}
uint32_t atomicCAS(uint32_t *Address, uint32_t Compare, uint32_t Val,
                   atomic::OrderingTy Ordering) {
  (void)__atomic_compare_exchange(Address, &Compare, &Val, false, Ordering,
                                  Ordering);
  return Compare;
}

uint64_t atomicAdd(uint64_t *Address, uint64_t Val,
                   atomic::OrderingTy Ordering) {
  return __atomic_fetch_add(Address, Val, Ordering);
}

float unsafeAtomicAdd(float *addr, float value);

constexpr uint32_t UNSET = 0;
constexpr uint32_t SET = 1;

// TODO: This seems to hide a bug in the declare variant handling. If it is
// called before it is defined
//       here the overload won't happen. Investigate lalter!
void unsetLock(omp_lock_t *Lock) {
  (void)atomicExchange((uint32_t *)Lock, UNSET, atomic::seq_cst);
}

int testLock(omp_lock_t *Lock) {
  return atomicAdd((uint32_t *)Lock, 0u, atomic::seq_cst);
}

// Forward declarations defined to be defined for AMDGCN and NVPTX.
uint32_t atomicInc(uint32_t *A, uint32_t V, atomic::OrderingTy Ordering);
void namedBarrierInit();
void namedBarrier();
void fenceTeam(atomic::OrderingTy Ordering);
void fenceKernel(atomic::OrderingTy Ordering);
void fenceSystem(atomic::OrderingTy Ordering);
void syncWarp(__kmpc_impl_lanemask_t);
void syncThreads();
void syncThreadsAligned() { syncThreads(); }
void unsetLock(omp_lock_t *);
int testLock(omp_lock_t *);
void initLock(omp_lock_t *);
void destroyLock(omp_lock_t *);
void setLock(omp_lock_t *);

/// AMDGCN Implementation
///
///{
#pragma omp begin declare variant match(device = {arch(amdgcn)})

uint32_t atomicInc(uint32_t *A, uint32_t V, atomic::OrderingTy Ordering) {
  // builtin_amdgcn_atomic_inc32 should expand to this switch when
  // passed a runtime value, but does not do so yet. Workaround here.
  switch (Ordering) {
  default:
    __builtin_unreachable();
  case atomic::relaxed:
    return __builtin_amdgcn_atomic_inc32(A, V, atomic::relaxed, "");
  case atomic::aquire:
    return __builtin_amdgcn_atomic_inc32(A, V, atomic::aquire, "");
  case atomic::release:
    return __builtin_amdgcn_atomic_inc32(A, V, atomic::release, "");
  case atomic::acq_rel:
    return __builtin_amdgcn_atomic_inc32(A, V, atomic::acq_rel, "");
  case atomic::seq_cst:
    return __builtin_amdgcn_atomic_inc32(A, V, atomic::seq_cst, "");
  }
}

uint32_t SHARED(namedBarrierTracker);

void namedBarrierInit() {
  // Don't have global ctors, and shared memory is not zero init
  atomic::store(&namedBarrierTracker, 0u, atomic::release);
}

void namedBarrier() {
  uint32_t NumThreads = omp_get_num_threads();
  // assert(NumThreads % 32 == 0);

  uint32_t WarpSize = mapping::getWarpSize();
  uint32_t NumWaves = NumThreads / WarpSize;

  fence::team(atomic::aquire);

  // named barrier implementation for amdgcn.
  // Uses two 16 bit unsigned counters. One for the number of waves to have
  // reached the barrier, and one to count how many times the barrier has been
  // passed. These are packed in a single atomically accessed 32 bit integer.
  // Low bits for the number of waves, assumed zero before this call.
  // High bits to count the number of times the barrier has been passed.

  // precondition: NumWaves != 0;
  // invariant: NumWaves * WarpSize == NumThreads;
  // precondition: NumWaves < 0xffffu;

  // Increment the low 16 bits once, using the lowest active thread.
  if (mapping::isLeaderInWarp()) {
    uint32_t load = atomic::add(&namedBarrierTracker, 1,
                                atomic::relaxed); // commutative

    // Record the number of times the barrier has been passed
    uint32_t generation = load & 0xffff0000u;

    if ((load & 0x0000ffffu) == (NumWaves - 1)) {
      // Reached NumWaves in low bits so this is the last wave.
      // Set low bits to zero and increment high bits
      load += 0x00010000u; // wrap is safe
      load &= 0xffff0000u; // because bits zeroed second

      // Reset the wave counter and release the waiting waves
      atomic::store(&namedBarrierTracker, load, atomic::relaxed);
    } else {
      // more waves still to go, spin until generation counter changes
      do {
        __builtin_amdgcn_s_sleep(0);
        load = atomic::load(&namedBarrierTracker, atomic::relaxed);
      } while ((load & 0xffff0000u) == generation);
    }
  }
  fence::team(atomic::release);
}

// sema checking of amdgcn_fence is aggressive. Intention is to patch clang
// so that it is usable within a template environment and so that a runtime
// value of the memory order is expanded to this switch within clang/llvm.
void fenceTeam(atomic::OrderingTy Ordering) {
  switch (Ordering) {
  default:
    __builtin_unreachable();
  case atomic::aquire:
    return __builtin_amdgcn_fence(atomic::aquire, "workgroup");
  case atomic::release:
    return __builtin_amdgcn_fence(atomic::release, "workgroup");
  case atomic::acq_rel:
    return __builtin_amdgcn_fence(atomic::acq_rel, "workgroup");
  case atomic::seq_cst:
    return __builtin_amdgcn_fence(atomic::seq_cst, "workgroup");
  }
}
void fenceKernel(atomic::OrderingTy Ordering) {
  switch (Ordering) {
  default:
    __builtin_unreachable();
  case atomic::aquire:
    return __builtin_amdgcn_fence(atomic::aquire, "agent");
  case atomic::release:
    return __builtin_amdgcn_fence(atomic::release, "agent");
  case atomic::acq_rel:
    return __builtin_amdgcn_fence(atomic::acq_rel, "agent");
  case atomic::seq_cst:
    return __builtin_amdgcn_fence(atomic::seq_cst, "agent");
  }
}
void fenceSystem(atomic::OrderingTy Ordering) {
  switch (Ordering) {
  default:
    __builtin_unreachable();
  case atomic::aquire:
    return __builtin_amdgcn_fence(atomic::aquire, "");
  case atomic::release:
    return __builtin_amdgcn_fence(atomic::release, "");
  case atomic::acq_rel:
    return __builtin_amdgcn_fence(atomic::acq_rel, "");
  case atomic::seq_cst:
    return __builtin_amdgcn_fence(atomic::seq_cst, "");
  }
}

void syncWarp(__kmpc_impl_lanemask_t) {
  // AMDGCN doesn't need to sync threads in a warp
}

void syncThreads() { __builtin_amdgcn_s_barrier(); }
void syncThreadsAligned() { syncThreads(); }

void initLock(omp_lock_t *Lock) { unsetLock(Lock); }

void destroyLock(omp_lock_t *Lock) { unsetLock(Lock); }

void setLock(omp_lock_t *Lock) {
  uint64_t lowestActiveThread = utils::ffs(mapping::activemask()) - 1;
  if (mapping::getThreadIdInWarp() == lowestActiveThread) {
    while (atomicCAS((uint32_t *)Lock, UNSET, SET, atomic::seq_cst) != UNSET) {
      __builtin_amdgcn_s_sleep(0);
    }
  }
  // test_lock will now return true for any thread in the warp
}

#if defined(__gfx90a__) && __has_builtin(__builtin_amdgcn_is_shared) &&        \
    __has_builtin(__builtin_amdgcn_is_private) &&                              \
    __has_builtin(__builtin_amdgcn_ds_atomic_fadd_f32) &&                      \
    __has_builtin(__builtin_amdgcn_global_atomic_fadd_f32)
// This function is called for gfx90a only and single precision
// floating point type
float unsafeAtomicAdd(float *addr, float value) {
  if (__builtin_amdgcn_is_shared(
          (const __attribute__((address_space(0))) void *)addr))
    return __builtin_amdgcn_ds_atomic_fadd_f32(
        (const __attribute__((address_space(3))) float *)addr, value);
  else if (__builtin_amdgcn_is_private(
               (const __attribute__((address_space(0))) void *)addr)) {
    float temp = *addr;
    *addr = temp + value;
    return temp;
  }
  return __builtin_amdgcn_global_atomic_fadd_f32(
      (const __attribute__((address_space(1))) float *)addr, value);
}
#endif // if defined(gfx90a) &&

bool volatile omptarget_workers_done [[clang::loader_uninitialized]];
#pragma omp allocate(omptarget_workers_done) allocator(omp_pteam_mem_alloc)

bool volatile omptarget_master_ready [[clang::loader_uninitialized]];
#pragma omp allocate(omptarget_master_ready) allocator(omp_pteam_mem_alloc)

void workersStartBarrier() {
#ifdef __AMDGCN__
  synchronize::omptarget_workers_done = true;
  synchronize::threads();
  while (!synchronize::omptarget_master_ready)
    synchronize::threads();
  synchronize::omptarget_workers_done = false;
#else
  synchronize::threads();
#endif
}

void workersDoneBarrier() {
  // This worker termination logic permits full barriers in reductions
  // by keeping the master thread waiting at another barrier till
  // all workers are finished.
#ifdef __AMDGCN__
  if (mapping::getThreadIdInBlock() == 0)
    synchronize::omptarget_workers_done = true;
#endif
  synchronize::threads();
}

#pragma omp end declare variant
///}

/// NVPTX Implementation
///
///{
#pragma omp begin declare variant match(                                       \
    device = {arch(nvptx, nvptx64)}, implementation = {extension(match_any)})

uint32_t atomicInc(uint32_t *Address, uint32_t Val,
                   atomic::OrderingTy Ordering) {
  return __nvvm_atom_inc_gen_ui(Address, Val);
}

void namedBarrierInit() {}

void namedBarrier() {
  uint32_t NumThreads = omp_get_num_threads();
  ASSERT(NumThreads % 32 == 0);

  // The named barrier for active parallel threads of a team in an L1 parallel
  // region to synchronize with each other.
  constexpr int BarrierNo = 7;
  asm volatile("barrier.sync %0, %1;"
               :
               : "r"(BarrierNo), "r"(NumThreads)
               : "memory");
}

void fenceTeam(int) { __nvvm_membar_cta(); }

void fenceKernel(int) { __nvvm_membar_gl(); }

void fenceSystem(int) { __nvvm_membar_sys(); }

void syncWarp(__kmpc_impl_lanemask_t Mask) { __nvvm_bar_warp_sync(Mask); }

void syncThreads() {
  constexpr int BarrierNo = 8;
  asm volatile("barrier.sync %0;" : : "r"(BarrierNo) : "memory");
}

void syncThreadsAligned() { __syncthreads(); }

void workersStartBarrier() { syncThreads(); }

void workersDoneBarrier() { syncThreads(); }

constexpr uint32_t OMP_SPIN = 1000;

// TODO: This seems to hide a bug in the declare variant handling. If it is
// called before it is defined
//       here the overload won't happen. Investigate lalter!
void unsetLock(omp_lock_t *Lock) {
  (void)atomicExchange((uint32_t *)Lock, UNSET, atomic::seq_cst);
}

int testLock(omp_lock_t *Lock) {
  return atomicAdd((uint32_t *)Lock, 0u, atomic::seq_cst);
}

void initLock(omp_lock_t *Lock) { unsetLock(Lock); }

void destroyLock(omp_lock_t *Lock) { unsetLock(Lock); }

void setLock(omp_lock_t *Lock) {
  // TODO: not sure spinning is a good idea here..
  while (atomicCAS((uint32_t *)Lock, UNSET, SET, atomic::seq_cst,
                   atomic::seq_cst) != UNSET) {
    int32_t start = __nvvm_read_ptx_sreg_clock();
    int32_t now;
    for (;;) {
      now = __nvvm_read_ptx_sreg_clock();
      int32_t cycles = now > start ? now - start : now + (0xffffffff - start);
      if (cycles >= OMP_SPIN * mapping::getBlockId()) {
        break;
      }
    }
  } // wait for 0 to be the read value
}

float unsafeAtomicAdd(float *addr, float value) { return 0.0; }

#pragma omp end declare variant
///}

} // namespace impl

void synchronize::init(bool IsSPMD) {
  if (!IsSPMD)
    impl::namedBarrierInit();
}

void synchronize::warp(LaneMaskTy Mask) { impl::syncWarp(Mask); }

void synchronize::threads() { impl::syncThreads(); }

void synchronize::threadsAligned() { impl::syncThreadsAligned(); }

void synchronize::workersStartBarrier() { impl::workersStartBarrier(); }

void synchronize::workersDoneBarrier() { impl::workersDoneBarrier(); }

void fence::team(atomic::OrderingTy Ordering) { impl::fenceTeam(Ordering); }

void fence::kernel(atomic::OrderingTy Ordering) { impl::fenceKernel(Ordering); }

void fence::system(atomic::OrderingTy Ordering) { impl::fenceSystem(Ordering); }

#define ATOMIC_COMMON_OP(TY)                                                   \
  TY atomic::add(TY *Addr, TY V, atomic::OrderingTy Ordering) {                \
    return impl::atomicAdd(Addr, V, Ordering);                                 \
  }                                                                            \
  TY atomic::mul(TY *Addr, TY V, atomic::OrderingTy Ordering) {                \
    return impl::atomicMul(Addr, V, Ordering);                                 \
  }                                                                            \
  TY atomic::load(TY *Addr, atomic::OrderingTy Ordering) {                     \
    return impl::atomicLoad(Addr, Ordering);                                   \
  }                                                                            \
  bool atomic::cas(TY *Addr, TY ExpectedV, TY DesiredV,                        \
                   atomic::OrderingTy OrderingSucc,                            \
                   atomic::OrderingTy OrderingFail) {                          \
    return impl::atomicCAS(Addr, ExpectedV, DesiredV, OrderingSucc,            \
                           OrderingFail);                                      \
  }

#define ATOMIC_FP_ONLY_OP(TY, STY, UTY)                                        \
  TY atomic::min(TY *Addr, TY V, atomic::OrderingTy Ordering) {                \
    return impl::atomicMinFP<TY, STY, UTY>(Addr, V, Ordering);                 \
  }                                                                            \
  TY atomic::max(TY *Addr, TY V, atomic::OrderingTy Ordering) {                \
    return impl::atomicMaxFP<TY, STY, UTY>(Addr, V, Ordering);                 \
  }                                                                            \
  void atomic::store(TY *Addr, TY V, atomic::OrderingTy Ordering) {            \
    impl::atomicStore(reinterpret_cast<UTY *>(Addr),                           \
                      utils::convertViaPun<UTY>(V), Ordering);                 \
  }

#define ATOMIC_INT_ONLY_OP(TY)                                                 \
  TY atomic::min(TY *Addr, TY V, atomic::OrderingTy Ordering) {                \
    return impl::atomicMin<TY>(Addr, V, Ordering);                             \
  }                                                                            \
  TY atomic::max(TY *Addr, TY V, atomic::OrderingTy Ordering) {                \
    return impl::atomicMax<TY>(Addr, V, Ordering);                             \
  }                                                                            \
  TY atomic::bit_or(TY *Addr, TY V, atomic::OrderingTy Ordering) {             \
    return impl::atomicOr(Addr, V, Ordering);                                  \
  }                                                                            \
  TY atomic::bit_and(TY *Addr, TY V, atomic::OrderingTy Ordering) {            \
    return impl::atomicAnd(Addr, V, Ordering);                                 \
  }                                                                            \
  TY atomic::bit_xor(TY *Addr, TY V, atomic::OrderingTy Ordering) {            \
    return impl::atomicXOr(Addr, V, Ordering);                                 \
  }                                                                            \
  void atomic::store(TY *Addr, TY V, atomic::OrderingTy Ordering) {            \
    impl::atomicStore(Addr, V, Ordering);                                      \
  }

#define ATOMIC_FP_OP(TY, STY, UTY)                                             \
  ATOMIC_FP_ONLY_OP(TY, STY, UTY)                                              \
  ATOMIC_COMMON_OP(TY)

#define ATOMIC_INT_OP(TY)                                                      \
  ATOMIC_INT_ONLY_OP(TY)                                                       \
  ATOMIC_COMMON_OP(TY)

// This needs to be kept in sync with the header. Also the reason we don't use
// templates here.
ATOMIC_INT_OP(int8_t)
ATOMIC_INT_OP(int16_t)
ATOMIC_INT_OP(int32_t)
ATOMIC_INT_OP(int64_t)
ATOMIC_INT_OP(uint8_t)
ATOMIC_INT_OP(uint16_t)
ATOMIC_INT_OP(uint32_t)
ATOMIC_INT_OP(uint64_t)
ATOMIC_FP_OP(float, int32_t, uint32_t)
ATOMIC_FP_OP(double, int64_t, uint64_t)

#undef ATOMIC_INT_ONLY_OP
#undef ATOMIC_FP_ONLY_OP
#undef ATOMIC_COMMON_OP
#undef ATOMIC_INT_OP
#undef ATOMIC_FP_OP

uint32_t atomic::inc(uint32_t *Addr, uint32_t V, atomic::OrderingTy Ordering) {
  return impl::atomicInc(Addr, V, Ordering);
}

extern "C" {
void __kmpc_ordered(IdentTy *Loc, int32_t TId) { FunctionTracingRAII(); }

void __kmpc_end_ordered(IdentTy *Loc, int32_t TId) { FunctionTracingRAII(); }

int32_t __kmpc_cancel_barrier(IdentTy *Loc, int32_t TId) {
  FunctionTracingRAII();
  __kmpc_barrier(Loc, TId);
  return 0;
}

void __kmpc_barrier(IdentTy *Loc, int32_t TId) {
  FunctionTracingRAII();
  if (mapping::isMainThreadInGenericMode())
    return __kmpc_flush(Loc);

  if (mapping::isSPMDMode())
    return __kmpc_barrier_simple_spmd(Loc, TId);

  impl::namedBarrier();
}

void __kmpc_impl_syncthreads() { synchronize::threads(); }

__attribute__((noinline)) void __kmpc_barrier_simple_spmd(IdentTy *Loc,
                                                          int32_t TId) {
  FunctionTracingRAII();
  synchronize::threadsAligned();
}

__attribute__((noinline)) void __kmpc_barrier_simple_generic(IdentTy *Loc,
                                                             int32_t TId) {
  FunctionTracingRAII();
  synchronize::threads();
}

int32_t __kmpc_master(IdentTy *Loc, int32_t TId) {
  FunctionTracingRAII();
  return omp_get_thread_num() == 0;
}

void __kmpc_end_master(IdentTy *Loc, int32_t TId) { FunctionTracingRAII(); }

int32_t __kmpc_single(IdentTy *Loc, int32_t TId) {
  FunctionTracingRAII();
  return __kmpc_master(Loc, TId);
}

void __kmpc_end_single(IdentTy *Loc, int32_t TId) {
  FunctionTracingRAII();
  // The barrier is explicitly called.
}

void __kmpc_flush(IdentTy *Loc) {
  FunctionTracingRAII();
  fence::kernel(atomic::seq_cst);
}

void __kmpc_flush_acquire(IdentTy *Loc) {
  FunctionTracingRAII();
  fence::kernel(atomic::aquire);
}

void __kmpc_flush_release(IdentTy *Loc) {
  FunctionTracingRAII();
  fence::kernel(atomic::release);
}

void __kmpc_flush_acqrel(IdentTy *Loc) {
  FunctionTracingRAII();
  fence::kernel(atomic::acq_rel);
}

void __kmpc_flush_acquire(IdentTy *Loc) {
  FunctionTracingRAII();
  fence::kernel(__ATOMIC_ACQUIRE);
}

void __kmpc_flush_release(IdentTy *Loc) {
  FunctionTracingRAII();
  fence::kernel(__ATOMIC_RELEASE);
}

void __kmpc_flush_acqrel(IdentTy *Loc) {
  FunctionTracingRAII();
  fence::kernel(__ATOMIC_ACQ_REL);
}

uint64_t __kmpc_warp_active_thread_mask(void) {
  FunctionTracingRAII();
  return mapping::activemask();
}

void __kmpc_syncwarp(uint64_t Mask) {
  FunctionTracingRAII();
  synchronize::warp(Mask);
}

void __kmpc_critical(IdentTy *Loc, int32_t TId, CriticalNameTy *Name) {
  FunctionTracingRAII();
  omp_set_lock(reinterpret_cast<omp_lock_t *>(Name));
}

void __kmpc_end_critical(IdentTy *Loc, int32_t TId, CriticalNameTy *Name) {
  FunctionTracingRAII();
  omp_unset_lock(reinterpret_cast<omp_lock_t *>(Name));
}

void omp_init_lock(omp_lock_t *Lock) { impl::initLock(Lock); }

void omp_destroy_lock(omp_lock_t *Lock) { impl::destroyLock(Lock); }

void omp_set_lock(omp_lock_t *Lock) { impl::setLock(Lock); }

void omp_unset_lock(omp_lock_t *Lock) { impl::unsetLock(Lock); }

int omp_test_lock(omp_lock_t *Lock) { return impl::testLock(Lock); }

float __kmpc_unsafeAtomicAdd(float *addr, float value) {
  return impl::unsafeAtomicAdd(addr, value);
}
} // extern "C"

#pragma omp end declare target<|MERGE_RESOLUTION|>--- conflicted
+++ resolved
@@ -33,12 +33,8 @@
 /// NOTE: This function needs to be implemented by every target.
 void workersStartBarrier();
 void workersDoneBarrier();
-<<<<<<< HEAD
-uint32_t atomicInc(uint32_t *Address, uint32_t Val, int Ordering);
-=======
 uint32_t atomicInc(uint32_t *Address, uint32_t Val,
                    atomic::OrderingTy Ordering);
->>>>>>> f2751388
 
 template <typename Ty>
 Ty atomicAdd(Ty *Address, Ty Val, atomic::OrderingTy Ordering) {
@@ -623,21 +619,6 @@
   fence::kernel(atomic::acq_rel);
 }
 
-void __kmpc_flush_acquire(IdentTy *Loc) {
-  FunctionTracingRAII();
-  fence::kernel(__ATOMIC_ACQUIRE);
-}
-
-void __kmpc_flush_release(IdentTy *Loc) {
-  FunctionTracingRAII();
-  fence::kernel(__ATOMIC_RELEASE);
-}
-
-void __kmpc_flush_acqrel(IdentTy *Loc) {
-  FunctionTracingRAII();
-  fence::kernel(__ATOMIC_ACQ_REL);
-}
-
 uint64_t __kmpc_warp_active_thread_mask(void) {
   FunctionTracingRAII();
   return mapping::activemask();
