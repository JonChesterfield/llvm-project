--- conflicted
+++ resolved
@@ -672,11 +672,6 @@
 
 void __kmpc_for_static_fini(IdentTy *loc, int32_t global_tid) {}
 
-<<<<<<< HEAD
-void __kmpc_distribute_static_fini(IdentTy *loc, int32_t global_tid) {
-  FunctionTracingRAII();
-}
-
 #ifndef FORTRAN_NO_LONGER_NEEDS
 void __kmpc_for_static_init_4_simple_spmd(int64_t *, int32_t global_tid,
                                           int32_t schedtype, int32_t *plastiter,
@@ -684,7 +679,6 @@
                                           int32_t *pstride, int32_t incr,
                                           int32_t chunk) {
 
-  FunctionTracingRAII();
   omptarget_nvptx_LoopSupport<int32_t, int32_t>::for_static_init(
       global_tid, schedtype, plastiter, plower, pupper, pstride, chunk,
       /*IsSPMDExecutionMode=*/true);
@@ -695,15 +689,12 @@
                                           int64_t *plower, int64_t *pupper,
                                           int64_t *pstride, int64_t incr,
                                           int64_t chunk) {
-  FunctionTracingRAII();
   omptarget_nvptx_LoopSupport<int64_t, int64_t>::for_static_init(
       global_tid, schedtype, plastiter, plower, pupper, pstride, chunk,
       /*IsSPMDExecutionMode=*/true);
 }
 #endif
-=======
 void __kmpc_distribute_static_fini(IdentTy *loc, int32_t global_tid) {}
->>>>>>> 46642cc8
 }
 
 #pragma omp end declare target