--- conflicted
+++ resolved
@@ -14,11 +14,6 @@
 #include "common/omptarget.h"
 #include "target_impl.h"
 #include "target_interface.h"
-
-// Implementations initially derived from hcc
-DEVICE unsigned GetLaneId() {
-  return __builtin_amdgcn_mbcnt_hi(~0u, __builtin_amdgcn_mbcnt_lo(~0u, 0u));
-}
 
 // Initialized with a 64-bit mask with bits set in positions less than the
 // thread's lane number in the warp
@@ -152,15 +147,11 @@
                            __builtin_amdgcn_workgroup_size_x());
 }
 
-<<<<<<< HEAD
-DEVICE unsigned GetWarpId() { return GetThreadIdInBlock() / WARPSIZE; }
-=======
 EXTERN unsigned GetWarpId() { return GetThreadIdInBlock() / WARPSIZE; }
 EXTERN unsigned GetWarpSize() { return WARPSIZE; }
 EXTERN unsigned GetLaneId() {
   return __builtin_amdgcn_mbcnt_hi(~0u, __builtin_amdgcn_mbcnt_lo(~0u, 0u));
 }
->>>>>>> bcf95cbb
 
 EXTERN uint32_t __kmpc_amdgcn_gpu_num_threads() {
   return GetNumberOfThreadsInBlock();
