--- conflicted
+++ resolved
@@ -156,7 +156,6 @@
   return GetNumberOfThreadsInBlock();
 }
 
-<<<<<<< HEAD
 // global_allocate is hostrpc service to return pointer to device memory
 // In the future, we will implement a heap allocation and minimize
 // host service calls. 
@@ -166,11 +165,5 @@
 // Memory
 DEVICE void *__kmpc_impl_malloc(size_t t) { return global_allocate(t); }
 DEVICE void __kmpc_impl_free(void * ptr) {global_free(ptr);}
-#pragma omp end declare target
-=======
-// Stub implementations
-DEVICE void *__kmpc_impl_malloc(size_t) { return nullptr; }
-DEVICE void __kmpc_impl_free(void *) {}
 
-#pragma omp end declare target
->>>>>>> 9e708ac6
+#pragma omp end declare target