//===- shuffle.h - OpenMP variants of the shuffle idiom for all targets -*-===//
//
// Part of the LLVM Project, under the Apache License v2.0 with LLVM Exceptions.
// See https://llvm.org/LICENSE.txt for license information.
// SPDX-License-Identifier: Apache-2.0 WITH LLVM-exception
//
//===----------------------------------------------------------------------===//
//
// Shuffle function implementations for all supported targets.
//
// Note: We unify the mask type to uint64_t instead of __kmpc_impl_lanemask_t.
//
//===----------------------------------------------------------------------===//

#ifndef LIBOMPTARGET_DEVICERTL_SHUFFLE_H
#define LIBOMPTARGET_DEVICERTL_SHUFFLE_H

#include <stdint.h>

#pragma omp declare target

/// External shuffle API
///
///{

extern "C" {
int32_t __kmpc_shuffle_int32(int32_t val, int16_t delta, int16_t size);
int64_t __kmpc_shuffle_int64(int64_t val, int16_t delta, int16_t size);
}

///}

/// Forward declarations
///
///{
extern "C" {
unsigned GetLaneId();
unsigned __kmpc_get_warp_size();
void __kmpc_impl_unpack(uint64_t val, uint32_t &lo, uint32_t &hi);
uint64_t __kmpc_impl_pack(uint32_t lo, uint32_t hi);
}
///}

/// Fallback implementations of the shuffle sync idiom.
/// Unavailable at present (would error at link time if used).
///
///{

int32_t __kmpc_impl_shfl_sync(uint64_t Mask, int32_t Var, int32_t SrcLane);

int32_t __kmpc_impl_shfl_down_sync(uint64_t Mask, int32_t Var, uint32_t Delta,
                                   int32_t Width);

///}

/// AMDGCN implementations of the shuffle sync idiom.
///
///{
#pragma omp begin declare variant match(device = {arch(amdgcn)})

inline int32_t __kmpc_impl_shfl_sync(uint64_t Mask, int32_t Var,
                                     int32_t SrcLane) {
<<<<<<< HEAD
  //int Width = GetWarpSize();
  int Width = WARPSIZE;
=======
  int Width = __kmpc_get_warp_size();
>>>>>>> da979f6c
  int Self = GetLaneId();
  int Index = SrcLane + (Self & ~(Width - 1));
  return __builtin_amdgcn_ds_bpermute(Index << 2, Var);
}

inline int32_t __kmpc_impl_shfl_down_sync(uint64_t Mask, int32_t Var,
                                          uint32_t LaneDelta, int32_t Width) {
  int Self = GetLaneId();
  int Index = Self + LaneDelta;
  Index = (int)(LaneDelta + (Self & (Width - 1))) >= Width ? Self : Index;
  return __builtin_amdgcn_ds_bpermute(Index << 2, Var);
}

#pragma omp end declare variant
///}

/// NVPTX implementations of the shuffle and shuffle sync idiom.
///
///{
#pragma omp begin declare variant match(                                       \
    device = {arch(nvptx, nvptx64)}, implementation = {extension(match_any)})

inline int32_t __kmpc_impl_shfl_sync(uint64_t Mask, int32_t Var,
                                     int32_t SrcLane) {
  return __nvvm_shfl_sync_idx_i32(Mask, Var, SrcLane, 0x1f);
}

inline int32_t __kmpc_impl_shfl_down_sync(uint64_t Mask, int32_t Var,
                                          uint32_t Delta, int32_t Width) {
  int32_t T = ((__kmpc_get_warp_size() - Width) << 8) | 0x1f;
  return __nvvm_shfl_sync_down_i32(Mask, Var, Delta, T);
}

#pragma omp end declare variant
///}

#pragma omp end declare target

#endif<|MERGE_RESOLUTION|>--- conflicted
+++ resolved
@@ -60,12 +60,7 @@
 
 inline int32_t __kmpc_impl_shfl_sync(uint64_t Mask, int32_t Var,
                                      int32_t SrcLane) {
-<<<<<<< HEAD
-  //int Width = GetWarpSize();
-  int Width = WARPSIZE;
-=======
   int Width = __kmpc_get_warp_size();
->>>>>>> da979f6c
   int Self = GetLaneId();
   int Index = SrcLane + (Self & ~(Width - 1));
   return __builtin_amdgcn_ds_bpermute(Index << 2, Var);
