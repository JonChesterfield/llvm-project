--- conflicted
+++ resolved
@@ -30,69 +30,6 @@
 struct __tgt_bin_desc;
 
 struct PluginAdaptorTy {
-<<<<<<< HEAD
-  typedef int32_t(init_plugin_ty)();
-  typedef int32_t(is_valid_binary_ty)(void *);
-  typedef int32_t(is_valid_binary_info_ty)(void *, void *);
-  typedef bool(exists_valid_binary_for_RTL_ty)(void *, void *);
-  typedef int32_t(is_data_exchangable_ty)(int32_t, int32_t);
-  typedef int32_t(number_of_devices_ty)();
-  typedef bool(has_apu_device_ty)();
-  typedef bool(has_USM_capable_dGPU_ty)();
-  typedef bool(are_allocations_for_maps_on_apus_disabled_ty)();
-  typedef bool(requested_prepopulate_gpu_page_table_ty)();
-  typedef bool(is_no_maps_check_ty)();
-  typedef bool(is_fine_grained_memory_enabled_ty)();
-  typedef bool(is_system_supporting_managed_memory_ty)();
-  typedef int32_t(init_device_ty)(int32_t);
-  typedef int32_t(number_of_team_procs_ty)(int32_t);
-  typedef __tgt_target_table *(load_binary_ty)(int32_t, void *);
-  typedef void *(data_alloc_ty)(int32_t, int64_t, void *, int32_t);
-
-  typedef int32_t(data_submit_ty)(int32_t, void *, void *, int64_t);
-  typedef int32_t(data_submit_async_ty)(int32_t, void *, void *, int64_t,
-                                        __tgt_async_info *);
-  typedef int32_t(data_retrieve_ty)(int32_t, void *, void *, int64_t);
-  typedef int32_t(data_retrieve_async_ty)(int32_t, void *, void *, int64_t,
-                                          __tgt_async_info *);
-  typedef int32_t(data_exchange_ty)(int32_t, void *, int32_t, void *, int64_t);
-  typedef int32_t(data_exchange_async_ty)(int32_t, void *, int32_t, void *,
-                                          int64_t, __tgt_async_info *);
-  typedef int32_t(data_delete_ty)(int32_t, void *, int32_t);
-  typedef int32_t(launch_kernel_sync_ty)(int32_t, void *, void **, ptrdiff_t *,
-                                         const KernelArgsTy *);
-  typedef int32_t(launch_kernel_ty)(int32_t, void *, void **, ptrdiff_t *,
-                                    const KernelArgsTy *, __tgt_async_info *);
-  typedef int64_t(init_requires_ty)(int64_t);
-  typedef int32_t(synchronize_ty)(int32_t, __tgt_async_info *);
-  typedef int32_t(query_async_ty)(int32_t, __tgt_async_info *);
-  typedef int32_t(supports_empty_images_ty)();
-  typedef void(print_device_info_ty)(int32_t);
-  typedef void(set_info_flag_ty)(uint32_t);
-  typedef int32_t(create_event_ty)(int32_t, void **);
-  typedef int32_t(record_event_ty)(int32_t, void *, __tgt_async_info *);
-  typedef int32_t(wait_event_ty)(int32_t, void *, __tgt_async_info *);
-  typedef int32_t(sync_event_ty)(int32_t, void *);
-  typedef int32_t(destroy_event_ty)(int32_t, void *);
-  typedef int(set_coarse_grain_mem_region_ty)(int32_t, void *, int64_t);
-  typedef int(prepopulate_page_table_ty)(int32_t, void *, int64_t);
-  typedef int32_t(query_coarse_grain_mem_region_ty)(int32_t, void *, int64_t);
-  typedef int32_t(enable_access_to_all_agents_ty)(void *, int32_t);
-  typedef int32_t(release_async_info_ty)(int32_t, __tgt_async_info *);
-  typedef int32_t(init_async_info_ty)(int32_t, __tgt_async_info **);
-  typedef int64_t(init_device_into_ty)(int64_t, __tgt_device_info *,
-                                       const char **);
-  typedef int32_t(data_lock_ty)(int32_t, void *, int64_t, void **);
-  typedef int32_t(data_unlock_ty)(int32_t, void *);
-  typedef int32_t(data_notify_mapped_ty)(int32_t, void *, int64_t);
-  typedef int32_t(data_notify_unmapped_ty)(int32_t, void *);
-  typedef int32_t(set_device_offset_ty)(int32_t);
-  typedef int32_t(activate_record_replay_ty)(int32_t, uint64_t, void *, bool,
-                                             bool, uint64_t &);
-  typedef void(set_up_env_ty)(void);
-
-=======
->>>>>>> e017169d
   int32_t Idx = -1;             // RTL index, index is the number of devices
                                 // of other RTLs that were registered before,
                                 // i.e. the OpenMP index of the first device
@@ -105,70 +42,12 @@
   std::string RTLName;
 #endif
 
-<<<<<<< HEAD
-  // Functions implemented in the RTL.
-  init_plugin_ty *init_plugin = nullptr;
-  is_valid_binary_ty *is_valid_binary = nullptr;
-  is_valid_binary_info_ty *is_valid_binary_info = nullptr;
-  exists_valid_binary_for_RTL_ty *exists_valid_binary_for_RTL = nullptr;
-  is_data_exchangable_ty *is_data_exchangable = nullptr;
-  number_of_devices_ty *number_of_devices = nullptr;
-  has_apu_device_ty *has_apu_device = nullptr;
-  has_USM_capable_dGPU_ty *has_USM_capable_dGPU = nullptr;
-  are_allocations_for_maps_on_apus_disabled_ty
-      *are_allocations_for_maps_on_apus_disabled = nullptr;
-  requested_prepopulate_gpu_page_table_ty
-      *requested_prepopulate_gpu_page_table = nullptr;
-  is_no_maps_check_ty *is_no_maps_check = nullptr;
-  is_fine_grained_memory_enabled_ty *is_fine_grained_memory_enabled = nullptr;
-  is_system_supporting_managed_memory_ty *is_system_supporting_managed_memory =
-      nullptr;
-  init_device_ty *init_device = nullptr;
-  number_of_team_procs_ty *number_of_team_procs = nullptr;
-  load_binary_ty *load_binary = nullptr;
-  data_alloc_ty *data_alloc = nullptr;
-  data_submit_ty *data_submit = nullptr;
-  data_submit_async_ty *data_submit_async = nullptr;
-  data_retrieve_ty *data_retrieve = nullptr;
-  data_retrieve_async_ty *data_retrieve_async = nullptr;
-  data_exchange_ty *data_exchange = nullptr;
-  data_exchange_async_ty *data_exchange_async = nullptr;
-  data_delete_ty *data_delete = nullptr;
-  launch_kernel_sync_ty *launch_kernel_sync = nullptr;
-  launch_kernel_ty *launch_kernel = nullptr;
-  init_requires_ty *init_requires = nullptr;
-  synchronize_ty *synchronize = nullptr;
-  query_async_ty *query_async = nullptr;
-  supports_empty_images_ty *supports_empty_images = nullptr;
-  set_info_flag_ty *set_info_flag = nullptr;
-  print_device_info_ty *print_device_info = nullptr;
-  create_event_ty *create_event = nullptr;
-  record_event_ty *record_event = nullptr;
-  wait_event_ty *wait_event = nullptr;
-  sync_event_ty *sync_event = nullptr;
-  destroy_event_ty *destroy_event = nullptr;
-  init_async_info_ty *init_async_info = nullptr;
-  init_device_into_ty *init_device_info = nullptr;
-  release_async_info_ty *release_async_info = nullptr;
-  data_lock_ty *data_lock = nullptr;
-  data_unlock_ty *data_unlock = nullptr;
-  set_coarse_grain_mem_region_ty *set_coarse_grain_mem_region = nullptr;
-  prepopulate_page_table_ty *prepopulate_page_table = nullptr;
-  query_coarse_grain_mem_region_ty *query_coarse_grain_mem_region = nullptr;
-  enable_access_to_all_agents_ty *enable_access_to_all_agents = nullptr;
-  data_notify_mapped_ty *data_notify_mapped = nullptr;
-  data_notify_unmapped_ty *data_notify_unmapped = nullptr;
-  set_device_offset_ty *set_device_offset = nullptr;
-  activate_record_replay_ty *activate_record_replay = nullptr;
-  set_up_env_ty *set_up_env = nullptr;
-=======
 #define PLUGIN_API_HANDLE(NAME, MANDATORY)                                     \
   using NAME##_ty = decltype(__tgt_rtl_##NAME);                                \
   NAME##_ty *NAME = nullptr;
 
 #include "Shared/PluginAPI.inc"
 #undef PLUGIN_API_HANDLE
->>>>>>> e017169d
 
   // Are there images associated with this RTL.
   bool IsUsed = false;
@@ -215,7 +94,6 @@
 private:
   static bool attemptLoadRTL(const std::string &RTLName, PluginAdaptorTy &RTL);
 };
-
 
 /// Struct for the data required to handle plugins
 struct PluginManager {
