--- conflicted
+++ resolved
@@ -38,16 +38,6 @@
 struct __tgt_bin_desc;
 struct __tgt_target_table;
 
-<<<<<<< HEAD
-struct PendingCtorDtorListsTy {
-  std::list<void *> PendingCtors;
-  std::list<void *> PendingDtors;
-};
-typedef std::map<__tgt_bin_desc *, PendingCtorDtorListsTy>
-    PendingCtorsDtorsPerLibrary;
-
-=======
->>>>>>> dc15524f
 struct DeviceTy {
   int32_t DeviceID;
   PluginAdaptorTy *RTL;
@@ -59,17 +49,10 @@
 
   bool HasMappedGlobalData = false;
 
-<<<<<<< HEAD
-  PendingCtorsDtorsPerLibrary PendingCtorsDtors;
-
-  std::mutex PendingGlobalsMtx;
-
   /// Flag to force synchronous data transfers
   /// Controlled via environment flag OMPX_FORCE_SYNC_REGIONS
   bool ForceSynchronousTargetRegions;
 
-=======
->>>>>>> dc15524f
   DeviceTy(PluginAdaptorTy *RTL, int32_t DeviceID, int32_t RTLDeviceID);
   // DeviceTy is not copyable
   DeviceTy(const DeviceTy &D) = delete;
