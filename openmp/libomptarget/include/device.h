//===----------- device.h - Target independent OpenMP target RTL ----------===//
//
// Part of the LLVM Project, under the Apache License v2.0 with LLVM Exceptions.
// See https://llvm.org/LICENSE.txt for license information.
// SPDX-License-Identifier: Apache-2.0 WITH LLVM-exception
//
//===----------------------------------------------------------------------===//
//
// Declarations for managing devices that are handled by RTL plugins.
//
//===----------------------------------------------------------------------===//

#ifndef _OMPTARGET_DEVICE_H
#define _OMPTARGET_DEVICE_H

#include <cassert>
#include <cstddef>
#include <cstdint>
#include <cstring>
#include <list>
#include <map>
#include <memory>
#include <mutex>
#include <set>

#include "ExclusiveAccess.h"
#include "OffloadEntry.h"
#include "omptarget.h"
#include "rtl.h"

#include "OpenMP/Mapping.h"

#include "llvm/ADT/DenseMap.h"
#include "llvm/ADT/SmallVector.h"

// Forward declarations.
struct PluginAdaptorTy;
struct __tgt_bin_desc;
struct __tgt_target_table;

struct DeviceTy {
  int32_t DeviceID;
  PluginAdaptorTy *RTL;
  int32_t RTLDeviceID;
  /// The physical number of processors that may concurrently execute a team
  /// For cuda, this is number of SMs, for amdgcn, this is number of CUs.
  /// This field is used by ompx_get_team_procs(devid).
  int32_t TeamProcs;

<<<<<<< HEAD
  bool HasMappedGlobalData = false;

  /// Flag to force synchronous data transfers
  /// Controlled via environment flag OMPX_FORCE_SYNC_REGIONS
  bool ForceSynchronousTargetRegions;

=======
>>>>>>> 6ad692b7
  DeviceTy(PluginAdaptorTy *RTL, int32_t DeviceID, int32_t RTLDeviceID);
  // DeviceTy is not copyable
  DeviceTy(const DeviceTy &D) = delete;
  DeviceTy &operator=(const DeviceTy &D) = delete;

  ~DeviceTy();

  /// Try to initialize the device and return any failure.
  llvm::Error init();

  /// Provide access to the mapping handler.
  MappingInfoTy &getMappingInfo() { return MappingInfo; }

  llvm::Expected<__tgt_device_binary> loadBinary(__tgt_device_image *Img);

  // device memory allocation/deallocation routines
  /// Allocates \p Size bytes on the device, host or shared memory space
  /// (depending on \p Kind) and returns the address/nullptr when
  /// succeeds/fails. \p HstPtr is an address of the host data which the
  /// allocated target data will be associated with. If it is unknown, the
  /// default value of \p HstPtr is nullptr. Note: this function doesn't do
  /// pointer association. Actually, all the __tgt_rtl_data_alloc
  /// implementations ignore \p HstPtr. \p Kind dictates what allocator should
  /// be used (host, shared, device).
  void *allocData(int64_t Size, void *HstPtr = nullptr,
                  int32_t Kind = TARGET_ALLOC_DEFAULT);

  /// Deallocates memory which \p TgtPtrBegin points at and returns
  /// OFFLOAD_SUCCESS/OFFLOAD_FAIL when succeeds/fails. p Kind dictates what
  /// allocator should be used (host, shared, device).
  int32_t deleteData(void *TgtPtrBegin, int32_t Kind = TARGET_ALLOC_DEFAULT);

  // Data transfer. When AsyncInfo is nullptr, the transfer will be
  // synchronous.
  // Copy data from host to device
  int32_t submitData(void *TgtPtrBegin, void *HstPtrBegin, int64_t Size,
                     AsyncInfoTy &AsyncInfo,
                     HostDataToTargetTy *Entry = nullptr,
                     MappingInfoTy::HDTTMapAccessorTy *HDTTMapPtr = nullptr);

  // Copy data from device back to host
  int32_t retrieveData(void *HstPtrBegin, void *TgtPtrBegin, int64_t Size,
                       AsyncInfoTy &AsyncInfo,
                       HostDataToTargetTy *Entry = nullptr,
                       MappingInfoTy::HDTTMapAccessorTy *HDTTMapPtr = nullptr);

  // Return true if data can be copied to DstDevice directly
  bool isDataExchangable(const DeviceTy &DstDevice);

  // Copy data from current device to destination device directly
  int32_t dataExchange(void *SrcPtr, DeviceTy &DstDev, void *DstPtr,
                       int64_t Size, AsyncInfoTy &AsyncInfo);

  /// Notify the plugin about a new mapping starting at the host address
  /// \p HstPtr and \p Size bytes.
  int32_t notifyDataMapped(void *HstPtr, int64_t Size);

  /// Notify the plugin about an existing mapping being unmapped starting at
  /// the host address \p HstPtr.
  int32_t notifyDataUnmapped(void *HstPtr);

  // Launch the kernel identified by \p TgtEntryPtr with the given arguments.
  int32_t launchKernel(void *TgtEntryPtr, void **TgtVarsPtr,
                       ptrdiff_t *TgtOffsets, KernelArgsTy &KernelArgs,
                       AsyncInfoTy &AsyncInfo);

  /// Synchronize device/queue/event based on \p AsyncInfo and return
  /// OFFLOAD_SUCCESS/OFFLOAD_FAIL when succeeds/fails.
  int32_t synchronize(AsyncInfoTy &AsyncInfo);

  /// Query for device/queue/event based completion on \p AsyncInfo in a
  /// non-blocking manner and return OFFLOAD_SUCCESS/OFFLOAD_FAIL when
  /// succeeds/fails. Must be called multiple times until AsyncInfo is
  /// completed and AsyncInfo.isDone() returns true.
  int32_t queryAsync(AsyncInfoTy &AsyncInfo);

  /// Calls the corresponding print device info function in the plugin.
  bool printDeviceInfo();

  /// Event related interfaces.
  /// {
  /// Create an event.
  int32_t createEvent(void **Event);

  /// Record the event based on status in AsyncInfo->Queue at the moment the
  /// function is called.
  int32_t recordEvent(void *Event, AsyncInfoTy &AsyncInfo);

  /// Wait for an event. This function can be blocking or non-blocking,
  /// depending on the implmentation. It is expected to set a dependence on the
  /// event such that corresponding operations shall only start once the event
  /// is fulfilled.
  int32_t waitEvent(void *Event, AsyncInfoTy &AsyncInfo);

  /// Synchronize the event. It is expected to block the thread.
  int32_t syncEvent(void *Event);

  /// Destroy the event.
  int32_t destroyEvent(void *Event);

  void setTeamProcs(int32_t num_team_procs) { TeamProcs = num_team_procs; }
  int32_t getTeamProcs() { return TeamProcs; }
  /// }

  /// Print all offload entries to stderr.
  void dumpOffloadEntries();

  /// Ask the device whether the runtime should use auto zero-copy.
  bool useAutoZeroCopy();

private:
  /// Deinitialize the device (and plugin).
  void deinit();

  /// All offload entries available on this device.
  using DeviceOffloadEntriesMapTy =
      llvm::DenseMap<llvm::StringRef, OffloadEntryTy>;
  ProtectedObj<DeviceOffloadEntriesMapTy> DeviceOffloadEntries;

  /// Handler to collect and organize host-2-device mapping information.
  MappingInfoTy MappingInfo;
};

#endif<|MERGE_RESOLUTION|>--- conflicted
+++ resolved
@@ -47,15 +47,10 @@
   /// This field is used by ompx_get_team_procs(devid).
   int32_t TeamProcs;
 
-<<<<<<< HEAD
-  bool HasMappedGlobalData = false;
-
   /// Flag to force synchronous data transfers
   /// Controlled via environment flag OMPX_FORCE_SYNC_REGIONS
   bool ForceSynchronousTargetRegions;
 
-=======
->>>>>>> 6ad692b7
   DeviceTy(PluginAdaptorTy *RTL, int32_t DeviceID, int32_t RTLDeviceID);
   // DeviceTy is not copyable
   DeviceTy(const DeviceTy &D) = delete;
