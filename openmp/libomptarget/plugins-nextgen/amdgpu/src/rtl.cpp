//===----RTLs/amdgpu/src/rtl.cpp - Target RTLs Implementation ----- C++ -*-===//
//
// Part of the LLVM Project, under the Apache License v2.0 with LLVM Exceptions.
// See https://llvm.org/LICENSE.txt for license information.
// SPDX-License-Identifier: Apache-2.0 WITH LLVM-exception
//
//===----------------------------------------------------------------------===//
//
// RTL NextGen for AMDGPU machine
//
//===----------------------------------------------------------------------===//

#include <atomic>
#include <cassert>
#include <cstddef>
#include <deque>
#include <mutex>
#include <string>
#include <sys/time.h>
#include <system_error>
#include <unistd.h>
#include <unordered_map>

#include "Debug.h"
#include "DeviceEnvironment.h"
#include "GlobalHandler.h"
#include "PluginInterface.h"
#include "Utilities.h"
#include "UtilitiesRTL.h"
#include "omptarget.h"

#include "print_tracing.h"

#include "memtype.h"

#include "llvm/ADT/SmallString.h"
#include "llvm/ADT/SmallVector.h"
#include "llvm/ADT/StringRef.h"
#include "llvm/BinaryFormat/ELF.h"
#include "llvm/Frontend/OpenMP/OMPConstants.h"
#include "llvm/Frontend/OpenMP/OMPGridValues.h"
#include "llvm/Support/Error.h"
#include "llvm/Support/FileSystem.h"
#include "llvm/Support/MemoryBuffer.h"
#include "llvm/Support/Program.h"
#include "llvm/Support/raw_ostream.h"

#if defined(__has_include)
#if __has_include("hsa/hsa.h")
#include "hsa/hsa.h"
#include "hsa/hsa_ext_amd.h"
#elif __has_include("hsa.h")
#include "hsa.h"
#include "hsa_ext_amd.h"
#endif
#else
#include "hsa/hsa.h"
#include "hsa/hsa_ext_amd.h"
#endif

#ifdef OMPT_SUPPORT
#include <ompt_device_callbacks.h>
#define OMPT_IF_ENABLED(stmts)                                                 \
  do {                                                                         \
    if (ompt_device_callbacks.is_enabled()) {                                  \
      stmts                                                                    \
    }                                                                          \
  } while (0)
#define OMPT_IF_TRACING_ENABLED(stmts)                                         \
  do {                                                                         \
    if (ompt_device_callbacks.is_tracing_enabled()) {                          \
      stmts                                                                    \
    }                                                                          \
  } while (0)
#else
#define OMPT_IF_ENABLED(stmts)
#define OMPT_IF_TRACING_ENABLED(stmts)
#endif

#ifdef OMPT_SUPPORT
extern bool OmptEnabled;
extern void OmptCallbackInit();
extern void setOmptTimestamp(uint64_t Start, uint64_t End);
extern void setOmptHostToDeviceRate(double Slope, double Offset);

/// HSA system clock frequency
double TicksToTime = 1.0;

/// Enable/disable async copy profiling.
void setOmptAsyncCopyProfile(bool Enable) {
  hsa_status_t Status = hsa_amd_profiling_async_copy_enable(Enable);
  if (Status != HSA_STATUS_SUCCESS)
    DP("Error enabling async copy profiling\n");
}

/// Compute system timestamp conversion factor, modeled after ROCclr.
void setOmptTicksToTime() {
  uint64_t TicksFrequency = 1;
  hsa_status_t Status =
      hsa_system_get_info(HSA_SYSTEM_INFO_TIMESTAMP_FREQUENCY, &TicksFrequency);
  if (Status == HSA_STATUS_SUCCESS)
    TicksToTime = (double)1e9 / (double)TicksFrequency;
  else
    DP("Error calling hsa_system_get_info for timestamp frequency\n");
}

/// Get the current HSA-based device timestamp.
uint64_t getSystemTimestampInNs() {
  uint64_t TimeStamp = 0;
  hsa_status_t Status =
      hsa_system_get_info(HSA_SYSTEM_INFO_TIMESTAMP, &TimeStamp);
  if (Status != HSA_STATUS_SUCCESS)
    DP("Error calling hsa_system_get_info for timestamp\n");
  return TimeStamp * TicksToTime;
}

/// @brief Helper to get the host time
/// @return  CLOCK_REALTIME seconds as double
static double getTimeOfDay() {
  double TimeVal = .0;
  struct timeval tval;
  int rc = gettimeofday(&tval, NULL);
  if (rc) {
    // XXX: Error case: What to do?
  } else {
    TimeVal = static_cast<double>(tval.tv_sec) +
              1.0E-06 * static_cast<double>(tval.tv_usec);
  }
  return TimeVal;
}

/// Get the first timepoints on host and device.
void startH2DTimeRate(double *HTime, uint64_t *DTime) {
  *HTime = getTimeOfDay();
  *DTime = getSystemTimestampInNs();
}

/// Get the second timepoints on host and device and compute the rate
/// required for translating device time to host time.
void completeH2DTimeRate(double HostRef1, uint64_t DeviceRef1) {
  double HostRef2 = getTimeOfDay();
  uint64_t DeviceRef2 = getSystemTimestampInNs();
  // Assume host (h) timing is related to device (d) timing as
  // h = m.d + o, where m is the slope and o is the offset.
  // Calculate slope and offset from the two host and device timepoints.
  double HostDiff = HostRef2 - HostRef1;
  uint64_t DeviceDiff = DeviceRef2 - DeviceRef1;
  double Slope = DeviceDiff != 0 ? (HostDiff / DeviceDiff) : HostDiff;
  double Offset = HostRef1 - Slope * DeviceRef1;
  setOmptHostToDeviceRate(Slope, Offset);
  DP("OMPT: Translate time Slope: %f Offset: %f\n", Slope, Offset);
}

#endif

namespace llvm {
namespace omp {
namespace target {
namespace plugin {

extern "C" {
uint64_t hostrpc_assign_buffer(hsa_agent_t Agent, hsa_queue_t *ThisQ,
                               uint32_t DeviceId,
                               hsa_amd_memory_pool_t HostMemoryPool,
                               hsa_amd_memory_pool_t DevMemoryPool);
hsa_status_t hostrpc_terminate();
__attribute__((weak)) hsa_status_t hostrpc_terminate() {
  return HSA_STATUS_SUCCESS;
}
__attribute__((weak)) uint64_t
hostrpc_assign_buffer(hsa_agent_t, hsa_queue_t *, uint32_t DeviceId,
                      hsa_amd_memory_pool_t HostMemoryPool,
                      hsa_amd_memory_pool_t DevMemoryPool) {
  // FIXME:THIS SHOULD BE HARD FAIL
  DP("Warning: Attempting to assign hostrpc to device %u, but hostrpc library "
     "missing\n",
     DeviceId);
  return 0;
}
}

/// Forward declarations for all specialized data structures.
struct AMDGPUKernelTy;
struct AMDGPUDeviceTy;
struct AMDGPUPluginTy;
struct AMDGPUStreamTy;
struct AMDGPUEventTy;
struct AMDGPUStreamManagerTy;
struct AMDGPUEventManagerTy;
struct AMDGPUDeviceImageTy;
struct AMDGPUMemoryManagerTy;
struct AMDGPUMemoryPoolTy;

namespace utils {

/// Iterate elements using an HSA iterate function. Do not use this function
/// directly but the specialized ones below instead.
template <typename ElemTy, typename IterFuncTy, typename CallbackTy>
hsa_status_t iterate(IterFuncTy Func, CallbackTy Cb) {
  auto L = [](ElemTy Elem, void *Data) -> hsa_status_t {
    CallbackTy *Unwrapped = static_cast<CallbackTy *>(Data);
    return (*Unwrapped)(Elem);
  };
  return Func(L, static_cast<void *>(&Cb));
}

/// Iterate elements using an HSA iterate function passing a parameter. Do not
/// use this function directly but the specialized ones below instead.
template <typename ElemTy, typename IterFuncTy, typename IterFuncArgTy,
          typename CallbackTy>
hsa_status_t iterate(IterFuncTy Func, IterFuncArgTy FuncArg, CallbackTy Cb) {
  auto L = [](ElemTy Elem, void *Data) -> hsa_status_t {
    CallbackTy *Unwrapped = static_cast<CallbackTy *>(Data);
    return (*Unwrapped)(Elem);
  };
  return Func(FuncArg, L, static_cast<void *>(&Cb));
}

/// Iterate elements using an HSA iterate function passing a parameter. Do not
/// use this function directly but the specialized ones below instead.
template <typename Elem1Ty, typename Elem2Ty, typename IterFuncTy,
          typename IterFuncArgTy, typename CallbackTy>
hsa_status_t iterate(IterFuncTy Func, IterFuncArgTy FuncArg, CallbackTy Cb) {
  auto L = [](Elem1Ty Elem1, Elem2Ty Elem2, void *Data) -> hsa_status_t {
    CallbackTy *Unwrapped = static_cast<CallbackTy *>(Data);
    return (*Unwrapped)(Elem1, Elem2);
  };
  return Func(FuncArg, L, static_cast<void *>(&Cb));
}

/// Iterate agents.
template <typename CallbackTy> Error iterateAgents(CallbackTy Callback) {
  hsa_status_t Status = iterate<hsa_agent_t>(hsa_iterate_agents, Callback);
  return Plugin::check(Status, "Error in hsa_iterate_agents: %s");
}

/// Iterate ISAs of an agent.
template <typename CallbackTy>
Error iterateAgentISAs(hsa_agent_t Agent, CallbackTy Cb) {
  hsa_status_t Status = iterate<hsa_isa_t>(hsa_agent_iterate_isas, Agent, Cb);
  return Plugin::check(Status, "Error in hsa_agent_iterate_isas: %s");
}

/// Iterate memory pools of an agent.
template <typename CallbackTy>
Error iterateAgentMemoryPools(hsa_agent_t Agent, CallbackTy Cb) {
  hsa_status_t Status = iterate<hsa_amd_memory_pool_t>(
      hsa_amd_agent_iterate_memory_pools, Agent, Cb);
  return Plugin::check(Status,
                       "Error in hsa_amd_agent_iterate_memory_pools: %s");
}

extern "C" uint64_t hostrpc_assign_buffer(hsa_agent_t Agent, hsa_queue_t *ThisQ,
                                          uint32_t DeviceId,
                                          hsa_amd_memory_pool_t HostMemoryPool,
                                          hsa_amd_memory_pool_t DevMemoryPool);
extern "C" hsa_status_t hostrpc_terminate();
} // namespace utils

/// Utility class representing generic resource references to AMDGPU resources.
template <typename ResourceTy>
struct AMDGPUResourceRef : public GenericDeviceResourceRef {
  /// Create an empty reference to an invalid resource.
  AMDGPUResourceRef() : Resource(nullptr) {}

  /// Create a reference to an existing resource.
  AMDGPUResourceRef(ResourceTy *Resource) : Resource(Resource) {}

  virtual ~AMDGPUResourceRef() {}

  /// Create a new resource and save the reference. The reference must be empty
  /// before calling to this function.
  Error create(GenericDeviceTy &Device) override;

  /// Destroy the referenced resource and invalidate the reference. The
  /// reference must be to a valid event before calling to this function.
  Error destroy(GenericDeviceTy &Device) override {
    if (!Resource)
      return Plugin::error("Destroying an invalid resource");

    if (auto Err = Resource->deinit())
      return Err;

    delete Resource;

    Resource = nullptr;
    return Plugin::success();
  }

  /// Get the underlying AMDGPUSignalTy reference.
  operator ResourceTy *() const { return Resource; }

private:
  /// The reference to the actual resource.
  ResourceTy *Resource;
};

/// Class holding an HSA memory pool.
struct AMDGPUMemoryPoolTy {
  /// Create a memory pool from an HSA memory pool.
  AMDGPUMemoryPoolTy(hsa_amd_memory_pool_t MemoryPool)
      : MemoryPool(MemoryPool), GlobalFlags(0) {}

  /// Initialize the memory pool retrieving its properties.
  Error init() {
    if (auto Err = getAttr(HSA_AMD_MEMORY_POOL_INFO_SEGMENT, Segment))
      return Err;

    if (auto Err = getAttr(HSA_AMD_MEMORY_POOL_INFO_GLOBAL_FLAGS, GlobalFlags))
      return Err;

    return Plugin::success();
  }

  /// Getter of the HSA memory pool.
  hsa_amd_memory_pool_t get() const { return MemoryPool; }

  /// Indicate the segment which belongs to.
  bool isGlobal() const { return (Segment == HSA_AMD_SEGMENT_GLOBAL); }
  bool isReadOnly() const { return (Segment == HSA_AMD_SEGMENT_READONLY); }
  bool isPrivate() const { return (Segment == HSA_AMD_SEGMENT_PRIVATE); }
  bool isGroup() const { return (Segment == HSA_AMD_SEGMENT_GROUP); }

  /// Indicate if it is fine-grained memory. Valid only for global.
  bool isFineGrained() const {
    assert(isGlobal() && "Not global memory");
    return (GlobalFlags & HSA_AMD_MEMORY_POOL_GLOBAL_FLAG_FINE_GRAINED);
  }

  /// Indicate if it is coarse-grained memory. Valid only for global.
  bool isCoarseGrained() const {
    assert(isGlobal() && "Not global memory");
    return (GlobalFlags & HSA_AMD_MEMORY_POOL_GLOBAL_FLAG_COARSE_GRAINED);
  }

  /// Indicate if it supports storing kernel arguments. Valid only for global.
  bool supportsKernelArgs() const {
    assert(isGlobal() && "Not global memory");
    return (GlobalFlags & HSA_AMD_MEMORY_POOL_GLOBAL_FLAG_KERNARG_INIT);
  }

  /// Allocate memory on the memory pool.
  Error allocate(size_t Size, void **PtrStorage) {
    hsa_status_t Status =
        hsa_amd_memory_pool_allocate(MemoryPool, Size, 0, PtrStorage);
    return Plugin::check(Status, "Error in hsa_amd_memory_pool_allocate: %s");
  }

  /// Return memory to the memory pool.
  Error deallocate(void *Ptr) {
    hsa_status_t Status = hsa_amd_memory_pool_free(Ptr);
    return Plugin::check(Status, "Error in hsa_amd_memory_pool_free: %s");
  }

  /// Allow the device to access a specific allocation.
  Error enableAccess(void *Ptr, int64_t Size,
                     const llvm::SmallVector<hsa_agent_t> &Agents) const {
#ifdef OMPTARGET_DEBUG
    for (hsa_agent_t Agent : Agents) {
      hsa_amd_memory_pool_access_t Access;
      if (auto Err =
              getAttr(Agent, HSA_AMD_AGENT_MEMORY_POOL_INFO_ACCESS, Access))
        return Err;

      // The agent is not allowed to access the memory pool in any case. Do not
      // continue because otherwise it result in undefined behavior.
      if (Access == HSA_AMD_MEMORY_POOL_ACCESS_NEVER_ALLOWED)
        return Plugin::error("An agent is not allowed to access a memory pool");
    }
#endif

    // We can access but it is disabled by default. Enable the access then.
    hsa_status_t Status =
        hsa_amd_agents_allow_access(Agents.size(), Agents.data(), nullptr, Ptr);
    return Plugin::check(Status, "Error in hsa_amd_agents_allow_access: %s");
  }

<<<<<<< HEAD
  Error zeroInitializeMemory(void *Ptr, size_t Size) {
    uint64_t Rounded = sizeof(uint32_t) * ((Size + 3) / sizeof(uint32_t));
    hsa_status_t Status =
        hsa_amd_memory_fill(Ptr, 0, Rounded / sizeof(uint32_t));
    return Plugin::check(Status, "Error in hsa_amd_memory_fill: %s");
  }

private:
=======
>>>>>>> c096e917
  /// Get attribute from the memory pool.
  template <typename Ty>
  Error getAttr(hsa_amd_memory_pool_info_t Kind, Ty &Value) const {
    hsa_status_t Status;
    Status = hsa_amd_memory_pool_get_info(MemoryPool, Kind, &Value);
    return Plugin::check(Status, "Error in hsa_amd_memory_pool_get_info: %s");
  }

  template <typename Ty>
  hsa_status_t getAttrRaw(hsa_amd_memory_pool_info_t Kind, Ty &Value) const {
    return hsa_amd_memory_pool_get_info(MemoryPool, Kind, &Value);
  }

  /// Get attribute from the memory pool relating to an agent.
  template <typename Ty>
  Error getAttr(hsa_agent_t Agent, hsa_amd_agent_memory_pool_info_t Kind,
                Ty &Value) const {
    hsa_status_t Status;
    Status =
        hsa_amd_agent_memory_pool_get_info(Agent, MemoryPool, Kind, &Value);
    return Plugin::check(Status,
                         "Error in hsa_amd_agent_memory_pool_get_info: %s");
  }

private:
  /// The HSA memory pool.
  hsa_amd_memory_pool_t MemoryPool;

  /// The segment where the memory pool belongs to.
  hsa_amd_segment_t Segment;

  /// The global flags of memory pool. Only valid if the memory pool belongs to
  /// the global segment.
  uint32_t GlobalFlags;
};

/// Class that implements a memory manager that gets memory from a specific
/// memory pool.
struct AMDGPUMemoryManagerTy : public DeviceAllocatorTy {

  /// Create an empty memory manager.
  AMDGPUMemoryManagerTy() : MemoryPool(nullptr), MemoryManager(nullptr) {}

  /// Initialize the memory manager from a memory pool.
  Error init(AMDGPUMemoryPoolTy &MemoryPool) {
    const uint32_t Threshold = 1 << 30;
    this->MemoryManager = new MemoryManagerTy(*this, Threshold);
    this->MemoryPool = &MemoryPool;
    return Plugin::success();
  }

  /// Deinitialize the memory manager and free its allocations.
  Error deinit() {
    assert(MemoryManager && "Invalid memory manager");

    // Delete and invalidate the memory manager. At this point, the memory
    // manager will deallocate all its allocations.
    delete MemoryManager;
    MemoryManager = nullptr;

    return Plugin::success();
  }

  /// Reuse or allocate memory through the memory manager.
  Error allocate(size_t Size, void **PtrStorage) {
    assert(MemoryManager && "Invalid memory manager");
    assert(PtrStorage && "Invalid pointer storage");

    *PtrStorage = MemoryManager->allocate(Size, nullptr);
    if (*PtrStorage == nullptr)
      return Plugin::error("Failure to allocate from AMDGPU memory manager");

    return Plugin::success();
  }

  /// Release an allocation to be reused.
  Error deallocate(void *Ptr) {
    assert(Ptr && "Invalid pointer");

    if (MemoryManager->free(Ptr))
      return Plugin::error("Failure to deallocate from AMDGPU memory manager");

    return Plugin::success();
  }

private:
  /// Allocation callback that will be called once the memory manager does not
  /// have more previously allocated buffers.
  void *allocate(size_t Size, void *HstPtr, TargetAllocTy Kind) override;

  /// Deallocation callack that will be called by the memory manager.
  int free(void *TgtPtr, TargetAllocTy Kind) override {
    if (auto Err = MemoryPool->deallocate(TgtPtr)) {
      consumeError(std::move(Err));
      return OFFLOAD_FAIL;
    }
    return OFFLOAD_SUCCESS;
  }

  /// The memory pool used to allocate memory.
  AMDGPUMemoryPoolTy *MemoryPool;

  /// Reference to the actual memory manager.
  MemoryManagerTy *MemoryManager;
};

/// Class implementing the AMDGPU device images' properties.
struct AMDGPUDeviceImageTy : public DeviceImageTy {
  /// Create the AMDGPU image with the id and the target image pointer.
  AMDGPUDeviceImageTy(int32_t ImageId, const __tgt_device_image *TgtImage)
      : DeviceImageTy(ImageId, TgtImage) {}

  /// Prepare and load the executable corresponding to the image.
  Error loadExecutable(const AMDGPUDeviceTy &Device);

  /// Unload the executable.
  Error unloadExecutable() {
    hsa_status_t Status = hsa_executable_destroy(Executable);
    if (auto Err = Plugin::check(Status, "Error in hsa_executable_destroy: %s"))
      return Err;

    Status = hsa_code_object_destroy(CodeObject);
    return Plugin::check(Status, "Error in hsa_code_object_destroy: %s");
  }

  /// Get the executable.
  hsa_executable_t getExecutable() const { return Executable; }

  /// Get to Code Object Version of the ELF
  uint16_t getELFABIVersion() const { return ELFABIVersion; }

  /// Find an HSA device symbol by its name on the executable.
  Expected<hsa_executable_symbol_t>
  findDeviceSymbol(GenericDeviceTy &Device, StringRef SymbolName) const;

  /// Get additional info for kernel, e.g., register spill counts
  std::optional<utils::KernelMetaDataTy>
  getKernelInfo(StringRef Identifier) const {
    auto It = KernelInfoMap.find(Identifier);

    if (It == KernelInfoMap.end())
      return {};

    return It->second;
  }

  /// Does device image contain Symbol
  bool hasDeviceSymbol(GenericDeviceTy &Device, StringRef SymbolName) const;

private:
  /// The exectuable loaded on the agent.
  hsa_executable_t Executable;
  hsa_code_object_t CodeObject;
  StringMap<utils::KernelMetaDataTy> KernelInfoMap;
  uint16_t ELFABIVersion;
};

/// Class implementing the AMDGPU kernel functionalities which derives from the
/// generic kernel class.
struct AMDGPUKernelTy : public GenericKernelTy {
  /// Create an AMDGPU kernel with a name and an execution mode.
  AMDGPUKernelTy(const char *Name, OMPTgtExecModeFlags ExecutionMode)
      : GenericKernelTy(Name, ExecutionMode),
        GlobalTy_device_st_buf("service_thread_buf", sizeof(uint64_t)) {}

  /// Initialize the AMDGPU kernel.
  Error initImpl(GenericDeviceTy &Device, DeviceImageTy &Image) override {
    AMDGPUDeviceImageTy &AMDImage = static_cast<AMDGPUDeviceImageTy &>(Image);

    // Kernel symbols have a ".kd" suffix.
    std::string KernelName(getName());
    KernelName += ".kd";

    // Find the symbol on the device executable.
    auto SymbolOrErr = AMDImage.findDeviceSymbol(Device, KernelName);
    if (!SymbolOrErr)
      return SymbolOrErr.takeError();

    hsa_executable_symbol_t Symbol = *SymbolOrErr;
    hsa_symbol_kind_t SymbolType;
    hsa_status_t Status;

    // Retrieve different properties of the kernel symbol.
    std::pair<hsa_executable_symbol_info_t, void *> RequiredInfos[] = {
        {HSA_EXECUTABLE_SYMBOL_INFO_TYPE, &SymbolType},
        {HSA_EXECUTABLE_SYMBOL_INFO_KERNEL_OBJECT, &KernelObject},
        {HSA_EXECUTABLE_SYMBOL_INFO_KERNEL_KERNARG_SEGMENT_SIZE, &ArgsSize},
        {HSA_EXECUTABLE_SYMBOL_INFO_KERNEL_GROUP_SEGMENT_SIZE, &GroupSize},
        {HSA_EXECUTABLE_SYMBOL_INFO_KERNEL_PRIVATE_SEGMENT_SIZE, &PrivateSize}};

    for (auto &Info : RequiredInfos) {
      Status = hsa_executable_symbol_get_info(Symbol, Info.first, Info.second);
      if (auto Err = Plugin::check(
              Status, "Error in hsa_executable_symbol_get_info: %s"))
        return Err;
    }

    // Make sure it is a kernel symbol.
    if (SymbolType != HSA_SYMBOL_KIND_KERNEL)
      return Plugin::error("Symbol %s is not a kernel function");

    // TODO: Read the kernel descriptor for the max threads per block. May be
    // read from the image.

    // Get ConstWGSize for kernel from image
    std::string WGSizeName(getName());
    WGSizeName += "_wg_size";
    GlobalTy HostConstWGSize(WGSizeName, sizeof(decltype(ConstWGSize)),
                             &ConstWGSize);
    GenericGlobalHandlerTy &GHandler = Plugin::get().getGlobalHandler();
    if (auto Err =
            GHandler.readGlobalFromImage(Device, AMDImage, HostConstWGSize)) {
      // In case it is not found, we simply stick with the defaults.
      // So we consume the error and print a debug message.
      DP("Could not load %s global from kernel image. Run with %u %u\n",
         WGSizeName.c_str(), PreferredNumThreads, MaxNumThreads);
      consumeError(std::move(Err));
      assert(PreferredNumThreads > 0 && "Prefer more than 0 threads");
      assert(MaxNumThreads > 0 && "MaxNumThreads more than 0 threads");
    } else {
      // Set the number of preferred and max threads to the ConstWGSize to get
      // the exact value for kernel launch. Exception: In generic-spmd mode, we
      // set it to the default blocksize since ConstWGSize may include the
      // master thread which is not required.
      PreferredNumThreads =
          getExecutionModeFlags() == OMP_TGT_EXEC_MODE_GENERIC_SPMD
              ? Device.getDefaultNumThreads()
              : ConstWGSize;
      MaxNumThreads = ConstWGSize;
    }

    ImplicitArgsSize =
        (AMDImage.getELFABIVersion() < llvm::ELF::ELFABIVERSION_AMDGPU_HSA_V5)
            ? utils::COV4_SIZE
            : utils::COV5_SIZE;
    DP("ELFABIVersion: %d\n", AMDImage.getELFABIVersion());

    // Get additional kernel info read from image
    KernelInfo = AMDImage.getKernelInfo(getName());
    if (!KernelInfo.has_value())
      INFO(OMP_INFOTYPE_PLUGIN_KERNEL, Device.getDeviceId(),
           "Could not read extra information for kernel %s.", getName());

    needs_host_services =
        AMDImage.hasDeviceSymbol(Device, "__needs_host_services");
    if (needs_host_services) {
      // GenericGlobalHandlerTy * GHandler = Plugin::createGlobalHandler();
      if (auto Err = rpc_buf_handler->getGlobalMetadataFromDevice(
              Device, AMDImage, GlobalTy_device_st_buf))
        return Err;
    }

    return Plugin::success();
  }
  bool needs_host_services;
  GlobalTy GlobalTy_device_st_buf;
  GenericGlobalHandlerTy *rpc_buf_handler = Plugin::createGlobalHandler();

  /// Launch the AMDGPU kernel function.
  Error launchImpl(GenericDeviceTy &GenericDevice, uint32_t NumThreads,
                   uint64_t NumBlocks, KernelArgsTy &KernelArgs, void *Args,
                   AsyncInfoWrapperTy &AsyncInfoWrapper) const override;

  /// Print more elaborate kernel launch info for AMDGPU
  Error printLaunchInfoDetails(GenericDeviceTy &GenericDevice,
                               KernelArgsTy &KernelArgs, uint32_t NumThreads,
                               uint64_t NumBlocks) const override;
  /// Print the "old" AMD KernelTrace single-line format
  void printAMDOneLineKernelTrace(GenericDeviceTy &GenericDevice,
                                  KernelArgsTy &KernelArgs, uint32_t NumThreads,
                                  uint64_t NumBlocks) const;

  /// The default number of blocks is common to the whole device.
  uint32_t getDefaultNumBlocks(GenericDeviceTy &GenericDevice) const override {
    return GenericDevice.getDefaultNumBlocks();
  }

  /// The default number of threads is common to the whole device.
  uint32_t getDefaultNumThreads(GenericDeviceTy &GenericDevice) const override {
    return GenericDevice.getDefaultNumThreads();
  }

  /// Get group and private segment kernel size.
  uint32_t getGroupSize() const { return GroupSize; }
  uint32_t getPrivateSize() const { return PrivateSize; }
  uint16_t getConstWGSize() const { return ConstWGSize; }

  /// Get the HSA kernel object representing the kernel function.
  uint64_t getKernelObject() const { return KernelObject; }

  /// Get the size of implicitargs based on the code object version
  /// @return 56 for cov4 and 256 for cov5
  uint32_t getImplicitArgsSize() const { return ImplicitArgsSize; }

private:
  /// The kernel object to execute.
  uint64_t KernelObject;

  /// The args, group and private segments sizes required by a kernel instance.
  uint32_t ArgsSize;
  uint32_t GroupSize;
  uint32_t PrivateSize;

  /// The size of implicit kernel arguments.
  uint32_t ImplicitArgsSize;

  /// Additional Info for the AMD GPU Kernel
  std::optional<utils::KernelMetaDataTy> KernelInfo;
  /// CodeGen generate WGSize
  uint16_t ConstWGSize;
};

/// Class representing an HSA signal. Signals are used to define dependencies
/// between asynchronous operations: kernel launches and memory transfers.
struct AMDGPUSignalTy {
  /// Create an empty signal.
  AMDGPUSignalTy() : Signal({0}), UseCount() {}
  AMDGPUSignalTy(AMDGPUDeviceTy &Device) : Signal({0}), UseCount() {}

  /// Initialize the signal with an initial value.
  Error init(uint32_t InitialValue = 1) {
    hsa_status_t Status =
        hsa_amd_signal_create(InitialValue, 0, nullptr, 0, &Signal);
    return Plugin::check(Status, "Error in hsa_signal_create: %s");
  }

  /// Deinitialize the signal.
  Error deinit() {
    hsa_status_t Status = hsa_signal_destroy(Signal);
    return Plugin::check(Status, "Error in hsa_signal_destroy: %s");
  }

  /// Wait until the signal gets a zero value.
  Error wait(const uint64_t ActiveTimeout = 0) const {
    if (ActiveTimeout) {
      hsa_signal_value_t Got = 1;
      Got = hsa_signal_wait_scacquire(Signal, HSA_SIGNAL_CONDITION_EQ, 0,
                                      ActiveTimeout, HSA_WAIT_STATE_ACTIVE);
      if (Got == 0)
        return Plugin::success();
    }
    while (hsa_signal_wait_scacquire(Signal, HSA_SIGNAL_CONDITION_EQ, 0,
                                     UINT64_MAX, HSA_WAIT_STATE_BLOCKED) != 0)
      ;
    return Plugin::success();
  }

  /// Load the value on the signal.
  hsa_signal_value_t load() const { return hsa_signal_load_scacquire(Signal); }

  /// Signal decrementing by one.
  void signal() {
    assert(load() > 0 && "Invalid signal value");
    hsa_signal_subtract_screlease(Signal, 1);
  }

  /// Reset the signal value before reusing the signal. Do not call this
  /// function if the signal is being currently used by any watcher, such as a
  /// plugin thread or the HSA runtime.
  void reset() { hsa_signal_store_screlease(Signal, 1); }

  /// Increase the number of concurrent uses.
  void increaseUseCount() { UseCount.increase(); }

  /// Decrease the number of concurrent uses and return whether was the last.
  bool decreaseUseCount() { return UseCount.decrease(); }

  hsa_signal_t get() const { return Signal; }

private:
  /// The underlying HSA signal.
  hsa_signal_t Signal;

  /// Reference counter for tracking the concurrent use count. This is mainly
  /// used for knowing how many streams are using the signal.
  RefCountTy<> UseCount;
};

/// Classes for holding AMDGPU signals and managing signals.
using AMDGPUSignalRef = AMDGPUResourceRef<AMDGPUSignalTy>;
using AMDGPUSignalManagerTy = GenericDeviceResourceManagerTy<AMDGPUSignalRef>;

/// Class holding an HSA queue to submit kernel and barrier packets.
struct AMDGPUQueueTy {
  /// Create an empty queue.
  AMDGPUQueueTy() : Queue(nullptr), Mutex() {}

  /// Initialize a new queue belonging to a specific agent.
  Error init(hsa_agent_t Agent, int32_t QueueSize) {
    hsa_status_t Status =
        hsa_queue_create(Agent, QueueSize, HSA_QUEUE_TYPE_MULTI, callbackError,
                         nullptr, UINT32_MAX, UINT32_MAX, &Queue);
    return Plugin::check(Status, "Error in hsa_queue_create: %s");
  }

  /// Deinitialize the queue and destroy its resources.
  Error deinit() {
    hsa_status_t Status = hsa_queue_destroy(Queue);
    return Plugin::check(Status, "Error in hsa_queue_destroy: %s");
  }

  /// Push a kernel launch to the queue. The kernel launch requires an output
  /// signal and can define an optional input signal (nullptr if none).
  Error pushKernelLaunch(const AMDGPUKernelTy &Kernel, void *KernelArgs,
                         uint32_t NumThreads, uint64_t NumBlocks,
                         uint32_t GroupSize, AMDGPUSignalTy *OutputSignal,
                         AMDGPUSignalTy *InputSignal) {
    assert(OutputSignal && "Invalid kernel output signal");

    // Lock the queue during the packet publishing process. Notice this blocks
    // the addition of other packets to the queue. The following piece of code
    // should be lightweight; do not block the thread, allocate memory, etc.
    std::lock_guard<std::mutex> Lock(Mutex);

    // Avoid defining the input dependency if already satisfied.
    if (InputSignal && !InputSignal->load())
      InputSignal = nullptr;

    // Add a barrier packet before the kernel packet in case there is a pending
    // preceding operation. The barrier packet will delay the processing of
    // subsequent queue's packets until the barrier input signal are satisfied.
    // No need output signal needed because the dependency is already guaranteed
    // by the queue barrier itself.
    if (InputSignal)
      if (auto Err = pushBarrierImpl(nullptr, InputSignal))
        return Err;

    // Now prepare the kernel packet.
    uint64_t PacketId;
    hsa_kernel_dispatch_packet_t *Packet = acquirePacket(PacketId);
    assert(Packet && "Invalid packet");

    // The header of the packet is written in the last moment.
    Packet->setup = UINT16_C(1) << HSA_KERNEL_DISPATCH_PACKET_SETUP_DIMENSIONS;
    Packet->workgroup_size_x = NumThreads;
    Packet->workgroup_size_y = 1;
    Packet->workgroup_size_z = 1;
    Packet->reserved0 = 0;
    Packet->grid_size_x = NumBlocks * NumThreads;
    Packet->grid_size_y = 1;
    Packet->grid_size_z = 1;
    Packet->private_segment_size = Kernel.getPrivateSize();
    Packet->group_segment_size = GroupSize;
    Packet->kernel_object = Kernel.getKernelObject();
    Packet->kernarg_address = KernelArgs;
    Packet->reserved2 = 0;
    Packet->completion_signal = OutputSignal->get();

    // Publish the packet. Do not modify the packet after this point.
    publishKernelPacket(PacketId, Packet);

    return Plugin::success();
  }

  /// Push a barrier packet that will wait up to two input signals. All signals
  /// are optional (nullptr if none).
  Error pushBarrier(AMDGPUSignalTy *OutputSignal,
                    const AMDGPUSignalTy *InputSignal1,
                    const AMDGPUSignalTy *InputSignal2) {
    // Lock the queue during the packet publishing process.
    std::lock_guard<std::mutex> Lock(Mutex);

    // Push the barrier with the lock acquired.
    return pushBarrierImpl(OutputSignal, InputSignal1, InputSignal2);
  }
  hsa_queue_t *getHsaQueue() { return Queue; }

private:
  /// Push a barrier packet that will wait up to two input signals. Assumes the
  /// the queue lock is acquired.
  Error pushBarrierImpl(AMDGPUSignalTy *OutputSignal,
                        const AMDGPUSignalTy *InputSignal1,
                        const AMDGPUSignalTy *InputSignal2 = nullptr) {
    // Add a queue barrier waiting on both the other stream's operation and the
    // last operation on the current stream (if any).
    uint64_t PacketId;
    hsa_barrier_and_packet_t *Packet =
        (hsa_barrier_and_packet_t *)acquirePacket(PacketId);
    assert(Packet && "Invalid packet");

    Packet->reserved0 = 0;
    Packet->reserved1 = 0;
    Packet->dep_signal[0] = {0};
    Packet->dep_signal[1] = {0};
    Packet->dep_signal[2] = {0};
    Packet->dep_signal[3] = {0};
    Packet->dep_signal[4] = {0};
    Packet->reserved2 = 0;
    Packet->completion_signal = {0};

    // Set input and output dependencies if needed.
    if (OutputSignal)
      Packet->completion_signal = OutputSignal->get();
    if (InputSignal1)
      Packet->dep_signal[0] = InputSignal1->get();
    if (InputSignal2)
      Packet->dep_signal[1] = InputSignal2->get();

    // Publish the packet. Do not modify the packet after this point.
    publishBarrierPacket(PacketId, Packet);

    return Plugin::success();
  }

  /// Acquire a packet from the queue. This call may block the thread if there
  /// is no space in the underlying HSA queue. It may need to wait until the HSA
  /// runtime processes some packets. Assumes the queue lock is acquired.
  hsa_kernel_dispatch_packet_t *acquirePacket(uint64_t &PacketId) {
    // Increase the queue index with relaxed memory order. Notice this will need
    // another subsequent atomic operation with acquire order.
    PacketId = hsa_queue_add_write_index_relaxed(Queue, 1);

    // Wait for the package to be available. Notice the atomic operation uses
    // the acquire memory order.
    while (PacketId - hsa_queue_load_read_index_scacquire(Queue) >= Queue->size)
      ;

    // Return the packet reference.
    const uint32_t Mask = Queue->size - 1; // The size is a power of 2.
    return (hsa_kernel_dispatch_packet_t *)Queue->base_address +
           (PacketId & Mask);
  }

  /// Publish the kernel packet so that the HSA runtime can start processing
  /// the kernel launch. Do not modify the packet once this function is called.
  /// Assumes the queue lock is acquired.
  void publishKernelPacket(uint64_t PacketId,
                           hsa_kernel_dispatch_packet_t *Packet) {
    uint32_t *PacketPtr = reinterpret_cast<uint32_t *>(Packet);

    uint16_t Setup = Packet->setup;
    uint16_t Header = HSA_PACKET_TYPE_KERNEL_DISPATCH << HSA_PACKET_HEADER_TYPE;
    Header |= HSA_FENCE_SCOPE_SYSTEM << HSA_PACKET_HEADER_ACQUIRE_FENCE_SCOPE;
    Header |= HSA_FENCE_SCOPE_SYSTEM << HSA_PACKET_HEADER_RELEASE_FENCE_SCOPE;

    // Publish the packet. Do not modify the package after this point.
    __atomic_store_n(PacketPtr, Header | (Setup << 16), __ATOMIC_RELEASE);

    // Signal the doorbell about the published packet.
    hsa_signal_store_relaxed(Queue->doorbell_signal, PacketId);
  }

  /// Publish the barrier packet so that the HSA runtime can start processing
  /// the barrier. Next packets in the queue will not be processed until all
  /// barrier dependencies (signals) are satisfied. Assumes the queue is locked
  void publishBarrierPacket(uint64_t PacketId,
                            hsa_barrier_and_packet_t *Packet) {
    uint32_t *PacketPtr = reinterpret_cast<uint32_t *>(Packet);

    uint16_t Setup = 0;
    uint16_t Header = HSA_PACKET_TYPE_BARRIER_AND << HSA_PACKET_HEADER_TYPE;
    Header |= HSA_FENCE_SCOPE_SYSTEM << HSA_PACKET_HEADER_ACQUIRE_FENCE_SCOPE;
    Header |= HSA_FENCE_SCOPE_SYSTEM << HSA_PACKET_HEADER_RELEASE_FENCE_SCOPE;

    // Publish the packet. Do not modify the package after this point.
    __atomic_store_n(PacketPtr, Header | (Setup << 16), __ATOMIC_RELEASE);

    // Signal the doorbell about the published packet.
    hsa_signal_store_relaxed(Queue->doorbell_signal, PacketId);
  }

  /// Callack that will be called when an error is detected on the HSA queue.
  static void callbackError(hsa_status_t Status, hsa_queue_t *Source, void *) {
    auto Err = Plugin::check(Status, "Received error in queue %p: %s", Source);
    FATAL_MESSAGE(1, "%s", toString(std::move(Err)).data());
  }

  /// The HSA queue.
  hsa_queue_t *Queue;

  /// Mutex to protect the acquiring and publishing of packets. For the moment,
  /// we need this mutex to prevent publishing packets that are not ready to be
  /// published in a multi-thread scenario. Without a queue lock, a thread T1
  /// could acquire packet P and thread T2 acquire packet P+1. Thread T2 could
  /// publish its packet P+1 (signaling the queue's doorbell) before packet P
  /// from T1 is ready to be processed. That scenario should be invalid. Thus,
  /// we use the following mutex to make packet acquiring and publishing atomic.
  /// TODO: There are other more advanced approaches to avoid this mutex using
  /// atomic operations. We can further investigate it if this is a bottleneck.
  std::mutex Mutex;
};

/// Struct that implements a stream of asynchronous operations for AMDGPU
/// devices. This class relies on signals to implement streams and define the
/// dependencies between asynchronous operations.
struct AMDGPUStreamTy {
  AMDGPUQueueTy *getQueue() { return &Queue; };

private:
  /// Utility struct holding arguments for async H2H memory copies.
  struct MemcpyArgsTy {
    void *Dst;
    const void *Src;
    size_t Size;
  };

  /// Utility struct holding arguments for freeing buffers to memory managers.
  struct ReleaseBufferArgsTy {
    void *Buffer;
    AMDGPUMemoryManagerTy *MemoryManager;
  };

  /// Utility struct holding arguments for releasing signals to signal managers.
  struct ReleaseSignalArgsTy {
    AMDGPUSignalTy *Signal;
    AMDGPUSignalManagerTy *SignalManager;
  };

  /// Utility struct holding arguments for OMPT-based kernel timing.
  struct OmptKernelTimingArgsTy {
    hsa_agent_t Agent;
    AMDGPUSignalTy *Signal;
    double TicksToTime;
  };

  /// The stream is composed of N stream's slots. The struct below represents
  /// the fields of each slot. Each slot has a signal and an optional action
  /// function. When appending an HSA asynchronous operation to the stream, one
  /// slot is consumed and used to store the operation's information. The
  /// operation's output signal is set to the consumed slot's signal. If there
  /// is a previous asynchronous operation on the previous slot, the HSA async
  /// operation's input signal is set to the signal of the previous slot. This
  /// way, we obtain a chain of dependant async operations. The action is a
  /// function that will be executed eventually after the operation is
  /// completed, e.g., for releasing a buffer.
  struct StreamSlotTy {
    /// The output signal of the stream operation. May be used by the subsequent
    /// operation as input signal.
    AMDGPUSignalTy *Signal;

    /// The action that must be performed after the operation's completion. Set
    /// to nullptr when there is no action to perform.
    Error (*ActionFunction)(void *);

    /// The OMPT action that must be performed after the operation's completion.
    /// Set to nullptr when there is no action to perform.
    Error (*OmptActionFunction)(void *);

    /// Space for the action's arguments. A pointer to these arguments is passed
    /// to the action function. Notice the space of arguments is limited.
    union {
      MemcpyArgsTy MemcpyArgs;
      ReleaseBufferArgsTy ReleaseBufferArgs;
      ReleaseSignalArgsTy ReleaseSignalArgs;
    } ActionArgs;

    /// Space for the OMPT action's arguments. A pointer to these arguments is
    /// passed to the action function.
    OmptKernelTimingArgsTy OmptKernelTimingArgs;

    /// Create an empty slot.
    StreamSlotTy()
        : Signal(nullptr), ActionFunction(nullptr),
          OmptActionFunction(nullptr) {}

    /// Schedule a host memory copy action on the slot.
    Error schedHostMemoryCopy(void *Dst, const void *Src, size_t Size) {
      ActionFunction = memcpyAction;
      ActionArgs.MemcpyArgs = MemcpyArgsTy{Dst, Src, Size};
      return Plugin::success();
    }

    /// Schedule a release buffer action on the slot.
    Error schedReleaseBuffer(void *Buffer, AMDGPUMemoryManagerTy &Manager) {
      ActionFunction = releaseBufferAction;
      ActionArgs.ReleaseBufferArgs = ReleaseBufferArgsTy{Buffer, &Manager};
      return Plugin::success();
    }

    /// Schedule a release buffer action on the slot.
    Error schedReleaseSignal(AMDGPUSignalTy *SignalToRelease,
                             AMDGPUSignalManagerTy *SignalManager) {
      ActionFunction = releaseSignalAction;
      ActionArgs.ReleaseSignalArgs =
          ReleaseSignalArgsTy{SignalToRelease, SignalManager};
      return Plugin::success();
    }

    /// Schedule OMPT kernel timing on the slot.
    Error schedOmptKernelTiming(hsa_agent_t Agent, AMDGPUSignalTy *Signal,
                                double TicksToTime) {
      OmptActionFunction = timeKernelInNs;
      OmptKernelTimingArgs = OmptKernelTimingArgsTy{Agent, Signal, TicksToTime};
      return Plugin::success();
    }

    // Perform the action if needed.
    Error performAction() {
      if (!ActionFunction
#ifdef OMPT_SUPPORT
          && !OmptActionFunction
#endif
      )
        return Plugin::success();

      // Perform the action.
      if (ActionFunction == memcpyAction) {
        if (auto Err = memcpyAction(&ActionArgs))
          return Err;
      } else if (ActionFunction == releaseBufferAction) {
        if (auto Err = releaseBufferAction(&ActionArgs))
          return Err;
      } else if (ActionFunction == releaseSignalAction) {
        if (auto Err = releaseSignalAction(&ActionArgs))
          return Err;
      } else {
        return Plugin::error("Unknown action function!");
      }

      OMPT_IF_TRACING_ENABLED(
          if (OmptActionFunction == timeKernelInNs) {
            if (auto Err = timeKernelInNs(&OmptKernelTimingArgs))
              return Err;
          } else { return Plugin::error("Unknown ompt action function!"); });

      // Invalidate the actions.
      ActionFunction = nullptr;

#ifdef OMPT_SUPPORT
      OmptActionFunction = nullptr;
#endif

      return Plugin::success();
    }
  };

  /// The device agent where the stream was created.
  hsa_agent_t Agent;

  /// The queue that the stream uses to launch kernels.
  AMDGPUQueueTy &Queue;

  /// The manager of signals to reuse signals.
  AMDGPUSignalManagerTy &SignalManager;

  /// Array of stream slots. Use std::deque because it can dynamically grow
  /// without invalidating the already inserted elements. For instance, the
  /// std::vector may invalidate the elements by reallocating the internal
  /// array if there is not enough space on new insertions.
  std::deque<StreamSlotTy> Slots;

  /// The next available slot on the queue. This is reset to zero each time the
  /// stream is synchronized. It also indicates the current number of consumed
  /// slots at a given time.
  uint32_t NextSlot;

  /// The synchronization id. This number is increased each time the stream is
  /// synchronized. It is useful to detect if an AMDGPUEventTy points to an
  /// operation that was already finalized in a previous stream sycnhronize.
  uint32_t SyncCycle;

  /// Mutex to protect stream's management.
  mutable std::mutex Mutex;

  /// Timeout hint for HSA actively waiting for signal value to change
  const uint64_t StreamBusyWaitMicroseconds;

  /// Return the current number of asychronous operations on the stream.
  uint32_t size() const { return NextSlot; }

  /// Return the last valid slot on the stream.
  uint32_t last() const { return size() - 1; }

  /// Consume one slot from the stream. Since the stream uses signals on demand
  /// and releases them once the slot is no longer used, the function requires
  /// an idle signal for the new consumed slot.
  std::pair<uint32_t, AMDGPUSignalTy *> consume(AMDGPUSignalTy *OutputSignal) {
    // Double the stream size if needed. Since we use std::deque, this operation
    // does not invalidate the already added slots.
    if (Slots.size() == NextSlot)
      Slots.resize(Slots.size() * 2);

    // Update the next available slot and the stream size.
    uint32_t Curr = NextSlot++;

    // Retrieve the input signal, if any, of the current operation.
    AMDGPUSignalTy *InputSignal = (Curr > 0) ? Slots[Curr - 1].Signal : nullptr;

    // Set the output signal of the current slot.
    Slots[Curr].Signal = OutputSignal;

    return std::make_pair(Curr, InputSignal);
  }

  /// Complete all pending post actions and reset the stream after synchronizing
  /// or positively querying the stream.
  Error complete() {
    for (uint32_t Slot = 0; Slot < NextSlot; ++Slot) {
      // Take the post action of the operation if any.
      if (auto Err = Slots[Slot].performAction())
        return Err;

      // Release the slot's signal if possible. Otherwise, another user will.
      if (Slots[Slot].Signal->decreaseUseCount())
        SignalManager.returnResource(Slots[Slot].Signal);

      Slots[Slot].Signal = nullptr;
    }

    // Reset the stream slots to zero.
    NextSlot = 0;

    // Increase the synchronization id since the stream completed a sync cycle.
    SyncCycle += 1;

    return Plugin::success();
  }

  /// Make the current stream wait on a specific operation of another stream.
  /// The idea is to make the current stream waiting on two signals: 1) the last
  /// signal of the current stream, and 2) the last signal of the other stream.
  /// Use a barrier packet with two input signals.
  Error waitOnStreamOperation(AMDGPUStreamTy &OtherStream, uint32_t Slot) {
    /// The signal that we must wait from the other stream.
    AMDGPUSignalTy *OtherSignal = OtherStream.Slots[Slot].Signal;

    // Prevent the release of the other stream's signal.
    OtherSignal->increaseUseCount();

    // Retrieve an available signal for the operation's output.
    AMDGPUSignalTy *OutputSignal = SignalManager.getResource();
    OutputSignal->reset();
    OutputSignal->increaseUseCount();

    // Consume stream slot and compute dependencies.
    auto [Curr, InputSignal] = consume(OutputSignal);

    // Setup the post action to release the signal.
    if (auto Err = Slots[Curr].schedReleaseSignal(OtherSignal, &SignalManager))
      return Err;

    // Push a barrier into the queue with both input signals.
    return Queue.pushBarrier(OutputSignal, InputSignal, OtherSignal);
  }

  /// Callback for running a specific asynchronous operation. This callback is
  /// used for hsa_amd_signal_async_handler. The argument is the operation that
  /// should be executed. Notice we use the post action mechanism to codify the
  /// asynchronous operation.
  static bool asyncActionCallback(hsa_signal_value_t Value, void *Args) {
    StreamSlotTy *Slot = reinterpret_cast<StreamSlotTy *>(Args);
    assert(Slot && "Invalid slot");
    assert(Slot->Signal && "Invalid signal");

    // This thread is outside the stream mutex. Make sure the thread sees the
    // changes on the slot.
    std::atomic_thread_fence(std::memory_order_acquire);

    // Peform the operation.
    if (auto Err = Slot->performAction())
      FATAL_MESSAGE(1, "Error peforming post action: %s",
                    toString(std::move(Err)).data());

    // Signal the output signal to notify the asycnhronous operation finalized.
    Slot->Signal->signal();

    // Unregister callback.
    return false;
  }

  // Callback for host-to-host memory copies.
  static Error memcpyAction(void *Data) {
    MemcpyArgsTy *Args = reinterpret_cast<MemcpyArgsTy *>(Data);
    assert(Args && "Invalid arguments");
    assert(Args->Dst && "Invalid destination buffer");
    assert(Args->Src && "Invalid source buffer");

    std::memcpy(Args->Dst, Args->Src, Args->Size);

    return Plugin::success();
  }

  // Callback for releasing a memory buffer to a memory manager.
  static Error releaseBufferAction(void *Data) {
    ReleaseBufferArgsTy *Args = reinterpret_cast<ReleaseBufferArgsTy *>(Data);
    assert(Args && "Invalid arguments");
    assert(Args->MemoryManager && "Invalid memory manager");
    assert(Args->Buffer && "Invalid buffer");

    // Release the allocation to the memory manager.
    return Args->MemoryManager->deallocate(Args->Buffer);
  }

  static Error releaseSignalAction(void *Data) {
    ReleaseSignalArgsTy *Args = reinterpret_cast<ReleaseSignalArgsTy *>(Data);
    assert(Args && "Invalid arguments");
    assert(Args->Signal && "Invalid signal");
    assert(Args->SignalManager && "Invalid signal manager");

    // Release the signal if needed.
    if (Args->Signal->decreaseUseCount())
      Args->SignalManager->returnResource(Args->Signal);

    return Plugin::success();
  }

  static Error timeKernelInNs(void *Data) {
    OmptKernelTimingArgsTy *Args =
        reinterpret_cast<OmptKernelTimingArgsTy *>(Data);
    assert(Args && "Invalid arguments");
    assert(Args->Signal && "Invalid signal");
    DP("Getting kernel dispatch timing for OMPT trace records\n");
    hsa_amd_profiling_dispatch_time_t TimeRec;
    hsa_status_t Status = hsa_amd_profiling_get_dispatch_time(
        Args->Agent, Args->Signal->get(), &TimeRec);
    ::setOmptTimestamp(TimeRec.start * Args->TicksToTime,
                       TimeRec.end * Args->TicksToTime);
    return Plugin::check(Status,
                         "Error in hsa_amd_profiling_get_dispatch_time");
  }

public:
  /// Create an empty stream associated with a specific device.
  AMDGPUStreamTy(AMDGPUDeviceTy &Device);

  /// Intialize the stream's signals.
  Error init() { return Plugin::success(); }

  /// Deinitialize the stream's signals.
  Error deinit() { return Plugin::success(); }

  /// Push a asynchronous kernel to the stream. The kernel arguments must be
  /// placed in a special allocation for kernel args and must keep alive until
  /// the kernel finalizes. Once the kernel is finished, the stream will release
  /// the kernel args buffer to the specified memory manager.
  Error pushKernelLaunch(const AMDGPUKernelTy &Kernel, void *KernelArgs,
                         uint32_t NumThreads, uint64_t NumBlocks,
                         uint32_t GroupSize,
                         AMDGPUMemoryManagerTy &MemoryManager) {
    // Retrieve an available signal for the operation's output.
    AMDGPUSignalTy *OutputSignal = SignalManager.getResource();
    OutputSignal->reset();
    OutputSignal->increaseUseCount();

    std::lock_guard<std::mutex> StreamLock(Mutex);

    // Consume stream slot and compute dependencies.
    auto [Curr, InputSignal] = consume(OutputSignal);

    // Setup the post action to release the kernel args buffer.
    if (auto Err = Slots[Curr].schedReleaseBuffer(KernelArgs, MemoryManager))
      return Err;

    // Setup the post action to collect kernel execution timing.
    OMPT_IF_TRACING_ENABLED(
        if (auto Err = Slots[Curr].schedOmptKernelTiming(
                Agent, OutputSignal, TicksToTime)) return Err;);

    // Push the kernel with the output signal and an input signal (optional)
    return Queue.pushKernelLaunch(Kernel, KernelArgs, NumThreads, NumBlocks,
                                  GroupSize, OutputSignal, InputSignal);
  }

  /// Push an asynchronous memory copy between pinned memory buffers.
  Error pushPinnedMemoryCopyAsync(void *Dst, const void *Src,
                                  uint64_t CopySize) {
    // Retrieve an available signal for the operation's output.
    AMDGPUSignalTy *OutputSignal = SignalManager.getResource();
    OutputSignal->reset();
    OutputSignal->increaseUseCount();

    std::lock_guard<std::mutex> Lock(Mutex);

    // Consume stream slot and compute dependencies.
    auto [Curr, InputSignal] = consume(OutputSignal);

    // Avoid defining the input dependency if already satisfied.
    if (InputSignal && !InputSignal->load())
      InputSignal = nullptr;

    // Issue the async memory copy.
    hsa_status_t Status;
    if (InputSignal) {
      hsa_signal_t InputSignalRaw = InputSignal->get();
      Status = hsa_amd_memory_async_copy(Dst, Agent, Src, Agent, CopySize, 1,
                                         &InputSignalRaw, OutputSignal->get());
    } else
      Status = hsa_amd_memory_async_copy(Dst, Agent, Src, Agent, CopySize, 0,
                                         nullptr, OutputSignal->get());
    return Plugin::check(Status, "Error in hsa_amd_memory_async_copy: %s");
  }

  /// Push an asynchronous memory copy device-to-host involving an unpinned
  /// memory buffer. The operation consists of a two-step copy from the
  /// device buffer to an intermediate pinned host buffer, and then, to a
  /// unpinned host buffer. Both operations are asynchronous and dependant.
  /// The intermediate pinned buffer will be released to the specified memory
  /// manager once the operation completes.
  Error pushMemoryCopyD2HAsync(void *Dst, const void *Src, void *Inter,
                               uint64_t CopySize,
                               AMDGPUMemoryManagerTy &MemoryManager) {
    // TODO: Managers should define a function to retrieve multiple resources
    // in a single call.
    // Retrieve available signals for the operation's outputs.
    AMDGPUSignalTy *OutputSignal1 = SignalManager.getResource();
    AMDGPUSignalTy *OutputSignal2 = SignalManager.getResource();
    OutputSignal1->reset();
    OutputSignal2->reset();
    OutputSignal1->increaseUseCount();
    OutputSignal2->increaseUseCount();

    std::lock_guard<std::mutex> Lock(Mutex);

    // Consume stream slot and compute dependencies.
    auto [Curr, InputSignal] = consume(OutputSignal1);

    // Avoid defining the input dependency if already satisfied.
    if (InputSignal && !InputSignal->load())
      InputSignal = nullptr;

    // Setup the post action for releasing the intermediate buffer.
    if (auto Err = Slots[Curr].schedReleaseBuffer(Inter, MemoryManager))
      return Err;

    // Issue the first step: device to host transfer. Avoid defining the input
    // dependency if already satisfied.
    hsa_status_t Status;
    if (InputSignal) {
      hsa_signal_t InputSignalRaw = InputSignal->get();
      Status = hsa_amd_memory_async_copy(Inter, Agent, Src, Agent, CopySize, 1,
                                         &InputSignalRaw, OutputSignal1->get());
    } else {
      Status = hsa_amd_memory_async_copy(Inter, Agent, Src, Agent, CopySize, 0,
                                         nullptr, OutputSignal1->get());
    }

    if (auto Err =
            Plugin::check(Status, "Error in hsa_amd_memory_async_copy: %s"))
      return Err;

    // Consume another stream slot and compute dependencies.
    std::tie(Curr, InputSignal) = consume(OutputSignal2);
    assert(InputSignal && "Invalid input signal");

    // The std::memcpy is done asynchronously using an async handler. We store
    // the function's information in the action but it's not actually an action.
    if (auto Err = Slots[Curr].schedHostMemoryCopy(Dst, Inter, CopySize))
      return Err;

    // Make changes on this slot visible to the async handler's thread.
    std::atomic_thread_fence(std::memory_order_release);

    // Issue the second step: host to host transfer.
    Status = hsa_amd_signal_async_handler(
        InputSignal->get(), HSA_SIGNAL_CONDITION_EQ, 0, asyncActionCallback,
        (void *)&Slots[Curr]);

    return Plugin::check(Status, "Error in hsa_amd_signal_async_handler: %s");
  }

  /// Push an asynchronous memory copy host-to-device involving an unpinned
  /// memory buffer. The operation consists of a two-step copy from the
  /// unpinned host buffer to an intermediate pinned host buffer, and then, to
  /// the pinned host buffer. Both operations are asynchronous and dependant.
  /// The intermediate pinned buffer will be released to the specified memory
  /// manager once the operation completes.
  Error pushMemoryCopyH2DAsync(void *Dst, const void *Src, void *Inter,
                               uint64_t CopySize,
                               AMDGPUMemoryManagerTy &MemoryManager) {
    // Retrieve available signals for the operation's outputs.
    AMDGPUSignalTy *OutputSignal1 = SignalManager.getResource();
    AMDGPUSignalTy *OutputSignal2 = SignalManager.getResource();
    OutputSignal1->reset();
    OutputSignal2->reset();
    OutputSignal1->increaseUseCount();
    OutputSignal2->increaseUseCount();

    AMDGPUSignalTy *OutputSignal = OutputSignal1;

    std::lock_guard<std::mutex> Lock(Mutex);

    // Consume stream slot and compute dependencies.
    auto [Curr, InputSignal] = consume(OutputSignal);

    // Avoid defining the input dependency if already satisfied.
    if (InputSignal && !InputSignal->load())
      InputSignal = nullptr;

    // Issue the first step: host to host transfer.
    if (InputSignal) {
      // The std::memcpy is done asynchronously using an async handler. We store
      // the function's information in the action but it is not actually a
      // post action.
      if (auto Err = Slots[Curr].schedHostMemoryCopy(Inter, Src, CopySize))
        return Err;

      // Make changes on this slot visible to the async handler's thread.
      std::atomic_thread_fence(std::memory_order_release);

      hsa_status_t Status = hsa_amd_signal_async_handler(
          InputSignal->get(), HSA_SIGNAL_CONDITION_EQ, 0, asyncActionCallback,
          (void *)&Slots[Curr]);

      if (auto Err = Plugin::check(Status,
                                   "Error in hsa_amd_signal_async_handler: %s"))
        return Err;

      // Let's use now the second output signal.
      OutputSignal = OutputSignal2;

      // Consume another stream slot and compute dependencies.
      std::tie(Curr, InputSignal) = consume(OutputSignal);
    } else {
      // All preceding operations completed, copy the memory synchronously.
      std::memcpy(Inter, Src, CopySize);

      // Return the second signal because it will not be used.
      OutputSignal2->decreaseUseCount();
      SignalManager.returnResource(OutputSignal2);
    }

    // Setup the post action to release the intermediate pinned buffer.
    if (auto Err = Slots[Curr].schedReleaseBuffer(Inter, MemoryManager))
      return Err;

    // Issue the second step: host to device transfer. Avoid defining the input
    // dependency if already satisfied.
    hsa_status_t Status;
    if (InputSignal && InputSignal->load()) {
      hsa_signal_t InputSignalRaw = InputSignal->get();
      Status = hsa_amd_memory_async_copy(Dst, Agent, Inter, Agent, CopySize, 1,
                                         &InputSignalRaw, OutputSignal->get());
    } else
      Status = hsa_amd_memory_async_copy(Dst, Agent, Inter, Agent, CopySize, 0,
                                         nullptr, OutputSignal->get());

    return Plugin::check(Status, "Error in hsa_amd_memory_async_copy: %s");
  }

  uint64_t KernelBusyWaitTics; // initialized from AMDGPUDeviceTy

  /// Synchronize with the stream. The current thread waits until all operations
  /// are finalized and it performs the pending post actions (i.e., releasing
  /// intermediate buffers).
  Error synchronize() {
    std::lock_guard<std::mutex> Lock(Mutex);

    // No need to synchronize anything.
    if (size() == 0)
      return Plugin::success();

    // Wait until all previous operations on the stream have completed.
    if (auto Err = Slots[last()].Signal->wait(StreamBusyWaitMicroseconds))
      return Err;

    // Reset the stream and perform all pending post actions.
    return complete();
  }

  /// Query the stream and complete pending post actions if operations finished.
  /// Return whether all the operations completed. This operation does not block
  /// the calling thread.
  Expected<bool> query() {
    std::lock_guard<std::mutex> Lock(Mutex);

    // No need to query anything.
    if (size() == 0)
      return true;

    // The last operation did not complete yet. Return directly.
    if (Slots[last()].Signal->load())
      return false;

    // Reset the stream and perform all pending post actions.
    if (auto Err = complete())
      return std::move(Err);

    return true;
  }

  /// Record the state of the stream on an event.
  Error recordEvent(AMDGPUEventTy &Event) const;

  /// Make the stream wait on an event.
  Error waitEvent(const AMDGPUEventTy &Event);
};

/// Class representing an event on AMDGPU. The event basically stores some
/// information regarding the state of the recorded stream.
struct AMDGPUEventTy {
  /// Create an empty event.
  AMDGPUEventTy(AMDGPUDeviceTy &Device)
      : RecordedStream(nullptr), RecordedSlot(-1), RecordedSyncCycle(-1) {}

  /// Initialize and deinitialize.
  Error init() { return Plugin::success(); }
  Error deinit() { return Plugin::success(); }

  /// Record the state of a stream on the event.
  Error record(AMDGPUStreamTy &Stream) {
    std::lock_guard<std::mutex> Lock(Mutex);

    // Ignore the last recorded stream.
    RecordedStream = &Stream;

    return Stream.recordEvent(*this);
  }

  /// Make a stream wait on the current event.
  Error wait(AMDGPUStreamTy &Stream) {
    std::lock_guard<std::mutex> Lock(Mutex);

    if (!RecordedStream)
      return Plugin::error("Event does not have any recorded stream");

    // Synchronizing the same stream. Do nothing.
    if (RecordedStream == &Stream)
      return Plugin::success();

    // No need to wait anything, the recorded stream already finished the
    // corresponding operation.
    if (RecordedSlot < 0)
      return Plugin::success();

    return Stream.waitEvent(*this);
  }

protected:
  /// The stream registered in this event.
  AMDGPUStreamTy *RecordedStream;

  /// The recordered operation on the recorded stream.
  int64_t RecordedSlot;

  /// The sync cycle when the stream was recorded. Used to detect stale events.
  int64_t RecordedSyncCycle;

  /// Mutex to safely access event fields.
  mutable std::mutex Mutex;

  friend struct AMDGPUStreamTy;
};

Error AMDGPUStreamTy::recordEvent(AMDGPUEventTy &Event) const {
  std::lock_guard<std::mutex> Lock(Mutex);

  if (size() > 0) {
    // Record the synchronize identifier (to detect stale recordings) and
    // the last valid stream's operation.
    Event.RecordedSyncCycle = SyncCycle;
    Event.RecordedSlot = last();

    assert(Event.RecordedSyncCycle >= 0 && "Invalid recorded sync cycle");
    assert(Event.RecordedSlot >= 0 && "Invalid recorded slot");
  } else {
    // The stream is empty, everything already completed, record nothing.
    Event.RecordedSyncCycle = -1;
    Event.RecordedSlot = -1;
  }
  return Plugin::success();
}

Error AMDGPUStreamTy::waitEvent(const AMDGPUEventTy &Event) {
  // Retrieve the recorded stream on the event.
  AMDGPUStreamTy &RecordedStream = *Event.RecordedStream;

  std::scoped_lock<std::mutex, std::mutex> Lock(Mutex, RecordedStream.Mutex);

  // The recorded stream already completed the operation because the synchronize
  // identifier is already outdated.
  if (RecordedStream.SyncCycle != (uint32_t)Event.RecordedSyncCycle)
    return Plugin::success();

  // Again, the recorded stream already completed the operation, the last
  // operation's output signal is satisfied.
  if (!RecordedStream.Slots[Event.RecordedSlot].Signal->load())
    return Plugin::success();

  // Otherwise, make the current stream wait on the other stream's operation.
  return waitOnStreamOperation(RecordedStream, Event.RecordedSlot);
}

/// Abstract class that holds the common members of the actual kernel devices
/// and the host device. Both types should inherit from this class.
struct AMDGenericDeviceTy {
  AMDGenericDeviceTy() {}

  virtual ~AMDGenericDeviceTy() {}

  /// Create all memory pools which the device has access to and classify them.
  Error initMemoryPools() {
    // Retrieve all memory pools from the device agent(s).
    Error Err = retrieveAllMemoryPools();
    if (Err)
      return Err;

    for (AMDGPUMemoryPoolTy *MemoryPool : AllMemoryPools) {
      // Initialize the memory pool and retrieve some basic info.
      Error Err = MemoryPool->init();
      if (Err)
        return Err;

      if (!MemoryPool->isGlobal())
        continue;

      // Classify the memory pools depending on their properties.
      if (MemoryPool->isFineGrained()) {
        FineGrainedMemoryPools.push_back(MemoryPool);
        if (MemoryPool->supportsKernelArgs())
          ArgsMemoryPools.push_back(MemoryPool);
      } else if (MemoryPool->isCoarseGrained()) {
        CoarseGrainedMemoryPools.push_back(MemoryPool);
      }
    }
    return Plugin::success();
  }

  /// Destroy all memory pools.
  Error deinitMemoryPools() {
    for (AMDGPUMemoryPoolTy *Pool : AllMemoryPools)
      delete Pool;

    AllMemoryPools.clear();
    FineGrainedMemoryPools.clear();
    CoarseGrainedMemoryPools.clear();
    ArgsMemoryPools.clear();

    return Plugin::success();
  }
  AMDGPUMemoryPoolTy *getCoarseGrainedMemoryPool() {
    return CoarseGrainedMemoryPools[0];
  }

  /// Retrieve and construct all memory pools from the device agent(s).
  virtual Error retrieveAllMemoryPools() = 0;

  /// Get the device agent.
  virtual hsa_agent_t getAgent() const = 0;

protected:
  /// Array of all memory pools available to the host agents.
  llvm::SmallVector<AMDGPUMemoryPoolTy *> AllMemoryPools;

  /// Array of fine-grained memory pools available to the host agents.
  llvm::SmallVector<AMDGPUMemoryPoolTy *> FineGrainedMemoryPools;

  /// Array of coarse-grained memory pools available to the host agents.
  llvm::SmallVector<AMDGPUMemoryPoolTy *> CoarseGrainedMemoryPools;

  /// Array of kernel args memory pools available to the host agents.
  llvm::SmallVector<AMDGPUMemoryPoolTy *> ArgsMemoryPools;
};

/// Class representing the host device. This host device may have more than one
/// HSA host agent. We aggregate all its resources into the same instance.
struct AMDHostDeviceTy : public AMDGenericDeviceTy {
  /// Create a host device from an array of host agents.
  AMDHostDeviceTy(const llvm::SmallVector<hsa_agent_t> &HostAgents)
      : AMDGenericDeviceTy(), Agents(HostAgents), ArgsMemoryManager(),
        PinnedMemoryManager() {
    assert(HostAgents.size() && "No host agent found");
  }

  /// Initialize the host device memory pools and the memory managers for
  /// kernel args and host pinned memory allocations.
  Error init() {
    if (auto Err = initMemoryPools())
      return Err;

    if (auto Err = ArgsMemoryManager.init(getArgsMemoryPool()))
      return Err;

    if (auto Err = PinnedMemoryManager.init(getFineGrainedMemoryPool()))
      return Err;

    return Plugin::success();
  }

  /// Deinitialize memory pools and managers.
  Error deinit() {
    if (auto Err = deinitMemoryPools())
      return Err;

    if (auto Err = ArgsMemoryManager.deinit())
      return Err;

    if (auto Err = PinnedMemoryManager.deinit())
      return Err;

    return Plugin::success();
  }

  /// Retrieve and construct all memory pools from the host agents.
  Error retrieveAllMemoryPools() override {
    // Iterate through the available pools across the host agents.
    for (hsa_agent_t Agent : Agents) {
      Error Err = utils::iterateAgentMemoryPools(
          Agent, [&](hsa_amd_memory_pool_t HSAMemoryPool) {
            AMDGPUMemoryPoolTy *MemoryPool =
                new AMDGPUMemoryPoolTy(HSAMemoryPool);
            AllMemoryPools.push_back(MemoryPool);
            return HSA_STATUS_SUCCESS;
          });
      if (Err)
        return Err;
    }
    return Plugin::success();
  }

  /// Get one of the host agents. Return always the first agent.
  hsa_agent_t getAgent() const override { return Agents[0]; }

  /// Get a memory pool for fine-grained allocations.
  AMDGPUMemoryPoolTy &getFineGrainedMemoryPool() {
    assert(!FineGrainedMemoryPools.empty() && "No fine-grained mempool");
    // Retrive any memory pool.
    return *FineGrainedMemoryPools[0];
  }

  AMDGPUMemoryPoolTy &getCoarseGrainedMemoryPool() {
    assert(!CoarseGrainedMemoryPools.empty() && "No coarse-grained mempool");
    // Retrive any memory pool.
    return *CoarseGrainedMemoryPools[0];
  }

  /// Get a memory pool for kernel args allocations.
  AMDGPUMemoryPoolTy &getArgsMemoryPool() {
    assert(!ArgsMemoryPools.empty() && "No kernelargs mempool");
    // Retrieve any memory pool.
    return *ArgsMemoryPools[0];
  }

  /// Getters for kernel args and host pinned memory managers.
  AMDGPUMemoryManagerTy &getArgsMemoryManager() { return ArgsMemoryManager; }
  AMDGPUMemoryManagerTy &getPinnedMemoryManager() {
    return PinnedMemoryManager;
  }

private:
  /// Array of agents on the host side.
  const llvm::SmallVector<hsa_agent_t> Agents;

  // Memory manager for kernel arguments.
  AMDGPUMemoryManagerTy ArgsMemoryManager;

  // Memory manager for pinned memory.
  AMDGPUMemoryManagerTy PinnedMemoryManager;
};

/// Class implementing the AMDGPU device functionalities which derives from the
/// generic device class.
struct AMDGPUDeviceTy : public GenericDeviceTy, AMDGenericDeviceTy {
  // Create an AMDGPU device with a device id and default AMDGPU grid values.
  AMDGPUDeviceTy(int32_t DeviceId, int32_t NumDevices,
                 AMDHostDeviceTy &HostDevice, hsa_agent_t Agent)
      : GenericDeviceTy(DeviceId, NumDevices, {0}), AMDGenericDeviceTy(),
        OMPX_NumQueues("LIBOMPTARGET_AMDGPU_NUM_HSA_QUEUES", 4),
        OMPX_QueueSize("LIBOMPTARGET_AMDGPU_HSA_QUEUE_SIZE", 512),
        OMPX_DefaultTeamsPerCU("LIBOMPTARGET_AMDGPU_TEAMS_PER_CU", 4),
        OMPX_MaxAsyncCopyBytes("LIBOMPTARGET_AMDGPU_MAX_ASYNC_COPY_BYTES",
                               1 * 1024 * 1024), // 1MB
        OMPX_InitialNumSignals("LIBOMPTARGET_AMDGPU_NUM_INITIAL_HSA_SIGNALS",
                               64),
        OMPX_ForceSyncRegions("OMPX_FORCE_SYNC_REGIONS", 0),
        OMPX_StreamBusyWait("LIBOMPTARGET_AMDGPU_STREAM_BUSYWAIT", 2000000),
        AMDGPUStreamManager(*this), AMDGPUEventManager(*this),
        AMDGPUSignalManager(*this), Agent(Agent), HostDevice(HostDevice),
        Queues() {}

  ~AMDGPUDeviceTy() {}

  uint64_t KernelBusyWaitTics;
  uint64_t DataBusyWaitTics;

  /// Initialize the device, its resources and get its properties.
  Error initImpl(GenericPluginTy &Plugin) override {
    // First setup all the memory pools.
    if (auto Err = initMemoryPools())
      return Err;

    OMPT_IF_ENABLED(::setOmptTicksToTime(););

#ifdef OMPT_SUPPORT
    // At init we capture two time points for host and device. The two
    // timepoints are spaced out to help smooth out their accuracy
    // differences.
    // libomp uses the CLOCK_REALTIME (via gettimeofday) to get
    // the value for omp_get_wtime. So we use the same clock here to calculate
    // the slope/offset and convert device time to omp_get_wtime via
    // translate_time.
    double HostRef1 = 0;
    uint64_t DeviceRef1 = 0;
#endif
    // Take the first timepoints.
    OMPT_IF_ENABLED(startH2DTimeRate(&HostRef1, &DeviceRef1););

    if (auto Err = preAllocateDeviceMemoryPool())
      return Err;

    char GPUName[64];
    if (auto Err = getDeviceAttr(HSA_AGENT_INFO_NAME, GPUName))
      return Err;
    ComputeUnitKind = GPUName;

    // Get the wavefront size.
    uint32_t WavefrontSize = 0;
    if (auto Err = getDeviceAttr(HSA_AGENT_INFO_WAVEFRONT_SIZE, WavefrontSize))
      return Err;
    GridValues.GV_Warp_Size = WavefrontSize;

    // Load the grid values dependending on the wavefront.
    if (WavefrontSize == 32)
      GridValues = getAMDGPUGridValues<32>();
    else if (WavefrontSize == 64)
      GridValues = getAMDGPUGridValues<64>();
    else
      return Plugin::error("Unexpected AMDGPU wavefront %d", WavefrontSize);

    // Get maximum number of workitems per workgroup.
    uint16_t WorkgroupMaxDim[3];
    if (auto Err =
            getDeviceAttr(HSA_AGENT_INFO_WORKGROUP_MAX_DIM, WorkgroupMaxDim))
      return Err;
    GridValues.GV_Max_WG_Size = WorkgroupMaxDim[0];

    // Get maximum number of workgroups.
    hsa_dim3_t GridMaxDim;
    if (auto Err = getDeviceAttr(HSA_AGENT_INFO_GRID_MAX_DIM, GridMaxDim))
      return Err;

    GridValues.GV_Max_Teams = GridMaxDim.x / GridValues.GV_Max_WG_Size;
    if (GridValues.GV_Max_Teams == 0)
      return Plugin::error("Maximum number of teams cannot be zero");

    // Compute the default number of teams.
    uint32_t ComputeUnits = 0;
    if (auto Err =
            getDeviceAttr(HSA_AMD_AGENT_INFO_COMPUTE_UNIT_COUNT, ComputeUnits))
      return Err;
    GridValues.GV_Default_Num_Teams = ComputeUnits * OMPX_DefaultTeamsPerCU;
    NumComputeUnits = ComputeUnits;

    // Get maximum size of any device queues and maximum number of queues.
    uint32_t MaxQueueSize;
    if (auto Err = getDeviceAttr(HSA_AGENT_INFO_QUEUE_MAX_SIZE, MaxQueueSize))
      return Err;

    uint32_t MaxQueues;
    if (auto Err = getDeviceAttr(HSA_AGENT_INFO_QUEUES_MAX, MaxQueues))
      return Err;

    // Compute the number of queues and their size.
    const uint32_t NumQueues = std::min(OMPX_NumQueues.get(), MaxQueues);
    const uint32_t QueueSize = std::min(OMPX_QueueSize.get(), MaxQueueSize);

    KernelBusyWaitTics = OMPX_StreamBusyWait;
    DataBusyWaitTics = OMPX_StreamBusyWait;

    // Construct and initialize each device queue.
    Queues = std::vector<AMDGPUQueueTy>(NumQueues);
    for (AMDGPUQueueTy &Queue : Queues)
      if (auto Err = Queue.init(Agent, QueueSize))
        return Err;

    // Initialize stream pool.
    if (auto Err = AMDGPUStreamManager.init(OMPX_InitialNumStreams))
      return Err;

    // Initialize event pool.
    if (auto Err = AMDGPUEventManager.init(OMPX_InitialNumEvents))
      return Err;

    // Initialize signal pool.
    if (auto Err = AMDGPUSignalManager.init(OMPX_InitialNumSignals))
      return Err;

    // Initialize memspace table to keep track of coarse grain memory regions
    // in USM mode
    if (Plugin::get().getRequiresFlags() & OMP_REQ_UNIFIED_SHARED_MEMORY) {
      // TODO: add framework for multiple systems supporting
      // unified_shared_memory
      coarse_grain_mem_tab = new AMDGPUMemTypeBitFieldTable(
          AMDGPU_X86_64_SystemConfiguration::max_addressable_byte +
              1, // memory size
          AMDGPU_X86_64_SystemConfiguration::page_size);
    }

    // Take the second timepoints and compute the required metadata.
    OMPT_IF_ENABLED(completeH2DTimeRate(HostRef1, DeviceRef1););

    return Plugin::success();
  }

  /// Deinitialize the device and release its resources.
  Error deinitImpl() override {
    // Deinitialize the stream and event pools.
    if (auto Err = AMDGPUStreamManager.deinit())
      return Err;

    if (auto Err = AMDGPUEventManager.deinit())
      return Err;

    if (auto Err = AMDGPUSignalManager.deinit())
      return Err;

    // Close modules if necessary.
    if (!LoadedImages.empty()) {
      // Each image has its own module.
      for (DeviceImageTy *Image : LoadedImages) {
        AMDGPUDeviceImageTy &AMDImage =
            static_cast<AMDGPUDeviceImageTy &>(*Image);

        // Unload the executable of the image.
        if (auto Err = AMDImage.unloadExecutable())
          return Err;
      }
    }

    for (AMDGPUQueueTy &Queue : Queues) {
      if (auto Err = Queue.deinit())
        return Err;
    }

    // Invalidate agent reference.
    Agent = {0};

    return Plugin::success();
  }

  const uint64_t getStreamBusyWaitMicroseconds() const {
    return OMPX_StreamBusyWait;
  }

  Expected<std::unique_ptr<MemoryBuffer>>
  doJITPostProcessing(std::unique_ptr<MemoryBuffer> MB) const override {

    // TODO: We should try to avoid materialization but there seems to be no
    // good linker interface w/o file i/o.
    SmallString<128> LinkerOutputFilePath;
    std::error_code EC = sys::fs::createTemporaryFile(
        "amdgpu-pre-link-jit", ".out", LinkerOutputFilePath);
    if (EC)
      return createStringError(EC,
                               "Failed to create temporary file for linker");

    SmallString<128> LinkerInputFilePath = LinkerOutputFilePath;
    LinkerInputFilePath.pop_back_n(2);

    auto FD = raw_fd_ostream(LinkerInputFilePath.data(), EC);
    if (EC)
      return createStringError(EC, "Failed to open temporary file for linker");
    FD.write(MB->getBufferStart(), MB->getBufferSize());
    FD.close();

    const auto &ErrorOrPath = sys::findProgramByName("lld");
    if (!ErrorOrPath)
      return createStringError(inconvertibleErrorCode(),
                               "Failed to find `lld` on the PATH.");

    std::string LLDPath = ErrorOrPath.get();
    INFO(OMP_INFOTYPE_PLUGIN_KERNEL, getDeviceId(),
         "Using `%s` to link JITed amdgcn ouput.", LLDPath.c_str());

    std::string MCPU = "-plugin-opt=mcpu=" + getComputeUnitKind();

    StringRef Args[] = {LLDPath,
                        "-flavor",
                        "gnu",
                        "--no-undefined",
                        "-shared",
                        MCPU,
                        "-o",
                        LinkerOutputFilePath.data(),
                        LinkerInputFilePath.data()};

    std::string Error;
    int RC = sys::ExecuteAndWait(LLDPath, Args, std::nullopt, {}, 0, 0, &Error);
    if (RC)
      return createStringError(inconvertibleErrorCode(),
                               "Linking optimized bitcode failed: %s",
                               Error.c_str());

    return std::move(
        MemoryBuffer::getFileOrSTDIN(LinkerOutputFilePath.data()).get());
  }

  /// See GenericDeviceTy::getComputeUnitKind().
  std::string getComputeUnitKind() const override { return ComputeUnitKind; }

  uint32_t getNumComputeUnits() const override { return NumComputeUnits; }

  /// Allocate and construct an AMDGPU kernel.
  Expected<GenericKernelTy *>
  constructKernelEntry(const __tgt_offload_entry &KernelEntry,
                       DeviceImageTy &Image) override {

    Expected<OMPTgtExecModeFlags> ExecModeOrErr =
        getExecutionModeForKernel(KernelEntry.name, Image);
    if (!ExecModeOrErr)
      return ExecModeOrErr.takeError();

    // Allocate and initialize the AMDGPU kernel.
    AMDGPUKernelTy *AMDKernel = Plugin::get().allocate<AMDGPUKernelTy>();
    new (AMDKernel) AMDGPUKernelTy(KernelEntry.name, ExecModeOrErr.get());

    return AMDKernel;
  }

  /// Set the current context to this device's context. Do nothing since the
  /// AMDGPU devices do not have the concept of contexts.
  Error setContext() override { return Plugin::success(); }

  /// Get the stream of the asynchronous info sructure or get a new one.
  AMDGPUStreamTy &getStream(AsyncInfoWrapperTy &AsyncInfoWrapper) {
    AMDGPUStreamTy *&Stream = AsyncInfoWrapper.getQueueAs<AMDGPUStreamTy *>();
    if (!Stream)
      Stream = AMDGPUStreamManager.getResource();
    return *Stream;
  }

  /// Load the binary image into the device and allocate an image object.
  Expected<DeviceImageTy *> loadBinaryImpl(const __tgt_device_image *TgtImage,
                                           int32_t ImageId) override {
    // Allocate and initialize the image object.
    AMDGPUDeviceImageTy *AMDImage =
        Plugin::get().allocate<AMDGPUDeviceImageTy>();
    new (AMDImage) AMDGPUDeviceImageTy(ImageId, TgtImage);

    // Load the HSA executable.
    if (Error Err = AMDImage->loadExecutable(*this))
      return std::move(Err);

    return AMDImage;
  }

  /// Allocate memory on the device or related to the device.
  void *allocate(size_t Size, void *, TargetAllocTy Kind) override;

  /// Deallocate memory on the device or related to the device.
  int free(void *TgtPtr, TargetAllocTy Kind) override {
    if (TgtPtr == nullptr)
      return OFFLOAD_SUCCESS;

    AMDGPUMemoryPoolTy *MemoryPool = nullptr;
    switch (Kind) {
    case TARGET_ALLOC_DEFAULT:
    case TARGET_ALLOC_DEVICE:
      MemoryPool = CoarseGrainedMemoryPools[0];
      break;
    case TARGET_ALLOC_HOST:
      MemoryPool = &HostDevice.getFineGrainedMemoryPool();
      break;
    case TARGET_ALLOC_SHARED:
      MemoryPool = &HostDevice.getFineGrainedMemoryPool();
      break;
    }

    if (!MemoryPool) {
      REPORT("No memory pool for the specified allocation kind\n");
      return OFFLOAD_FAIL;
    }

    if (Error Err = MemoryPool->deallocate(TgtPtr)) {
      REPORT("%s\n", toString(std::move(Err)).data());
      return OFFLOAD_FAIL;
    }

    return OFFLOAD_SUCCESS;
  }

  /// Synchronize current thread with the pending operations on the async info.
  Error synchronizeImpl(__tgt_async_info &AsyncInfo) override {
    AMDGPUStreamTy *Stream =
        reinterpret_cast<AMDGPUStreamTy *>(AsyncInfo.Queue);
    assert(Stream && "Invalid stream");

    if (auto Err = Stream->synchronize())
      return Err;

    // Once the stream is synchronized, return it to stream pool and reset
    // AsyncInfo. This is to make sure the synchronization only works for its
    // own tasks.
    AMDGPUStreamManager.returnResource(Stream);
    AsyncInfo.Queue = nullptr;

    return Plugin::success();
  }

  /// Query for the completion of the pending operations on the async info.
  Error queryAsyncImpl(__tgt_async_info &AsyncInfo) override {
    AMDGPUStreamTy *Stream =
        reinterpret_cast<AMDGPUStreamTy *>(AsyncInfo.Queue);
    assert(Stream && "Invalid stream");

    auto CompletedOrErr = Stream->query();
    if (!CompletedOrErr)
      return CompletedOrErr.takeError();

    // Return if it the stream did not complete yet.
    if (!(*CompletedOrErr))
      return Plugin::success();

    // Once the stream is completed, return it to stream pool and reset
    // AsyncInfo. This is to make sure the synchronization only works for its
    // own tasks.
    AMDGPUStreamManager.returnResource(Stream);
    AsyncInfo.Queue = nullptr;

    return Plugin::success();
  }

  /// Pin the host buffer and return the device pointer that should be used for
  /// device transfers.
  Expected<void *> dataLockImpl(void *HstPtr, int64_t Size) override {
    void *PinnedPtr = nullptr;

    hsa_status_t Status =
        hsa_amd_memory_lock(HstPtr, Size, nullptr, 0, &PinnedPtr);
    if (auto Err = Plugin::check(Status, "Error in hsa_amd_memory_lock: %s\n"))
      return std::move(Err);

    return PinnedPtr;
  }

  /// Unpin the host buffer.
  Error dataUnlockImpl(void *HstPtr) override {
    hsa_status_t Status = hsa_amd_memory_unlock(HstPtr);
    return Plugin::check(Status, "Error in hsa_amd_memory_unlock: %s\n");
  }

  /// Check through the HSA runtime whether the \p HstPtr buffer is pinned.
  Expected<bool> isPinnedPtrImpl(void *HstPtr, void *&BaseHstPtr,
                                 void *&BaseDevAccessiblePtr,
                                 size_t &BaseSize) const override {
    hsa_amd_pointer_info_t Info;
    Info.size = sizeof(hsa_amd_pointer_info_t);

    hsa_status_t Status =
        hsa_amd_pointer_info(HstPtr, &Info, /* Allocator */ nullptr,
                             /* Number of accessible agents (out) */ nullptr,
                             /* Accessible agents */ nullptr);
    if (auto Err = Plugin::check(Status, "Error in hsa_amd_pointer_info: %s"))
      return std::move(Err);

    // The buffer may be locked or allocated through HSA allocators. Assume that
    // the buffer is host pinned if the runtime reports a HSA type.
    if (Info.type != HSA_EXT_POINTER_TYPE_LOCKED &&
        Info.type != HSA_EXT_POINTER_TYPE_HSA)
      return false;

    assert(Info.hostBaseAddress && "Invalid host pinned address");
    assert(Info.agentBaseAddress && "Invalid agent pinned address");
    assert(Info.sizeInBytes > 0 && "Invalid pinned allocation size");

    // Save the allocation info in the output parameters.
    BaseHstPtr = Info.hostBaseAddress;
    BaseDevAccessiblePtr = Info.agentBaseAddress;
    BaseSize = Info.sizeInBytes;

    return true;
  }

  /// Submit data to the device (host to device transfer).
  Error dataSubmitImpl(void *TgtPtr, const void *HstPtr, int64_t Size,
                       AsyncInfoWrapperTy &AsyncInfoWrapper) override {
    // Use one-step asynchronous operation when host memory is already pinned.
    if (void *PinnedPtr =
            PinnedAllocs.getDeviceAccessiblePtrFromPinnedBuffer(HstPtr)) {
      AMDGPUStreamTy &Stream = getStream(AsyncInfoWrapper);
      return Stream.pushPinnedMemoryCopyAsync(TgtPtr, PinnedPtr, Size);
    }

    void *PinnedHstPtr = nullptr;

    // For large transfers use synchronous behavior.
    // If OMPT is enabled or synchronous behavior is explicitly requested:
    if (OmptEnabled || OMPX_ForceSyncRegions ||
        Size >= OMPX_MaxAsyncCopyBytes) {
      if (AsyncInfoWrapper.hasQueue())
        if (auto Err = synchronize(AsyncInfoWrapper))
          return Err;

      hsa_status_t Status;
      Status = hsa_amd_memory_lock(const_cast<void *>(HstPtr), Size, nullptr, 0,
                                   &PinnedHstPtr);
      if (auto Err =
              Plugin::check(Status, "Error in hsa_amd_memory_lock: %s\n"))
        return Err;

      AMDGPUSignalTy Signal;
      if (auto Err = Signal.init())
        return Err;

      Status = hsa_amd_memory_async_copy(TgtPtr, Agent, PinnedHstPtr, Agent,
                                         Size, 0, nullptr, Signal.get());
      if (auto Err =
              Plugin::check(Status, "Error in hsa_amd_memory_async_copy: %s"))
        return Err;

      if (auto Err = Signal.wait(getStreamBusyWaitMicroseconds()))
        return Err;

      OMPT_IF_TRACING_ENABLED(recordCopyTimingInNs(Signal.get()););

      if (auto Err = Signal.deinit())
        return Err;

      Status = hsa_amd_memory_unlock(const_cast<void *>(HstPtr));
      return Plugin::check(Status, "Error in hsa_amd_memory_unlock: %s\n");
    }

    // Otherwise, use two-step copy with an intermediate pinned host buffer.
    AMDGPUMemoryManagerTy &PinnedMemoryManager =
        HostDevice.getPinnedMemoryManager();
    if (auto Err = PinnedMemoryManager.allocate(Size, &PinnedHstPtr))
      return Err;

    AMDGPUStreamTy &Stream = getStream(AsyncInfoWrapper);
    return Stream.pushMemoryCopyH2DAsync(TgtPtr, HstPtr, PinnedHstPtr, Size,
                                         PinnedMemoryManager);
  }

  /// Retrieve data from the device (device to host transfer).
  Error dataRetrieveImpl(void *HstPtr, const void *TgtPtr, int64_t Size,
                         AsyncInfoWrapperTy &AsyncInfoWrapper) override {

    // Use one-step asynchronous operation when host memory is already pinned.
    if (void *PinnedPtr =
            PinnedAllocs.getDeviceAccessiblePtrFromPinnedBuffer(HstPtr)) {
      AMDGPUStreamTy &Stream = getStream(AsyncInfoWrapper);
      return Stream.pushPinnedMemoryCopyAsync(PinnedPtr, TgtPtr, Size);
    }

    void *PinnedHstPtr = nullptr;

    // For large transfers use synchronous behavior.
    // If OMPT is enabled or synchronous behavior is explicitly requested:
    if (OmptEnabled || OMPX_ForceSyncRegions ||
        Size >= OMPX_MaxAsyncCopyBytes) {
      if (AsyncInfoWrapper.hasQueue())
        if (auto Err = synchronize(AsyncInfoWrapper))
          return Err;

      hsa_status_t Status;
      Status = hsa_amd_memory_lock(const_cast<void *>(HstPtr), Size, nullptr, 0,
                                   &PinnedHstPtr);
      if (auto Err =
              Plugin::check(Status, "Error in hsa_amd_memory_lock: %s\n"))
        return Err;

      AMDGPUSignalTy Signal;
      if (auto Err = Signal.init())
        return Err;

      Status = hsa_amd_memory_async_copy(PinnedHstPtr, Agent, TgtPtr, Agent,
                                         Size, 0, nullptr, Signal.get());
      if (auto Err =
              Plugin::check(Status, "Error in hsa_amd_memory_async_copy: %s"))
        return Err;

      if (auto Err = Signal.wait(getStreamBusyWaitMicroseconds()))
        return Err;

      OMPT_IF_TRACING_ENABLED(recordCopyTimingInNs(Signal.get()););

      if (auto Err = Signal.deinit())
        return Err;

      Status = hsa_amd_memory_unlock(const_cast<void *>(HstPtr));
      return Plugin::check(Status, "Error in hsa_amd_memory_unlock: %s\n");
    }

    // Otherwise, use two-step copy with an intermediate pinned host buffer.
    AMDGPUMemoryManagerTy &PinnedMemoryManager =
        HostDevice.getPinnedMemoryManager();
    if (auto Err = PinnedMemoryManager.allocate(Size, &PinnedHstPtr))
      return Err;

    AMDGPUStreamTy &Stream = getStream(AsyncInfoWrapper);
    return Stream.pushMemoryCopyD2HAsync(HstPtr, TgtPtr, PinnedHstPtr, Size,
                                         PinnedMemoryManager);
  }

  /// Exchange data between two devices within the plugin. This function is not
  /// supported in this plugin.
  Error dataExchangeImpl(const void *SrcPtr, GenericDeviceTy &DstGenericDevice,
                         void *DstPtr, int64_t Size,
                         AsyncInfoWrapperTy &AsyncInfoWrapper) override {
    // This function should never be called because the function
    // AMDGPUPluginTy::isDataExchangable() returns false.
    return Plugin::error("dataExchangeImpl not supported");
  }

  /// Initialize the async info for interoperability purposes.
  Error initAsyncInfoImpl(AsyncInfoWrapperTy &AsyncInfoWrapper) override {
    // TODO: Implement this function.
    return Plugin::success();
  }

  /// Initialize the device info for interoperability purposes.
  Error initDeviceInfoImpl(__tgt_device_info *DeviceInfo) override {
    DeviceInfo->Context = nullptr;

    if (!DeviceInfo->Device)
      DeviceInfo->Device = reinterpret_cast<void *>(Agent.handle);

    return Plugin::success();
  }

  Error setCoarseGrainMemoryImpl(void *ptr, int64_t size) override final {
    // track coarse grain memory pages in local table
    coarse_grain_mem_tab->insert((const uintptr_t)ptr, size);

    // Instruct ROCr that the [ptr, ptr+size-1] pages are
    // coarse grain
    hsa_amd_svm_attribute_pair_t tt;
    tt.attribute = HSA_AMD_SVM_ATTRIB_GLOBAL_FLAG;
    tt.value = HSA_AMD_SVM_GLOBAL_FLAG_COARSE_GRAINED;
    hsa_status_t err = hsa_amd_svm_attributes_set(ptr, size, &tt, 1);
    if (err != HSA_STATUS_SUCCESS) {
      return Plugin::error("Failed to switch memotry to coarse grain mode.");
    }

    return Plugin::success();
  }

  uint32_t queryCoarseGrainMemoryImpl(const void *ptr,
                                      int64_t size) override final {

    // if the table is not yet allocated, it means we have not yet gone through
    // an OpenMP pragma or API that would provoke intialization of the RTL
    if (!coarse_grain_mem_tab)
      return 0;

    return coarse_grain_mem_tab->contains((const uintptr_t)ptr, size);
  }

  /// Create an event.
  Error createEventImpl(void **EventPtrStorage) override {
    AMDGPUEventTy **Event = reinterpret_cast<AMDGPUEventTy **>(EventPtrStorage);
    *Event = AMDGPUEventManager.getResource();
    return Plugin::success();
  }

  /// Destroy a previously created event.
  Error destroyEventImpl(void *EventPtr) override {
    AMDGPUEventTy *Event = reinterpret_cast<AMDGPUEventTy *>(EventPtr);
    AMDGPUEventManager.returnResource(Event);
    return Plugin::success();
  }

  /// Record the event.
  Error recordEventImpl(void *EventPtr,
                        AsyncInfoWrapperTy &AsyncInfoWrapper) override {
    AMDGPUEventTy *Event = reinterpret_cast<AMDGPUEventTy *>(EventPtr);
    assert(Event && "Invalid event");

    AMDGPUStreamTy &Stream = getStream(AsyncInfoWrapper);

    return Event->record(Stream);
  }

  /// Make the stream wait on the event.
  Error waitEventImpl(void *EventPtr,
                      AsyncInfoWrapperTy &AsyncInfoWrapper) override {
    AMDGPUEventTy *Event = reinterpret_cast<AMDGPUEventTy *>(EventPtr);

    AMDGPUStreamTy &Stream = getStream(AsyncInfoWrapper);

    return Event->wait(Stream);
  }

  /// Synchronize the current thread with the event.
  Error syncEventImpl(void *EventPtr) override {
    return Plugin::error("Synchronize event not implemented");
  }

  /// Print information about the device.
  Error obtainInfoImpl(InfoQueueTy &Info) override {
    char TmpChar[1000];
    const char *TmpCharPtr;
    uint16_t Major, Minor;
    uint32_t TmpUInt, TmpUInt2;
    uint32_t CacheSize[4];
    size_t TmpSt;
    bool TmpBool;
    uint16_t WorkgrpMaxDim[3];
    hsa_dim3_t GridMaxDim;
    hsa_status_t Status, Status2;

    Status = hsa_system_get_info(HSA_SYSTEM_INFO_VERSION_MAJOR, &Major);
    Status2 = hsa_system_get_info(HSA_SYSTEM_INFO_VERSION_MINOR, &Minor);
    if (Status == HSA_STATUS_SUCCESS && Status2 == HSA_STATUS_SUCCESS)
      Info.add("HSA Runtime Version",
               std::to_string(Major) + "." + std::to_string(Minor));

    Info.add("HSA OpenMP Device Number", DeviceId);

    Status = getDeviceAttrRaw(HSA_AMD_AGENT_INFO_PRODUCT_NAME, TmpChar);
    if (Status == HSA_STATUS_SUCCESS)
      Info.add("Product Name", TmpChar);

    Status = getDeviceAttrRaw(HSA_AGENT_INFO_NAME, TmpChar);
    if (Status == HSA_STATUS_SUCCESS)
      Info.add("Device Name", TmpChar);

    Status = getDeviceAttrRaw(HSA_AGENT_INFO_VENDOR_NAME, TmpChar);
    if (Status == HSA_STATUS_SUCCESS)
      Info.add("Vendor Name", TmpChar);

    hsa_device_type_t DevType;
    Status = getDeviceAttrRaw(HSA_AGENT_INFO_DEVICE, DevType);
    if (Status == HSA_STATUS_SUCCESS) {
      switch (DevType) {
      case HSA_DEVICE_TYPE_CPU:
        TmpCharPtr = "CPU";
        break;
      case HSA_DEVICE_TYPE_GPU:
        TmpCharPtr = "GPU";
        break;
      case HSA_DEVICE_TYPE_DSP:
        TmpCharPtr = "DSP";
        break;
      default:
        TmpCharPtr = "Unknown";
      }
      Info.add("Device Type", TmpCharPtr);
    }

    Status = getDeviceAttrRaw(HSA_AGENT_INFO_QUEUES_MAX, TmpUInt);
    if (Status == HSA_STATUS_SUCCESS)
      Info.add("Max Queues", TmpUInt);

    Status = getDeviceAttrRaw(HSA_AGENT_INFO_QUEUE_MIN_SIZE, TmpUInt);
    if (Status == HSA_STATUS_SUCCESS)
      Info.add("Queue Min Size", TmpUInt);

    Status = getDeviceAttrRaw(HSA_AGENT_INFO_QUEUE_MAX_SIZE, TmpUInt);
    if (Status == HSA_STATUS_SUCCESS)
      Info.add("Queue Max Size", TmpUInt);

    // FIXME: This is deprecated according to HSA documentation. But using
    // hsa_agent_iterate_caches and hsa_cache_get_info breaks execution during
    // runtime.
    Status = getDeviceAttrRaw(HSA_AGENT_INFO_CACHE_SIZE, CacheSize);
    if (Status == HSA_STATUS_SUCCESS) {
      Info.add("Cache");

      for (int I = 0; I < 4; I++)
        if (CacheSize[I])
          Info.add<InfoLevel2>("L" + std::to_string(I), CacheSize[I]);
    }

    Status = getDeviceAttrRaw(HSA_AMD_AGENT_INFO_CACHELINE_SIZE, TmpUInt);
    if (Status == HSA_STATUS_SUCCESS)
      Info.add("Cacheline Size", TmpUInt);

    Status = getDeviceAttrRaw(HSA_AMD_AGENT_INFO_MAX_CLOCK_FREQUENCY, TmpUInt);
    if (Status == HSA_STATUS_SUCCESS)
      Info.add("Max Clock Freq", TmpUInt, "MHz");

    Status = getDeviceAttrRaw(HSA_AMD_AGENT_INFO_COMPUTE_UNIT_COUNT, TmpUInt);
    if (Status == HSA_STATUS_SUCCESS)
      Info.add("Compute Units", TmpUInt);

    Status = getDeviceAttrRaw(HSA_AMD_AGENT_INFO_NUM_SIMDS_PER_CU, TmpUInt);
    if (Status == HSA_STATUS_SUCCESS)
      Info.add("SIMD per CU", TmpUInt);

    Status = getDeviceAttrRaw(HSA_AGENT_INFO_FAST_F16_OPERATION, TmpBool);
    if (Status == HSA_STATUS_SUCCESS)
      Info.add("Fast F16 Operation", TmpBool);

    Status = getDeviceAttrRaw(HSA_AGENT_INFO_WAVEFRONT_SIZE, TmpUInt2);
    if (Status == HSA_STATUS_SUCCESS)
      Info.add("Wavefront Size", TmpUInt2);

    Status = getDeviceAttrRaw(HSA_AGENT_INFO_WORKGROUP_MAX_SIZE, TmpUInt);
    if (Status == HSA_STATUS_SUCCESS)
      Info.add("Workgroup Max Size", TmpUInt);

    Status = getDeviceAttrRaw(HSA_AGENT_INFO_WORKGROUP_MAX_DIM, WorkgrpMaxDim);
    if (Status == HSA_STATUS_SUCCESS) {
      Info.add("Workgroup Max Size per Dimension");
      Info.add<InfoLevel2>("x", WorkgrpMaxDim[0]);
      Info.add<InfoLevel2>("y", WorkgrpMaxDim[1]);
      Info.add<InfoLevel2>("z", WorkgrpMaxDim[2]);
    }

    Status = getDeviceAttrRaw(
        (hsa_agent_info_t)HSA_AMD_AGENT_INFO_MAX_WAVES_PER_CU, TmpUInt);
    if (Status == HSA_STATUS_SUCCESS) {
      Info.add("Max Waves Per CU", TmpUInt);
      Info.add("Max Work-item Per CU", TmpUInt * TmpUInt2);
    }

    Status = getDeviceAttrRaw(HSA_AGENT_INFO_GRID_MAX_SIZE, TmpUInt);
    if (Status == HSA_STATUS_SUCCESS)
      Info.add("Grid Max Size", TmpUInt);

    Status = getDeviceAttrRaw(HSA_AGENT_INFO_GRID_MAX_DIM, GridMaxDim);
    if (Status == HSA_STATUS_SUCCESS) {
      Info.add("Grid Max Size per Dimension");
      Info.add<InfoLevel2>("x", GridMaxDim.x);
      Info.add<InfoLevel2>("y", GridMaxDim.y);
      Info.add<InfoLevel2>("z", GridMaxDim.z);
    }

    Status = getDeviceAttrRaw(HSA_AGENT_INFO_FBARRIER_MAX_SIZE, TmpUInt);
    if (Status == HSA_STATUS_SUCCESS)
      Info.add("Max fbarriers/Workgrp", TmpUInt);

    Info.add("Memory Pools");
    for (AMDGPUMemoryPoolTy *Pool : AllMemoryPools) {
      std::string TmpStr, TmpStr2;

      if (Pool->isGlobal())
        TmpStr = "Global";
      else if (Pool->isReadOnly())
        TmpStr = "ReadOnly";
      else if (Pool->isPrivate())
        TmpStr = "Private";
      else if (Pool->isGroup())
        TmpStr = "Group";
      else
        TmpStr = "Unknown";

      Info.add<InfoLevel2>(std::string("Pool ") + TmpStr);

      if (Pool->isGlobal()) {
        if (Pool->isFineGrained())
          TmpStr2 += "Fine Grained ";
        if (Pool->isCoarseGrained())
          TmpStr2 += "Coarse Grained ";
        if (Pool->supportsKernelArgs())
          TmpStr2 += "Kernarg ";

        Info.add<InfoLevel3>("Flags", TmpStr2);
      }

      Status = Pool->getAttrRaw(HSA_AMD_MEMORY_POOL_INFO_SIZE, TmpSt);
      if (Status == HSA_STATUS_SUCCESS)
        Info.add<InfoLevel3>("Size", TmpSt, "bytes");

      Status = Pool->getAttrRaw(HSA_AMD_MEMORY_POOL_INFO_RUNTIME_ALLOC_ALLOWED,
                                TmpBool);
      if (Status == HSA_STATUS_SUCCESS)
        Info.add<InfoLevel3>("Allocatable", TmpBool);

      Status = Pool->getAttrRaw(HSA_AMD_MEMORY_POOL_INFO_RUNTIME_ALLOC_GRANULE,
                                TmpSt);
      if (Status == HSA_STATUS_SUCCESS)
        Info.add<InfoLevel3>("Runtime Alloc Granule", TmpSt, "bytes");

      Status = Pool->getAttrRaw(
          HSA_AMD_MEMORY_POOL_INFO_RUNTIME_ALLOC_ALIGNMENT, TmpSt);
      if (Status == HSA_STATUS_SUCCESS)
        Info.add<InfoLevel3>("Runtime Alloc Alignment", TmpSt, "bytes");

      Status =
          Pool->getAttrRaw(HSA_AMD_MEMORY_POOL_INFO_ACCESSIBLE_BY_ALL, TmpBool);
      if (Status == HSA_STATUS_SUCCESS)
        Info.add<InfoLevel3>("Accessable by all", TmpBool);
    }

    Info.add("ISAs");
    auto Err = utils::iterateAgentISAs(getAgent(), [&](hsa_isa_t ISA) {
      Status = hsa_isa_get_info_alt(ISA, HSA_ISA_INFO_NAME, TmpChar);
      if (Status == HSA_STATUS_SUCCESS)
        Info.add<InfoLevel2>("Name", TmpChar);

      return Status;
    });

    // Silently consume the error.
    if (Err)
      consumeError(std::move(Err));

    return Plugin::success();
  }

  /// Get the HSA system timestamps for the input signal associated with an
  /// async copy and pass the information to libomptarget
  void recordCopyTimingInNs(hsa_signal_t signal) {
    hsa_amd_profiling_async_copy_time_t time_rec;
    hsa_status_t Status =
        hsa_amd_profiling_get_async_copy_time(signal, &time_rec);
    if (Status != HSA_STATUS_SUCCESS) {
      DP("Error while getting async copy time\n");
      return;
    }
    ::setOmptTimestamp(time_rec.start * TicksToTime,
                       time_rec.end * TicksToTime);
  }

  /// Getters and setters for stack and heap sizes.
  Error getDeviceStackSize(uint64_t &Value) override {
    Value = 0;
    return Plugin::success();
  }
  Error setDeviceStackSize(uint64_t Value) override {
    return Plugin::success();
  }
  Error getDeviceHeapSize(uint64_t &Value) override {
    Value = 0;
    return Plugin::success();
  }
  Error setDeviceHeapSize(uint64_t Value) override { return Plugin::success(); }

  /// AMDGPU-specific function to get device attributes.
  template <typename Ty> Error getDeviceAttr(uint32_t Kind, Ty &Value) {
    hsa_status_t Status =
        hsa_agent_get_info(Agent, (hsa_agent_info_t)Kind, &Value);
    return Plugin::check(Status, "Error in hsa_agent_get_info: %s");
  }

  template <typename Ty>
  hsa_status_t getDeviceAttrRaw(uint32_t Kind, Ty &Value) {
    return hsa_agent_get_info(Agent, (hsa_agent_info_t)Kind, &Value);
  }

  /// Get the device agent.
  hsa_agent_t getAgent() const override { return Agent; }

  /// Get the signal manager.
  AMDGPUSignalManagerTy &getSignalManager() { return AMDGPUSignalManager; }

  /// Retrieve and construct all memory pools of the device agent.
  Error retrieveAllMemoryPools() override {
    // Iterate through the available pools of the device agent.
    return utils::iterateAgentMemoryPools(
        Agent, [&](hsa_amd_memory_pool_t HSAMemoryPool) {
          AMDGPUMemoryPoolTy *MemoryPool =
              Plugin::get().allocate<AMDGPUMemoryPoolTy>();
          new (MemoryPool) AMDGPUMemoryPoolTy(HSAMemoryPool);
          AllMemoryPools.push_back(MemoryPool);
          return HSA_STATUS_SUCCESS;
        });
  }

  /// Get the next queue in a round-robin fashion.
  AMDGPUQueueTy &getNextQueue() {
    static std::atomic<uint32_t> NextQueue(0);

    uint32_t Current = NextQueue.fetch_add(1, std::memory_order_relaxed);
    return Queues[Current % Queues.size()];
  }

  /// Enable/disable profiling of the HSA queues.
  void setOmptQueueProfile(int Enable) {
    for (auto &Q : Queues)
      hsa_amd_profiling_set_profiler_enabled(Q.getHsaQueue(), Enable);
  }

  /// Get the address of pointer to the preallocated device memory pool.
  void **getPreAllocatedDeviceMemoryPool() {
    return &PreAllocatedDeviceMemoryPool;
  }

  /// Allocate and zero initialize a small memory pool from the coarse grained
  /// device memory of each device.
  Error preAllocateDeviceMemoryPool() {
    Error Err = retrieveAllMemoryPools();
    if (Err)
      return Plugin::error("Unable to retieve all memmory pools");

    void *DevPtr;
    for (AMDGPUMemoryPoolTy *MemoryPool : AllMemoryPools) {
      if (!MemoryPool->isGlobal())
        continue;

      if (MemoryPool->isCoarseGrained()) {
        DevPtr = nullptr;
        size_t PreAllocSize = utils::PER_DEVICE_PREALLOC_SIZE;

        Err = MemoryPool->allocate(PreAllocSize, &DevPtr);
        if (Err)
          return Plugin::error("Device memory pool preallocation failed");

        Err = MemoryPool->enableAccess(DevPtr, PreAllocSize, {getAgent()});
        if (Err)
          return Plugin::error("Preallocated device memory pool inaccessible");

        Err = MemoryPool->zeroInitializeMemory(DevPtr, PreAllocSize);
        if (Err)
          return Plugin::error(
              "Zero initialization of preallocated device memory pool failed");

        PreAllocatedDeviceMemoryPool = DevPtr;
      }
    }
    return Plugin::success();
  }

private:
  using AMDGPUStreamRef = AMDGPUResourceRef<AMDGPUStreamTy>;
  using AMDGPUEventRef = AMDGPUResourceRef<AMDGPUEventTy>;

  using AMDGPUStreamManagerTy = GenericDeviceResourceManagerTy<AMDGPUStreamRef>;
  using AMDGPUEventManagerTy = GenericDeviceResourceManagerTy<AMDGPUEventRef>;

  /// Envar for controlling the number of HSA queues per device. High number of
  /// queues may degrade performance.
  UInt32Envar OMPX_NumQueues;

  /// Envar for controlling the size of each HSA queue. The size is the number
  /// of HSA packets a queue is expected to hold. It is also the number of HSA
  /// packets that can be pushed into each queue without waiting the driver to
  /// process them.
  UInt32Envar OMPX_QueueSize;

  /// Envar for controlling the default number of teams relative to the number
  /// of compute units (CUs) the device has:
  ///   #default_teams = OMPX_DefaultTeamsPerCU * #CUs.
  UInt32Envar OMPX_DefaultTeamsPerCU;

  /// Envar specifying the maximum size in bytes where the memory copies are
  /// asynchronous operations. Up to this transfer size, the memory copies are
  /// asychronous operations pushed to the corresponding stream. For larger
  /// transfers, they are synchronous transfers.
  UInt32Envar OMPX_MaxAsyncCopyBytes;

  /// Envar controlling the initial number of HSA signals per device. There is
  /// one manager of signals per device managing several pre-allocated signals.
  /// These signals are mainly used by AMDGPU streams. If needed, more signals
  /// will be created.
  UInt32Envar OMPX_InitialNumSignals;

  /// Envar to force synchronous target regions. The default 0 uses an
  /// asynchronous implementation.
  UInt32Envar OMPX_ForceSyncRegions;
  /// switching to blocked state. The default 2000000 busywaits for 2 seconds
  /// before going into a blocking HSA wait state. The unit for these variables
  /// are microseconds.
  UInt32Envar OMPX_StreamBusyWait;

  /// Stream manager for AMDGPU streams.
  AMDGPUStreamManagerTy AMDGPUStreamManager;

  /// Event manager for AMDGPU events.
  AMDGPUEventManagerTy AMDGPUEventManager;

  /// Signal manager for AMDGPU signals.
  AMDGPUSignalManagerTy AMDGPUSignalManager;

  /// The agent handler corresponding to the device.
  hsa_agent_t Agent;

  /// The GPU architecture.
  std::string ComputeUnitKind;

  /// The number of CUs available in this device
  uint32_t NumComputeUnits;

  /// Reference to the host device.
  AMDHostDeviceTy &HostDevice;

  /// List of device packet queues.
  std::vector<AMDGPUQueueTy> Queues;

  // Data structure used to keep track of coarse grain memory regions
  AMDGPUMemTypeBitFieldTable *coarse_grain_mem_tab = nullptr;

  /// Pointer to the preallocated device memory pool
  void *PreAllocatedDeviceMemoryPool;
};

Error AMDGPUDeviceImageTy::loadExecutable(const AMDGPUDeviceTy &Device) {
  hsa_status_t Status;
  Status = hsa_code_object_deserialize(getStart(), getSize(), "", &CodeObject);
  if (auto Err =
          Plugin::check(Status, "Error in hsa_code_object_deserialize: %s"))
    return Err;

  Status = hsa_executable_create_alt(
      HSA_PROFILE_FULL, HSA_DEFAULT_FLOAT_ROUNDING_MODE_ZERO, "", &Executable);
  if (auto Err =
          Plugin::check(Status, "Error in hsa_executable_create_alt: %s"))
    return Err;

  Status = hsa_executable_load_code_object(Executable, Device.getAgent(),
                                           CodeObject, "");
  if (auto Err =
          Plugin::check(Status, "Error in hsa_executable_load_code_object: %s"))
    return Err;

  Status = hsa_executable_freeze(Executable, "");
  if (auto Err = Plugin::check(Status, "Error in hsa_executable_freeze: %s"))
    return Err;

  uint32_t Result;
  Status = hsa_executable_validate(Executable, &Result);
  if (auto Err = Plugin::check(Status, "Error in hsa_executable_validate: %s"))
    return Err;

  if (Result)
    return Plugin::error("Loaded HSA executable does not validate");

  if (auto Err = utils::readAMDGPUMetaDataFromImage(
          getMemoryBuffer(), KernelInfoMap, ELFABIVersion))
    return Err;

  return Plugin::success();
}

Expected<hsa_executable_symbol_t>
AMDGPUDeviceImageTy::findDeviceSymbol(GenericDeviceTy &Device,
                                      StringRef SymbolName) const {
  AMDGPUDeviceTy &AMDGPUDevice = static_cast<AMDGPUDeviceTy &>(Device);
  hsa_agent_t Agent = AMDGPUDevice.getAgent();

  hsa_executable_symbol_t Symbol;
  hsa_status_t Status = hsa_executable_get_symbol_by_name(
      Executable, SymbolName.data(), &Agent, &Symbol);
  if (auto Err = Plugin::check(
          Status, "Error in hsa_executable_get_symbol_by_name(%s): %s",
          SymbolName.data()))
    return std::move(Err);

  return Symbol;
}

bool AMDGPUDeviceImageTy::hasDeviceSymbol(GenericDeviceTy &Device,
                                          StringRef SymbolName) const {
  AMDGPUDeviceTy &AMDGPUDevice = static_cast<AMDGPUDeviceTy &>(Device);
  hsa_agent_t Agent = AMDGPUDevice.getAgent();
  hsa_executable_symbol_t Symbol;
  hsa_status_t Status = hsa_executable_get_symbol_by_name(
      Executable, SymbolName.data(), &Agent, &Symbol);
  return (Status == HSA_STATUS_SUCCESS);
}

template <typename ResourceTy>
Error AMDGPUResourceRef<ResourceTy>::create(GenericDeviceTy &Device) {
  if (Resource)
    return Plugin::error("Creating an existing resource");

  AMDGPUDeviceTy &AMDGPUDevice = static_cast<AMDGPUDeviceTy &>(Device);

  Resource = new ResourceTy(AMDGPUDevice);

  return Resource->init();
}

AMDGPUStreamTy::AMDGPUStreamTy(AMDGPUDeviceTy &Device)
    : Agent(Device.getAgent()), Queue(Device.getNextQueue()),
      SignalManager(Device.getSignalManager()),
      // Initialize the std::deque with some empty positions.
      Slots(32), NextSlot(0), SyncCycle(0),
      StreamBusyWaitMicroseconds(Device.getStreamBusyWaitMicroseconds()) {}

/// Class implementing the AMDGPU-specific functionalities of the global
/// handler.
struct AMDGPUGlobalHandlerTy final : public GenericGlobalHandlerTy {
  /// Get the metadata of a global from the device. The name and size of the
  /// global is read from DeviceGlobal and the address of the global is written
  /// to DeviceGlobal.
  Error getGlobalMetadataFromDevice(GenericDeviceTy &Device,
                                    DeviceImageTy &Image,
                                    GlobalTy &DeviceGlobal) override {
    AMDGPUDeviceImageTy &AMDImage = static_cast<AMDGPUDeviceImageTy &>(Image);

    // Find the symbol on the device executable.
    auto SymbolOrErr =
        AMDImage.findDeviceSymbol(Device, DeviceGlobal.getName());
    if (!SymbolOrErr)
      return SymbolOrErr.takeError();

    hsa_executable_symbol_t Symbol = *SymbolOrErr;
    hsa_symbol_kind_t SymbolType;
    hsa_status_t Status;
    uint64_t SymbolAddr;
    uint32_t SymbolSize;

    // Retrieve the type, address and size of the symbol.
    std::pair<hsa_executable_symbol_info_t, void *> RequiredInfos[] = {
        {HSA_EXECUTABLE_SYMBOL_INFO_TYPE, &SymbolType},
        {HSA_EXECUTABLE_SYMBOL_INFO_VARIABLE_ADDRESS, &SymbolAddr},
        {HSA_EXECUTABLE_SYMBOL_INFO_VARIABLE_SIZE, &SymbolSize}};

    for (auto &Info : RequiredInfos) {
      Status = hsa_executable_symbol_get_info(Symbol, Info.first, Info.second);
      if (auto Err = Plugin::check(
              Status, "Error in hsa_executable_symbol_get_info: %s"))
        return Err;
    }

    // Check the size of the symbol.
    if (SymbolSize != DeviceGlobal.getSize())
      return Plugin::error(
          "Failed to load global '%s' due to size mismatch (%zu != %zu)",
          DeviceGlobal.getName().data(), SymbolSize,
          (size_t)DeviceGlobal.getSize());

    // Store the symbol address on the device global metadata.
    DeviceGlobal.setPtr(reinterpret_cast<void *>(SymbolAddr));

    return Plugin::success();
  }

private:
  /// Extract the global's information from the ELF image, section, and symbol.
  Error getGlobalMetadataFromELF(const DeviceImageTy &Image,
                                 const ELF64LE::Sym &Symbol,
                                 const ELF64LE::Shdr &Section,
                                 GlobalTy &ImageGlobal) override {
    // The global's address in AMDGPU is computed as the image begin + the ELF
    // symbol value. Notice we do not add the ELF section offset.
    ImageGlobal.setPtr(advanceVoidPtr(Image.getStart(), Symbol.st_value));

    // Set the global's size.
    ImageGlobal.setSize(Symbol.st_size);

    return Plugin::success();
  }
};

/// Class implementing the AMDGPU-specific functionalities of the plugin.
struct AMDGPUPluginTy final : public GenericPluginTy {
  /// Create an AMDGPU plugin and initialize the AMDGPU driver.
  AMDGPUPluginTy()
      : GenericPluginTy(getTripleArch()), Initialized(false),
        HostDevice(nullptr) {}

  /// This class should not be copied.
  AMDGPUPluginTy(const AMDGPUPluginTy &) = delete;
  AMDGPUPluginTy(AMDGPUPluginTy &&) = delete;

  /// Initialize the plugin and return the number of devices.
  Expected<int32_t> initImpl() override {
    hsa_status_t Status = hsa_init();
    if (Status != HSA_STATUS_SUCCESS) {
      // Cannot call hsa_success_string.
      DP("Failed to initialize AMDGPU's HSA library\n");
      return 0;
    }

    // The initialization of HSA was successful. It should be safe to call
    // HSA functions from now on, e.g., hsa_shut_down.
    Initialized = true;

    // This should probably be ASO-only
    UInt32Envar KernTrace("LIBOMPTARGET_KERNEL_TRACE", 0);
    llvm::omp::target::plugin::PrintKernelTrace = KernTrace.get();

    // Register event handler to detect memory errors on the devices.
    Status = hsa_amd_register_system_event_handler(eventHandler, nullptr);
    if (auto Err = Plugin::check(
            Status, "Error in hsa_amd_register_system_event_handler: %s"))
      return std::move(Err);

    // List of host (CPU) agents.
    llvm::SmallVector<hsa_agent_t> HostAgents;

    // Count the number of available agents.
    auto Err = utils::iterateAgents([&](hsa_agent_t Agent) {
      // Get the device type of the agent.
      hsa_device_type_t DeviceType;
      hsa_status_t Status =
          hsa_agent_get_info(Agent, HSA_AGENT_INFO_DEVICE, &DeviceType);
      if (Status != HSA_STATUS_SUCCESS)
        return Status;

      // Classify the agents into kernel (GPU) and host (CPU) kernels.
      if (DeviceType == HSA_DEVICE_TYPE_GPU) {
        // Ensure that the GPU agent supports kernel dispatch packets.
        hsa_agent_feature_t Features;
        Status = hsa_agent_get_info(Agent, HSA_AGENT_INFO_FEATURE, &Features);
        if (Features & HSA_AGENT_FEATURE_KERNEL_DISPATCH)
          KernelAgents.push_back(Agent);
      } else if (DeviceType == HSA_DEVICE_TYPE_CPU) {
        HostAgents.push_back(Agent);
      }
      return HSA_STATUS_SUCCESS;
    });

    if (Err)
      return std::move(Err);

    int32_t NumDevices = KernelAgents.size();
    if (NumDevices == 0) {
      // Do not initialize if there are no devices.
      DP("There are no devices supporting AMDGPU.\n");
      return 0;
    }

    // There are kernel agents but there is no host agent. That should be
    // treated as an error.
    if (HostAgents.empty())
      return Plugin::error("No AMDGPU host agents");

    // Initialize the host device using host agents.
    HostDevice = allocate<AMDHostDeviceTy>();
    new (HostDevice) AMDHostDeviceTy(HostAgents);

    // Setup the memory pools of available for the host.
    if (auto Err = HostDevice->init())
      return std::move(Err);

#ifdef OMPT_SUPPORT
    ::OmptCallbackInit();
#endif

    return NumDevices;
  }

  /// Deinitialize the plugin.
  Error deinitImpl() override {
    utils::hostrpc_terminate();
    // The HSA runtime was not initialized, so nothing from the plugin was
    // actually initialized.
    if (!Initialized)
      return Plugin::success();

    if (HostDevice)
      if (auto Err = HostDevice->deinit())
        return Err;

    // Finalize the HSA runtime.
    hsa_status_t Status = hsa_shut_down();
    return Plugin::check(Status, "Error in hsa_shut_down: %s");
  }

  Triple::ArchType getTripleArch() const override { return Triple::amdgcn; }

  /// Get the ELF code for recognizing the compatible image binary.
  uint16_t getMagicElfBits() const override { return ELF::EM_AMDGPU; }

  /// Check whether the image is compatible with an AMDGPU device.
  Expected<bool> isImageCompatible(__tgt_image_info *Info) const override {
    for (hsa_agent_t Agent : KernelAgents) {
      std::string Target;
      auto Err = utils::iterateAgentISAs(Agent, [&](hsa_isa_t ISA) {
        uint32_t Length;
        hsa_status_t Status;
        Status = hsa_isa_get_info_alt(ISA, HSA_ISA_INFO_NAME_LENGTH, &Length);
        if (Status != HSA_STATUS_SUCCESS)
          return Status;

        // TODO: This is not allowed by the standard.
        char ISAName[Length];
        Status = hsa_isa_get_info_alt(ISA, HSA_ISA_INFO_NAME, ISAName);
        if (Status != HSA_STATUS_SUCCESS)
          return Status;

        llvm::StringRef TripleTarget(ISAName);
        if (TripleTarget.consume_front("amdgcn-amd-amdhsa"))
          Target = TripleTarget.ltrim('-').str();
        return HSA_STATUS_SUCCESS;
      });
      if (Err)
        return std::move(Err);

      if (utils::isImageCompatibleWithEnv(Info, Target))
        return true;
    }
    return false;
  }

  /// This plugin does not support exchanging data between two devices.
  bool isDataExchangable(int32_t SrcDeviceId, int32_t DstDeviceId) override {
    return false;
  }

  /// Get the host device instance.
  AMDHostDeviceTy &getHostDevice() {
    assert(HostDevice && "Host device not initialized");
    return *HostDevice;
  }

  /// Get the kernel agent with the corresponding agent id.
  hsa_agent_t getKernelAgent(int32_t AgentId) const {
    assert((uint32_t)AgentId < KernelAgents.size() && "Invalid agent id");
    return KernelAgents[AgentId];
  }

  /// Get the list of the available kernel agents.
  const llvm::SmallVector<hsa_agent_t> &getKernelAgents() const {
    return KernelAgents;
  }

private:
  /// Event handler that will be called by ROCr if an event is detected.
  static hsa_status_t eventHandler(const hsa_amd_event_t *Event, void *) {
    if (Event->event_type != HSA_AMD_GPU_MEMORY_FAULT_EVENT)
      return HSA_STATUS_SUCCESS;

    SmallVector<std::string> Reasons;
    uint32_t ReasonsMask = Event->memory_fault.fault_reason_mask;
    if (ReasonsMask & HSA_AMD_MEMORY_FAULT_PAGE_NOT_PRESENT)
      Reasons.emplace_back("Page not present or supervisor privilege");
    if (ReasonsMask & HSA_AMD_MEMORY_FAULT_READ_ONLY)
      Reasons.emplace_back("Write access to a read-only page");
    if (ReasonsMask & HSA_AMD_MEMORY_FAULT_NX)
      Reasons.emplace_back("Execute access to a page marked NX");
    if (ReasonsMask & HSA_AMD_MEMORY_FAULT_HOST_ONLY)
      Reasons.emplace_back("GPU attempted access to a host only page");
    if (ReasonsMask & HSA_AMD_MEMORY_FAULT_DRAMECC)
      Reasons.emplace_back("DRAM ECC failure");
    if (ReasonsMask & HSA_AMD_MEMORY_FAULT_IMPRECISE)
      Reasons.emplace_back("Can't determine the exact fault address");
    if (ReasonsMask & HSA_AMD_MEMORY_FAULT_SRAMECC)
      Reasons.emplace_back("SRAM ECC failure (ie registers, no fault address)");
    if (ReasonsMask & HSA_AMD_MEMORY_FAULT_HANG)
      Reasons.emplace_back("GPU reset following unspecified hang");

    // If we do not know the reason, say so, otherwise remove the trailing comma
    // and space.
    if (Reasons.empty())
      Reasons.emplace_back("Unknown (" + std::to_string(ReasonsMask) + ")");

    uint32_t Node = -1;
    hsa_agent_get_info(Event->memory_fault.agent, HSA_AGENT_INFO_NODE, &Node);

    // Abort the execution since we do not recover from this error.
    FATAL_MESSAGE(1,
                  "Memory access fault by GPU %" PRIu32 " (agent 0x%" PRIx64
                  ") at virtual address %p. Reasons: %s",
                  Node, Event->memory_fault.agent.handle,
                  (void *)Event->memory_fault.virtual_address,
                  llvm::join(Reasons, ", ").c_str());

    return HSA_STATUS_ERROR;
  }

  /// Indicate whether the HSA runtime was correctly initialized. Even if there
  /// is no available devices this boolean will be true. It indicates whether
  /// we can safely call HSA functions (e.g., hsa_shut_down).
  bool Initialized;

  /// Arrays of the available GPU and CPU agents. These arrays of handles should
  /// not be here but in the AMDGPUDeviceTy structures directly. However, the
  /// HSA standard does not provide API functions to retirve agents directly,
  /// only iterating functions. We cache the agents here for convenience.
  llvm::SmallVector<hsa_agent_t> KernelAgents;

  /// The device representing all HSA host agents.
  AMDHostDeviceTy *HostDevice;
};

Error AMDGPUKernelTy::launchImpl(GenericDeviceTy &GenericDevice,
                                 uint32_t NumThreads, uint64_t NumBlocks,
                                 KernelArgsTy &KernelArgs, void *Args,
                                 AsyncInfoWrapperTy &AsyncInfoWrapper) const {
  const uint32_t KernelArgsSize = KernelArgs.NumArgs * sizeof(void *);

  if (ArgsSize < KernelArgsSize)
    return Plugin::error("Mismatch of kernel arguments size");

  // The args size reported by HSA may or may not contain the implicit args.
  // For now, assume that HSA does not consider the implicit arguments when
  // reporting the arguments of a kernel. In the worst case, we can waste
  // 56 bytes per allocation.
  uint32_t AllArgsSize = KernelArgsSize + ImplicitArgsSize;

  AMDHostDeviceTy &HostDevice = Plugin::get<AMDGPUPluginTy>().getHostDevice();
  AMDGPUMemoryManagerTy &ArgsMemoryManager = HostDevice.getArgsMemoryManager();

  void *AllArgs = nullptr;
  if (auto Err = ArgsMemoryManager.allocate(AllArgsSize, &AllArgs))
    return Err;

  // Account for user requested dynamic shared memory.
  uint32_t GroupSize = getGroupSize();
  if (uint32_t MaxDynCGroupMem = std::max(
          KernelArgs.DynCGroupMem, GenericDevice.getDynamicMemorySize())) {
    GroupSize += MaxDynCGroupMem;
  }

  // Initialize implicit arguments.
  uint8_t *ImplArgs =
      static_cast<uint8_t *>(advanceVoidPtr(AllArgs, KernelArgsSize));

  // Initialize the implicit arguments to zero.
  std::memset(ImplArgs, 0, ImplicitArgsSize);

  // Copy the explicit arguments.
  // TODO: We should expose the args memory manager alloc to the common part as
  // 	   alternative to copying them twice.
  if (KernelArgs.NumArgs)
    std::memcpy(AllArgs, *static_cast<void **>(Args),
                sizeof(void *) * KernelArgs.NumArgs);

  uint64_t Buffer = 0;
  AMDGPUDeviceTy &AMDGPUDevice = static_cast<AMDGPUDeviceTy &>(GenericDevice);
  AMDGPUStreamTy &Stream = AMDGPUDevice.getStream(AsyncInfoWrapper);
  if (needs_host_services) {
    int32_t devid = AMDGPUDevice.getDeviceId();
    hsa_amd_memory_pool_t host_mem_pool =
        HostDevice.getFineGrainedMemoryPool().get();
    hsa_amd_memory_pool_t device_mem_pool =
        AMDGPUDevice.getCoarseGrainedMemoryPool()->get();
    hsa_queue_t *hsa_queue = Stream.getQueue()->getHsaQueue();
    Buffer =
        utils::hostrpc_assign_buffer(AMDGPUDevice.getAgent(), hsa_queue, devid,
                                     host_mem_pool, device_mem_pool);
    GlobalTy GlobalTy_host_st_buf("service_thread_buf", sizeof(uint64_t),
                                  &Buffer);
    if (auto Err = rpc_buf_handler->writeGlobalToDevice(
            AMDGPUDevice, GlobalTy_host_st_buf, GlobalTy_device_st_buf)) {
      DP("Missing symbol %s, continue execution anyway.\n",
         GlobalTy_host_st_buf.getName().data());
      consumeError(std::move(Err));
    }
    DP("Hostrpc buffer allocated at %p and service thread started\n",
       (void *)Buffer);
  } else {
    DP("No hostrpc buffer or service thread required\n");
  }

  if (getImplicitArgsSize() < utils::COV5_SIZE) {
    DP("Setting fields of ImplicitArgs for COV4\n");
    memcpy(&ImplArgs[utils::COV4_HOSTCALL_PTR_OFFSET], &Buffer,
           utils::HOSTCALL_PTR_SIZE);
  } else {
    DP("Setting fields of ImplicitArgs for COV5\n");
    uint16_t Remainder = 0;
    uint16_t GridDims = 1;
    uint32_t NumThreadsYZ = 1;
    uint16_t NumBlocksYZ = 0;
    memcpy(&ImplArgs[utils::COV5_BLOCK_COUNT_X_OFFSET], &NumBlocks,
           utils::COV5_BLOCK_COUNT_X_SIZE);
    memcpy(&ImplArgs[utils::COV5_BLOCK_COUNT_Y_OFFSET], &NumBlocksYZ,
           utils::COV5_BLOCK_COUNT_Y_SIZE);
    memcpy(&ImplArgs[utils::COV5_BLOCK_COUNT_Z_OFFSET], &NumBlocksYZ,
           utils::COV5_BLOCK_COUNT_Z_SIZE);

    memcpy(&ImplArgs[utils::COV5_GROUP_SIZE_X_OFFSET], &NumThreads,
           utils::COV5_GROUP_SIZE_X_SIZE);
    memcpy(&ImplArgs[utils::COV5_GROUP_SIZE_Y_OFFSET], &NumThreadsYZ,
           utils::COV5_GROUP_SIZE_Y_SIZE);
    memcpy(&ImplArgs[utils::COV5_GROUP_SIZE_Z_OFFSET], &NumThreadsYZ,
           utils::COV5_GROUP_SIZE_Z_SIZE);

    memcpy(&ImplArgs[utils::COV5_REMAINDER_X_OFFSET], &Remainder,
           utils::COV5_REMAINDER_X_SIZE);
    memcpy(&ImplArgs[utils::COV5_REMAINDER_Y_OFFSET], &Remainder,
           utils::COV5_REMAINDER_Y_SIZE);
    memcpy(&ImplArgs[utils::COV5_REMAINDER_Z_OFFSET], &Remainder,
           utils::COV5_REMAINDER_Z_SIZE);

    memcpy(&ImplArgs[utils::COV5_GRID_DIMS_OFFSET], &GridDims,
           utils::COV5_GRID_DIMS_SIZE);

    memcpy(&ImplArgs[utils::COV5_HOSTCALL_PTR_OFFSET], &Buffer,
           utils::HOSTCALL_PTR_SIZE);

    memcpy(&ImplArgs[utils::COV5_HEAPV1_PTR_OFFSET],
           AMDGPUDevice.getPreAllocatedDeviceMemoryPool(),
           utils::COV5_HEAPV1_PTR_SIZE);
  }

  // Push the kernel launch into the stream.
  return Stream.pushKernelLaunch(*this, AllArgs, NumThreads, NumBlocks,
                                 GroupSize, ArgsMemoryManager);
}

void AMDGPUKernelTy::printAMDOneLineKernelTrace(GenericDeviceTy &GenericDevice,
                                                KernelArgsTy &KernelArgs,
                                                uint32_t NumThreads,
                                                uint64_t NumBlocks) const {
  auto GroupSegmentSize = (*KernelInfo).GroupSegmentList;
  auto SGPRCount = (*KernelInfo).SGPRCount;
  auto VGPRCount = (*KernelInfo).VGPRCount;
  auto SGPRSpillCount = (*KernelInfo).SGPRSpillCount;
  auto VGPRSpillCount = (*KernelInfo).VGPRSpillCount;
  // auto MaxFlatWorkgroupSize = (*KernelInfo).MaxFlatWorkgroupSize;

  // This line should print exactly as the one in the old plugin.
  fprintf(stderr,
          "DEVID: %2d SGN:%d ConstWGSize:%-4d args:%2d teamsXthrds:(%4luX%4d) "
          "reqd:(%4dX%4d) lds_usage:%uB sgpr_count:%u vgpr_count:%u "
          "sgpr_spill_count:%u vgpr_spill_count:%u tripcount:%lu rpc:%d n:%s\n",
          GenericDevice.getDeviceId(), getExecutionModeFlags(), ConstWGSize,
          KernelArgs.NumArgs, NumBlocks, NumThreads, 0, 0, GroupSegmentSize,
          SGPRCount, VGPRCount, SGPRSpillCount, VGPRSpillCount,
          KernelArgs.Tripcount, needs_host_services, getName());
}

Error AMDGPUKernelTy::printLaunchInfoDetails(GenericDeviceTy &GenericDevice,
                                             KernelArgsTy &KernelArgs,
                                             uint32_t NumThreads,
                                             uint64_t NumBlocks) const {
  // When LIBOMPTARGET_KERNEL_TRACE is set, print the single-line kernel trace
  // info present in the old ASO plugin, and continue with the upstream 2-line
  // info, should LIBOMPTARGET_INFO be a meaningful value, otherwise return.
  if (getInfoLevel() & OMP_INFOTYPE_AMD_KERNEL_TRACE)
    printAMDOneLineKernelTrace(GenericDevice, KernelArgs, NumThreads,
                               NumBlocks);

  // Only do all this when the output is requested
  if (!(getInfoLevel() & OMP_INFOTYPE_PLUGIN_KERNEL))
    return Plugin::success();

  // We don't have data to print additional info, but no hard error
  if (!KernelInfo.has_value())
    return Plugin::success();

  // General Info
  auto NumGroups = NumBlocks;
  auto ThreadsPerGroup = NumThreads;

  // Kernel Arguments Info
  auto ArgNum = KernelArgs.NumArgs;
  auto LoopTripCount = KernelArgs.Tripcount;

  // Details for AMDGPU kernels (read from image)
  // https://www.llvm.org/docs/AMDGPUUsage.html#code-object-v4-metadata
  auto GroupSegmentSize = (*KernelInfo).GroupSegmentList;
  auto SGPRCount = (*KernelInfo).SGPRCount;
  auto VGPRCount = (*KernelInfo).VGPRCount;
  auto SGPRSpillCount = (*KernelInfo).SGPRSpillCount;
  auto VGPRSpillCount = (*KernelInfo).VGPRSpillCount;
  auto MaxFlatWorkgroupSize = (*KernelInfo).MaxFlatWorkgroupSize;

  // Prints additional launch info that contains the following.
  // Num Args: The number of kernel arguments
  // Teams x Thrds: The number of teams and the number of threads actually
  // running.
  // MaxFlatWorkgroupSize: Maximum flat work-group size supported by the
  // kernel in work-items
  // LDS Usage: Amount of bytes used in LDS storage
  // S/VGPR Count: the number of S/V GPRs occupied by the kernel
  // S/VGPR Spill Count: how many S/VGPRs are spilled by the kernel
  // Tripcount: loop tripcount for the kernel
  INFO(OMP_INFOTYPE_PLUGIN_KERNEL, GenericDevice.getDeviceId(),
       "#Args: %d Teams x Thrds: %4lux%4u (MaxFlatWorkGroupSize: %u) LDS "
       "Usage: %uB #SGPRs/VGPRs: %u/%u #SGPR/VGPR Spills: %u/%u Tripcount: "
       "%lu\n",
       ArgNum, NumGroups, ThreadsPerGroup, MaxFlatWorkgroupSize,
       GroupSegmentSize, SGPRCount, VGPRCount, SGPRSpillCount, VGPRSpillCount,
       LoopTripCount);

  return Plugin::success();
}

GenericPluginTy *Plugin::createPlugin() { return new AMDGPUPluginTy(); }

GenericDeviceTy *Plugin::createDevice(int32_t DeviceId, int32_t NumDevices) {
  AMDGPUPluginTy &Plugin = get<AMDGPUPluginTy &>();
  return new AMDGPUDeviceTy(DeviceId, NumDevices, Plugin.getHostDevice(),
                            Plugin.getKernelAgent(DeviceId));
}

GenericGlobalHandlerTy *Plugin::createGlobalHandler() {
  return new AMDGPUGlobalHandlerTy();
}

template <typename... ArgsTy>
Error Plugin::check(int32_t Code, const char *ErrFmt, ArgsTy... Args) {
  hsa_status_t ResultCode = static_cast<hsa_status_t>(Code);
  if (ResultCode == HSA_STATUS_SUCCESS || ResultCode == HSA_STATUS_INFO_BREAK)
    return Error::success();

  const char *Desc = "Unknown error";
  hsa_status_t Ret = hsa_status_string(ResultCode, &Desc);
  if (Ret != HSA_STATUS_SUCCESS)
    REPORT("Unrecognized " GETNAME(TARGET_NAME) " error code %d\n", Code);

  return createStringError<ArgsTy..., const char *>(inconvertibleErrorCode(),
                                                    ErrFmt, Args..., Desc);
}

void *AMDGPUMemoryManagerTy::allocate(size_t Size, void *HstPtr,
                                      TargetAllocTy Kind) {
  // Allocate memory from the pool.
  void *Ptr = nullptr;
  if (auto Err = MemoryPool->allocate(Size, &Ptr)) {
    consumeError(std::move(Err));
    return nullptr;
  }
  assert(Ptr && "Invalid pointer");

  auto &KernelAgents = Plugin::get<AMDGPUPluginTy>().getKernelAgents();

  // Allow all kernel agents to access the allocation.
  if (auto Err = MemoryPool->enableAccess(Ptr, Size, KernelAgents)) {
    REPORT("%s\n", toString(std::move(Err)).data());
    return nullptr;
  }
  return Ptr;
}

void *AMDGPUDeviceTy::allocate(size_t Size, void *, TargetAllocTy Kind) {
  if (Size == 0)
    return nullptr;

  // Find the correct memory pool.
  AMDGPUMemoryPoolTy *MemoryPool = nullptr;
  switch (Kind) {
  case TARGET_ALLOC_DEFAULT:
  case TARGET_ALLOC_DEVICE:
    MemoryPool = CoarseGrainedMemoryPools[0];
    break;
  case TARGET_ALLOC_HOST:
    MemoryPool = &HostDevice.getFineGrainedMemoryPool();
    break;
  case TARGET_ALLOC_SHARED:
    MemoryPool = &HostDevice.getFineGrainedMemoryPool();
    break;
  }

  if (!MemoryPool) {
    REPORT("No memory pool for the specified allocation kind\n");
    return nullptr;
  }

  // Allocate from the corresponding memory pool.
  void *Alloc = nullptr;
  if (Error Err = MemoryPool->allocate(Size, &Alloc)) {
    REPORT("%s\n", toString(std::move(Err)).data());
    return nullptr;
  }

  if (Alloc && (Kind == TARGET_ALLOC_HOST || Kind == TARGET_ALLOC_SHARED)) {
    auto &KernelAgents = Plugin::get<AMDGPUPluginTy>().getKernelAgents();

    // Enable all kernel agents to access the buffer.
    if (auto Err = MemoryPool->enableAccess(Alloc, Size, KernelAgents)) {
      REPORT("%s\n", toString(std::move(Err)).data());
      return nullptr;
    }
  }

  return Alloc;
}

} // namespace plugin
} // namespace target
} // namespace omp
} // namespace llvm

#ifdef OMPT_SUPPORT
namespace llvm::omp::target::plugin {

/// Enable/disable kernel profiling for the given device.
void setOmptQueueProfile(int DeviceId, int Enable) {
  AMDGPUPluginTy &Plugin = Plugin::get<AMDGPUPluginTy>();
  static_cast<AMDGPUDeviceTy &>(Plugin.getDevice(DeviceId))
      .setOmptQueueProfile(Enable);
}

} // namespace llvm::omp::target::plugin

/// Enable/disable kernel profiling for the given device.
void setGlobalOmptKernelProfile(int DeviceId, int Enable) {
  llvm::omp::target::plugin::setOmptQueueProfile(DeviceId, Enable);
}

#endif<|MERGE_RESOLUTION|>--- conflicted
+++ resolved
@@ -375,7 +375,6 @@
     return Plugin::check(Status, "Error in hsa_amd_agents_allow_access: %s");
   }
 
-<<<<<<< HEAD
   Error zeroInitializeMemory(void *Ptr, size_t Size) {
     uint64_t Rounded = sizeof(uint32_t) * ((Size + 3) / sizeof(uint32_t));
     hsa_status_t Status =
@@ -383,9 +382,6 @@
     return Plugin::check(Status, "Error in hsa_amd_memory_fill: %s");
   }
 
-private:
-=======
->>>>>>> c096e917
   /// Get attribute from the memory pool.
   template <typename Ty>
   Error getAttr(hsa_amd_memory_pool_info_t Kind, Ty &Value) const {
