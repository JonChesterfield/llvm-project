--- conflicted
+++ resolved
@@ -3971,13 +3971,6 @@
     if (auto Err = HostDevice->init())
       return std::move(Err);
 
-<<<<<<< HEAD
-#ifdef OMPT_SUPPORT
-    ::OmptCallbackInit();
-#endif
-
-=======
->>>>>>> 7d53f417
     scanForUSMCapableDevices();
 
     readEnvVars();
