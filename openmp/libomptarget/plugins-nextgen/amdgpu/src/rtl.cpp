//===----RTLs/amdgpu/src/rtl.cpp - Target RTLs Implementation ----- C++ -*-===//
//
// Part of the LLVM Project, under the Apache License v2.0 with LLVM Exceptions.
// See https://llvm.org/LICENSE.txt for license information.
// SPDX-License-Identifier: Apache-2.0 WITH LLVM-exception
//
//===----------------------------------------------------------------------===//
//
// RTL NextGen for AMDGPU machine
//
//===----------------------------------------------------------------------===//

#include <atomic>
#include <cassert>
#include <cstddef>
#include <deque>
#include <mutex>
#include <string>
#include <sys/time.h>
#include <system_error>
#include <unistd.h>
#include <unordered_map>

#include "Debug.h"
#include "DeviceEnvironment.h"
#include "GlobalHandler.h"
#include "PluginInterface.h"
#include "Utilities.h"
#include "UtilitiesRTL.h"
#include "omptarget.h"

#include "print_tracing.h"

#include "memtype.h"

#include "llvm/ADT/SmallString.h"
#include "llvm/ADT/SmallVector.h"
#include "llvm/ADT/StringRef.h"
#include "llvm/BinaryFormat/ELF.h"
#include "llvm/Frontend/OpenMP/OMPConstants.h"
#include "llvm/Frontend/OpenMP/OMPGridValues.h"
#include "llvm/Support/Error.h"
#include "llvm/Support/FileSystem.h"
#include "llvm/Support/MemoryBuffer.h"
#include "llvm/Support/Program.h"
#include "llvm/Support/raw_ostream.h"

#if defined(__has_include)
#if __has_include("hsa/hsa.h")
#include "hsa/hsa.h"
#include "hsa/hsa_ext_amd.h"
#elif __has_include("hsa.h")
#include "hsa.h"
#include "hsa_ext_amd.h"
#endif
#else
#include "hsa/hsa.h"
#include "hsa/hsa_ext_amd.h"
#endif

#ifdef OMPT_SUPPORT
#include <ompt_device_callbacks.h>
#define OMPT_IF_ENABLED(stmts)                                                 \
  do {                                                                         \
    if (ompt_device_callbacks.is_enabled()) {                                  \
      stmts                                                                    \
    }                                                                          \
  } while (0)
#define OMPT_IF_TRACING_ENABLED(stmts)                                         \
  do {                                                                         \
    if (ompt_device_callbacks.is_tracing_enabled()) {                          \
      stmts                                                                    \
    }                                                                          \
  } while (0)
#else
#define OMPT_IF_ENABLED(stmts)
#define OMPT_IF_TRACING_ENABLED(stmts)
#endif

#ifdef OMPT_SUPPORT
extern bool OmptEnabled;
extern void OmptCallbackInit();
extern void setOmptTimestamp(uint64_t Start, uint64_t End);
extern void setOmptHostToDeviceRate(double Slope, double Offset);

/// HSA system clock frequency
double TicksToTime = 1.0;

/// Enable/disable async copy profiling.
void setOmptAsyncCopyProfile(bool Enable) {
  hsa_status_t Status = hsa_amd_profiling_async_copy_enable(Enable);
  if (Status != HSA_STATUS_SUCCESS)
    DP("Error enabling async copy profiling\n");
}

/// Compute system timestamp conversion factor, modeled after ROCclr.
void setOmptTicksToTime() {
  uint64_t TicksFrequency = 1;
  hsa_status_t Status =
      hsa_system_get_info(HSA_SYSTEM_INFO_TIMESTAMP_FREQUENCY, &TicksFrequency);
  if (Status == HSA_STATUS_SUCCESS)
    TicksToTime = (double)1e9 / (double)TicksFrequency;
  else
    DP("Error calling hsa_system_get_info for timestamp frequency\n");
}

/// Get the current HSA-based device timestamp.
uint64_t getSystemTimestampInNs() {
  uint64_t TimeStamp = 0;
  hsa_status_t Status =
      hsa_system_get_info(HSA_SYSTEM_INFO_TIMESTAMP, &TimeStamp);
  if (Status != HSA_STATUS_SUCCESS)
    DP("Error calling hsa_system_get_info for timestamp\n");
  return TimeStamp * TicksToTime;
}

/// @brief Helper to get the host time
/// @return  CLOCK_REALTIME seconds as double
static double getTimeOfDay() {
  double TimeVal = .0;
  struct timeval tval;
  int rc = gettimeofday(&tval, NULL);
  if (rc) {
    // XXX: Error case: What to do?
  } else {
    TimeVal = static_cast<double>(tval.tv_sec) +
              1.0E-06 * static_cast<double>(tval.tv_usec);
  }
  return TimeVal;
}

/// Get the first timepoints on host and device.
void startH2DTimeRate(double *HTime, uint64_t *DTime) {
  *HTime = getTimeOfDay();
  *DTime = getSystemTimestampInNs();
}

/// Get the second timepoints on host and device and compute the rate
/// required for translating device time to host time.
void completeH2DTimeRate(double HostRef1, uint64_t DeviceRef1) {
  double HostRef2 = getTimeOfDay();
  uint64_t DeviceRef2 = getSystemTimestampInNs();
  // Assume host (h) timing is related to device (d) timing as
  // h = m.d + o, where m is the slope and o is the offset.
  // Calculate slope and offset from the two host and device timepoints.
  double HostDiff = HostRef2 - HostRef1;
  uint64_t DeviceDiff = DeviceRef2 - DeviceRef1;
  double Slope = DeviceDiff != 0 ? (HostDiff / DeviceDiff) : HostDiff;
  double Offset = HostRef1 - Slope * DeviceRef1;
  setOmptHostToDeviceRate(Slope, Offset);
  DP("OMPT: Translate time Slope: %f Offset: %f\n", Slope, Offset);
}

#endif

namespace llvm {
namespace omp {
namespace target {
namespace plugin {

extern "C" {
uint64_t hostrpc_assign_buffer(hsa_agent_t Agent, hsa_queue_t *ThisQ,
                               uint32_t DeviceId,
                               hsa_amd_memory_pool_t HostMemoryPool,
                               hsa_amd_memory_pool_t DevMemoryPool);
hsa_status_t hostrpc_terminate();
__attribute__((weak)) hsa_status_t hostrpc_terminate() {
  return HSA_STATUS_SUCCESS;
}
__attribute__((weak)) uint64_t
hostrpc_assign_buffer(hsa_agent_t, hsa_queue_t *, uint32_t DeviceId,
                      hsa_amd_memory_pool_t HostMemoryPool,
                      hsa_amd_memory_pool_t DevMemoryPool) {
  // FIXME:THIS SHOULD BE HARD FAIL
  DP("Warning: Attempting to assign hostrpc to device %u, but hostrpc library "
     "missing\n",
     DeviceId);
  return 0;
}
}

/// Forward declarations for all specialized data structures.
struct AMDGPUKernelTy;
struct AMDGPUDeviceTy;
struct AMDGPUPluginTy;
struct AMDGPUStreamTy;
struct AMDGPUEventTy;
struct AMDGPUStreamManagerTy;
struct AMDGPUEventManagerTy;
struct AMDGPUDeviceImageTy;
struct AMDGPUMemoryManagerTy;
struct AMDGPUMemoryPoolTy;

namespace utils {

/// Iterate elements using an HSA iterate function. Do not use this function
/// directly but the specialized ones below instead.
template <typename ElemTy, typename IterFuncTy, typename CallbackTy>
hsa_status_t iterate(IterFuncTy Func, CallbackTy Cb) {
  auto L = [](ElemTy Elem, void *Data) -> hsa_status_t {
    CallbackTy *Unwrapped = static_cast<CallbackTy *>(Data);
    return (*Unwrapped)(Elem);
  };
  return Func(L, static_cast<void *>(&Cb));
}

/// Iterate elements using an HSA iterate function passing a parameter. Do not
/// use this function directly but the specialized ones below instead.
template <typename ElemTy, typename IterFuncTy, typename IterFuncArgTy,
          typename CallbackTy>
hsa_status_t iterate(IterFuncTy Func, IterFuncArgTy FuncArg, CallbackTy Cb) {
  auto L = [](ElemTy Elem, void *Data) -> hsa_status_t {
    CallbackTy *Unwrapped = static_cast<CallbackTy *>(Data);
    return (*Unwrapped)(Elem);
  };
  return Func(FuncArg, L, static_cast<void *>(&Cb));
}

/// Iterate elements using an HSA iterate function passing a parameter. Do not
/// use this function directly but the specialized ones below instead.
template <typename Elem1Ty, typename Elem2Ty, typename IterFuncTy,
          typename IterFuncArgTy, typename CallbackTy>
hsa_status_t iterate(IterFuncTy Func, IterFuncArgTy FuncArg, CallbackTy Cb) {
  auto L = [](Elem1Ty Elem1, Elem2Ty Elem2, void *Data) -> hsa_status_t {
    CallbackTy *Unwrapped = static_cast<CallbackTy *>(Data);
    return (*Unwrapped)(Elem1, Elem2);
  };
  return Func(FuncArg, L, static_cast<void *>(&Cb));
}

/// Iterate agents.
template <typename CallbackTy> Error iterateAgents(CallbackTy Callback) {
  hsa_status_t Status = iterate<hsa_agent_t>(hsa_iterate_agents, Callback);
  return Plugin::check(Status, "Error in hsa_iterate_agents: %s");
}

/// Iterate ISAs of an agent.
template <typename CallbackTy>
Error iterateAgentISAs(hsa_agent_t Agent, CallbackTy Cb) {
  hsa_status_t Status = iterate<hsa_isa_t>(hsa_agent_iterate_isas, Agent, Cb);
  return Plugin::check(Status, "Error in hsa_agent_iterate_isas: %s");
}

/// Iterate memory pools of an agent.
template <typename CallbackTy>
Error iterateAgentMemoryPools(hsa_agent_t Agent, CallbackTy Cb) {
  hsa_status_t Status = iterate<hsa_amd_memory_pool_t>(
      hsa_amd_agent_iterate_memory_pools, Agent, Cb);
  return Plugin::check(Status,
                       "Error in hsa_amd_agent_iterate_memory_pools: %s");
}

extern "C" uint64_t hostrpc_assign_buffer(hsa_agent_t Agent, hsa_queue_t *ThisQ,
                                          uint32_t DeviceId,
                                          hsa_amd_memory_pool_t HostMemoryPool,
                                          hsa_amd_memory_pool_t DevMemoryPool);
extern "C" hsa_status_t hostrpc_terminate();
} // namespace utils

/// Utility class representing generic resource references to AMDGPU resources.
template <typename ResourceTy>
struct AMDGPUResourceRef : public GenericDeviceResourceRef {
  /// Create an empty reference to an invalid resource.
  AMDGPUResourceRef() : Resource(nullptr) {}

  /// Create a reference to an existing resource.
  AMDGPUResourceRef(ResourceTy *Resource) : Resource(Resource) {}

  virtual ~AMDGPUResourceRef() {}

  /// Create a new resource and save the reference. The reference must be empty
  /// before calling to this function.
  Error create(GenericDeviceTy &Device) override;

  /// Destroy the referenced resource and invalidate the reference. The
  /// reference must be to a valid event before calling to this function.
  Error destroy(GenericDeviceTy &Device) override {
    if (!Resource)
      return Plugin::error("Destroying an invalid resource");

    if (auto Err = Resource->deinit())
      return Err;

    delete Resource;

    Resource = nullptr;
    return Plugin::success();
  }

  /// Get the underlying AMDGPUSignalTy reference.
  operator ResourceTy *() const { return Resource; }

private:
  /// The reference to the actual resource.
  ResourceTy *Resource;
};

/// Class holding an HSA memory pool.
struct AMDGPUMemoryPoolTy {
  /// Create a memory pool from an HSA memory pool.
  AMDGPUMemoryPoolTy(hsa_amd_memory_pool_t MemoryPool)
      : MemoryPool(MemoryPool), GlobalFlags(0) {}

  /// Initialize the memory pool retrieving its properties.
  Error init() {
    if (auto Err = getAttr(HSA_AMD_MEMORY_POOL_INFO_SEGMENT, Segment))
      return Err;

    if (auto Err = getAttr(HSA_AMD_MEMORY_POOL_INFO_GLOBAL_FLAGS, GlobalFlags))
      return Err;

    return Plugin::success();
  }

  /// Getter of the HSA memory pool.
  hsa_amd_memory_pool_t get() const { return MemoryPool; }

  /// Indicate if it belongs to the global segment.
  bool isGlobal() const { return (Segment == HSA_AMD_SEGMENT_GLOBAL); }

  /// Indicate if it is fine-grained memory. Valid only for global.
  bool isFineGrained() const {
    assert(isGlobal() && "Not global memory");
    return (GlobalFlags & HSA_AMD_MEMORY_POOL_GLOBAL_FLAG_FINE_GRAINED);
  }

  /// Indicate if it is coarse-grained memory. Valid only for global.
  bool isCoarseGrained() const {
    assert(isGlobal() && "Not global memory");
    return (GlobalFlags & HSA_AMD_MEMORY_POOL_GLOBAL_FLAG_COARSE_GRAINED);
  }

  /// Indicate if it supports storing kernel arguments. Valid only for global.
  bool supportsKernelArgs() const {
    assert(isGlobal() && "Not global memory");
    return (GlobalFlags & HSA_AMD_MEMORY_POOL_GLOBAL_FLAG_KERNARG_INIT);
  }

  /// Allocate memory on the memory pool.
  Error allocate(size_t Size, void **PtrStorage) {
    hsa_status_t Status =
        hsa_amd_memory_pool_allocate(MemoryPool, Size, 0, PtrStorage);
    return Plugin::check(Status, "Error in hsa_amd_memory_pool_allocate: %s");
  }

  /// Return memory to the memory pool.
  Error deallocate(void *Ptr) {
    hsa_status_t Status = hsa_amd_memory_pool_free(Ptr);
    return Plugin::check(Status, "Error in hsa_amd_memory_pool_free: %s");
  }

  /// Allow the device to access a specific allocation.
  Error enableAccess(void *Ptr, int64_t Size,
                     const llvm::SmallVector<hsa_agent_t> &Agents) const {
#ifdef OMPTARGET_DEBUG
    for (hsa_agent_t Agent : Agents) {
      hsa_amd_memory_pool_access_t Access;
      if (auto Err =
              getAttr(Agent, HSA_AMD_AGENT_MEMORY_POOL_INFO_ACCESS, Access))
        return Err;

      // The agent is not allowed to access the memory pool in any case. Do not
      // continue because otherwise it result in undefined behavior.
      if (Access == HSA_AMD_MEMORY_POOL_ACCESS_NEVER_ALLOWED)
        return Plugin::error("An agent is not allowed to access a memory pool");
    }
#endif

    // We can access but it is disabled by default. Enable the access then.
    hsa_status_t Status =
        hsa_amd_agents_allow_access(Agents.size(), Agents.data(), nullptr, Ptr);
    return Plugin::check(Status, "Error in hsa_amd_agents_allow_access: %s");
  }

  Error zeroInitializeMemory(void *Ptr, size_t Size) {
    uint64_t Rounded = sizeof(uint32_t) * ((Size + 3) / sizeof(uint32_t));
    hsa_status_t Status =
        hsa_amd_memory_fill(Ptr, 0, Rounded / sizeof(uint32_t));
    return Plugin::check(Status, "Error in hsa_amd_memory_fill: %s");
  }

private:
  /// Get attribute from the memory pool.
  template <typename Ty>
  Error getAttr(hsa_amd_memory_pool_info_t Kind, Ty &Value) const {
    hsa_status_t Status;
    Status = hsa_amd_memory_pool_get_info(MemoryPool, Kind, &Value);
    return Plugin::check(Status, "Error in hsa_amd_memory_pool_get_info: %s");
  }

  /// Get attribute from the memory pool relating to an agent.
  template <typename Ty>
  Error getAttr(hsa_agent_t Agent, hsa_amd_agent_memory_pool_info_t Kind,
                Ty &Value) const {
    hsa_status_t Status;
    Status =
        hsa_amd_agent_memory_pool_get_info(Agent, MemoryPool, Kind, &Value);
    return Plugin::check(Status,
                         "Error in hsa_amd_agent_memory_pool_get_info: %s");
  }

  /// The HSA memory pool.
  hsa_amd_memory_pool_t MemoryPool;

  /// The segment where the memory pool belongs to.
  hsa_amd_segment_t Segment;

  /// The global flags of memory pool. Only valid if the memory pool belongs to
  /// the global segment.
  uint32_t GlobalFlags;
};

/// Class that implements a memory manager that gets memory from a specific
/// memory pool.
struct AMDGPUMemoryManagerTy : public DeviceAllocatorTy {

  /// Create an empty memory manager.
  AMDGPUMemoryManagerTy() : MemoryPool(nullptr), MemoryManager(nullptr) {}

  /// Initialize the memory manager from a memory pool.
  Error init(AMDGPUMemoryPoolTy &MemoryPool) {
    const uint32_t Threshold = 1 << 30;
    this->MemoryManager = new MemoryManagerTy(*this, Threshold);
    this->MemoryPool = &MemoryPool;
    return Plugin::success();
  }

  /// Deinitialize the memory manager and free its allocations.
  Error deinit() {
    assert(MemoryManager && "Invalid memory manager");

    // Delete and invalidate the memory manager. At this point, the memory
    // manager will deallocate all its allocations.
    delete MemoryManager;
    MemoryManager = nullptr;

    return Plugin::success();
  }

  /// Reuse or allocate memory through the memory manager.
  Error allocate(size_t Size, void **PtrStorage) {
    assert(MemoryManager && "Invalid memory manager");
    assert(PtrStorage && "Invalid pointer storage");

    *PtrStorage = MemoryManager->allocate(Size, nullptr);
    if (*PtrStorage == nullptr)
      return Plugin::error("Failure to allocate from AMDGPU memory manager");

    return Plugin::success();
  }

  /// Release an allocation to be reused.
  Error deallocate(void *Ptr) {
    assert(Ptr && "Invalid pointer");

    if (MemoryManager->free(Ptr))
      return Plugin::error("Failure to deallocate from AMDGPU memory manager");

    return Plugin::success();
  }

private:
  /// Allocation callback that will be called once the memory manager does not
  /// have more previously allocated buffers.
  void *allocate(size_t Size, void *HstPtr, TargetAllocTy Kind) override;

  /// Deallocation callack that will be called by the memory manager.
  int free(void *TgtPtr, TargetAllocTy Kind) override {
    if (auto Err = MemoryPool->deallocate(TgtPtr)) {
      consumeError(std::move(Err));
      return OFFLOAD_FAIL;
    }
    return OFFLOAD_SUCCESS;
  }

  /// The memory pool used to allocate memory.
  AMDGPUMemoryPoolTy *MemoryPool;

  /// Reference to the actual memory manager.
  MemoryManagerTy *MemoryManager;
};

/// Class implementing the AMDGPU device images' properties.
struct AMDGPUDeviceImageTy : public DeviceImageTy {
  /// Create the AMDGPU image with the id and the target image pointer.
  AMDGPUDeviceImageTy(int32_t ImageId, const __tgt_device_image *TgtImage)
      : DeviceImageTy(ImageId, TgtImage) {}

  /// Prepare and load the executable corresponding to the image.
  Error loadExecutable(const AMDGPUDeviceTy &Device);

  /// Unload the executable.
  Error unloadExecutable() {
    hsa_status_t Status = hsa_executable_destroy(Executable);
    if (auto Err = Plugin::check(Status, "Error in hsa_executable_destroy: %s"))
      return Err;

    Status = hsa_code_object_destroy(CodeObject);
    return Plugin::check(Status, "Error in hsa_code_object_destroy: %s");
  }

  /// Get the executable.
  hsa_executable_t getExecutable() const { return Executable; }

  /// Get to Code Object Version of the ELF
  uint16_t getELFABIVersion() const { return ELFABIVersion; }

  /// Find an HSA device symbol by its name on the executable.
  Expected<hsa_executable_symbol_t>
  findDeviceSymbol(GenericDeviceTy &Device, StringRef SymbolName) const;

  /// Get additional info for kernel, e.g., register spill counts
  std::optional<utils::KernelMetaDataTy>
  getKernelInfo(StringRef Identifier) const {
    auto It = KernelInfoMap.find(Identifier);

    if (It == KernelInfoMap.end())
      return {};

    return It->second;
  }

  /// Does device image contain Symbol
  bool hasDeviceSymbol(GenericDeviceTy &Device, StringRef SymbolName) const;

private:
  /// The exectuable loaded on the agent.
  hsa_executable_t Executable;
  hsa_code_object_t CodeObject;
  StringMap<utils::KernelMetaDataTy> KernelInfoMap;
  uint16_t ELFABIVersion;
};

/// Class implementing the AMDGPU kernel functionalities which derives from the
/// generic kernel class.
struct AMDGPUKernelTy : public GenericKernelTy {
  /// Create an AMDGPU kernel with a name and an execution mode.
  AMDGPUKernelTy(const char *Name, OMPTgtExecModeFlags ExecutionMode)
      : GenericKernelTy(Name, ExecutionMode),
        GlobalTy_device_st_buf("service_thread_buf", sizeof(uint64_t)) {}

  /// Initialize the AMDGPU kernel.
  Error initImpl(GenericDeviceTy &Device, DeviceImageTy &Image) override {
    AMDGPUDeviceImageTy &AMDImage = static_cast<AMDGPUDeviceImageTy &>(Image);

    // Kernel symbols have a ".kd" suffix.
    std::string KernelName(getName());
    KernelName += ".kd";

    // Find the symbol on the device executable.
    auto SymbolOrErr = AMDImage.findDeviceSymbol(Device, KernelName);
    if (!SymbolOrErr)
      return SymbolOrErr.takeError();

    hsa_executable_symbol_t Symbol = *SymbolOrErr;
    hsa_symbol_kind_t SymbolType;
    hsa_status_t Status;

    // Retrieve different properties of the kernel symbol.
    std::pair<hsa_executable_symbol_info_t, void *> RequiredInfos[] = {
        {HSA_EXECUTABLE_SYMBOL_INFO_TYPE, &SymbolType},
        {HSA_EXECUTABLE_SYMBOL_INFO_KERNEL_OBJECT, &KernelObject},
        {HSA_EXECUTABLE_SYMBOL_INFO_KERNEL_KERNARG_SEGMENT_SIZE, &ArgsSize},
        {HSA_EXECUTABLE_SYMBOL_INFO_KERNEL_GROUP_SEGMENT_SIZE, &GroupSize},
        {HSA_EXECUTABLE_SYMBOL_INFO_KERNEL_PRIVATE_SEGMENT_SIZE, &PrivateSize}};

    for (auto &Info : RequiredInfos) {
      Status = hsa_executable_symbol_get_info(Symbol, Info.first, Info.second);
      if (auto Err = Plugin::check(
              Status, "Error in hsa_executable_symbol_get_info: %s"))
        return Err;
    }

    // Make sure it is a kernel symbol.
    if (SymbolType != HSA_SYMBOL_KIND_KERNEL)
      return Plugin::error("Symbol %s is not a kernel function");

    // TODO: Read the kernel descriptor for the max threads per block. May be
    // read from the image.

    // Get ConstWGSize for kernel from image
    std::string WGSizeName(getName());
    WGSizeName += "_wg_size";
    GlobalTy HostConstWGSize(WGSizeName, sizeof(decltype(ConstWGSize)),
                             &ConstWGSize);
    GenericGlobalHandlerTy &GHandler = Plugin::get().getGlobalHandler();
    if (auto Err =
            GHandler.readGlobalFromImage(Device, AMDImage, HostConstWGSize)) {
      // In case it is not found, we simply stick with the defaults.
      // So we consume the error and print a debug message.
      DP("Could not load %s global from kernel image. Run with %u %u\n",
         WGSizeName.c_str(), PreferredNumThreads, MaxNumThreads);
      consumeError(std::move(Err));
      assert(PreferredNumThreads > 0 && "Prefer more than 0 threads");
      assert(MaxNumThreads > 0 && "MaxNumThreads more than 0 threads");
    } else {
      // Set the number of preferred and max threads to the ConstWGSize to get
      // the exact value for kernel launch. Exception: In generic-spmd mode, we
      // set it to the default blocksize since ConstWGSize may include the
      // master thread which is not required.
      PreferredNumThreads =
          getExecutionModeFlags() == OMP_TGT_EXEC_MODE_GENERIC_SPMD
              ? Device.getDefaultNumThreads()
              : ConstWGSize;
      MaxNumThreads = ConstWGSize;
    }

    ImplicitArgsSize =
        (AMDImage.getELFABIVersion() < llvm::ELF::ELFABIVERSION_AMDGPU_HSA_V5)
            ? utils::COV4_SIZE
            : utils::COV5_SIZE;
    DP("ELFABIVersion: %d\n", AMDImage.getELFABIVersion());

    // Get additional kernel info read from image
    KernelInfo = AMDImage.getKernelInfo(getName());
    if (!KernelInfo.has_value())
      INFO(OMP_INFOTYPE_PLUGIN_KERNEL, Device.getDeviceId(),
           "Could not read extra information for kernel %s.", getName());

    needs_host_services =
        AMDImage.hasDeviceSymbol(Device, "__needs_host_services");
    if (needs_host_services) {
      // GenericGlobalHandlerTy * GHandler = Plugin::createGlobalHandler();
      if (auto Err = rpc_buf_handler->getGlobalMetadataFromDevice(
              Device, AMDImage, GlobalTy_device_st_buf))
        return Err;
    }

    return Plugin::success();
  }
  bool needs_host_services;
  GlobalTy GlobalTy_device_st_buf;
  GenericGlobalHandlerTy *rpc_buf_handler = Plugin::createGlobalHandler();

  /// Launch the AMDGPU kernel function.
  Error launchImpl(GenericDeviceTy &GenericDevice, uint32_t NumThreads,
                   uint64_t NumBlocks, KernelArgsTy &KernelArgs, void *Args,
                   AsyncInfoWrapperTy &AsyncInfoWrapper) const override;

  /// Print more elaborate kernel launch info for AMDGPU
  Error printLaunchInfoDetails(GenericDeviceTy &GenericDevice,
                               KernelArgsTy &KernelArgs, uint32_t NumThreads,
                               uint64_t NumBlocks) const override;
  /// Print the "old" AMD KernelTrace single-line format
  void printAMDOneLineKernelTrace(GenericDeviceTy &GenericDevice,
                                  KernelArgsTy &KernelArgs, uint32_t NumThreads,
                                  uint64_t NumBlocks) const;

  /// The default number of blocks is common to the whole device.
  uint32_t getDefaultNumBlocks(GenericDeviceTy &GenericDevice) const override {
    return GenericDevice.getDefaultNumBlocks();
  }

  /// The default number of threads is common to the whole device.
  uint32_t getDefaultNumThreads(GenericDeviceTy &GenericDevice) const override {
    return GenericDevice.getDefaultNumThreads();
  }

  /// Get group and private segment kernel size.
  uint32_t getGroupSize() const { return GroupSize; }
  uint32_t getPrivateSize() const { return PrivateSize; }
  uint16_t getConstWGSize() const { return ConstWGSize; }

  /// Get the HSA kernel object representing the kernel function.
  uint64_t getKernelObject() const { return KernelObject; }

  /// Get the size of implicitargs based on the code object version
  /// @return 56 for cov4 and 256 for cov5
  uint32_t getImplicitArgsSize() const { return ImplicitArgsSize; }

private:
  /// The kernel object to execute.
  uint64_t KernelObject;

  /// The args, group and private segments sizes required by a kernel instance.
  uint32_t ArgsSize;
  uint32_t GroupSize;
  uint32_t PrivateSize;

  /// The size of implicit kernel arguments.
  uint32_t ImplicitArgsSize;

  /// Additional Info for the AMD GPU Kernel
  std::optional<utils::KernelMetaDataTy> KernelInfo;
  /// CodeGen generate WGSize
  uint16_t ConstWGSize;
};

/// Class representing an HSA signal. Signals are used to define dependencies
/// between asynchronous operations: kernel launches and memory transfers.
struct AMDGPUSignalTy {
  /// Create an empty signal.
  AMDGPUSignalTy() : Signal({0}), UseCount() {}
  AMDGPUSignalTy(AMDGPUDeviceTy &Device) : Signal({0}), UseCount() {}

  /// Initialize the signal with an initial value.
  Error init(uint32_t InitialValue = 1) {
    hsa_status_t Status =
        hsa_amd_signal_create(InitialValue, 0, nullptr, 0, &Signal);
    return Plugin::check(Status, "Error in hsa_signal_create: %s");
  }

  /// Deinitialize the signal.
  Error deinit() {
    hsa_status_t Status = hsa_signal_destroy(Signal);
    return Plugin::check(Status, "Error in hsa_signal_destroy: %s");
  }

  /// Wait until the signal gets a zero value.
<<<<<<< HEAD
  Error wait(const uint64_t active_timeout = 0) const {
    if (active_timeout) {
      hsa_signal_value_t got = 1;
      got = hsa_signal_wait_scacquire(Signal, HSA_SIGNAL_CONDITION_EQ, 0,
                                      active_timeout, HSA_WAIT_STATE_ACTIVE);
      if (got == 0)
        return Plugin::success();
      // printf(" BUSY_WAIT %ld EXCEEDED FOR SIGNAL:%p\n",active_timeout,
      // &Signal);
=======
  Error wait(const uint64_t ActiveTimeout = 0) const {
    if (ActiveTimeout) {
      hsa_signal_value_t Got = 1;
      Got = hsa_signal_wait_scacquire(Signal, HSA_SIGNAL_CONDITION_EQ, 0,
                                      ActiveTimeout, HSA_WAIT_STATE_ACTIVE);
      if (Got == 0)
        return Plugin::success();
>>>>>>> eadf6db5
    }
    while (hsa_signal_wait_scacquire(Signal, HSA_SIGNAL_CONDITION_EQ, 0,
                                     UINT64_MAX, HSA_WAIT_STATE_BLOCKED) != 0)
      ;
    return Plugin::success();
  }

  /// Load the value on the signal.
  hsa_signal_value_t load() const { return hsa_signal_load_scacquire(Signal); }

  /// Signal decrementing by one.
  void signal() {
    assert(load() > 0 && "Invalid signal value");
    hsa_signal_subtract_screlease(Signal, 1);
  }

  /// Reset the signal value before reusing the signal. Do not call this
  /// function if the signal is being currently used by any watcher, such as a
  /// plugin thread or the HSA runtime.
  void reset() { hsa_signal_store_screlease(Signal, 1); }

  /// Increase the number of concurrent uses.
  void increaseUseCount() { UseCount.increase(); }

  /// Decrease the number of concurrent uses and return whether was the last.
  bool decreaseUseCount() { return UseCount.decrease(); }

  hsa_signal_t get() const { return Signal; }

private:
  /// The underlying HSA signal.
  hsa_signal_t Signal;

  /// Reference counter for tracking the concurrent use count. This is mainly
  /// used for knowing how many streams are using the signal.
  RefCountTy<> UseCount;
};

/// Classes for holding AMDGPU signals and managing signals.
using AMDGPUSignalRef = AMDGPUResourceRef<AMDGPUSignalTy>;
using AMDGPUSignalManagerTy = GenericDeviceResourceManagerTy<AMDGPUSignalRef>;

/// Class holding an HSA queue to submit kernel and barrier packets.
struct AMDGPUQueueTy {
  /// Create an empty queue.
  AMDGPUQueueTy() : Queue(nullptr), Mutex() {}

  /// Initialize a new queue belonging to a specific agent.
  Error init(hsa_agent_t Agent, int32_t QueueSize) {
    hsa_status_t Status =
        hsa_queue_create(Agent, QueueSize, HSA_QUEUE_TYPE_MULTI, callbackError,
                         nullptr, UINT32_MAX, UINT32_MAX, &Queue);
    return Plugin::check(Status, "Error in hsa_queue_create: %s");
  }

  /// Deinitialize the queue and destroy its resources.
  Error deinit() {
    hsa_status_t Status = hsa_queue_destroy(Queue);
    return Plugin::check(Status, "Error in hsa_queue_destroy: %s");
  }

  /// Push a kernel launch to the queue. The kernel launch requires an output
  /// signal and can define an optional input signal (nullptr if none).
  Error pushKernelLaunch(const AMDGPUKernelTy &Kernel, void *KernelArgs,
                         uint32_t NumThreads, uint64_t NumBlocks,
                         uint32_t GroupSize, AMDGPUSignalTy *OutputSignal,
                         AMDGPUSignalTy *InputSignal) {
    assert(OutputSignal && "Invalid kernel output signal");

    // Lock the queue during the packet publishing process. Notice this blocks
    // the addition of other packets to the queue. The following piece of code
    // should be lightweight; do not block the thread, allocate memory, etc.
    std::lock_guard<std::mutex> Lock(Mutex);

    // Avoid defining the input dependency if already satisfied.
    if (InputSignal && !InputSignal->load())
      InputSignal = nullptr;

    // Add a barrier packet before the kernel packet in case there is a pending
    // preceding operation. The barrier packet will delay the processing of
    // subsequent queue's packets until the barrier input signal are satisfied.
    // No need output signal needed because the dependency is already guaranteed
    // by the queue barrier itself.
    if (InputSignal)
      if (auto Err = pushBarrierImpl(nullptr, InputSignal))
        return Err;

    // Now prepare the kernel packet.
    uint64_t PacketId;
    hsa_kernel_dispatch_packet_t *Packet = acquirePacket(PacketId);
    assert(Packet && "Invalid packet");

    // The header of the packet is written in the last moment.
    Packet->setup = UINT16_C(1) << HSA_KERNEL_DISPATCH_PACKET_SETUP_DIMENSIONS;
    Packet->workgroup_size_x = NumThreads;
    Packet->workgroup_size_y = 1;
    Packet->workgroup_size_z = 1;
    Packet->reserved0 = 0;
    Packet->grid_size_x = NumBlocks * NumThreads;
    Packet->grid_size_y = 1;
    Packet->grid_size_z = 1;
    Packet->private_segment_size = Kernel.getPrivateSize();
    Packet->group_segment_size = GroupSize;
    Packet->kernel_object = Kernel.getKernelObject();
    Packet->kernarg_address = KernelArgs;
    Packet->reserved2 = 0;
    Packet->completion_signal = OutputSignal->get();

    // Publish the packet. Do not modify the packet after this point.
    publishKernelPacket(PacketId, Packet);

    return Plugin::success();
  }

  /// Push a barrier packet that will wait up to two input signals. All signals
  /// are optional (nullptr if none).
  Error pushBarrier(AMDGPUSignalTy *OutputSignal,
                    const AMDGPUSignalTy *InputSignal1,
                    const AMDGPUSignalTy *InputSignal2) {
    // Lock the queue during the packet publishing process.
    std::lock_guard<std::mutex> Lock(Mutex);

    // Push the barrier with the lock acquired.
    return pushBarrierImpl(OutputSignal, InputSignal1, InputSignal2);
  }
  hsa_queue_t *getHsaQueue() { return Queue; }

private:
  /// Push a barrier packet that will wait up to two input signals. Assumes the
  /// the queue lock is acquired.
  Error pushBarrierImpl(AMDGPUSignalTy *OutputSignal,
                        const AMDGPUSignalTy *InputSignal1,
                        const AMDGPUSignalTy *InputSignal2 = nullptr) {
    // Add a queue barrier waiting on both the other stream's operation and the
    // last operation on the current stream (if any).
    uint64_t PacketId;
    hsa_barrier_and_packet_t *Packet =
        (hsa_barrier_and_packet_t *)acquirePacket(PacketId);
    assert(Packet && "Invalid packet");

    Packet->reserved0 = 0;
    Packet->reserved1 = 0;
    Packet->dep_signal[0] = {0};
    Packet->dep_signal[1] = {0};
    Packet->dep_signal[2] = {0};
    Packet->dep_signal[3] = {0};
    Packet->dep_signal[4] = {0};
    Packet->reserved2 = 0;
    Packet->completion_signal = {0};

    // Set input and output dependencies if needed.
    if (OutputSignal)
      Packet->completion_signal = OutputSignal->get();
    if (InputSignal1)
      Packet->dep_signal[0] = InputSignal1->get();
    if (InputSignal2)
      Packet->dep_signal[1] = InputSignal2->get();

    // Publish the packet. Do not modify the packet after this point.
    publishBarrierPacket(PacketId, Packet);

    return Plugin::success();
  }

  /// Acquire a packet from the queue. This call may block the thread if there
  /// is no space in the underlying HSA queue. It may need to wait until the HSA
  /// runtime processes some packets. Assumes the queue lock is acquired.
  hsa_kernel_dispatch_packet_t *acquirePacket(uint64_t &PacketId) {
    // Increase the queue index with relaxed memory order. Notice this will need
    // another subsequent atomic operation with acquire order.
    PacketId = hsa_queue_add_write_index_relaxed(Queue, 1);

    // Wait for the package to be available. Notice the atomic operation uses
    // the acquire memory order.
    while (PacketId - hsa_queue_load_read_index_scacquire(Queue) >= Queue->size)
      ;

    // Return the packet reference.
    const uint32_t Mask = Queue->size - 1; // The size is a power of 2.
    return (hsa_kernel_dispatch_packet_t *)Queue->base_address +
           (PacketId & Mask);
  }

  /// Publish the kernel packet so that the HSA runtime can start processing
  /// the kernel launch. Do not modify the packet once this function is called.
  /// Assumes the queue lock is acquired.
  void publishKernelPacket(uint64_t PacketId,
                           hsa_kernel_dispatch_packet_t *Packet) {
    uint32_t *PacketPtr = reinterpret_cast<uint32_t *>(Packet);

    uint16_t Setup = Packet->setup;
    uint16_t Header = HSA_PACKET_TYPE_KERNEL_DISPATCH << HSA_PACKET_HEADER_TYPE;
    Header |= HSA_FENCE_SCOPE_SYSTEM << HSA_PACKET_HEADER_ACQUIRE_FENCE_SCOPE;
    Header |= HSA_FENCE_SCOPE_SYSTEM << HSA_PACKET_HEADER_RELEASE_FENCE_SCOPE;

    // Publish the packet. Do not modify the package after this point.
    __atomic_store_n(PacketPtr, Header | (Setup << 16), __ATOMIC_RELEASE);

    // Signal the doorbell about the published packet.
    hsa_signal_store_relaxed(Queue->doorbell_signal, PacketId);
  }

  /// Publish the barrier packet so that the HSA runtime can start processing
  /// the barrier. Next packets in the queue will not be processed until all
  /// barrier dependencies (signals) are satisfied. Assumes the queue is locked
  void publishBarrierPacket(uint64_t PacketId,
                            hsa_barrier_and_packet_t *Packet) {
    uint32_t *PacketPtr = reinterpret_cast<uint32_t *>(Packet);

    uint16_t Setup = 0;
    uint16_t Header = HSA_PACKET_TYPE_BARRIER_AND << HSA_PACKET_HEADER_TYPE;
    Header |= HSA_FENCE_SCOPE_SYSTEM << HSA_PACKET_HEADER_ACQUIRE_FENCE_SCOPE;
    Header |= HSA_FENCE_SCOPE_SYSTEM << HSA_PACKET_HEADER_RELEASE_FENCE_SCOPE;

    // Publish the packet. Do not modify the package after this point.
    __atomic_store_n(PacketPtr, Header | (Setup << 16), __ATOMIC_RELEASE);

    // Signal the doorbell about the published packet.
    hsa_signal_store_relaxed(Queue->doorbell_signal, PacketId);
  }

  /// Callack that will be called when an error is detected on the HSA queue.
  static void callbackError(hsa_status_t Status, hsa_queue_t *Source, void *) {
    auto Err = Plugin::check(Status, "Received error in queue %p: %s", Source);
    FATAL_MESSAGE(1, "%s", toString(std::move(Err)).data());
  }

  /// The HSA queue.
  hsa_queue_t *Queue;

  /// Mutex to protect the acquiring and publishing of packets. For the moment,
  /// we need this mutex to prevent publishing packets that are not ready to be
  /// published in a multi-thread scenario. Without a queue lock, a thread T1
  /// could acquire packet P and thread T2 acquire packet P+1. Thread T2 could
  /// publish its packet P+1 (signaling the queue's doorbell) before packet P
  /// from T1 is ready to be processed. That scenario should be invalid. Thus,
  /// we use the following mutex to make packet acquiring and publishing atomic.
  /// TODO: There are other more advanced approaches to avoid this mutex using
  /// atomic operations. We can further investigate it if this is a bottleneck.
  std::mutex Mutex;
};

/// Struct that implements a stream of asynchronous operations for AMDGPU
/// devices. This class relies on signals to implement streams and define the
/// dependencies between asynchronous operations.
struct AMDGPUStreamTy {
  AMDGPUQueueTy *getQueue() { return &Queue; };

private:
  /// Utility struct holding arguments for async H2H memory copies.
  struct MemcpyArgsTy {
    void *Dst;
    const void *Src;
    size_t Size;
  };

  /// Utility struct holding arguments for freeing buffers to memory managers.
  struct ReleaseBufferArgsTy {
    void *Buffer;
    AMDGPUMemoryManagerTy *MemoryManager;
  };

  /// Utility struct holding arguments for releasing signals to signal managers.
  struct ReleaseSignalArgsTy {
    AMDGPUSignalTy *Signal;
    AMDGPUSignalManagerTy *SignalManager;
  };

  /// Utility struct holding arguments for OMPT-based kernel timing.
  struct OmptKernelTimingArgsTy {
    hsa_agent_t Agent;
    AMDGPUSignalTy *Signal;
    double TicksToTime;
  };

  /// The stream is composed of N stream's slots. The struct below represents
  /// the fields of each slot. Each slot has a signal and an optional action
  /// function. When appending an HSA asynchronous operation to the stream, one
  /// slot is consumed and used to store the operation's information. The
  /// operation's output signal is set to the consumed slot's signal. If there
  /// is a previous asynchronous operation on the previous slot, the HSA async
  /// operation's input signal is set to the signal of the previous slot. This
  /// way, we obtain a chain of dependant async operations. The action is a
  /// function that will be executed eventually after the operation is
  /// completed, e.g., for releasing a buffer.
  struct StreamSlotTy {
    /// The output signal of the stream operation. May be used by the subsequent
    /// operation as input signal.
    AMDGPUSignalTy *Signal;

    /// The action that must be performed after the operation's completion. Set
    /// to nullptr when there is no action to perform.
    Error (*ActionFunction)(void *);

    /// The OMPT action that must be performed after the operation's completion.
    /// Set to nullptr when there is no action to perform.
    Error (*OmptActionFunction)(void *);

    /// Space for the action's arguments. A pointer to these arguments is passed
    /// to the action function. Notice the space of arguments is limited.
    union {
      MemcpyArgsTy MemcpyArgs;
      ReleaseBufferArgsTy ReleaseBufferArgs;
      ReleaseSignalArgsTy ReleaseSignalArgs;
    } ActionArgs;

    /// Space for the OMPT action's arguments. A pointer to these arguments is
    /// passed to the action function.
    OmptKernelTimingArgsTy OmptKernelTimingArgs;

    /// Create an empty slot.
    StreamSlotTy()
        : Signal(nullptr), ActionFunction(nullptr),
          OmptActionFunction(nullptr) {}

    /// Schedule a host memory copy action on the slot.
    Error schedHostMemoryCopy(void *Dst, const void *Src, size_t Size) {
      ActionFunction = memcpyAction;
      ActionArgs.MemcpyArgs = MemcpyArgsTy{Dst, Src, Size};
      return Plugin::success();
    }

    /// Schedule a release buffer action on the slot.
    Error schedReleaseBuffer(void *Buffer, AMDGPUMemoryManagerTy &Manager) {
      ActionFunction = releaseBufferAction;
      ActionArgs.ReleaseBufferArgs = ReleaseBufferArgsTy{Buffer, &Manager};
      return Plugin::success();
    }

    /// Schedule a release buffer action on the slot.
    Error schedReleaseSignal(AMDGPUSignalTy *SignalToRelease,
                             AMDGPUSignalManagerTy *SignalManager) {
      ActionFunction = releaseSignalAction;
      ActionArgs.ReleaseSignalArgs =
          ReleaseSignalArgsTy{SignalToRelease, SignalManager};
      return Plugin::success();
    }

    /// Schedule OMPT kernel timing on the slot.
    Error schedOmptKernelTiming(hsa_agent_t Agent, AMDGPUSignalTy *Signal,
                                double TicksToTime) {
      OmptActionFunction = timeKernelInNs;
      OmptKernelTimingArgs = OmptKernelTimingArgsTy{Agent, Signal, TicksToTime};
      return Plugin::success();
    }

    // Perform the action if needed.
    Error performAction() {
      if (!ActionFunction
#ifdef OMPT_SUPPORT
          && !OmptActionFunction
#endif
      )
        return Plugin::success();

      // Perform the action.
      if (ActionFunction == memcpyAction) {
        if (auto Err = memcpyAction(&ActionArgs))
          return Err;
      } else if (ActionFunction == releaseBufferAction) {
        if (auto Err = releaseBufferAction(&ActionArgs))
          return Err;
      } else if (ActionFunction == releaseSignalAction) {
        if (auto Err = releaseSignalAction(&ActionArgs))
          return Err;
      } else {
        return Plugin::error("Unknown action function!");
      }

      OMPT_IF_TRACING_ENABLED(
          if (OmptActionFunction == timeKernelInNs) {
            if (auto Err = timeKernelInNs(&OmptKernelTimingArgs))
              return Err;
          } else { return Plugin::error("Unknown ompt action function!"); });

      // Invalidate the actions.
      ActionFunction = nullptr;

#ifdef OMPT_SUPPORT
      OmptActionFunction = nullptr;
#endif

      return Plugin::success();
    }
  };

  /// The device agent where the stream was created.
  hsa_agent_t Agent;

  /// The queue that the stream uses to launch kernels.
  AMDGPUQueueTy &Queue;

  /// The manager of signals to reuse signals.
  AMDGPUSignalManagerTy &SignalManager;

  /// Array of stream slots. Use std::deque because it can dynamically grow
  /// without invalidating the already inserted elements. For instance, the
  /// std::vector may invalidate the elements by reallocating the internal
  /// array if there is not enough space on new insertions.
  std::deque<StreamSlotTy> Slots;

  /// The next available slot on the queue. This is reset to zero each time the
  /// stream is synchronized. It also indicates the current number of consumed
  /// slots at a given time.
  uint32_t NextSlot;

  /// The synchronization id. This number is increased each time the stream is
  /// synchronized. It is useful to detect if an AMDGPUEventTy points to an
  /// operation that was already finalized in a previous stream sycnhronize.
  uint32_t SyncCycle;

  /// Mutex to protect stream's management.
  mutable std::mutex Mutex;

  /// Timeout hint for HSA actively waiting for signal value to change
  const uint64_t StreamBusyWaitMicroseconds;

  /// Return the current number of asychronous operations on the stream.
  uint32_t size() const { return NextSlot; }

  /// Return the last valid slot on the stream.
  uint32_t last() const { return size() - 1; }

  /// Consume one slot from the stream. Since the stream uses signals on demand
  /// and releases them once the slot is no longer used, the function requires
  /// an idle signal for the new consumed slot.
  std::pair<uint32_t, AMDGPUSignalTy *> consume(AMDGPUSignalTy *OutputSignal) {
    // Double the stream size if needed. Since we use std::deque, this operation
    // does not invalidate the already added slots.
    if (Slots.size() == NextSlot)
      Slots.resize(Slots.size() * 2);

    // Update the next available slot and the stream size.
    uint32_t Curr = NextSlot++;

    // Retrieve the input signal, if any, of the current operation.
    AMDGPUSignalTy *InputSignal = (Curr > 0) ? Slots[Curr - 1].Signal : nullptr;

    // Set the output signal of the current slot.
    Slots[Curr].Signal = OutputSignal;

    return std::make_pair(Curr, InputSignal);
  }

  /// Complete all pending post actions and reset the stream after synchronizing
  /// or positively querying the stream.
  Error complete() {
    for (uint32_t Slot = 0; Slot < NextSlot; ++Slot) {
      // Take the post action of the operation if any.
      if (auto Err = Slots[Slot].performAction())
        return Err;

      // Release the slot's signal if possible. Otherwise, another user will.
      if (Slots[Slot].Signal->decreaseUseCount())
        SignalManager.returnResource(Slots[Slot].Signal);

      Slots[Slot].Signal = nullptr;
    }

    // Reset the stream slots to zero.
    NextSlot = 0;

    // Increase the synchronization id since the stream completed a sync cycle.
    SyncCycle += 1;

    return Plugin::success();
  }

  /// Make the current stream wait on a specific operation of another stream.
  /// The idea is to make the current stream waiting on two signals: 1) the last
  /// signal of the current stream, and 2) the last signal of the other stream.
  /// Use a barrier packet with two input signals.
  Error waitOnStreamOperation(AMDGPUStreamTy &OtherStream, uint32_t Slot) {
    /// The signal that we must wait from the other stream.
    AMDGPUSignalTy *OtherSignal = OtherStream.Slots[Slot].Signal;

    // Prevent the release of the other stream's signal.
    OtherSignal->increaseUseCount();

    // Retrieve an available signal for the operation's output.
    AMDGPUSignalTy *OutputSignal = SignalManager.getResource();
    OutputSignal->reset();
    OutputSignal->increaseUseCount();

    // Consume stream slot and compute dependencies.
    auto [Curr, InputSignal] = consume(OutputSignal);

    // Setup the post action to release the signal.
    if (auto Err = Slots[Curr].schedReleaseSignal(OtherSignal, &SignalManager))
      return Err;

    // Push a barrier into the queue with both input signals.
    return Queue.pushBarrier(OutputSignal, InputSignal, OtherSignal);
  }

  /// Callback for running a specific asynchronous operation. This callback is
  /// used for hsa_amd_signal_async_handler. The argument is the operation that
  /// should be executed. Notice we use the post action mechanism to codify the
  /// asynchronous operation.
  static bool asyncActionCallback(hsa_signal_value_t Value, void *Args) {
    StreamSlotTy *Slot = reinterpret_cast<StreamSlotTy *>(Args);
    assert(Slot && "Invalid slot");
    assert(Slot->Signal && "Invalid signal");

    // This thread is outside the stream mutex. Make sure the thread sees the
    // changes on the slot.
    std::atomic_thread_fence(std::memory_order_acquire);

    // Peform the operation.
    if (auto Err = Slot->performAction())
      FATAL_MESSAGE(1, "Error peforming post action: %s",
                    toString(std::move(Err)).data());

    // Signal the output signal to notify the asycnhronous operation finalized.
    Slot->Signal->signal();

    // Unregister callback.
    return false;
  }

  // Callback for host-to-host memory copies.
  static Error memcpyAction(void *Data) {
    MemcpyArgsTy *Args = reinterpret_cast<MemcpyArgsTy *>(Data);
    assert(Args && "Invalid arguments");
    assert(Args->Dst && "Invalid destination buffer");
    assert(Args->Src && "Invalid source buffer");

    std::memcpy(Args->Dst, Args->Src, Args->Size);

    return Plugin::success();
  }

  // Callback for releasing a memory buffer to a memory manager.
  static Error releaseBufferAction(void *Data) {
    ReleaseBufferArgsTy *Args = reinterpret_cast<ReleaseBufferArgsTy *>(Data);
    assert(Args && "Invalid arguments");
    assert(Args->MemoryManager && "Invalid memory manager");
    assert(Args->Buffer && "Invalid buffer");

    // Release the allocation to the memory manager.
    return Args->MemoryManager->deallocate(Args->Buffer);
  }

  static Error releaseSignalAction(void *Data) {
    ReleaseSignalArgsTy *Args = reinterpret_cast<ReleaseSignalArgsTy *>(Data);
    assert(Args && "Invalid arguments");
    assert(Args->Signal && "Invalid signal");
    assert(Args->SignalManager && "Invalid signal manager");

    // Release the signal if needed.
    if (Args->Signal->decreaseUseCount())
      Args->SignalManager->returnResource(Args->Signal);

    return Plugin::success();
  }

  static Error timeKernelInNs(void *Data) {
    OmptKernelTimingArgsTy *Args =
        reinterpret_cast<OmptKernelTimingArgsTy *>(Data);
    assert(Args && "Invalid arguments");
    assert(Args->Signal && "Invalid signal");
    DP("Getting kernel dispatch timing for OMPT trace records\n");
    hsa_amd_profiling_dispatch_time_t TimeRec;
    hsa_status_t Status = hsa_amd_profiling_get_dispatch_time(
        Args->Agent, Args->Signal->get(), &TimeRec);
    ::setOmptTimestamp(TimeRec.start * Args->TicksToTime,
                       TimeRec.end * Args->TicksToTime);
    return Plugin::check(Status,
                         "Error in hsa_amd_profiling_get_dispatch_time");
  }

public:
  /// Create an empty stream associated with a specific device.
  AMDGPUStreamTy(AMDGPUDeviceTy &Device);

  /// Intialize the stream's signals.
  Error init() { return Plugin::success(); }

  /// Deinitialize the stream's signals.
  Error deinit() { return Plugin::success(); }

  /// Push a asynchronous kernel to the stream. The kernel arguments must be
  /// placed in a special allocation for kernel args and must keep alive until
  /// the kernel finalizes. Once the kernel is finished, the stream will release
  /// the kernel args buffer to the specified memory manager.
  Error pushKernelLaunch(const AMDGPUKernelTy &Kernel, void *KernelArgs,
                         uint32_t NumThreads, uint64_t NumBlocks,
                         uint32_t GroupSize,
                         AMDGPUMemoryManagerTy &MemoryManager) {
    // Retrieve an available signal for the operation's output.
    AMDGPUSignalTy *OutputSignal = SignalManager.getResource();
    OutputSignal->reset();
    OutputSignal->increaseUseCount();

    std::lock_guard<std::mutex> StreamLock(Mutex);

    // Consume stream slot and compute dependencies.
    auto [Curr, InputSignal] = consume(OutputSignal);

    // Setup the post action to release the kernel args buffer.
    if (auto Err = Slots[Curr].schedReleaseBuffer(KernelArgs, MemoryManager))
      return Err;

    // Setup the post action to collect kernel execution timing.
    OMPT_IF_TRACING_ENABLED(
        if (auto Err = Slots[Curr].schedOmptKernelTiming(
                Agent, OutputSignal, TicksToTime)) return Err;);

    // Push the kernel with the output signal and an input signal (optional)
    return Queue.pushKernelLaunch(Kernel, KernelArgs, NumThreads, NumBlocks,
                                  GroupSize, OutputSignal, InputSignal);
  }

  /// Push an asynchronous memory copy between pinned memory buffers.
  Error pushPinnedMemoryCopyAsync(void *Dst, const void *Src,
                                  uint64_t CopySize) {
    // Retrieve an available signal for the operation's output.
    AMDGPUSignalTy *OutputSignal = SignalManager.getResource();
    OutputSignal->reset();
    OutputSignal->increaseUseCount();

    std::lock_guard<std::mutex> Lock(Mutex);

    // Consume stream slot and compute dependencies.
    auto [Curr, InputSignal] = consume(OutputSignal);

    // Avoid defining the input dependency if already satisfied.
    if (InputSignal && !InputSignal->load())
      InputSignal = nullptr;

    // Issue the async memory copy.
    hsa_status_t Status;
    if (InputSignal) {
      hsa_signal_t InputSignalRaw = InputSignal->get();
      Status = hsa_amd_memory_async_copy(Dst, Agent, Src, Agent, CopySize, 1,
                                         &InputSignalRaw, OutputSignal->get());
    } else
      Status = hsa_amd_memory_async_copy(Dst, Agent, Src, Agent, CopySize, 0,
                                         nullptr, OutputSignal->get());
    return Plugin::check(Status, "Error in hsa_amd_memory_async_copy: %s");
  }

  /// Push an asynchronous memory copy device-to-host involving an unpinned
  /// memory buffer. The operation consists of a two-step copy from the
  /// device buffer to an intermediate pinned host buffer, and then, to a
  /// unpinned host buffer. Both operations are asynchronous and dependant.
  /// The intermediate pinned buffer will be released to the specified memory
  /// manager once the operation completes.
  Error pushMemoryCopyD2HAsync(void *Dst, const void *Src, void *Inter,
                               uint64_t CopySize,
                               AMDGPUMemoryManagerTy &MemoryManager) {
    // TODO: Managers should define a function to retrieve multiple resources
    // in a single call.
    // Retrieve available signals for the operation's outputs.
    AMDGPUSignalTy *OutputSignal1 = SignalManager.getResource();
    AMDGPUSignalTy *OutputSignal2 = SignalManager.getResource();
    OutputSignal1->reset();
    OutputSignal2->reset();
    OutputSignal1->increaseUseCount();
    OutputSignal2->increaseUseCount();

    std::lock_guard<std::mutex> Lock(Mutex);

    // Consume stream slot and compute dependencies.
    auto [Curr, InputSignal] = consume(OutputSignal1);

    // Avoid defining the input dependency if already satisfied.
    if (InputSignal && !InputSignal->load())
      InputSignal = nullptr;

    // Setup the post action for releasing the intermediate buffer.
    if (auto Err = Slots[Curr].schedReleaseBuffer(Inter, MemoryManager))
      return Err;

    // Issue the first step: device to host transfer. Avoid defining the input
    // dependency if already satisfied.
    hsa_status_t Status;
    if (InputSignal) {
      hsa_signal_t InputSignalRaw = InputSignal->get();
      Status = hsa_amd_memory_async_copy(Inter, Agent, Src, Agent, CopySize, 1,
                                         &InputSignalRaw, OutputSignal1->get());
    } else {
      Status = hsa_amd_memory_async_copy(Inter, Agent, Src, Agent, CopySize, 0,
                                         nullptr, OutputSignal1->get());
    }

    if (auto Err =
            Plugin::check(Status, "Error in hsa_amd_memory_async_copy: %s"))
      return Err;

    // Consume another stream slot and compute dependencies.
    std::tie(Curr, InputSignal) = consume(OutputSignal2);
    assert(InputSignal && "Invalid input signal");

    // The std::memcpy is done asynchronously using an async handler. We store
    // the function's information in the action but it's not actually an action.
    if (auto Err = Slots[Curr].schedHostMemoryCopy(Dst, Inter, CopySize))
      return Err;

    // Make changes on this slot visible to the async handler's thread.
    std::atomic_thread_fence(std::memory_order_release);

    // Issue the second step: host to host transfer.
    Status = hsa_amd_signal_async_handler(
        InputSignal->get(), HSA_SIGNAL_CONDITION_EQ, 0, asyncActionCallback,
        (void *)&Slots[Curr]);

    return Plugin::check(Status, "Error in hsa_amd_signal_async_handler: %s");
  }

  /// Push an asynchronous memory copy host-to-device involving an unpinned
  /// memory buffer. The operation consists of a two-step copy from the
  /// unpinned host buffer to an intermediate pinned host buffer, and then, to
  /// the pinned host buffer. Both operations are asynchronous and dependant.
  /// The intermediate pinned buffer will be released to the specified memory
  /// manager once the operation completes.
  Error pushMemoryCopyH2DAsync(void *Dst, const void *Src, void *Inter,
                               uint64_t CopySize,
                               AMDGPUMemoryManagerTy &MemoryManager) {
    // Retrieve available signals for the operation's outputs.
    AMDGPUSignalTy *OutputSignal1 = SignalManager.getResource();
    AMDGPUSignalTy *OutputSignal2 = SignalManager.getResource();
    OutputSignal1->reset();
    OutputSignal2->reset();
    OutputSignal1->increaseUseCount();
    OutputSignal2->increaseUseCount();

    AMDGPUSignalTy *OutputSignal = OutputSignal1;

    std::lock_guard<std::mutex> Lock(Mutex);

    // Consume stream slot and compute dependencies.
    auto [Curr, InputSignal] = consume(OutputSignal);

    // Avoid defining the input dependency if already satisfied.
    if (InputSignal && !InputSignal->load())
      InputSignal = nullptr;

    // Issue the first step: host to host transfer.
    if (InputSignal) {
      // The std::memcpy is done asynchronously using an async handler. We store
      // the function's information in the action but it is not actually a
      // post action.
      if (auto Err = Slots[Curr].schedHostMemoryCopy(Inter, Src, CopySize))
        return Err;

      // Make changes on this slot visible to the async handler's thread.
      std::atomic_thread_fence(std::memory_order_release);

      hsa_status_t Status = hsa_amd_signal_async_handler(
          InputSignal->get(), HSA_SIGNAL_CONDITION_EQ, 0, asyncActionCallback,
          (void *)&Slots[Curr]);

      if (auto Err = Plugin::check(Status,
                                   "Error in hsa_amd_signal_async_handler: %s"))
        return Err;

      // Let's use now the second output signal.
      OutputSignal = OutputSignal2;

      // Consume another stream slot and compute dependencies.
      std::tie(Curr, InputSignal) = consume(OutputSignal);
    } else {
      // All preceding operations completed, copy the memory synchronously.
      std::memcpy(Inter, Src, CopySize);

      // Return the second signal because it will not be used.
      OutputSignal2->decreaseUseCount();
      SignalManager.returnResource(OutputSignal2);
    }

    // Setup the post action to release the intermediate pinned buffer.
    if (auto Err = Slots[Curr].schedReleaseBuffer(Inter, MemoryManager))
      return Err;

    // Issue the second step: host to device transfer. Avoid defining the input
    // dependency if already satisfied.
    hsa_status_t Status;
    if (InputSignal && InputSignal->load()) {
      hsa_signal_t InputSignalRaw = InputSignal->get();
      Status = hsa_amd_memory_async_copy(Dst, Agent, Inter, Agent, CopySize, 1,
                                         &InputSignalRaw, OutputSignal->get());
    } else
      Status = hsa_amd_memory_async_copy(Dst, Agent, Inter, Agent, CopySize, 0,
                                         nullptr, OutputSignal->get());

    return Plugin::check(Status, "Error in hsa_amd_memory_async_copy: %s");
  }

  uint64_t KernelBusyWaitTics; // initialized from AMDGPUDeviceTy

  /// Synchronize with the stream. The current thread waits until all operations
  /// are finalized and it performs the pending post actions (i.e., releasing
  /// intermediate buffers).
  Error synchronize() {
    std::lock_guard<std::mutex> Lock(Mutex);

    // No need to synchronize anything.
    if (size() == 0)
      return Plugin::success();

    // Wait until all previous operations on the stream have completed.
<<<<<<< HEAD
    if (auto Err = Slots[last()].Signal->wait(KernelBusyWaitTics))
=======
    if (auto Err = Slots[last()].Signal->wait(StreamBusyWaitMicroseconds))
>>>>>>> eadf6db5
      return Err;

    // Reset the stream and perform all pending post actions.
    return complete();
  }

  /// Query the stream and complete pending post actions if operations finished.
  /// Return whether all the operations completed. This operation does not block
  /// the calling thread.
  Expected<bool> query() {
    std::lock_guard<std::mutex> Lock(Mutex);

    // No need to query anything.
    if (size() == 0)
      return true;

    // The last operation did not complete yet. Return directly.
    if (Slots[last()].Signal->load())
      return false;

    // Reset the stream and perform all pending post actions.
    if (auto Err = complete())
      return std::move(Err);

    return true;
  }

  /// Record the state of the stream on an event.
  Error recordEvent(AMDGPUEventTy &Event) const;

  /// Make the stream wait on an event.
  Error waitEvent(const AMDGPUEventTy &Event);
};

/// Class representing an event on AMDGPU. The event basically stores some
/// information regarding the state of the recorded stream.
struct AMDGPUEventTy {
  /// Create an empty event.
  AMDGPUEventTy(AMDGPUDeviceTy &Device)
      : RecordedStream(nullptr), RecordedSlot(-1), RecordedSyncCycle(-1) {}

  /// Initialize and deinitialize.
  Error init() { return Plugin::success(); }
  Error deinit() { return Plugin::success(); }

  /// Record the state of a stream on the event.
  Error record(AMDGPUStreamTy &Stream) {
    std::lock_guard<std::mutex> Lock(Mutex);

    // Ignore the last recorded stream.
    RecordedStream = &Stream;

    return Stream.recordEvent(*this);
  }

  /// Make a stream wait on the current event.
  Error wait(AMDGPUStreamTy &Stream) {
    std::lock_guard<std::mutex> Lock(Mutex);

    if (!RecordedStream)
      return Plugin::error("Event does not have any recorded stream");

    // Synchronizing the same stream. Do nothing.
    if (RecordedStream == &Stream)
      return Plugin::success();

    // No need to wait anything, the recorded stream already finished the
    // corresponding operation.
    if (RecordedSlot < 0)
      return Plugin::success();

    return Stream.waitEvent(*this);
  }

protected:
  /// The stream registered in this event.
  AMDGPUStreamTy *RecordedStream;

  /// The recordered operation on the recorded stream.
  int64_t RecordedSlot;

  /// The sync cycle when the stream was recorded. Used to detect stale events.
  int64_t RecordedSyncCycle;

  /// Mutex to safely access event fields.
  mutable std::mutex Mutex;

  friend struct AMDGPUStreamTy;
};

Error AMDGPUStreamTy::recordEvent(AMDGPUEventTy &Event) const {
  std::lock_guard<std::mutex> Lock(Mutex);

  if (size() > 0) {
    // Record the synchronize identifier (to detect stale recordings) and
    // the last valid stream's operation.
    Event.RecordedSyncCycle = SyncCycle;
    Event.RecordedSlot = last();

    assert(Event.RecordedSyncCycle >= 0 && "Invalid recorded sync cycle");
    assert(Event.RecordedSlot >= 0 && "Invalid recorded slot");
  } else {
    // The stream is empty, everything already completed, record nothing.
    Event.RecordedSyncCycle = -1;
    Event.RecordedSlot = -1;
  }
  return Plugin::success();
}

Error AMDGPUStreamTy::waitEvent(const AMDGPUEventTy &Event) {
  // Retrieve the recorded stream on the event.
  AMDGPUStreamTy &RecordedStream = *Event.RecordedStream;

  std::scoped_lock<std::mutex, std::mutex> Lock(Mutex, RecordedStream.Mutex);

  // The recorded stream already completed the operation because the synchronize
  // identifier is already outdated.
  if (RecordedStream.SyncCycle != (uint32_t)Event.RecordedSyncCycle)
    return Plugin::success();

  // Again, the recorded stream already completed the operation, the last
  // operation's output signal is satisfied.
  if (!RecordedStream.Slots[Event.RecordedSlot].Signal->load())
    return Plugin::success();

  // Otherwise, make the current stream wait on the other stream's operation.
  return waitOnStreamOperation(RecordedStream, Event.RecordedSlot);
}

/// Abstract class that holds the common members of the actual kernel devices
/// and the host device. Both types should inherit from this class.
struct AMDGenericDeviceTy {
  AMDGenericDeviceTy() {}

  virtual ~AMDGenericDeviceTy() {}

  /// Create all memory pools which the device has access to and classify them.
  Error initMemoryPools() {
    // Retrieve all memory pools from the device agent(s).
    Error Err = retrieveAllMemoryPools();
    if (Err)
      return Err;

    for (AMDGPUMemoryPoolTy *MemoryPool : AllMemoryPools) {
      // Initialize the memory pool and retrieve some basic info.
      Error Err = MemoryPool->init();
      if (Err)
        return Err;

      if (!MemoryPool->isGlobal())
        continue;

      // Classify the memory pools depending on their properties.
      if (MemoryPool->isFineGrained()) {
        FineGrainedMemoryPools.push_back(MemoryPool);
        if (MemoryPool->supportsKernelArgs())
          ArgsMemoryPools.push_back(MemoryPool);
      } else if (MemoryPool->isCoarseGrained()) {
        CoarseGrainedMemoryPools.push_back(MemoryPool);
      }
    }
    return Plugin::success();
  }

  /// Destroy all memory pools.
  Error deinitMemoryPools() {
    for (AMDGPUMemoryPoolTy *Pool : AllMemoryPools)
      delete Pool;

    AllMemoryPools.clear();
    FineGrainedMemoryPools.clear();
    CoarseGrainedMemoryPools.clear();
    ArgsMemoryPools.clear();

    return Plugin::success();
  }
  AMDGPUMemoryPoolTy *getCoarseGrainedMemoryPool() {
    return CoarseGrainedMemoryPools[0];
  }

  /// Retrieve and construct all memory pools from the device agent(s).
  virtual Error retrieveAllMemoryPools() = 0;

  /// Get the device agent.
  virtual hsa_agent_t getAgent() const = 0;

protected:
  /// Array of all memory pools available to the host agents.
  llvm::SmallVector<AMDGPUMemoryPoolTy *> AllMemoryPools;

  /// Array of fine-grained memory pools available to the host agents.
  llvm::SmallVector<AMDGPUMemoryPoolTy *> FineGrainedMemoryPools;

  /// Array of coarse-grained memory pools available to the host agents.
  llvm::SmallVector<AMDGPUMemoryPoolTy *> CoarseGrainedMemoryPools;

  /// Array of kernel args memory pools available to the host agents.
  llvm::SmallVector<AMDGPUMemoryPoolTy *> ArgsMemoryPools;
};

/// Class representing the host device. This host device may have more than one
/// HSA host agent. We aggregate all its resources into the same instance.
struct AMDHostDeviceTy : public AMDGenericDeviceTy {
  /// Create a host device from an array of host agents.
  AMDHostDeviceTy(const llvm::SmallVector<hsa_agent_t> &HostAgents)
      : AMDGenericDeviceTy(), Agents(HostAgents), ArgsMemoryManager(),
        PinnedMemoryManager() {
    assert(HostAgents.size() && "No host agent found");
  }

  /// Initialize the host device memory pools and the memory managers for
  /// kernel args and host pinned memory allocations.
  Error init() {
    if (auto Err = initMemoryPools())
      return Err;

    if (auto Err = ArgsMemoryManager.init(getArgsMemoryPool()))
      return Err;

    if (auto Err = PinnedMemoryManager.init(getFineGrainedMemoryPool()))
      return Err;

    return Plugin::success();
  }

  /// Deinitialize memory pools and managers.
  Error deinit() {
    if (auto Err = deinitMemoryPools())
      return Err;

    if (auto Err = ArgsMemoryManager.deinit())
      return Err;

    if (auto Err = PinnedMemoryManager.deinit())
      return Err;

    return Plugin::success();
  }

  /// Retrieve and construct all memory pools from the host agents.
  Error retrieveAllMemoryPools() override {
    // Iterate through the available pools across the host agents.
    for (hsa_agent_t Agent : Agents) {
      Error Err = utils::iterateAgentMemoryPools(
          Agent, [&](hsa_amd_memory_pool_t HSAMemoryPool) {
            AMDGPUMemoryPoolTy *MemoryPool =
                new AMDGPUMemoryPoolTy(HSAMemoryPool);
            AllMemoryPools.push_back(MemoryPool);
            return HSA_STATUS_SUCCESS;
          });
      if (Err)
        return Err;
    }
    return Plugin::success();
  }

  /// Get one of the host agents. Return always the first agent.
  hsa_agent_t getAgent() const override { return Agents[0]; }

  /// Get a memory pool for fine-grained allocations.
  AMDGPUMemoryPoolTy &getFineGrainedMemoryPool() {
    assert(!FineGrainedMemoryPools.empty() && "No fine-grained mempool");
    // Retrive any memory pool.
    return *FineGrainedMemoryPools[0];
  }

  AMDGPUMemoryPoolTy &getCoarseGrainedMemoryPool() {
    assert(!CoarseGrainedMemoryPools.empty() && "No coarse-grained mempool");
    // Retrive any memory pool.
    return *CoarseGrainedMemoryPools[0];
  }

  /// Get a memory pool for kernel args allocations.
  AMDGPUMemoryPoolTy &getArgsMemoryPool() {
    assert(!ArgsMemoryPools.empty() && "No kernelargs mempool");
    // Retrieve any memory pool.
    return *ArgsMemoryPools[0];
  }

  /// Getters for kernel args and host pinned memory managers.
  AMDGPUMemoryManagerTy &getArgsMemoryManager() { return ArgsMemoryManager; }
  AMDGPUMemoryManagerTy &getPinnedMemoryManager() {
    return PinnedMemoryManager;
  }

private:
  /// Array of agents on the host side.
  const llvm::SmallVector<hsa_agent_t> Agents;

  // Memory manager for kernel arguments.
  AMDGPUMemoryManagerTy ArgsMemoryManager;

  // Memory manager for pinned memory.
  AMDGPUMemoryManagerTy PinnedMemoryManager;
};

/// Class implementing the AMDGPU device functionalities which derives from the
/// generic device class.
struct AMDGPUDeviceTy : public GenericDeviceTy, AMDGenericDeviceTy {
  // Create an AMDGPU device with a device id and default AMDGPU grid values.
  AMDGPUDeviceTy(int32_t DeviceId, int32_t NumDevices,
                 AMDHostDeviceTy &HostDevice, hsa_agent_t Agent)
      : GenericDeviceTy(DeviceId, NumDevices, {0}), AMDGenericDeviceTy(),
        OMPX_NumQueues("LIBOMPTARGET_AMDGPU_NUM_HSA_QUEUES", 4),
        OMPX_QueueSize("LIBOMPTARGET_AMDGPU_HSA_QUEUE_SIZE", 512),
        OMPX_DefaultTeamsPerCU("LIBOMPTARGET_AMDGPU_TEAMS_PER_CU", 4),
        OMPX_MaxAsyncCopyBytes("LIBOMPTARGET_AMDGPU_MAX_ASYNC_COPY_BYTES",
                               1 * 1024 * 1024), // 1MB
        OMPX_InitialNumSignals("LIBOMPTARGET_AMDGPU_NUM_INITIAL_HSA_SIGNALS",
                               64),
<<<<<<< HEAD
        OMPX_KernelBusyWait("LIBOMPTARGET_AMDGPU_KERNEL_BUSYWAIT", 0),
        OMPX_DataBusyWait("LIBOMPTARGET_AMDGPU_DATA_BUSYWAIT", 0),
        OMPX_ForceSyncRegions("OMPX_FORCE_SYNC_REGIONS", 0),
=======
        OMPX_StreamBusyWait("LIBOMPTARGET_AMDGPU_STREAM_BUSYWAIT", 2000000),
>>>>>>> eadf6db5
        AMDGPUStreamManager(*this), AMDGPUEventManager(*this),
        AMDGPUSignalManager(*this), Agent(Agent), HostDevice(HostDevice),
        Queues() {}

  ~AMDGPUDeviceTy() {}

  uint64_t KernelBusyWaitTics;
  uint64_t DataBusyWaitTics;

  /// Initialize the device, its resources and get its properties.
  Error initImpl(GenericPluginTy &Plugin) override {
    // First setup all the memory pools.
    if (auto Err = initMemoryPools())
      return Err;

    OMPT_IF_ENABLED(::setOmptTicksToTime(););

#ifdef OMPT_SUPPORT
    // At init we capture two time points for host and device. The two
    // timepoints are spaced out to help smooth out their accuracy
    // differences.
    // libomp uses the CLOCK_REALTIME (via gettimeofday) to get
    // the value for omp_get_wtime. So we use the same clock here to calculate
    // the slope/offset and convert device time to omp_get_wtime via
    // translate_time.
    double HostRef1 = 0;
    uint64_t DeviceRef1 = 0;
#endif
    // Take the first timepoints.
    OMPT_IF_ENABLED(startH2DTimeRate(&HostRef1, &DeviceRef1););

    if (auto Err = preAllocateDeviceMemoryPool())
      return Err;

    char GPUName[64];
    if (auto Err = getDeviceAttr(HSA_AGENT_INFO_NAME, GPUName))
      return Err;
    ComputeUnitKind = GPUName;

    // Get the wavefront size.
    uint32_t WavefrontSize = 0;
    if (auto Err = getDeviceAttr(HSA_AGENT_INFO_WAVEFRONT_SIZE, WavefrontSize))
      return Err;
    GridValues.GV_Warp_Size = WavefrontSize;

    // Load the grid values dependending on the wavefront.
    if (WavefrontSize == 32)
      GridValues = getAMDGPUGridValues<32>();
    else if (WavefrontSize == 64)
      GridValues = getAMDGPUGridValues<64>();
    else
      return Plugin::error("Unexpected AMDGPU wavefront %d", WavefrontSize);

    // Get maximum number of workitems per workgroup.
    uint16_t WorkgroupMaxDim[3];
    if (auto Err =
            getDeviceAttr(HSA_AGENT_INFO_WORKGROUP_MAX_DIM, WorkgroupMaxDim))
      return Err;
    GridValues.GV_Max_WG_Size = WorkgroupMaxDim[0];

    // Get maximum number of workgroups.
    hsa_dim3_t GridMaxDim;
    if (auto Err = getDeviceAttr(HSA_AGENT_INFO_GRID_MAX_DIM, GridMaxDim))
      return Err;

    GridValues.GV_Max_Teams = GridMaxDim.x / GridValues.GV_Max_WG_Size;
    if (GridValues.GV_Max_Teams == 0)
      return Plugin::error("Maximum number of teams cannot be zero");

    // Compute the default number of teams.
    uint32_t ComputeUnits = 0;
    if (auto Err =
            getDeviceAttr(HSA_AMD_AGENT_INFO_COMPUTE_UNIT_COUNT, ComputeUnits))
      return Err;
    GridValues.GV_Default_Num_Teams = ComputeUnits * OMPX_DefaultTeamsPerCU;
    NumComputeUnits = ComputeUnits;

    // Get maximum size of any device queues and maximum number of queues.
    uint32_t MaxQueueSize;
    if (auto Err = getDeviceAttr(HSA_AGENT_INFO_QUEUE_MAX_SIZE, MaxQueueSize))
      return Err;

    uint32_t MaxQueues;
    if (auto Err = getDeviceAttr(HSA_AGENT_INFO_QUEUES_MAX, MaxQueues))
      return Err;

    // Compute the number of queues and their size.
    const uint32_t NumQueues = std::min(OMPX_NumQueues.get(), MaxQueues);
    const uint32_t QueueSize = std::min(OMPX_QueueSize.get(), MaxQueueSize);

    KernelBusyWaitTics = OMPX_KernelBusyWait;
    DataBusyWaitTics = OMPX_DataBusyWait;

    // Construct and initialize each device queue.
    Queues = std::vector<AMDGPUQueueTy>(NumQueues);
    for (AMDGPUQueueTy &Queue : Queues)
      if (auto Err = Queue.init(Agent, QueueSize))
        return Err;

    // Initialize stream pool.
    if (auto Err = AMDGPUStreamManager.init(OMPX_InitialNumStreams))
      return Err;

    // Initialize event pool.
    if (auto Err = AMDGPUEventManager.init(OMPX_InitialNumEvents))
      return Err;

    // Initialize signal pool.
    if (auto Err = AMDGPUSignalManager.init(OMPX_InitialNumSignals))
      return Err;

    // Initialize memspace table to keep track of coarse grain memory regions
    // in USM mode
    if (Plugin::get().getRequiresFlags() & OMP_REQ_UNIFIED_SHARED_MEMORY) {
      // TODO: add framework for multiple systems supporting
      // unified_shared_memory
      coarse_grain_mem_tab = new AMDGPUMemTypeBitFieldTable(
          AMDGPU_X86_64_SystemConfiguration::max_addressable_byte +
              1, // memory size
          AMDGPU_X86_64_SystemConfiguration::page_size);
    }

    // Take the second timepoints and compute the required metadata.
    OMPT_IF_ENABLED(completeH2DTimeRate(HostRef1, DeviceRef1););

    return Plugin::success();
  }

  /// Deinitialize the device and release its resources.
  Error deinitImpl() override {
    // Deinitialize the stream and event pools.
    if (auto Err = AMDGPUStreamManager.deinit())
      return Err;

    if (auto Err = AMDGPUEventManager.deinit())
      return Err;

    if (auto Err = AMDGPUSignalManager.deinit())
      return Err;

    // Close modules if necessary.
    if (!LoadedImages.empty()) {
      // Each image has its own module.
      for (DeviceImageTy *Image : LoadedImages) {
        AMDGPUDeviceImageTy &AMDImage =
            static_cast<AMDGPUDeviceImageTy &>(*Image);

        // Unload the executable of the image.
        if (auto Err = AMDImage.unloadExecutable())
          return Err;
      }
    }

    for (AMDGPUQueueTy &Queue : Queues) {
      if (auto Err = Queue.deinit())
        return Err;
    }

    // Invalidate agent reference.
    Agent = {0};

    return Plugin::success();
  }

<<<<<<< HEAD
  uint64_t getDataBusyWaitTics() const { return DataBusyWaitTics; }
  uint64_t getKernelBusyWaitTics() const { return KernelBusyWaitTics; }
=======
  const uint64_t getStreamBusyWaitMicroseconds() const {
    return OMPX_StreamBusyWait;
  }
>>>>>>> eadf6db5

  Expected<std::unique_ptr<MemoryBuffer>>
  doJITPostProcessing(std::unique_ptr<MemoryBuffer> MB) const override {

    // TODO: We should try to avoid materialization but there seems to be no
    // good linker interface w/o file i/o.
    SmallString<128> LinkerOutputFilePath;
    std::error_code EC = sys::fs::createTemporaryFile(
        "amdgpu-pre-link-jit", ".out", LinkerOutputFilePath);
    if (EC)
      return createStringError(EC,
                               "Failed to create temporary file for linker");

    SmallString<128> LinkerInputFilePath = LinkerOutputFilePath;
    LinkerInputFilePath.pop_back_n(2);

    auto FD = raw_fd_ostream(LinkerInputFilePath.data(), EC);
    if (EC)
      return createStringError(EC, "Failed to open temporary file for linker");
    FD.write(MB->getBufferStart(), MB->getBufferSize());
    FD.close();

    const auto &ErrorOrPath = sys::findProgramByName("lld");
    if (!ErrorOrPath)
      return createStringError(inconvertibleErrorCode(),
                               "Failed to find `lld` on the PATH.");

    std::string LLDPath = ErrorOrPath.get();
    INFO(OMP_INFOTYPE_PLUGIN_KERNEL, getDeviceId(),
         "Using `%s` to link JITed amdgcn ouput.", LLDPath.c_str());

    std::string MCPU = "-plugin-opt=mcpu=" + getComputeUnitKind();

    StringRef Args[] = {LLDPath,
                        "-flavor",
                        "gnu",
                        "--no-undefined",
                        "-shared",
                        MCPU,
                        "-o",
                        LinkerOutputFilePath.data(),
                        LinkerInputFilePath.data()};

    std::string Error;
    int RC = sys::ExecuteAndWait(LLDPath, Args, std::nullopt, {}, 0, 0, &Error);
    if (RC)
      return createStringError(inconvertibleErrorCode(),
                               "Linking optimized bitcode failed: %s",
                               Error.c_str());

    return std::move(
        MemoryBuffer::getFileOrSTDIN(LinkerOutputFilePath.data()).get());
  }

  /// See GenericDeviceTy::getComputeUnitKind().
  std::string getComputeUnitKind() const override { return ComputeUnitKind; }

  uint32_t getNumComputeUnits() const override { return NumComputeUnits; }

  /// Allocate and construct an AMDGPU kernel.
  Expected<GenericKernelTy *>
  constructKernelEntry(const __tgt_offload_entry &KernelEntry,
                       DeviceImageTy &Image) override {

    Expected<OMPTgtExecModeFlags> ExecModeOrErr =
        getExecutionModeForKernel(KernelEntry.name, Image);
    if (!ExecModeOrErr)
      return ExecModeOrErr.takeError();

    // Allocate and initialize the AMDGPU kernel.
    AMDGPUKernelTy *AMDKernel = Plugin::get().allocate<AMDGPUKernelTy>();
    new (AMDKernel) AMDGPUKernelTy(KernelEntry.name, ExecModeOrErr.get());

    return AMDKernel;
  }

  /// Set the current context to this device's context. Do nothing since the
  /// AMDGPU devices do not have the concept of contexts.
  Error setContext() override { return Plugin::success(); }

  /// Get the stream of the asynchronous info sructure or get a new one.
  AMDGPUStreamTy &getStream(AsyncInfoWrapperTy &AsyncInfoWrapper) {
    AMDGPUStreamTy *&Stream = AsyncInfoWrapper.getQueueAs<AMDGPUStreamTy *>();
    if (!Stream)
      Stream = AMDGPUStreamManager.getResource();
    return *Stream;
  }

  /// Load the binary image into the device and allocate an image object.
  Expected<DeviceImageTy *> loadBinaryImpl(const __tgt_device_image *TgtImage,
                                           int32_t ImageId) override {
    // Allocate and initialize the image object.
    AMDGPUDeviceImageTy *AMDImage =
        Plugin::get().allocate<AMDGPUDeviceImageTy>();
    new (AMDImage) AMDGPUDeviceImageTy(ImageId, TgtImage);

    // Load the HSA executable.
    if (Error Err = AMDImage->loadExecutable(*this))
      return std::move(Err);

    return AMDImage;
  }

  /// Allocate memory on the device or related to the device.
  void *allocate(size_t Size, void *, TargetAllocTy Kind) override;

  /// Deallocate memory on the device or related to the device.
  int free(void *TgtPtr, TargetAllocTy Kind) override {
    if (TgtPtr == nullptr)
      return OFFLOAD_SUCCESS;

    AMDGPUMemoryPoolTy *MemoryPool = nullptr;
    switch (Kind) {
    case TARGET_ALLOC_DEFAULT:
    case TARGET_ALLOC_DEVICE:
      MemoryPool = CoarseGrainedMemoryPools[0];
      break;
    case TARGET_ALLOC_HOST:
      MemoryPool = &HostDevice.getFineGrainedMemoryPool();
      break;
    case TARGET_ALLOC_SHARED:
      MemoryPool = &HostDevice.getFineGrainedMemoryPool();
      break;
    }

    if (!MemoryPool) {
      REPORT("No memory pool for the specified allocation kind\n");
      return OFFLOAD_FAIL;
    }

    if (Error Err = MemoryPool->deallocate(TgtPtr)) {
      REPORT("%s\n", toString(std::move(Err)).data());
      return OFFLOAD_FAIL;
    }

    return OFFLOAD_SUCCESS;
  }

  /// Synchronize current thread with the pending operations on the async info.
  Error synchronizeImpl(__tgt_async_info &AsyncInfo) override {
    AMDGPUStreamTy *Stream =
        reinterpret_cast<AMDGPUStreamTy *>(AsyncInfo.Queue);
    assert(Stream && "Invalid stream");

    if (auto Err = Stream->synchronize())
      return Err;

    // Once the stream is synchronized, return it to stream pool and reset
    // AsyncInfo. This is to make sure the synchronization only works for its
    // own tasks.
    AMDGPUStreamManager.returnResource(Stream);
    AsyncInfo.Queue = nullptr;

    return Plugin::success();
  }

  /// Query for the completion of the pending operations on the async info.
  Error queryAsyncImpl(__tgt_async_info &AsyncInfo) override {
    AMDGPUStreamTy *Stream =
        reinterpret_cast<AMDGPUStreamTy *>(AsyncInfo.Queue);
    assert(Stream && "Invalid stream");

    auto CompletedOrErr = Stream->query();
    if (!CompletedOrErr)
      return CompletedOrErr.takeError();

    // Return if it the stream did not complete yet.
    if (!(*CompletedOrErr))
      return Plugin::success();

    // Once the stream is completed, return it to stream pool and reset
    // AsyncInfo. This is to make sure the synchronization only works for its
    // own tasks.
    AMDGPUStreamManager.returnResource(Stream);
    AsyncInfo.Queue = nullptr;

    return Plugin::success();
  }

  /// Pin the host buffer and return the device pointer that should be used for
  /// device transfers.
  Expected<void *> dataLockImpl(void *HstPtr, int64_t Size) override {
    void *PinnedPtr = nullptr;

    hsa_status_t Status =
        hsa_amd_memory_lock(HstPtr, Size, nullptr, 0, &PinnedPtr);
    if (auto Err = Plugin::check(Status, "Error in hsa_amd_memory_lock: %s\n"))
      return std::move(Err);

    return PinnedPtr;
  }

  /// Unpin the host buffer.
  Error dataUnlockImpl(void *HstPtr) override {
    hsa_status_t Status = hsa_amd_memory_unlock(HstPtr);
    return Plugin::check(Status, "Error in hsa_amd_memory_unlock: %s\n");
  }

  /// Check through the HSA runtime whether the \p HstPtr buffer is pinned.
  Expected<bool> isPinnedPtrImpl(void *HstPtr, void *&BaseHstPtr,
                                 void *&BaseDevAccessiblePtr,
                                 size_t &BaseSize) const override {
    hsa_amd_pointer_info_t Info;
    Info.size = sizeof(hsa_amd_pointer_info_t);

    hsa_status_t Status =
        hsa_amd_pointer_info(HstPtr, &Info, /* Allocator */ nullptr,
                             /* Number of accessible agents (out) */ nullptr,
                             /* Accessible agents */ nullptr);
    if (auto Err = Plugin::check(Status, "Error in hsa_amd_pointer_info: %s"))
      return std::move(Err);

    // The buffer may be locked or allocated through HSA allocators. Assume that
    // the buffer is host pinned if the runtime reports a HSA type.
    if (Info.type != HSA_EXT_POINTER_TYPE_LOCKED &&
        Info.type != HSA_EXT_POINTER_TYPE_HSA)
      return false;

    assert(Info.hostBaseAddress && "Invalid host pinned address");
    assert(Info.agentBaseAddress && "Invalid agent pinned address");
    assert(Info.sizeInBytes > 0 && "Invalid pinned allocation size");

    // Save the allocation info in the output parameters.
    BaseHstPtr = Info.hostBaseAddress;
    BaseDevAccessiblePtr = Info.agentBaseAddress;
    BaseSize = Info.sizeInBytes;

    return true;
  }

  /// Submit data to the device (host to device transfer).
  Error dataSubmitImpl(void *TgtPtr, const void *HstPtr, int64_t Size,
                       AsyncInfoWrapperTy &AsyncInfoWrapper) override {
    // Use one-step asynchronous operation when host memory is already pinned.
    if (void *PinnedPtr =
            PinnedAllocs.getDeviceAccessiblePtrFromPinnedBuffer(HstPtr)) {
      AMDGPUStreamTy &Stream = getStream(AsyncInfoWrapper);
      return Stream.pushPinnedMemoryCopyAsync(TgtPtr, PinnedPtr, Size);
    }

    void *PinnedHstPtr = nullptr;

    // For large transfers use synchronous behavior.
    // If OMPT is enabled or synchronous behavior is explicitly requested:
    if (OmptEnabled || OMPX_ForceSyncRegions ||
        Size >= OMPX_MaxAsyncCopyBytes) {
      if (AsyncInfoWrapper.hasQueue())
        if (auto Err = synchronize(AsyncInfoWrapper))
          return Err;

      hsa_status_t Status;
      Status = hsa_amd_memory_lock(const_cast<void *>(HstPtr), Size, nullptr, 0,
                                   &PinnedHstPtr);
      if (auto Err =
              Plugin::check(Status, "Error in hsa_amd_memory_lock: %s\n"))
        return Err;

      AMDGPUSignalTy Signal;
      if (auto Err = Signal.init())
        return Err;

      Status = hsa_amd_memory_async_copy(TgtPtr, Agent, PinnedHstPtr, Agent,
                                         Size, 0, nullptr, Signal.get());
      if (auto Err =
              Plugin::check(Status, "Error in hsa_amd_memory_async_copy: %s"))
        return Err;

<<<<<<< HEAD
      if (auto Err = Signal.wait(getDataBusyWaitTics()))
=======
      if (auto Err = Signal.wait(getStreamBusyWaitMicroseconds()))
>>>>>>> eadf6db5
        return Err;

      OMPT_IF_TRACING_ENABLED(recordCopyTimingInNs(Signal.get()););

      if (auto Err = Signal.deinit())
        return Err;

      Status = hsa_amd_memory_unlock(const_cast<void *>(HstPtr));
      return Plugin::check(Status, "Error in hsa_amd_memory_unlock: %s\n");
    }

    // Otherwise, use two-step copy with an intermediate pinned host buffer.
    AMDGPUMemoryManagerTy &PinnedMemoryManager =
        HostDevice.getPinnedMemoryManager();
    if (auto Err = PinnedMemoryManager.allocate(Size, &PinnedHstPtr))
      return Err;

    AMDGPUStreamTy &Stream = getStream(AsyncInfoWrapper);
    return Stream.pushMemoryCopyH2DAsync(TgtPtr, HstPtr, PinnedHstPtr, Size,
                                         PinnedMemoryManager);
  }

  /// Retrieve data from the device (device to host transfer).
  Error dataRetrieveImpl(void *HstPtr, const void *TgtPtr, int64_t Size,
                         AsyncInfoWrapperTy &AsyncInfoWrapper) override {

    // Use one-step asynchronous operation when host memory is already pinned.
    if (void *PinnedPtr =
            PinnedAllocs.getDeviceAccessiblePtrFromPinnedBuffer(HstPtr)) {
      AMDGPUStreamTy &Stream = getStream(AsyncInfoWrapper);
      return Stream.pushPinnedMemoryCopyAsync(PinnedPtr, TgtPtr, Size);
    }

    void *PinnedHstPtr = nullptr;

    // For large transfers use synchronous behavior.
    // If OMPT is enabled or synchronous behavior is explicitly requested:
    if (OmptEnabled || OMPX_ForceSyncRegions ||
        Size >= OMPX_MaxAsyncCopyBytes) {
      if (AsyncInfoWrapper.hasQueue())
        if (auto Err = synchronize(AsyncInfoWrapper))
          return Err;

      hsa_status_t Status;
      Status = hsa_amd_memory_lock(const_cast<void *>(HstPtr), Size, nullptr, 0,
                                   &PinnedHstPtr);
      if (auto Err =
              Plugin::check(Status, "Error in hsa_amd_memory_lock: %s\n"))
        return Err;

      AMDGPUSignalTy Signal;
      if (auto Err = Signal.init())
        return Err;

      Status = hsa_amd_memory_async_copy(PinnedHstPtr, Agent, TgtPtr, Agent,
                                         Size, 0, nullptr, Signal.get());
      if (auto Err =
              Plugin::check(Status, "Error in hsa_amd_memory_async_copy: %s"))
        return Err;

<<<<<<< HEAD
      if (auto Err = Signal.wait(getDataBusyWaitTics()))
=======
      if (auto Err = Signal.wait(getStreamBusyWaitMicroseconds()))
>>>>>>> eadf6db5
        return Err;

      OMPT_IF_TRACING_ENABLED(recordCopyTimingInNs(Signal.get()););

      if (auto Err = Signal.deinit())
        return Err;

      Status = hsa_amd_memory_unlock(const_cast<void *>(HstPtr));
      return Plugin::check(Status, "Error in hsa_amd_memory_unlock: %s\n");
    }

    // Otherwise, use two-step copy with an intermediate pinned host buffer.
    AMDGPUMemoryManagerTy &PinnedMemoryManager =
        HostDevice.getPinnedMemoryManager();
    if (auto Err = PinnedMemoryManager.allocate(Size, &PinnedHstPtr))
      return Err;

    AMDGPUStreamTy &Stream = getStream(AsyncInfoWrapper);
    return Stream.pushMemoryCopyD2HAsync(HstPtr, TgtPtr, PinnedHstPtr, Size,
                                         PinnedMemoryManager);
  }

  /// Exchange data between two devices within the plugin. This function is not
  /// supported in this plugin.
  Error dataExchangeImpl(const void *SrcPtr, GenericDeviceTy &DstGenericDevice,
                         void *DstPtr, int64_t Size,
                         AsyncInfoWrapperTy &AsyncInfoWrapper) override {
    // This function should never be called because the function
    // AMDGPUPluginTy::isDataExchangable() returns false.
    return Plugin::error("dataExchangeImpl not supported");
  }

  /// Initialize the async info for interoperability purposes.
  Error initAsyncInfoImpl(AsyncInfoWrapperTy &AsyncInfoWrapper) override {
    // TODO: Implement this function.
    return Plugin::success();
  }

  /// Initialize the device info for interoperability purposes.
  Error initDeviceInfoImpl(__tgt_device_info *DeviceInfo) override {
    DeviceInfo->Context = nullptr;

    if (!DeviceInfo->Device)
      DeviceInfo->Device = reinterpret_cast<void *>(Agent.handle);

    return Plugin::success();
  }

  Error setCoarseGrainMemoryImpl(void *ptr, int64_t size) override final {
    // track coarse grain memory pages in local table
    coarse_grain_mem_tab->insert((const uintptr_t)ptr, size);

    // Instruct ROCr that the [ptr, ptr+size-1] pages are
    // coarse grain
    hsa_amd_svm_attribute_pair_t tt;
    tt.attribute = HSA_AMD_SVM_ATTRIB_GLOBAL_FLAG;
    tt.value = HSA_AMD_SVM_GLOBAL_FLAG_COARSE_GRAINED;
    hsa_status_t err = hsa_amd_svm_attributes_set(ptr, size, &tt, 1);
    if (err != HSA_STATUS_SUCCESS) {
      return Plugin::error("Failed to switch memotry to coarse grain mode.");
    }

    return Plugin::success();
  }

  uint32_t queryCoarseGrainMemoryImpl(const void *ptr,
                                      int64_t size) override final {

    // if the table is not yet allocated, it means we have not yet gone through
    // an OpenMP pragma or API that would provoke intialization of the RTL
    if (!coarse_grain_mem_tab)
      return 0;

    return coarse_grain_mem_tab->contains((const uintptr_t)ptr, size);
  }

  /// Create an event.
  Error createEventImpl(void **EventPtrStorage) override {
    AMDGPUEventTy **Event = reinterpret_cast<AMDGPUEventTy **>(EventPtrStorage);
    *Event = AMDGPUEventManager.getResource();
    return Plugin::success();
  }

  /// Destroy a previously created event.
  Error destroyEventImpl(void *EventPtr) override {
    AMDGPUEventTy *Event = reinterpret_cast<AMDGPUEventTy *>(EventPtr);
    AMDGPUEventManager.returnResource(Event);
    return Plugin::success();
  }

  /// Record the event.
  Error recordEventImpl(void *EventPtr,
                        AsyncInfoWrapperTy &AsyncInfoWrapper) override {
    AMDGPUEventTy *Event = reinterpret_cast<AMDGPUEventTy *>(EventPtr);
    assert(Event && "Invalid event");

    AMDGPUStreamTy &Stream = getStream(AsyncInfoWrapper);

    return Event->record(Stream);
  }

  /// Make the stream wait on the event.
  Error waitEventImpl(void *EventPtr,
                      AsyncInfoWrapperTy &AsyncInfoWrapper) override {
    AMDGPUEventTy *Event = reinterpret_cast<AMDGPUEventTy *>(EventPtr);

    AMDGPUStreamTy &Stream = getStream(AsyncInfoWrapper);

    return Event->wait(Stream);
  }

  /// Synchronize the current thread with the event.
  Error syncEventImpl(void *EventPtr) override {
    return Plugin::error("Synchronize event not implemented");
  }

  /// Print information about the device.
  Error printInfoImpl() override {
    // TODO: Implement the basic info.
    return Plugin::success();
  }

  /// Get the HSA system timestamps for the input signal associated with an
  /// async copy and pass the information to libomptarget
  void recordCopyTimingInNs(hsa_signal_t signal) {
    hsa_amd_profiling_async_copy_time_t time_rec;
    hsa_status_t Status =
        hsa_amd_profiling_get_async_copy_time(signal, &time_rec);
    if (Status != HSA_STATUS_SUCCESS) {
      DP("Error while getting async copy time\n");
      return;
    }
    ::setOmptTimestamp(time_rec.start * TicksToTime,
                       time_rec.end * TicksToTime);
  }

  /// Getters and setters for stack and heap sizes.
  Error getDeviceStackSize(uint64_t &Value) override {
    Value = 0;
    return Plugin::success();
  }
  Error setDeviceStackSize(uint64_t Value) override {
    return Plugin::success();
  }
  Error getDeviceHeapSize(uint64_t &Value) override {
    Value = 0;
    return Plugin::success();
  }
  Error setDeviceHeapSize(uint64_t Value) override { return Plugin::success(); }

  /// AMDGPU-specific function to get device attributes.
  template <typename Ty> Error getDeviceAttr(uint32_t Kind, Ty &Value) {
    hsa_status_t Status =
        hsa_agent_get_info(Agent, (hsa_agent_info_t)Kind, &Value);
    return Plugin::check(Status, "Error in hsa_agent_get_info: %s");
  }

  /// Get the device agent.
  hsa_agent_t getAgent() const override { return Agent; }

  /// Get the signal manager.
  AMDGPUSignalManagerTy &getSignalManager() { return AMDGPUSignalManager; }

  /// Retrieve and construct all memory pools of the device agent.
  Error retrieveAllMemoryPools() override {
    // Iterate through the available pools of the device agent.
    return utils::iterateAgentMemoryPools(
        Agent, [&](hsa_amd_memory_pool_t HSAMemoryPool) {
          AMDGPUMemoryPoolTy *MemoryPool =
              Plugin::get().allocate<AMDGPUMemoryPoolTy>();
          new (MemoryPool) AMDGPUMemoryPoolTy(HSAMemoryPool);
          AllMemoryPools.push_back(MemoryPool);
          return HSA_STATUS_SUCCESS;
        });
  }

  /// Get the next queue in a round-robin fashion.
  AMDGPUQueueTy &getNextQueue() {
    static std::atomic<uint32_t> NextQueue(0);

    uint32_t Current = NextQueue.fetch_add(1, std::memory_order_relaxed);
    return Queues[Current % Queues.size()];
  }

  /// Enable/disable profiling of the HSA queues.
  void setOmptQueueProfile(int Enable) {
    for (auto &Q : Queues)
      hsa_amd_profiling_set_profiler_enabled(Q.getHsaQueue(), Enable);
  }

  /// Get the address of pointer to the preallocated device memory pool.
  void **getPreAllocatedDeviceMemoryPool() {
    return &PreAllocatedDeviceMemoryPool;
  }

  /// Allocate and zero initialize a small memory pool from the coarse grained
  /// device memory of each device.
  Error preAllocateDeviceMemoryPool() {
    Error Err = retrieveAllMemoryPools();
    if (Err)
      return Plugin::error("Unable to retieve all memmory pools");

    void *DevPtr;
    for (AMDGPUMemoryPoolTy *MemoryPool : AllMemoryPools) {
      if (!MemoryPool->isGlobal())
        continue;

      if (MemoryPool->isCoarseGrained()) {
        DevPtr = nullptr;
        size_t PreAllocSize = utils::PER_DEVICE_PREALLOC_SIZE;

        Err = MemoryPool->allocate(PreAllocSize, &DevPtr);
        if (Err)
          return Plugin::error("Device memory pool preallocation failed");

        Err = MemoryPool->enableAccess(DevPtr, PreAllocSize, {getAgent()});
        if (Err)
          return Plugin::error("Preallocated device memory pool inaccessible");

        Err = MemoryPool->zeroInitializeMemory(DevPtr, PreAllocSize);
        if (Err)
          return Plugin::error(
              "Zero initialization of preallocated device memory pool failed");

        PreAllocatedDeviceMemoryPool = DevPtr;
      }
    }
    return Plugin::success();
  }

private:
  using AMDGPUStreamRef = AMDGPUResourceRef<AMDGPUStreamTy>;
  using AMDGPUEventRef = AMDGPUResourceRef<AMDGPUEventTy>;

  using AMDGPUStreamManagerTy = GenericDeviceResourceManagerTy<AMDGPUStreamRef>;
  using AMDGPUEventManagerTy = GenericDeviceResourceManagerTy<AMDGPUEventRef>;

  /// Envar for controlling the number of HSA queues per device. High number of
  /// queues may degrade performance.
  UInt32Envar OMPX_NumQueues;

  /// Envar for controlling the size of each HSA queue. The size is the number
  /// of HSA packets a queue is expected to hold. It is also the number of HSA
  /// packets that can be pushed into each queue without waiting the driver to
  /// process them.
  UInt32Envar OMPX_QueueSize;

  /// Envar for controlling the default number of teams relative to the number
  /// of compute units (CUs) the device has:
  ///   #default_teams = OMPX_DefaultTeamsPerCU * #CUs.
  UInt32Envar OMPX_DefaultTeamsPerCU;

  /// Envar specifying the maximum size in bytes where the memory copies are
  /// asynchronous operations. Up to this transfer size, the memory copies are
  /// asychronous operations pushed to the corresponding stream. For larger
  /// transfers, they are synchronous transfers.
  UInt32Envar OMPX_MaxAsyncCopyBytes;

  /// Envar controlling the initial number of HSA signals per device. There is
  /// one manager of signals per device managing several pre-allocated signals.
  /// These signals are mainly used by AMDGPU streams. If needed, more signals
  /// will be created.
  UInt32Envar OMPX_InitialNumSignals;

  /// Environment variables to set the time to wait in active state before
<<<<<<< HEAD
  /// switching to blocked state. The default 0 goes directly to blocked state.
  UInt32Envar OMPX_KernelBusyWait;
  UInt32Envar OMPX_DataBusyWait;

  /// Envar to force synchronous target regions. The default 0 uses an
  /// asynchronous implementation.
  UInt32Envar OMPX_ForceSyncRegions;
=======
  /// switching to blocked state. The default 2000000 busywaits for 2 seconds
  /// before going into a blocking HSA wait state. The unit for these variables
  /// are microseconds.
  UInt32Envar OMPX_StreamBusyWait;
>>>>>>> eadf6db5

  /// Stream manager for AMDGPU streams.
  AMDGPUStreamManagerTy AMDGPUStreamManager;

  /// Event manager for AMDGPU events.
  AMDGPUEventManagerTy AMDGPUEventManager;

  /// Signal manager for AMDGPU signals.
  AMDGPUSignalManagerTy AMDGPUSignalManager;

  /// The agent handler corresponding to the device.
  hsa_agent_t Agent;

  /// The GPU architecture.
  std::string ComputeUnitKind;

  /// The number of CUs available in this device
  uint32_t NumComputeUnits;

  /// Reference to the host device.
  AMDHostDeviceTy &HostDevice;

  /// List of device packet queues.
  std::vector<AMDGPUQueueTy> Queues;

  // Data structure used to keep track of coarse grain memory regions
  AMDGPUMemTypeBitFieldTable *coarse_grain_mem_tab = nullptr;

  /// Pointer to the preallocated device memory pool
  void *PreAllocatedDeviceMemoryPool;
};

Error AMDGPUDeviceImageTy::loadExecutable(const AMDGPUDeviceTy &Device) {
  hsa_status_t Status;
  Status = hsa_code_object_deserialize(getStart(), getSize(), "", &CodeObject);
  if (auto Err =
          Plugin::check(Status, "Error in hsa_code_object_deserialize: %s"))
    return Err;

  Status = hsa_executable_create_alt(
      HSA_PROFILE_FULL, HSA_DEFAULT_FLOAT_ROUNDING_MODE_ZERO, "", &Executable);
  if (auto Err =
          Plugin::check(Status, "Error in hsa_executable_create_alt: %s"))
    return Err;

  Status = hsa_executable_load_code_object(Executable, Device.getAgent(),
                                           CodeObject, "");
  if (auto Err =
          Plugin::check(Status, "Error in hsa_executable_load_code_object: %s"))
    return Err;

  Status = hsa_executable_freeze(Executable, "");
  if (auto Err = Plugin::check(Status, "Error in hsa_executable_freeze: %s"))
    return Err;

  uint32_t Result;
  Status = hsa_executable_validate(Executable, &Result);
  if (auto Err = Plugin::check(Status, "Error in hsa_executable_validate: %s"))
    return Err;

  if (Result)
    return Plugin::error("Loaded HSA executable does not validate");

  if (auto Err = utils::readAMDGPUMetaDataFromImage(
          getMemoryBuffer(), KernelInfoMap, ELFABIVersion))
    return Err;

  return Plugin::success();
}

Expected<hsa_executable_symbol_t>
AMDGPUDeviceImageTy::findDeviceSymbol(GenericDeviceTy &Device,
                                      StringRef SymbolName) const {
  AMDGPUDeviceTy &AMDGPUDevice = static_cast<AMDGPUDeviceTy &>(Device);
  hsa_agent_t Agent = AMDGPUDevice.getAgent();

  hsa_executable_symbol_t Symbol;
  hsa_status_t Status = hsa_executable_get_symbol_by_name(
      Executable, SymbolName.data(), &Agent, &Symbol);
  if (auto Err = Plugin::check(
          Status, "Error in hsa_executable_get_symbol_by_name(%s): %s",
          SymbolName.data()))
    return std::move(Err);

  return Symbol;
}

bool AMDGPUDeviceImageTy::hasDeviceSymbol(GenericDeviceTy &Device,
                                          StringRef SymbolName) const {
  AMDGPUDeviceTy &AMDGPUDevice = static_cast<AMDGPUDeviceTy &>(Device);
  hsa_agent_t Agent = AMDGPUDevice.getAgent();
  hsa_executable_symbol_t Symbol;
  hsa_status_t Status = hsa_executable_get_symbol_by_name(
      Executable, SymbolName.data(), &Agent, &Symbol);
  return (Status == HSA_STATUS_SUCCESS);
}

template <typename ResourceTy>
Error AMDGPUResourceRef<ResourceTy>::create(GenericDeviceTy &Device) {
  if (Resource)
    return Plugin::error("Creating an existing resource");

  AMDGPUDeviceTy &AMDGPUDevice = static_cast<AMDGPUDeviceTy &>(Device);

  Resource = new ResourceTy(AMDGPUDevice);

  return Resource->init();
}

AMDGPUStreamTy::AMDGPUStreamTy(AMDGPUDeviceTy &Device)
    : Agent(Device.getAgent()), Queue(Device.getNextQueue()),
      SignalManager(Device.getSignalManager()),
      // Initialize the std::deque with some empty positions.
      Slots(32), NextSlot(0), SyncCycle(0),
<<<<<<< HEAD
      KernelBusyWaitTics(Device.getKernelBusyWaitTics()) {}
=======
      StreamBusyWaitMicroseconds(Device.getStreamBusyWaitMicroseconds()) {}
>>>>>>> eadf6db5

/// Class implementing the AMDGPU-specific functionalities of the global
/// handler.
struct AMDGPUGlobalHandlerTy final : public GenericGlobalHandlerTy {
  /// Get the metadata of a global from the device. The name and size of the
  /// global is read from DeviceGlobal and the address of the global is written
  /// to DeviceGlobal.
  Error getGlobalMetadataFromDevice(GenericDeviceTy &Device,
                                    DeviceImageTy &Image,
                                    GlobalTy &DeviceGlobal) override {
    AMDGPUDeviceImageTy &AMDImage = static_cast<AMDGPUDeviceImageTy &>(Image);

    // Find the symbol on the device executable.
    auto SymbolOrErr =
        AMDImage.findDeviceSymbol(Device, DeviceGlobal.getName());
    if (!SymbolOrErr)
      return SymbolOrErr.takeError();

    hsa_executable_symbol_t Symbol = *SymbolOrErr;
    hsa_symbol_kind_t SymbolType;
    hsa_status_t Status;
    uint64_t SymbolAddr;
    uint32_t SymbolSize;

    // Retrieve the type, address and size of the symbol.
    std::pair<hsa_executable_symbol_info_t, void *> RequiredInfos[] = {
        {HSA_EXECUTABLE_SYMBOL_INFO_TYPE, &SymbolType},
        {HSA_EXECUTABLE_SYMBOL_INFO_VARIABLE_ADDRESS, &SymbolAddr},
        {HSA_EXECUTABLE_SYMBOL_INFO_VARIABLE_SIZE, &SymbolSize}};

    for (auto &Info : RequiredInfos) {
      Status = hsa_executable_symbol_get_info(Symbol, Info.first, Info.second);
      if (auto Err = Plugin::check(
              Status, "Error in hsa_executable_symbol_get_info: %s"))
        return Err;
    }

    // Check the size of the symbol.
    if (SymbolSize != DeviceGlobal.getSize())
      return Plugin::error(
          "Failed to load global '%s' due to size mismatch (%zu != %zu)",
          DeviceGlobal.getName().data(), SymbolSize,
          (size_t)DeviceGlobal.getSize());

    // Store the symbol address on the device global metadata.
    DeviceGlobal.setPtr(reinterpret_cast<void *>(SymbolAddr));

    return Plugin::success();
  }

private:
  /// Extract the global's information from the ELF image, section, and symbol.
  Error getGlobalMetadataFromELF(const DeviceImageTy &Image,
                                 const ELF64LE::Sym &Symbol,
                                 const ELF64LE::Shdr &Section,
                                 GlobalTy &ImageGlobal) override {
    // The global's address in AMDGPU is computed as the image begin + the ELF
    // symbol value. Notice we do not add the ELF section offset.
    ImageGlobal.setPtr(advanceVoidPtr(Image.getStart(), Symbol.st_value));

    // Set the global's size.
    ImageGlobal.setSize(Symbol.st_size);

    return Plugin::success();
  }
};

/// Class implementing the AMDGPU-specific functionalities of the plugin.
struct AMDGPUPluginTy final : public GenericPluginTy {
  /// Create an AMDGPU plugin and initialize the AMDGPU driver.
  AMDGPUPluginTy()
      : GenericPluginTy(getTripleArch()), Initialized(false),
        HostDevice(nullptr) {}

  /// This class should not be copied.
  AMDGPUPluginTy(const AMDGPUPluginTy &) = delete;
  AMDGPUPluginTy(AMDGPUPluginTy &&) = delete;

  /// Initialize the plugin and return the number of devices.
  Expected<int32_t> initImpl() override {
    hsa_status_t Status = hsa_init();
    if (Status != HSA_STATUS_SUCCESS) {
      // Cannot call hsa_success_string.
      DP("Failed to initialize AMDGPU's HSA library\n");
      return 0;
    }

    // The initialization of HSA was successful. It should be safe to call
    // HSA functions from now on, e.g., hsa_shut_down.
    Initialized = true;

    // This should probably be ASO-only
    UInt32Envar KernTrace("LIBOMPTARGET_KERNEL_TRACE", 0);
    llvm::omp::target::plugin::PrintKernelTrace = KernTrace.get();

    // Register event handler to detect memory errors on the devices.
    Status = hsa_amd_register_system_event_handler(eventHandler, nullptr);
    if (auto Err = Plugin::check(
            Status, "Error in hsa_amd_register_system_event_handler: %s"))
      return std::move(Err);

    // List of host (CPU) agents.
    llvm::SmallVector<hsa_agent_t> HostAgents;

    // Count the number of available agents.
    auto Err = utils::iterateAgents([&](hsa_agent_t Agent) {
      // Get the device type of the agent.
      hsa_device_type_t DeviceType;
      hsa_status_t Status =
          hsa_agent_get_info(Agent, HSA_AGENT_INFO_DEVICE, &DeviceType);
      if (Status != HSA_STATUS_SUCCESS)
        return Status;

      // Classify the agents into kernel (GPU) and host (CPU) kernels.
      if (DeviceType == HSA_DEVICE_TYPE_GPU) {
        // Ensure that the GPU agent supports kernel dispatch packets.
        hsa_agent_feature_t Features;
        Status = hsa_agent_get_info(Agent, HSA_AGENT_INFO_FEATURE, &Features);
        if (Features & HSA_AGENT_FEATURE_KERNEL_DISPATCH)
          KernelAgents.push_back(Agent);
      } else if (DeviceType == HSA_DEVICE_TYPE_CPU) {
        HostAgents.push_back(Agent);
      }
      return HSA_STATUS_SUCCESS;
    });

    if (Err)
      return std::move(Err);

    int32_t NumDevices = KernelAgents.size();
    if (NumDevices == 0) {
      // Do not initialize if there are no devices.
      DP("There are no devices supporting AMDGPU.\n");
      return 0;
    }

    // There are kernel agents but there is no host agent. That should be
    // treated as an error.
    if (HostAgents.empty())
      return Plugin::error("No AMDGPU host agents");

    // Initialize the host device using host agents.
    HostDevice = allocate<AMDHostDeviceTy>();
    new (HostDevice) AMDHostDeviceTy(HostAgents);

    // Setup the memory pools of available for the host.
    if (auto Err = HostDevice->init())
      return std::move(Err);

#ifdef OMPT_SUPPORT
    ::OmptCallbackInit();
#endif

    return NumDevices;
  }

  /// Deinitialize the plugin.
  Error deinitImpl() override {
    utils::hostrpc_terminate();
    // The HSA runtime was not initialized, so nothing from the plugin was
    // actually initialized.
    if (!Initialized)
      return Plugin::success();

    if (HostDevice)
      if (auto Err = HostDevice->deinit())
        return Err;

    // Finalize the HSA runtime.
    hsa_status_t Status = hsa_shut_down();
    return Plugin::check(Status, "Error in hsa_shut_down: %s");
  }

  Triple::ArchType getTripleArch() const override { return Triple::amdgcn; }

  /// Get the ELF code for recognizing the compatible image binary.
  uint16_t getMagicElfBits() const override { return ELF::EM_AMDGPU; }

  /// Check whether the image is compatible with an AMDGPU device.
  Expected<bool> isImageCompatible(__tgt_image_info *Info) const override {
    for (hsa_agent_t Agent : KernelAgents) {
      std::string Target;
      auto Err = utils::iterateAgentISAs(Agent, [&](hsa_isa_t ISA) {
        uint32_t Length;
        hsa_status_t Status;
        Status = hsa_isa_get_info_alt(ISA, HSA_ISA_INFO_NAME_LENGTH, &Length);
        if (Status != HSA_STATUS_SUCCESS)
          return Status;

        // TODO: This is not allowed by the standard.
        char ISAName[Length];
        Status = hsa_isa_get_info_alt(ISA, HSA_ISA_INFO_NAME, ISAName);
        if (Status != HSA_STATUS_SUCCESS)
          return Status;

        llvm::StringRef TripleTarget(ISAName);
        if (TripleTarget.consume_front("amdgcn-amd-amdhsa"))
          Target = TripleTarget.ltrim('-').str();
        return HSA_STATUS_SUCCESS;
      });
      if (Err)
        return std::move(Err);

      if (utils::isImageCompatibleWithEnv(Info, Target))
        return true;
    }
    return false;
  }

  /// This plugin does not support exchanging data between two devices.
  bool isDataExchangable(int32_t SrcDeviceId, int32_t DstDeviceId) override {
    return false;
  }

  /// Get the host device instance.
  AMDHostDeviceTy &getHostDevice() {
    assert(HostDevice && "Host device not initialized");
    return *HostDevice;
  }

  /// Get the kernel agent with the corresponding agent id.
  hsa_agent_t getKernelAgent(int32_t AgentId) const {
    assert((uint32_t)AgentId < KernelAgents.size() && "Invalid agent id");
    return KernelAgents[AgentId];
  }

  /// Get the list of the available kernel agents.
  const llvm::SmallVector<hsa_agent_t> &getKernelAgents() const {
    return KernelAgents;
  }

private:
  /// Event handler that will be called by ROCr if an event is detected.
  static hsa_status_t eventHandler(const hsa_amd_event_t *Event, void *) {
    if (Event->event_type != HSA_AMD_GPU_MEMORY_FAULT_EVENT)
      return HSA_STATUS_SUCCESS;

    SmallVector<std::string> Reasons;
    uint32_t ReasonsMask = Event->memory_fault.fault_reason_mask;
    if (ReasonsMask & HSA_AMD_MEMORY_FAULT_PAGE_NOT_PRESENT)
      Reasons.emplace_back("Page not present or supervisor privilege");
    if (ReasonsMask & HSA_AMD_MEMORY_FAULT_READ_ONLY)
      Reasons.emplace_back("Write access to a read-only page");
    if (ReasonsMask & HSA_AMD_MEMORY_FAULT_NX)
      Reasons.emplace_back("Execute access to a page marked NX");
    if (ReasonsMask & HSA_AMD_MEMORY_FAULT_HOST_ONLY)
      Reasons.emplace_back("GPU attempted access to a host only page");
    if (ReasonsMask & HSA_AMD_MEMORY_FAULT_DRAMECC)
      Reasons.emplace_back("DRAM ECC failure");
    if (ReasonsMask & HSA_AMD_MEMORY_FAULT_IMPRECISE)
      Reasons.emplace_back("Can't determine the exact fault address");
    if (ReasonsMask & HSA_AMD_MEMORY_FAULT_SRAMECC)
      Reasons.emplace_back("SRAM ECC failure (ie registers, no fault address)");
    if (ReasonsMask & HSA_AMD_MEMORY_FAULT_HANG)
      Reasons.emplace_back("GPU reset following unspecified hang");

    // If we do not know the reason, say so, otherwise remove the trailing comma
    // and space.
    if (Reasons.empty())
      Reasons.emplace_back("Unknown (" + std::to_string(ReasonsMask) + ")");

    uint32_t Node = -1;
    hsa_agent_get_info(Event->memory_fault.agent, HSA_AGENT_INFO_NODE, &Node);

    // Abort the execution since we do not recover from this error.
    FATAL_MESSAGE(1,
                  "Memory access fault by GPU %" PRIu32 " (agent 0x%" PRIx64
                  ") at virtual address %p. Reasons: %s",
                  Node, Event->memory_fault.agent.handle,
                  (void *)Event->memory_fault.virtual_address,
                  llvm::join(Reasons, ", ").c_str());

    return HSA_STATUS_ERROR;
  }

  /// Indicate whether the HSA runtime was correctly initialized. Even if there
  /// is no available devices this boolean will be true. It indicates whether
  /// we can safely call HSA functions (e.g., hsa_shut_down).
  bool Initialized;

  /// Arrays of the available GPU and CPU agents. These arrays of handles should
  /// not be here but in the AMDGPUDeviceTy structures directly. However, the
  /// HSA standard does not provide API functions to retirve agents directly,
  /// only iterating functions. We cache the agents here for convenience.
  llvm::SmallVector<hsa_agent_t> KernelAgents;

  /// The device representing all HSA host agents.
  AMDHostDeviceTy *HostDevice;
};

Error AMDGPUKernelTy::launchImpl(GenericDeviceTy &GenericDevice,
                                 uint32_t NumThreads, uint64_t NumBlocks,
                                 KernelArgsTy &KernelArgs, void *Args,
                                 AsyncInfoWrapperTy &AsyncInfoWrapper) const {
  const uint32_t KernelArgsSize = KernelArgs.NumArgs * sizeof(void *);

  if (ArgsSize < KernelArgsSize)
    return Plugin::error("Mismatch of kernel arguments size");

  // The args size reported by HSA may or may not contain the implicit args.
  // For now, assume that HSA does not consider the implicit arguments when
  // reporting the arguments of a kernel. In the worst case, we can waste
  // 56 bytes per allocation.
  uint32_t AllArgsSize = KernelArgsSize + ImplicitArgsSize;

  AMDHostDeviceTy &HostDevice = Plugin::get<AMDGPUPluginTy>().getHostDevice();
  AMDGPUMemoryManagerTy &ArgsMemoryManager = HostDevice.getArgsMemoryManager();

  void *AllArgs = nullptr;
  if (auto Err = ArgsMemoryManager.allocate(AllArgsSize, &AllArgs))
    return Err;

  // Account for user requested dynamic shared memory.
  uint32_t GroupSize = getGroupSize();
  if (uint32_t MaxDynCGroupMem = std::max(
          KernelArgs.DynCGroupMem, GenericDevice.getDynamicMemorySize())) {
    GroupSize += MaxDynCGroupMem;
  }

  // Initialize implicit arguments.
  uint8_t *ImplArgs =
      static_cast<uint8_t *>(advanceVoidPtr(AllArgs, KernelArgsSize));

  // Initialize the implicit arguments to zero.
  std::memset(ImplArgs, 0, ImplicitArgsSize);

  // Copy the explicit arguments.
  // TODO: We should expose the args memory manager alloc to the common part as
  // 	   alternative to copying them twice.
  if (KernelArgs.NumArgs)
    std::memcpy(AllArgs, *static_cast<void **>(Args),
                sizeof(void *) * KernelArgs.NumArgs);

  uint64_t Buffer = 0;
  AMDGPUDeviceTy &AMDGPUDevice = static_cast<AMDGPUDeviceTy &>(GenericDevice);
  AMDGPUStreamTy &Stream = AMDGPUDevice.getStream(AsyncInfoWrapper);
  if (needs_host_services) {
    int32_t devid = AMDGPUDevice.getDeviceId();
    hsa_amd_memory_pool_t host_mem_pool =
        HostDevice.getFineGrainedMemoryPool().get();
    hsa_amd_memory_pool_t device_mem_pool =
        AMDGPUDevice.getCoarseGrainedMemoryPool()->get();
    hsa_queue_t *hsa_queue = Stream.getQueue()->getHsaQueue();
    Buffer =
        utils::hostrpc_assign_buffer(AMDGPUDevice.getAgent(), hsa_queue, devid,
                                     host_mem_pool, device_mem_pool);
    GlobalTy GlobalTy_host_st_buf("service_thread_buf", sizeof(uint64_t),
                                  &Buffer);
    if (auto Err = rpc_buf_handler->writeGlobalToDevice(
            AMDGPUDevice, GlobalTy_host_st_buf, GlobalTy_device_st_buf)) {
      DP("Missing symbol %s, continue execution anyway.\n",
         GlobalTy_host_st_buf.getName().data());
      consumeError(std::move(Err));
    }
    DP("Hostrpc buffer allocated at %p and service thread started\n",
       (void *)Buffer);
  } else {
    DP("No hostrpc buffer or service thread required\n");
  }

  if (getImplicitArgsSize() < utils::COV5_SIZE) {
    DP("Setting fields of ImplicitArgs for COV4\n");
    memcpy(&ImplArgs[utils::COV4_HOSTCALL_PTR_OFFSET], &Buffer,
           utils::HOSTCALL_PTR_SIZE);
  } else {
    DP("Setting fields of ImplicitArgs for COV5\n");
    uint16_t Remainder = 0;
    uint16_t GridDims = 1;
    uint32_t NumThreadsYZ = 1;
    uint16_t NumBlocksYZ = 0;
    memcpy(&ImplArgs[utils::COV5_BLOCK_COUNT_X_OFFSET], &NumBlocks,
           utils::COV5_BLOCK_COUNT_X_SIZE);
    memcpy(&ImplArgs[utils::COV5_BLOCK_COUNT_Y_OFFSET], &NumBlocksYZ,
           utils::COV5_BLOCK_COUNT_Y_SIZE);
    memcpy(&ImplArgs[utils::COV5_BLOCK_COUNT_Z_OFFSET], &NumBlocksYZ,
           utils::COV5_BLOCK_COUNT_Z_SIZE);

    memcpy(&ImplArgs[utils::COV5_GROUP_SIZE_X_OFFSET], &NumThreads,
           utils::COV5_GROUP_SIZE_X_SIZE);
    memcpy(&ImplArgs[utils::COV5_GROUP_SIZE_Y_OFFSET], &NumThreadsYZ,
           utils::COV5_GROUP_SIZE_Y_SIZE);
    memcpy(&ImplArgs[utils::COV5_GROUP_SIZE_Z_OFFSET], &NumThreadsYZ,
           utils::COV5_GROUP_SIZE_Z_SIZE);

    memcpy(&ImplArgs[utils::COV5_REMAINDER_X_OFFSET], &Remainder,
           utils::COV5_REMAINDER_X_SIZE);
    memcpy(&ImplArgs[utils::COV5_REMAINDER_Y_OFFSET], &Remainder,
           utils::COV5_REMAINDER_Y_SIZE);
    memcpy(&ImplArgs[utils::COV5_REMAINDER_Z_OFFSET], &Remainder,
           utils::COV5_REMAINDER_Z_SIZE);

    memcpy(&ImplArgs[utils::COV5_GRID_DIMS_OFFSET], &GridDims,
           utils::COV5_GRID_DIMS_SIZE);

    memcpy(&ImplArgs[utils::COV5_HOSTCALL_PTR_OFFSET], &Buffer,
           utils::HOSTCALL_PTR_SIZE);

    memcpy(&ImplArgs[utils::COV5_HEAPV1_PTR_OFFSET],
           AMDGPUDevice.getPreAllocatedDeviceMemoryPool(),
           utils::COV5_HEAPV1_PTR_SIZE);
  }

  // Push the kernel launch into the stream.
  return Stream.pushKernelLaunch(*this, AllArgs, NumThreads, NumBlocks,
                                 GroupSize, ArgsMemoryManager);
}

void AMDGPUKernelTy::printAMDOneLineKernelTrace(GenericDeviceTy &GenericDevice,
                                                KernelArgsTy &KernelArgs,
                                                uint32_t NumThreads,
                                                uint64_t NumBlocks) const {
  auto GroupSegmentSize = (*KernelInfo).GroupSegmentList;
  auto SGPRCount = (*KernelInfo).SGPRCount;
  auto VGPRCount = (*KernelInfo).VGPRCount;
  auto SGPRSpillCount = (*KernelInfo).SGPRSpillCount;
  auto VGPRSpillCount = (*KernelInfo).VGPRSpillCount;
  // auto MaxFlatWorkgroupSize = (*KernelInfo).MaxFlatWorkgroupSize;

  // This line should print exactly as the one in the old plugin.
  fprintf(stderr,
          "DEVID: %2d SGN:%d ConstWGSize:%-4d args:%2d teamsXthrds:(%4luX%4d) "
          "reqd:(%4dX%4d) lds_usage:%uB sgpr_count:%u vgpr_count:%u "
          "sgpr_spill_count:%u vgpr_spill_count:%u tripcount:%lu rpc:%d n:%s\n",
          GenericDevice.getDeviceId(), getExecutionModeFlags(), ConstWGSize,
          KernelArgs.NumArgs, NumBlocks, NumThreads, 0, 0, GroupSegmentSize,
          SGPRCount, VGPRCount, SGPRSpillCount, VGPRSpillCount,
          KernelArgs.Tripcount, needs_host_services, getName());
}

Error AMDGPUKernelTy::printLaunchInfoDetails(GenericDeviceTy &GenericDevice,
                                             KernelArgsTy &KernelArgs,
                                             uint32_t NumThreads,
                                             uint64_t NumBlocks) const {
  // When LIBOMPTARGET_KERNEL_TRACE is set, print the single-line kernel trace
  // info present in the old ASO plugin, and continue with the upstream 2-line
  // info, should LIBOMPTARGET_INFO be a meaningful value, otherwise return.
  if (getInfoLevel() & OMP_INFOTYPE_AMD_KERNEL_TRACE)
    printAMDOneLineKernelTrace(GenericDevice, KernelArgs, NumThreads,
                               NumBlocks);

  // Only do all this when the output is requested
  if (!(getInfoLevel() & OMP_INFOTYPE_PLUGIN_KERNEL))
    return Plugin::success();

  // We don't have data to print additional info, but no hard error
  if (!KernelInfo.has_value())
    return Plugin::success();

  // General Info
  auto NumGroups = NumBlocks;
  auto ThreadsPerGroup = NumThreads;

  // Kernel Arguments Info
  auto ArgNum = KernelArgs.NumArgs;
  auto LoopTripCount = KernelArgs.Tripcount;

  // Details for AMDGPU kernels (read from image)
  // https://www.llvm.org/docs/AMDGPUUsage.html#code-object-v4-metadata
  auto GroupSegmentSize = (*KernelInfo).GroupSegmentList;
  auto SGPRCount = (*KernelInfo).SGPRCount;
  auto VGPRCount = (*KernelInfo).VGPRCount;
  auto SGPRSpillCount = (*KernelInfo).SGPRSpillCount;
  auto VGPRSpillCount = (*KernelInfo).VGPRSpillCount;
  auto MaxFlatWorkgroupSize = (*KernelInfo).MaxFlatWorkgroupSize;

  // Prints additional launch info that contains the following.
  // Num Args: The number of kernel arguments
  // Teams x Thrds: The number of teams and the number of threads actually
  // running.
  // MaxFlatWorkgroupSize: Maximum flat work-group size supported by the
  // kernel in work-items
  // LDS Usage: Amount of bytes used in LDS storage
  // S/VGPR Count: the number of S/V GPRs occupied by the kernel
  // S/VGPR Spill Count: how many S/VGPRs are spilled by the kernel
  // Tripcount: loop tripcount for the kernel
  INFO(OMP_INFOTYPE_PLUGIN_KERNEL, GenericDevice.getDeviceId(),
       "#Args: %d Teams x Thrds: %4lux%4u (MaxFlatWorkGroupSize: %u) LDS "
       "Usage: %uB #SGPRs/VGPRs: %u/%u #SGPR/VGPR Spills: %u/%u Tripcount: "
       "%lu\n",
       ArgNum, NumGroups, ThreadsPerGroup, MaxFlatWorkgroupSize,
       GroupSegmentSize, SGPRCount, VGPRCount, SGPRSpillCount, VGPRSpillCount,
       LoopTripCount);

  return Plugin::success();
}

GenericPluginTy *Plugin::createPlugin() { return new AMDGPUPluginTy(); }

GenericDeviceTy *Plugin::createDevice(int32_t DeviceId, int32_t NumDevices) {
  AMDGPUPluginTy &Plugin = get<AMDGPUPluginTy &>();
  return new AMDGPUDeviceTy(DeviceId, NumDevices, Plugin.getHostDevice(),
                            Plugin.getKernelAgent(DeviceId));
}

GenericGlobalHandlerTy *Plugin::createGlobalHandler() {
  return new AMDGPUGlobalHandlerTy();
}

template <typename... ArgsTy>
Error Plugin::check(int32_t Code, const char *ErrFmt, ArgsTy... Args) {
  hsa_status_t ResultCode = static_cast<hsa_status_t>(Code);
  if (ResultCode == HSA_STATUS_SUCCESS || ResultCode == HSA_STATUS_INFO_BREAK)
    return Error::success();

  const char *Desc = "Unknown error";
  hsa_status_t Ret = hsa_status_string(ResultCode, &Desc);
  if (Ret != HSA_STATUS_SUCCESS)
    REPORT("Unrecognized " GETNAME(TARGET_NAME) " error code %d\n", Code);

  return createStringError<ArgsTy..., const char *>(inconvertibleErrorCode(),
                                                    ErrFmt, Args..., Desc);
}

void *AMDGPUMemoryManagerTy::allocate(size_t Size, void *HstPtr,
                                      TargetAllocTy Kind) {
  // Allocate memory from the pool.
  void *Ptr = nullptr;
  if (auto Err = MemoryPool->allocate(Size, &Ptr)) {
    consumeError(std::move(Err));
    return nullptr;
  }
  assert(Ptr && "Invalid pointer");

  auto &KernelAgents = Plugin::get<AMDGPUPluginTy>().getKernelAgents();

  // Allow all kernel agents to access the allocation.
  if (auto Err = MemoryPool->enableAccess(Ptr, Size, KernelAgents)) {
    REPORT("%s\n", toString(std::move(Err)).data());
    return nullptr;
  }
  return Ptr;
}

void *AMDGPUDeviceTy::allocate(size_t Size, void *, TargetAllocTy Kind) {
  if (Size == 0)
    return nullptr;

  // Find the correct memory pool.
  AMDGPUMemoryPoolTy *MemoryPool = nullptr;
  switch (Kind) {
  case TARGET_ALLOC_DEFAULT:
  case TARGET_ALLOC_DEVICE:
    MemoryPool = CoarseGrainedMemoryPools[0];
    break;
  case TARGET_ALLOC_HOST:
    MemoryPool = &HostDevice.getFineGrainedMemoryPool();
    break;
  case TARGET_ALLOC_SHARED:
    MemoryPool = &HostDevice.getFineGrainedMemoryPool();
    break;
  }

  if (!MemoryPool) {
    REPORT("No memory pool for the specified allocation kind\n");
    return nullptr;
  }

  // Allocate from the corresponding memory pool.
  void *Alloc = nullptr;
  if (Error Err = MemoryPool->allocate(Size, &Alloc)) {
    REPORT("%s\n", toString(std::move(Err)).data());
    return nullptr;
  }

  if (Alloc && (Kind == TARGET_ALLOC_HOST || Kind == TARGET_ALLOC_SHARED)) {
    auto &KernelAgents = Plugin::get<AMDGPUPluginTy>().getKernelAgents();

    // Enable all kernel agents to access the buffer.
    if (auto Err = MemoryPool->enableAccess(Alloc, Size, KernelAgents)) {
      REPORT("%s\n", toString(std::move(Err)).data());
      return nullptr;
    }
  }

  return Alloc;
}

} // namespace plugin
} // namespace target
} // namespace omp
} // namespace llvm

#ifdef OMPT_SUPPORT
namespace llvm::omp::target::plugin {

/// Enable/disable kernel profiling for the given device.
void setOmptQueueProfile(int DeviceId, int Enable) {
  AMDGPUPluginTy &Plugin = Plugin::get<AMDGPUPluginTy>();
  static_cast<AMDGPUDeviceTy &>(Plugin.getDevice(DeviceId))
      .setOmptQueueProfile(Enable);
}

} // namespace llvm::omp::target::plugin

/// Enable/disable kernel profiling for the given device.
void setGlobalOmptKernelProfile(int DeviceId, int Enable) {
  llvm::omp::target::plugin::setOmptQueueProfile(DeviceId, Enable);
}

#endif<|MERGE_RESOLUTION|>--- conflicted
+++ resolved
@@ -707,17 +707,6 @@
   }
 
   /// Wait until the signal gets a zero value.
-<<<<<<< HEAD
-  Error wait(const uint64_t active_timeout = 0) const {
-    if (active_timeout) {
-      hsa_signal_value_t got = 1;
-      got = hsa_signal_wait_scacquire(Signal, HSA_SIGNAL_CONDITION_EQ, 0,
-                                      active_timeout, HSA_WAIT_STATE_ACTIVE);
-      if (got == 0)
-        return Plugin::success();
-      // printf(" BUSY_WAIT %ld EXCEEDED FOR SIGNAL:%p\n",active_timeout,
-      // &Signal);
-=======
   Error wait(const uint64_t ActiveTimeout = 0) const {
     if (ActiveTimeout) {
       hsa_signal_value_t Got = 1;
@@ -725,7 +714,6 @@
                                       ActiveTimeout, HSA_WAIT_STATE_ACTIVE);
       if (Got == 0)
         return Plugin::success();
->>>>>>> eadf6db5
     }
     while (hsa_signal_wait_scacquire(Signal, HSA_SIGNAL_CONDITION_EQ, 0,
                                      UINT64_MAX, HSA_WAIT_STATE_BLOCKED) != 0)
@@ -1528,11 +1516,7 @@
       return Plugin::success();
 
     // Wait until all previous operations on the stream have completed.
-<<<<<<< HEAD
-    if (auto Err = Slots[last()].Signal->wait(KernelBusyWaitTics))
-=======
     if (auto Err = Slots[last()].Signal->wait(StreamBusyWaitMicroseconds))
->>>>>>> eadf6db5
       return Err;
 
     // Reset the stream and perform all pending post actions.
@@ -1843,13 +1827,8 @@
                                1 * 1024 * 1024), // 1MB
         OMPX_InitialNumSignals("LIBOMPTARGET_AMDGPU_NUM_INITIAL_HSA_SIGNALS",
                                64),
-<<<<<<< HEAD
-        OMPX_KernelBusyWait("LIBOMPTARGET_AMDGPU_KERNEL_BUSYWAIT", 0),
-        OMPX_DataBusyWait("LIBOMPTARGET_AMDGPU_DATA_BUSYWAIT", 0),
         OMPX_ForceSyncRegions("OMPX_FORCE_SYNC_REGIONS", 0),
-=======
         OMPX_StreamBusyWait("LIBOMPTARGET_AMDGPU_STREAM_BUSYWAIT", 2000000),
->>>>>>> eadf6db5
         AMDGPUStreamManager(*this), AMDGPUEventManager(*this),
         AMDGPUSignalManager(*this), Agent(Agent), HostDevice(HostDevice),
         Queues() {}
@@ -1940,8 +1919,8 @@
     const uint32_t NumQueues = std::min(OMPX_NumQueues.get(), MaxQueues);
     const uint32_t QueueSize = std::min(OMPX_QueueSize.get(), MaxQueueSize);
 
-    KernelBusyWaitTics = OMPX_KernelBusyWait;
-    DataBusyWaitTics = OMPX_DataBusyWait;
+    KernelBusyWaitTics = OMPX_StreamBusyWait;
+    DataBusyWaitTics = OMPX_StreamBusyWait;
 
     // Construct and initialize each device queue.
     Queues = std::vector<AMDGPUQueueTy>(NumQueues);
@@ -2014,14 +1993,9 @@
     return Plugin::success();
   }
 
-<<<<<<< HEAD
-  uint64_t getDataBusyWaitTics() const { return DataBusyWaitTics; }
-  uint64_t getKernelBusyWaitTics() const { return KernelBusyWaitTics; }
-=======
   const uint64_t getStreamBusyWaitMicroseconds() const {
     return OMPX_StreamBusyWait;
   }
->>>>>>> eadf6db5
 
   Expected<std::unique_ptr<MemoryBuffer>>
   doJITPostProcessing(std::unique_ptr<MemoryBuffer> MB) const override {
@@ -2289,11 +2263,7 @@
               Plugin::check(Status, "Error in hsa_amd_memory_async_copy: %s"))
         return Err;
 
-<<<<<<< HEAD
-      if (auto Err = Signal.wait(getDataBusyWaitTics()))
-=======
       if (auto Err = Signal.wait(getStreamBusyWaitMicroseconds()))
->>>>>>> eadf6db5
         return Err;
 
       OMPT_IF_TRACING_ENABLED(recordCopyTimingInNs(Signal.get()););
@@ -2354,11 +2324,7 @@
               Plugin::check(Status, "Error in hsa_amd_memory_async_copy: %s"))
         return Err;
 
-<<<<<<< HEAD
-      if (auto Err = Signal.wait(getDataBusyWaitTics()))
-=======
       if (auto Err = Signal.wait(getStreamBusyWaitMicroseconds()))
->>>>>>> eadf6db5
         return Err;
 
       OMPT_IF_TRACING_ENABLED(recordCopyTimingInNs(Signal.get()););
@@ -2623,21 +2589,13 @@
   /// will be created.
   UInt32Envar OMPX_InitialNumSignals;
 
-  /// Environment variables to set the time to wait in active state before
-<<<<<<< HEAD
-  /// switching to blocked state. The default 0 goes directly to blocked state.
-  UInt32Envar OMPX_KernelBusyWait;
-  UInt32Envar OMPX_DataBusyWait;
-
   /// Envar to force synchronous target regions. The default 0 uses an
   /// asynchronous implementation.
   UInt32Envar OMPX_ForceSyncRegions;
-=======
   /// switching to blocked state. The default 2000000 busywaits for 2 seconds
   /// before going into a blocking HSA wait state. The unit for these variables
   /// are microseconds.
   UInt32Envar OMPX_StreamBusyWait;
->>>>>>> eadf6db5
 
   /// Stream manager for AMDGPU streams.
   AMDGPUStreamManagerTy AMDGPUStreamManager;
@@ -2752,11 +2710,7 @@
       SignalManager(Device.getSignalManager()),
       // Initialize the std::deque with some empty positions.
       Slots(32), NextSlot(0), SyncCycle(0),
-<<<<<<< HEAD
-      KernelBusyWaitTics(Device.getKernelBusyWaitTics()) {}
-=======
       StreamBusyWaitMicroseconds(Device.getStreamBusyWaitMicroseconds()) {}
->>>>>>> eadf6db5
 
 /// Class implementing the AMDGPU-specific functionalities of the global
 /// handler.
