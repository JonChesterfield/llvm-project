--- conflicted
+++ resolved
@@ -63,8 +63,7 @@
     OMPT
 )
 
-<<<<<<< HEAD
-=======
+#if RPC_FIXME
 # Include the RPC server from the `libc` project if availible.
 if(TARGET llvmlibc_rpc_server AND ${LIBOMPTARGET_GPU_LIBC_SUPPORT})
   target_link_libraries(PluginInterface PRIVATE llvmlibc_rpc_server)
@@ -82,8 +81,8 @@
 if ((OMPT_TARGET_DEFAULT) AND (LIBOMPTARGET_OMPT_SUPPORT))
   target_link_libraries(PluginInterface PUBLIC OMPT)
 endif()
+#endif
 
->>>>>>> 285e1e2a
 # Define the TARGET_NAME and DEBUG_PREFIX.
 target_compile_definitions(PluginInterface PRIVATE
   TARGET_NAME="PluginInterface"
