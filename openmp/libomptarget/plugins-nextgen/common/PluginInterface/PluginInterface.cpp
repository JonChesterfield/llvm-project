--- conflicted
+++ resolved
@@ -441,50 +441,9 @@
     if (isSPMDMode()) {
       // We have a combined construct, i.e. `target teams distribute
       // parallel for [simd]`. We launch so many teams so that each thread
-<<<<<<< HEAD
       // will execute one iteration of the loop. round up to the nearest
       // integer
       TripCountNumBlocks = ((LoopTripCount - 1) / NumThreads) + 1;
-=======
-      // will execute one iteration of the loop; rounded up to the nearest
-      // integer. However, if that results in too few teams, we artificially
-      // reduce the thread count per team to increase the outer parallelism.
-      auto MinThreads = GenericDevice.getMinThreadsForLowTripCountLoop();
-      MinThreads = std::min(MinThreads, NumThreads);
-
-      // Honor the thread_limit clause; only lower the number of threads.
-      [[maybe_unused]] auto OldNumThreads = NumThreads;
-      if (LoopTripCount >= DefaultNumBlocks * NumThreads) {
-        // Enough parallelism for teams and threads.
-        TripCountNumBlocks = ((LoopTripCount - 1) / NumThreads) + 1;
-        assert(TripCountNumBlocks >= DefaultNumBlocks &&
-               "Expected sufficient outer parallelism.");
-      } else if (LoopTripCount >= DefaultNumBlocks * MinThreads) {
-        // Enough parallelism for teams, limit threads.
-
-        // This case is hard; for now, we force "full warps":
-        // First, compute a thread count assuming DefaultNumBlocks.
-        auto NumThreadsDefaultBlocks =
-            (LoopTripCount + DefaultNumBlocks - 1) / DefaultNumBlocks;
-        // Now get a power of two that is larger or equal.
-        auto NumThreadsDefaultBlocksP2 =
-            llvm::PowerOf2Ceil(NumThreadsDefaultBlocks);
-        // Do not increase a thread limit given be the user.
-        NumThreads = std::min(NumThreads, uint32_t(NumThreadsDefaultBlocksP2));
-        assert(NumThreads >= MinThreads &&
-               "Expected sufficient inner parallelism.");
-        TripCountNumBlocks = ((LoopTripCount - 1) / NumThreads) + 1;
-      } else {
-        // Not enough parallelism for teams and threads, limit both.
-        NumThreads = std::min(NumThreads, MinThreads);
-        TripCountNumBlocks = ((LoopTripCount - 1) / NumThreads) + 1;
-      }
-
-      assert(NumThreads * TripCountNumBlocks >= LoopTripCount &&
-             "Expected sufficient parallelism");
-      assert(OldNumThreads >= NumThreads &&
-             "Number of threads cannot be increased!");
->>>>>>> b8e297d1
     } else {
       assert((isGenericMode() || isGenericSPMDMode()) &&
              "Unexpected execution mode!");
