--- conflicted
+++ resolved
@@ -331,11 +331,6 @@
                     llvm::SmallVectorImpl<void *> &Args,
                     llvm::SmallVectorImpl<void *> &Ptrs) const;
 
-<<<<<<< HEAD
-  /// Get the default number of threads and blocks for the kernel.
-  virtual uint32_t getDefaultNumThreads(GenericDeviceTy &Device) const = 0;
-  virtual uint32_t getDefaultNumBlocks(GenericDeviceTy &Device) const = 0;
-
   /// Lower number of threads if tripcount is low.
   virtual std::pair<bool, uint32_t>
   adjustNumThreadsForLowTripCount(GenericDeviceTy &GenericDevice,
@@ -344,8 +339,6 @@
     return std::make_pair(false, BlockSize);
   }
 
-=======
->>>>>>> f4de606e
   /// Get the number of threads and blocks for the kernel based on the
   /// user-defined threads and block clauses.
   virtual uint32_t getNumThreads(GenericDeviceTy &GenericDevice,
