//===- PluginInterface.cpp - Target independent plugin device interface ---===//
//
// Part of the LLVM Project, under the Apache License v2.0 with LLVM Exceptions.
// See https://llvm.org/LICENSE.txt for license information.
// SPDX-License-Identifier: Apache-2.0 WITH LLVM-exception
//
//===----------------------------------------------------------------------===//
//
//===----------------------------------------------------------------------===//

#include "PluginInterface.h"

#include "Shared/APITypes.h"
#include "Shared/Debug.h"
#include "Shared/Environment.h"
#include "Shared/PluginAPI.h"

#include "GlobalHandler.h"
#include "JIT.h"
#include "ELF.h"
#include "omptarget.h"
#include "print_tracing.h"
#include "trace.h"

#ifdef OMPT_SUPPORT
#include "OpenMP/OMPT/Callback.h"
#include "OmptDeviceTracing.h"
#include "omp-tools.h"
#endif

#include "llvm/Frontend/OpenMP/OMPConstants.h"
#include "llvm/Support/Error.h"
#include "llvm/Support/JSON.h"
#include "llvm/Support/MemoryBuffer.h"

#include <cstdint>
#include <limits>

using namespace llvm;
using namespace omp;
using namespace target;
using namespace plugin;

#ifdef OMPT_SUPPORT
using namespace ompt;
extern void ompt::setOmptTimestamp(uint64_t Start, uint64_t End);
extern void ompt::setOmptGrantedNumTeams(uint64_t NumTeams);

extern uint64_t getSystemTimestampInNs();

/// RAII used for timing certain plugin functionality and transferring the
/// information to libomptarget
struct OmptTimestampRAII {
  OmptTimestampRAII() { OMPT_IF_TRACING_ENABLED(setStart();); }
  ~OmptTimestampRAII() { OMPT_IF_ENABLED(setTimestamp();); }

private:
  uint64_t StartTime = 0;
  void setStart() { StartTime = getSystemTimestampInNs(); }
  void setTimestamp() {
    uint64_t EndTime = getSystemTimestampInNs();
    ompt::setOmptTimestamp(StartTime, EndTime);
  }
};
#endif

GenericPluginTy *Plugin::SpecificPlugin = nullptr;

namespace llvm::omp::target::plugin {
// Used for kernel tracing implementation
int PrintKernelTrace = 0;
} // namespace llvm::omp::target::plugin

// TODO: Fix any thread safety issues for multi-threaded kernel recording.
struct RecordReplayTy {

  // Describes the state of the record replay mechanism.
  enum RRStatusTy { RRDeactivated = 0, RRRecording, RRReplaying };

private:
  // Memory pointers for recording, replaying memory.
  void *MemoryStart = nullptr;
  void *MemoryPtr = nullptr;
  size_t MemorySize = 0;
  size_t TotalSize = 0;
  GenericDeviceTy *Device = nullptr;
  std::mutex AllocationLock;

  RRStatusTy Status = RRDeactivated;
  bool ReplaySaveOutput = false;
  bool UsedVAMap = false;
  uintptr_t MemoryOffset = 0;

  void *suggestAddress(uint64_t MaxMemoryAllocation) {
    // Get a valid pointer address for this system
    void *Addr =
        Device->allocate(1024, /*HstPtr=*/nullptr, TARGET_ALLOC_DEFAULT);
    Device->free(Addr);
    // Align Address to MaxMemoryAllocation
    Addr = (void *)alignPtr((Addr), MaxMemoryAllocation);
    return Addr;
  }

  Error preAllocateVAMemory(uint64_t MaxMemoryAllocation, void *VAddr) {
    size_t ASize = MaxMemoryAllocation;

    if (!VAddr && isRecording())
      VAddr = suggestAddress(MaxMemoryAllocation);

    DP("Request %ld bytes allocated at %p\n", MaxMemoryAllocation, VAddr);

    if (auto Err = Device->memoryVAMap(&MemoryStart, VAddr, &ASize))
      return Err;

    if (isReplaying() && VAddr != MemoryStart) {
      return Plugin::error("Record-Replay cannot assign the"
                           "requested recorded address (%p, %p)",
                           VAddr, MemoryStart);
    }

    INFO(OMP_INFOTYPE_PLUGIN_KERNEL, Device->getDeviceId(),
         "Allocated %" PRIu64 " bytes at %p for replay.\n", ASize, MemoryStart);

    MemoryPtr = MemoryStart;
    MemorySize = 0;
    TotalSize = ASize;
    UsedVAMap = true;
    return Plugin::success();
  }

  Error preAllocateHeuristic(uint64_t MaxMemoryAllocation,
                             uint64_t RequiredMemoryAllocation, void *VAddr) {
    const size_t MAX_MEMORY_ALLOCATION = MaxMemoryAllocation;
    constexpr size_t STEP = 1024 * 1024 * 1024ULL;
    MemoryStart = nullptr;
    for (TotalSize = MAX_MEMORY_ALLOCATION; TotalSize > 0; TotalSize -= STEP) {
      MemoryStart =
          Device->allocate(TotalSize, /*HstPtr=*/nullptr, TARGET_ALLOC_DEFAULT);
      if (MemoryStart)
        break;
    }
    if (!MemoryStart)
      return Plugin::error("Allocating record/replay memory");

    if (VAddr && VAddr != MemoryStart)
      MemoryOffset = uintptr_t(VAddr) - uintptr_t(MemoryStart);

    MemoryPtr = MemoryStart;
    MemorySize = 0;

    // Check if we need adjustment.
    if (MemoryOffset > 0 &&
        TotalSize >= RequiredMemoryAllocation + MemoryOffset) {
      // If we are off but "before" the required address and with enough space,
      // we just "allocate" the offset to match the required address.
      MemoryPtr = (char *)MemoryPtr + MemoryOffset;
      MemorySize += MemoryOffset;
      MemoryOffset = 0;
      assert(MemoryPtr == VAddr && "Expected offset adjustment to work");
    } else if (MemoryOffset) {
      // If we are off and in a situation we cannot just "waste" memory to force
      // a match, we hope adjusting the arguments is sufficient.
      REPORT(
          "WARNING Failed to allocate replay memory at required location %p, "
          "got %p, trying to offset argument pointers by %" PRIi64 "\n",
          VAddr, MemoryStart, MemoryOffset);
    }

    INFO(OMP_INFOTYPE_PLUGIN_KERNEL, Device->getDeviceId(),
         "Allocated %" PRIu64 " bytes at %p for replay.\n", TotalSize,
         MemoryStart);

    return Plugin::success();
  }

  Error preallocateDeviceMemory(uint64_t DeviceMemorySize, void *ReqVAddr) {
    if (Device->supportVAManagement()) {
      auto Err = preAllocateVAMemory(DeviceMemorySize, ReqVAddr);
      if (Err) {
        REPORT("WARNING VA mapping failed, fallback to heuristic: "
               "(Error: %s)\n",
               toString(std::move(Err)).data());
      }
    }

    uint64_t DevMemSize;
    if (Device->getDeviceMemorySize(DevMemSize))
      return Plugin::error("Cannot determine Device Memory Size");

    return preAllocateHeuristic(DevMemSize, DeviceMemorySize, ReqVAddr);
  }

  void dumpDeviceMemory(StringRef Filename) {
    ErrorOr<std::unique_ptr<WritableMemoryBuffer>> DeviceMemoryMB =
        WritableMemoryBuffer::getNewUninitMemBuffer(MemorySize);
    if (!DeviceMemoryMB)
      report_fatal_error("Error creating MemoryBuffer for device memory");

    auto Err = Device->dataRetrieve(DeviceMemoryMB.get()->getBufferStart(),
                                    MemoryStart, MemorySize, nullptr);
    if (Err)
      report_fatal_error("Error retrieving data for target pointer");

    StringRef DeviceMemory(DeviceMemoryMB.get()->getBufferStart(), MemorySize);
    std::error_code EC;
    raw_fd_ostream OS(Filename, EC);
    if (EC)
      report_fatal_error("Error dumping memory to file " + Filename + " :" +
                         EC.message());
    OS << DeviceMemory;
    OS.close();
  }

public:
  bool isRecording() const { return Status == RRStatusTy::RRRecording; }
  bool isReplaying() const { return Status == RRStatusTy::RRReplaying; }
  bool isRecordingOrReplaying() const {
    return (Status != RRStatusTy::RRDeactivated);
  }
  void setStatus(RRStatusTy Status) { this->Status = Status; }
  bool isSaveOutputEnabled() const { return ReplaySaveOutput; }

  void saveImage(const char *Name, const DeviceImageTy &Image) {
    SmallString<128> ImageName = {Name, ".image"};
    std::error_code EC;
    raw_fd_ostream OS(ImageName, EC);
    if (EC)
      report_fatal_error("Error saving image : " + StringRef(EC.message()));
    if (const auto *TgtImageBitcode = Image.getTgtImageBitcode()) {
      size_t Size =
          getPtrDiff(TgtImageBitcode->ImageEnd, TgtImageBitcode->ImageStart);
      MemoryBufferRef MBR = MemoryBufferRef(
          StringRef((const char *)TgtImageBitcode->ImageStart, Size), "");
      OS << MBR.getBuffer();
    } else {
      OS << Image.getMemoryBuffer().getBuffer();
    }
    OS.close();
  }

  void dumpGlobals(StringRef Filename, DeviceImageTy &Image) {
    int32_t Size = 0;

    for (auto &OffloadEntry : Image.getOffloadEntryTable()) {
      if (!OffloadEntry.size)
        continue;
      // Get the total size of the string and entry including the null byte.
      Size += std::strlen(OffloadEntry.name) + 1 + sizeof(uint32_t) +
              OffloadEntry.size;
    }

    ErrorOr<std::unique_ptr<WritableMemoryBuffer>> GlobalsMB =
        WritableMemoryBuffer::getNewUninitMemBuffer(Size);
    if (!GlobalsMB)
      report_fatal_error("Error creating MemoryBuffer for globals memory");

    void *BufferPtr = GlobalsMB.get()->getBufferStart();
    for (auto &OffloadEntry : Image.getOffloadEntryTable()) {
      if (!OffloadEntry.size)
        continue;

      int32_t NameLength = std::strlen(OffloadEntry.name) + 1;
      memcpy(BufferPtr, OffloadEntry.name, NameLength);
      BufferPtr = advanceVoidPtr(BufferPtr, NameLength);

      *((uint32_t *)(BufferPtr)) = OffloadEntry.size;
      BufferPtr = advanceVoidPtr(BufferPtr, sizeof(uint32_t));

      auto Err = Plugin::success();
      {
        if (auto Err = Device->dataRetrieve(BufferPtr, OffloadEntry.addr,
                                            OffloadEntry.size, nullptr))
          report_fatal_error("Error retrieving data for global");
      }
      if (Err)
        report_fatal_error("Error retrieving data for global");
      BufferPtr = advanceVoidPtr(BufferPtr, OffloadEntry.size);
    }
    assert(BufferPtr == GlobalsMB->get()->getBufferEnd() &&
           "Buffer over/under-filled.");
    assert(Size == getPtrDiff(BufferPtr, GlobalsMB->get()->getBufferStart()) &&
           "Buffer size mismatch");

    StringRef GlobalsMemory(GlobalsMB.get()->getBufferStart(), Size);
    std::error_code EC;
    raw_fd_ostream OS(Filename, EC);
    OS << GlobalsMemory;
    OS.close();
  }

  void saveKernelDescr(const char *Name, void **ArgPtrs, int32_t NumArgs,
                       uint64_t NumTeamsClause, uint32_t ThreadLimitClause,
                       uint64_t LoopTripCount) {
    json::Object JsonKernelInfo;
    JsonKernelInfo["Name"] = Name;
    JsonKernelInfo["NumArgs"] = NumArgs;
    JsonKernelInfo["NumTeamsClause"] = NumTeamsClause;
    JsonKernelInfo["ThreadLimitClause"] = ThreadLimitClause;
    JsonKernelInfo["LoopTripCount"] = LoopTripCount;
    JsonKernelInfo["DeviceMemorySize"] = MemorySize;
    JsonKernelInfo["DeviceId"] = Device->getDeviceId();
    JsonKernelInfo["BumpAllocVAStart"] = (intptr_t)MemoryStart;

    json::Array JsonArgPtrs;
    for (int I = 0; I < NumArgs; ++I)
      JsonArgPtrs.push_back((intptr_t)ArgPtrs[I]);
    JsonKernelInfo["ArgPtrs"] = json::Value(std::move(JsonArgPtrs));

    json::Array JsonArgOffsets;
    for (int I = 0; I < NumArgs; ++I)
      JsonArgOffsets.push_back(0);
    JsonKernelInfo["ArgOffsets"] = json::Value(std::move(JsonArgOffsets));

    SmallString<128> JsonFilename = {Name, ".json"};
    std::error_code EC;
    raw_fd_ostream JsonOS(JsonFilename.str(), EC);
    if (EC)
      report_fatal_error("Error saving kernel json file : " +
                         StringRef(EC.message()));
    JsonOS << json::Value(std::move(JsonKernelInfo));
    JsonOS.close();
  }

  void saveKernelInput(const char *Name, DeviceImageTy &Image) {
    SmallString<128> GlobalsFilename = {Name, ".globals"};
    dumpGlobals(GlobalsFilename, Image);

    SmallString<128> MemoryFilename = {Name, ".memory"};
    dumpDeviceMemory(MemoryFilename);
  }

  void saveKernelOutputInfo(const char *Name) {
    SmallString<128> OutputFilename = {
        Name, (isRecording() ? ".original.output" : ".replay.output")};
    dumpDeviceMemory(OutputFilename);
  }

  void *alloc(uint64_t Size) {
    assert(MemoryStart && "Expected memory has been pre-allocated");
    void *Alloc = nullptr;
    constexpr int Alignment = 16;
    // Assumes alignment is a power of 2.
    int64_t AlignedSize = (Size + (Alignment - 1)) & (~(Alignment - 1));
    std::lock_guard<std::mutex> LG(AllocationLock);
    Alloc = MemoryPtr;
    MemoryPtr = (char *)MemoryPtr + AlignedSize;
    MemorySize += AlignedSize;
    DP("Memory Allocator return " DPxMOD "\n", DPxPTR(Alloc));
    return Alloc;
  }

  Error init(GenericDeviceTy *Device, uint64_t MemSize, void *VAddr,
             RRStatusTy Status, bool SaveOutput, uint64_t &ReqPtrArgOffset) {
    this->Device = Device;
    this->Status = Status;
    this->ReplaySaveOutput = SaveOutput;

    if (auto Err = preallocateDeviceMemory(MemSize, VAddr))
      return Err;

    INFO(OMP_INFOTYPE_PLUGIN_KERNEL, Device->getDeviceId(),
         "Record Replay Initialized (%p)"
         " as starting address, %lu Memory Size"
         " and set on status %s\n",
         MemoryStart, TotalSize,
         Status == RRStatusTy::RRRecording ? "Recording" : "Replaying");

    // Tell the user to offset pointer arguments as the memory allocation does
    // not match.
    ReqPtrArgOffset = MemoryOffset;
    return Plugin::success();
  }

  void deinit() {
    if (UsedVAMap) {
      if (auto Err = Device->memoryVAUnMap(MemoryStart, TotalSize))
        report_fatal_error("Error on releasing virtual memory space");
    } else {
      Device->free(MemoryStart);
    }
  }
};

static RecordReplayTy RecordReplay;

// Extract the mapping of host function pointers to device function pointers
// from the entry table. Functions marked as 'indirect' in OpenMP will have
// offloading entries generated for them which map the host's function pointer
// to a global containing the corresponding function pointer on the device.
static Expected<std::pair<void *, uint64_t>>
setupIndirectCallTable(GenericPluginTy &Plugin, GenericDeviceTy &Device,
                       DeviceImageTy &Image) {
  GenericGlobalHandlerTy &Handler = Plugin.getGlobalHandler();

  llvm::ArrayRef<__tgt_offload_entry> Entries(Image.getTgtImage()->EntriesBegin,
                                              Image.getTgtImage()->EntriesEnd);
  llvm::SmallVector<std::pair<void *, void *>> IndirectCallTable;
  for (const auto &Entry : Entries) {
    if (Entry.size == 0 || !(Entry.flags & OMP_DECLARE_TARGET_INDIRECT))
      continue;

    assert(Entry.size == sizeof(void *) && "Global not a function pointer?");
    auto &[HstPtr, DevPtr] = IndirectCallTable.emplace_back();

    GlobalTy DeviceGlobal(Entry.name, Entry.size);
    if (auto Err =
            Handler.getGlobalMetadataFromDevice(Device, Image, DeviceGlobal))
      return std::move(Err);

    HstPtr = Entry.addr;
    if (auto Err = Device.dataRetrieve(&DevPtr, DeviceGlobal.getPtr(),
                                       Entry.size, nullptr))
      return std::move(Err);
  }

  // If we do not have any indirect globals we exit early.
  if (IndirectCallTable.empty())
    return std::pair{nullptr, 0};

  // Sort the array to allow for more efficient lookup of device pointers.
  llvm::sort(IndirectCallTable,
             [](const auto &x, const auto &y) { return x.first < y.first; });

  uint64_t TableSize =
      IndirectCallTable.size() * sizeof(std::pair<void *, void *>);
  void *DevicePtr = Device.allocate(TableSize, nullptr, TARGET_ALLOC_DEVICE);
  if (auto Err = Device.dataSubmit(DevicePtr, IndirectCallTable.data(),
                                   TableSize, nullptr))
    return std::move(Err);
  return std::pair<void *, uint64_t>(DevicePtr, IndirectCallTable.size());
}

AsyncInfoWrapperTy::AsyncInfoWrapperTy(GenericDeviceTy &Device,
                                       __tgt_async_info *AsyncInfoPtr)
    : Device(Device),
      AsyncInfoPtr(AsyncInfoPtr ? AsyncInfoPtr : &LocalAsyncInfo) {}

void AsyncInfoWrapperTy::finalize(Error &Err) {
  assert(AsyncInfoPtr && "AsyncInfoWrapperTy already finalized");

  // If we used a local async info object we want synchronous behavior. (No need
  // to check the env-var OMPX_FORCE_SYNC_REGIONS since that was done by
  // libomptarget.) In that case, and assuming the current status code is
  // correct, we will synchronize explicitly when the object is deleted. Update
  // the error with the result of the synchronize operation.
  if (AsyncInfoPtr == &LocalAsyncInfo && LocalAsyncInfo.Queue && !Err)
    Err = Device.synchronize(&LocalAsyncInfo);

  // Invalidate the wrapper object.
  AsyncInfoPtr = nullptr;
}

Error GenericKernelTy::init(GenericDeviceTy &GenericDevice,
                            DeviceImageTy &Image) {

  ImagePtr = &Image;

  // Retrieve kernel environment object for the kernel.
  GlobalTy KernelEnv(std::string(Name) + "_kernel_environment",
                     sizeof(KernelEnvironment), &KernelEnvironment);
  GenericGlobalHandlerTy &GHandler = Plugin::get().getGlobalHandler();
  if (auto Err =
          GHandler.readGlobalFromImage(GenericDevice, *ImagePtr, KernelEnv)) {
    [[maybe_unused]] std::string ErrStr = toString(std::move(Err));
    DP("Failed to read kernel environment for '%s': %s\n"
       "Using default SPMD (2) execution mode\n",
       Name, ErrStr.data());
    assert(KernelEnvironment.Configuration.ReductionDataSize == 0 &&
           "Default initialization failed.");
    IsBareKernel = true;
  }

  // Max = Config.Max > 0 ? min(Config.Max, Device.Max) : Device.Max;
  MaxNumThreads = KernelEnvironment.Configuration.MaxThreads > 0
                      ? std::min(KernelEnvironment.Configuration.MaxThreads,
                                 int32_t(GenericDevice.getThreadLimit()))
                      : GenericDevice.getThreadLimit();

  // Pref = Config.Pref > 0 ? max(Config.Pref, Device.Pref) : Device.Pref;
  PreferredNumThreads =
      KernelEnvironment.Configuration.MinThreads > 0
          ? std::max(KernelEnvironment.Configuration.MinThreads,
                     int32_t(GenericDevice.getDefaultNumThreads()))
          : GenericDevice.getDefaultNumThreads();

  return initImpl(GenericDevice, Image);
}

Expected<KernelLaunchEnvironmentTy *>
GenericKernelTy::getKernelLaunchEnvironment(
    GenericDeviceTy &GenericDevice,
    AsyncInfoWrapperTy &AsyncInfoWrapper) const {
  // Ctor/Dtor have no arguments, replaying uses the original kernel launch
  // environment.
  if (isCtorOrDtor() || RecordReplay.isReplaying())
    return nullptr;

  if (!KernelEnvironment.Configuration.ReductionDataSize ||
      !KernelEnvironment.Configuration.ReductionBufferLength)
    return reinterpret_cast<KernelLaunchEnvironmentTy *>(~0);

  // TODO: Check if the kernel needs a launch environment.
  auto AllocOrErr = GenericDevice.dataAlloc(sizeof(KernelLaunchEnvironmentTy),
                                            /*HostPtr=*/nullptr,
                                            TargetAllocTy::TARGET_ALLOC_DEVICE);
  if (!AllocOrErr)
    return AllocOrErr.takeError();

  // Remember to free the memory later.
  AsyncInfoWrapper.freeAllocationAfterSynchronization(*AllocOrErr);

  /// Use the KLE in the __tgt_async_info to ensure a stable address for the
  /// async data transfer.
  auto &LocalKLE = (*AsyncInfoWrapper).KernelLaunchEnvironment;
  LocalKLE = KernelLaunchEnvironment;
  {
    auto AllocOrErr = GenericDevice.dataAlloc(
        KernelEnvironment.Configuration.ReductionDataSize *
            KernelEnvironment.Configuration.ReductionBufferLength,
        /*HostPtr=*/nullptr, TargetAllocTy::TARGET_ALLOC_DEVICE);
    if (!AllocOrErr)
      return AllocOrErr.takeError();
    LocalKLE.ReductionBuffer = *AllocOrErr;
    // Remember to free the memory later.
    AsyncInfoWrapper.freeAllocationAfterSynchronization(*AllocOrErr);
  }

  INFO(OMP_INFOTYPE_DATA_TRANSFER, GenericDevice.getDeviceId(),
       "Copying data from host to device, HstPtr=" DPxMOD ", TgtPtr=" DPxMOD
       ", Size=%" PRId64 ", Name=KernelLaunchEnv\n",
       DPxPTR(&LocalKLE), DPxPTR(*AllocOrErr),
       sizeof(KernelLaunchEnvironmentTy));

  auto Err = GenericDevice.dataSubmit(*AllocOrErr, &LocalKLE,
                                      sizeof(KernelLaunchEnvironmentTy),
                                      AsyncInfoWrapper);
  if (Err)
    return Err;
  return static_cast<KernelLaunchEnvironmentTy *>(*AllocOrErr);
}

Error GenericKernelTy::printLaunchInfo(GenericDeviceTy &GenericDevice,
                                       KernelArgsTy &KernelArgs,
                                       uint32_t NumThreads,
                                       uint64_t NumBlocks) const {
  INFO(OMP_INFOTYPE_PLUGIN_KERNEL, GenericDevice.getDeviceId(),
       "Launching kernel %s with %" PRIu64
       " blocks and %d threads in %s mode\n",
       getName(), NumBlocks, NumThreads, getExecutionModeName());
  return printLaunchInfoDetails(GenericDevice, KernelArgs, NumThreads,
                                NumBlocks);
}

Error GenericKernelTy::printLaunchInfoDetails(GenericDeviceTy &GenericDevice,
                                              KernelArgsTy &KernelArgs,
                                              uint32_t NumThreads,
                                              uint64_t NumBlocks) const {
  return Plugin::success();
}

Error GenericKernelTy::launch(GenericDeviceTy &GenericDevice, void **ArgPtrs,
                              ptrdiff_t *ArgOffsets, KernelArgsTy &KernelArgs,
                              AsyncInfoWrapperTy &AsyncInfoWrapper) const {
  llvm::SmallVector<void *, 16> Args;
  llvm::SmallVector<void *, 16> Ptrs;

  KernelLaunchEnvironmentTy *KLE = nullptr;
  // Specialized kernels don't use the kernel launch environment.
  if (!isBigJumpLoopMode() && !isNoLoopMode() && !isXTeamReductionsMode()) {
    auto KernelLaunchEnvOrErr =
        getKernelLaunchEnvironment(GenericDevice, AsyncInfoWrapper);
    if (!KernelLaunchEnvOrErr)
      return KernelLaunchEnvOrErr.takeError();
    KLE = *KernelLaunchEnvOrErr;
  }

  void *KernelArgsPtr =
      prepareArgs(GenericDevice, ArgPtrs, ArgOffsets, KernelArgs.Version,
                  KernelArgs.NumArgs, Args, Ptrs, KLE);

  uint32_t NumThreads = getNumThreads(GenericDevice, KernelArgs.ThreadLimit);

  std::pair<bool, uint32_t> AdjustInfo = adjustNumThreadsForLowTripCount(
      GenericDevice, NumThreads, KernelArgs.Tripcount, KernelArgs.ThreadLimit);
  if (AdjustInfo.first)
    NumThreads = AdjustInfo.second;

  uint64_t NumBlocks =
      getNumBlocks(GenericDevice, KernelArgs.NumTeams, KernelArgs.Tripcount,
                   NumThreads, KernelArgs.ThreadLimit[0] > 0);

  // Record the kernel description after we modified the argument count and num
  // blocks/threads.
  if (RecordReplay.isRecording()) {
    RecordReplay.saveImage(getName(), getImage());
    RecordReplay.saveKernelInput(getName(), getImage());
    RecordReplay.saveKernelDescr(getName(), Ptrs.data(), KernelArgs.NumArgs,
                                 NumBlocks, NumThreads, KernelArgs.Tripcount);
  }

  if (auto Err =
          printLaunchInfo(GenericDevice, KernelArgs, NumThreads, NumBlocks))
    return Err;

  OMPT_IF_TRACING_ENABLED(setOmptGrantedNumTeams(NumBlocks););

  return launchImpl(GenericDevice, NumThreads, NumBlocks, KernelArgs,
                    KernelArgsPtr, AsyncInfoWrapper);
}

void *GenericKernelTy::prepareArgs(
    GenericDeviceTy &GenericDevice, void **ArgPtrs, ptrdiff_t *ArgOffsets,
    uint32_t Version, uint32_t &NumArgs, llvm::SmallVectorImpl<void *> &Args,
    llvm::SmallVectorImpl<void *> &Ptrs,
    KernelLaunchEnvironmentTy *KernelLaunchEnvironment) const {

  if (Version == OMP_KERNEL_ARG_VERSION)
    NumArgs += 1;

  if (isCtorOrDtor())
    return nullptr;

  Args.resize(NumArgs);
  Ptrs.resize(NumArgs);

  if (Version == OMP_KERNEL_ARG_VERSION) {
    Ptrs[0] = KernelLaunchEnvironment;
    Args[0] = &Ptrs[0];
  } else {
    if (NumArgs == 0)
      return nullptr;
  }

  if (Version == OMP_KERNEL_ARG_VERSION) {
    for (int I = 1; I < NumArgs; ++I) {
      Ptrs[I] = (void *)((intptr_t)ArgPtrs[I - 1] + ArgOffsets[I - 1]);
      Args[I] = &Ptrs[I];
    }
  } else {
    for (int I = 0; I < NumArgs; ++I) {
      Ptrs[I] = (void *)((intptr_t)ArgPtrs[I] + ArgOffsets[I]);
      Args[I] = &Ptrs[I];
    }
  }
  return &Args[0];
}

uint32_t GenericKernelTy::getNumThreads(GenericDeviceTy &GenericDevice,
                                        uint32_t ThreadLimitClause[3]) const {
  assert(ThreadLimitClause[1] == 0 && ThreadLimitClause[2] == 0 &&
         "Multi dimensional launch not supported yet.");

  if (IsBareKernel && ThreadLimitClause[0] > 0)
    return ThreadLimitClause[0];

  if (ThreadLimitClause[0] > 0 && isGenericMode()) {
    if (ThreadLimitClause[0] == (uint32_t)-1)
      ThreadLimitClause[0] = PreferredNumThreads;
    else
      ThreadLimitClause[0] += GenericDevice.getWarpSize();
  }

  return std::min(MaxNumThreads, (ThreadLimitClause[0] > 0)
                                     ? ThreadLimitClause[0]
                                     : PreferredNumThreads);
}

uint64_t GenericKernelTy::getNumBlocks(GenericDeviceTy &GenericDevice,
                                       uint32_t NumTeamsClause[3],
                                       uint64_t LoopTripCount,
                                       uint32_t &NumThreads,
                                       bool IsNumThreadsFromUser) const {
  assert(NumTeamsClause[1] == 0 && NumTeamsClause[2] == 0 &&
         "Multi dimensional launch not supported yet.");

  if (IsBareKernel && NumTeamsClause[0] > 0)
    return NumTeamsClause[0];

  if (NumTeamsClause[0] > 0) {
    // TODO: We need to honor any value and consequently allow more than the
    // block limit. For this we might need to start multiple kernels or let the
    // blocks start again until the requested number has been started.
    return std::min(NumTeamsClause[0], GenericDevice.getBlockLimit());
  }

  uint64_t TripCountNumBlocks = std::numeric_limits<uint64_t>::max();
  if (LoopTripCount > 0) {
    if (isSPMDMode()) {
      // We have a combined construct, i.e. `target teams distribute
      // parallel for [simd]`. We launch so many teams so that each thread
      // will execute one iteration of the loop. round up to the nearest
      // integer
      TripCountNumBlocks = ((LoopTripCount - 1) / NumThreads) + 1;
    } else {
      assert((isGenericMode() || isGenericSPMDMode()) &&
             "Unexpected execution mode!");
      // If we reach this point, then we have a non-combined construct, i.e.
      // `teams distribute` with a nested `parallel for` and each team is
      // assigned one iteration of the `distribute` loop. E.g.:
      //
      // #pragma omp target teams distribute
      // for(...loop_tripcount...) {
      //   #pragma omp parallel for
      //   for(...) {}
      // }
      //
      // Threads within a team will execute the iterations of the `parallel`
      // loop.
      TripCountNumBlocks = LoopTripCount;
    }
  }
  // If the loops are long running we rather reuse blocks than spawn too many.
  uint32_t PreferredNumBlocks = std::min(uint32_t(TripCountNumBlocks),
                                         GenericDevice.getDefaultNumBlocks());
  return std::min(PreferredNumBlocks, GenericDevice.getBlockLimit());
}

GenericDeviceTy::GenericDeviceTy(int32_t DeviceId, int32_t NumDevices,
                                 const llvm::omp::GV &OMPGridValues)
    : MemoryManager(nullptr), OMP_TeamLimit("OMP_TEAM_LIMIT"),
      OMP_NumTeams("OMP_NUM_TEAMS"),
      OMP_TeamsThreadLimit("OMP_TEAMS_THREAD_LIMIT"),
      OMPX_DebugKind("LIBOMPTARGET_DEVICE_RTL_DEBUG"),
      OMPX_SharedMemorySize("LIBOMPTARGET_SHARED_MEMORY_SIZE"),
      // Do not initialize the following two envars since they depend on the
      // device initialization. These cannot be consulted until the device is
      // initialized correctly. We intialize them in GenericDeviceTy::init().
      OMPX_TargetStackSize(), OMPX_TargetHeapSize(),
      // By default, the initial number of streams and events is 1.
      OMPX_InitialNumStreams("LIBOMPTARGET_NUM_INITIAL_STREAMS", 1),
      OMPX_InitialNumEvents("LIBOMPTARGET_NUM_INITIAL_EVENTS", 1),
      DeviceId(DeviceId), GridValues(OMPGridValues),
      PeerAccesses(NumDevices, PeerAccessState::PENDING), PeerAccessesLock(),
      PinnedAllocs(*this), RPCHandle(nullptr) {
#ifdef OMPT_SUPPORT
  OmptInitialized.store(false);
  // Bind the callbacks to this device's member functions
#define bindOmptCallback(Name, Type, Code)                                     \
  if (ompt::CallbacksInitialized && ompt::lookupCallbackByCode) {              \
    ompt::lookupCallbackByCode((ompt_callbacks_t)(Code),                       \
                               ((ompt_callback_t *)&(Name##_fn)));             \
    DP("class bound %s=%p\n", #Name, ((void *)(uint64_t)Name##_fn));           \
  }

  FOREACH_OMPT_DEVICE_EVENT(bindOmptCallback);
#undef bindOmptCallback

#define bindOmptTracingFunction(FunctionName)                                  \
  if (ompt::CallbacksInitialized && ompt::lookupDeviceTracingFn) {             \
    FunctionName##_fn = ompt::lookupDeviceTracingFn(#FunctionName);            \
    DP("device tracing fn bound %s=%p\n", #FunctionName,                       \
       ((void *)(uint64_t)FunctionName##_fn));                                 \
  }

  FOREACH_OMPT_DEVICE_TRACING_FN_COMMON(bindOmptTracingFunction);
#undef bindOmptTracingFunction

#endif
}

Error GenericDeviceTy::init(GenericPluginTy &Plugin) {
  if (auto Err = initImpl(Plugin))
    return Err;

#ifdef OMPT_SUPPORT
  auto DevicePtr = reinterpret_cast<ompt_device_t *>(this);
  ompt::setDeviceId(DevicePtr, DeviceId);
  if (ompt::CallbacksInitialized) {
    bool ExpectedStatus = false;
<<<<<<< HEAD
    if (OmptInitialized.compare_exchange_strong(ExpectedStatus, true)) {
      performOmptCallback(device_initialize,
                          /* device_num */ DeviceId +
                              Plugin.getDeviceIdStartIndex(),
                          /* type */ getComputeUnitKind().c_str(),
                          /* device */ DevicePtr,
                          /* lookup */ ompt::lookupDeviceTracingFn,
                          /* documentation */ nullptr);
    }
=======
    if (OmptInitialized.compare_exchange_strong(ExpectedStatus, true))
      performOmptCallback(device_initialize, /*device_num=*/DeviceId +
                                                 Plugin.getDeviceIdStartIndex(),
                          /*type=*/getComputeUnitKind().c_str(),
                          /*device=*/reinterpret_cast<ompt_device_t *>(this),
                          /*lookup=*/ompt::lookupCallbackByName,
                          /*documentation=*/nullptr);
>>>>>>> 4a3fb9ce
  }
#endif

  // Read and reinitialize the envars that depend on the device initialization.
  // Notice these two envars may change the stack size and heap size of the
  // device, so they need the device properly initialized.
  auto StackSizeEnvarOrErr = UInt64Envar::create(
      "LIBOMPTARGET_STACK_SIZE",
      [this](uint64_t &V) -> Error { return getDeviceStackSize(V); },
      [this](uint64_t V) -> Error { return setDeviceStackSize(V); });
  if (!StackSizeEnvarOrErr)
    return StackSizeEnvarOrErr.takeError();
  OMPX_TargetStackSize = std::move(*StackSizeEnvarOrErr);

  auto HeapSizeEnvarOrErr = UInt64Envar::create(
      "LIBOMPTARGET_HEAP_SIZE",
      [this](uint64_t &V) -> Error { return getDeviceHeapSize(V); },
      [this](uint64_t V) -> Error { return setDeviceHeapSize(V); });
  if (!HeapSizeEnvarOrErr)
    return HeapSizeEnvarOrErr.takeError();
  OMPX_TargetHeapSize = std::move(*HeapSizeEnvarOrErr);

  // Update the maximum number of teams and threads after the device
  // initialization sets the corresponding hardware limit.
  if (OMP_NumTeams > 0)
    GridValues.GV_Max_Teams =
        std::min(GridValues.GV_Max_Teams, uint32_t(OMP_NumTeams));

  if (OMP_TeamsThreadLimit > 0)
    GridValues.GV_Max_WG_Size =
        std::min(GridValues.GV_Max_WG_Size, uint32_t(OMP_TeamsThreadLimit));

  // Enable the memory manager if required.
  auto [ThresholdMM, EnableMM] = MemoryManagerTy::getSizeThresholdFromEnv();
  if (EnableMM)
    MemoryManager = new MemoryManagerTy(*this, ThresholdMM);

  return Plugin::success();
}

Error GenericDeviceTy::deinit(GenericPluginTy &Plugin) {
  for (DeviceImageTy *Image : LoadedImages)
    if (auto Err = callGlobalDestructors(Plugin, *Image))
      return Err;

  if (OMPX_DebugKind.get() & uint32_t(DeviceDebugKind::AllocationTracker)) {
    GenericGlobalHandlerTy &GHandler = Plugin.getGlobalHandler();
    for (auto *Image : LoadedImages) {
      DeviceMemoryPoolTrackingTy ImageDeviceMemoryPoolTracking = {0, 0, ~0U, 0};
      GlobalTy TrackerGlobal("__omp_rtl_device_memory_pool_tracker",
                             sizeof(DeviceMemoryPoolTrackingTy),
                             &ImageDeviceMemoryPoolTracking);
      if (auto Err =
              GHandler.readGlobalFromDevice(*this, *Image, TrackerGlobal)) {
        consumeError(std::move(Err));
        continue;
      }
      DeviceMemoryPoolTracking.combine(ImageDeviceMemoryPoolTracking);
    }

    // TODO: Write this by default into a file.
    printf("\n\n|-----------------------\n"
           "| Device memory tracker:\n"
           "|-----------------------\n"
           "| #Allocations: %lu\n"
           "| Byes allocated: %lu\n"
           "| Minimal allocation: %lu\n"
           "| Maximal allocation: %lu\n"
           "|-----------------------\n\n\n",
           DeviceMemoryPoolTracking.NumAllocations,
           DeviceMemoryPoolTracking.AllocationTotal,
           DeviceMemoryPoolTracking.AllocationMin,
           DeviceMemoryPoolTracking.AllocationMax);
  }

  // Delete the memory manager before deinitializing the device. Otherwise,
  // we may delete device allocations after the device is deinitialized.
  if (MemoryManager)
    delete MemoryManager;
  MemoryManager = nullptr;

  if (RecordReplay.isRecordingOrReplaying())
    RecordReplay.deinit();

  if (RPCHandle)
    if (auto Err = RPCHandle->deinitDevice())
      return Err;

#ifdef OMPT_SUPPORT
  if (ompt::CallbacksInitialized) {
    bool ExpectedStatus = true;
    if (OmptInitialized.compare_exchange_strong(ExpectedStatus, false)) {
      performOmptCallback(device_finalize,
                          /*device_num=*/DeviceId +
                              Plugin.getDeviceIdStartIndex());
    }
  }
  ompt::removeDeviceId(reinterpret_cast<ompt_device_t *>(this));
#endif

  return deinitImpl();
}
Expected<__tgt_target_table *>
GenericDeviceTy::loadBinary(GenericPluginTy &Plugin,
                            const __tgt_device_image *InputTgtImage) {
  assert(InputTgtImage && "Expected non-null target image");
  DP("Load data from image " DPxMOD "\n", DPxPTR(InputTgtImage->ImageStart));

  auto PostJITImageOrErr = Plugin.getJIT().process(*InputTgtImage, *this);
  if (!PostJITImageOrErr) {
    auto Err = PostJITImageOrErr.takeError();
    REPORT("Failure to jit IR image %p on device %d: %s\n", InputTgtImage,
           DeviceId, toString(std::move(Err)).data());
    return nullptr;
  }

  // Load the binary and allocate the image object. Use the next available id
  // for the image id, which is the number of previously loaded images.
  auto ImageOrErr =
      loadBinaryImpl(PostJITImageOrErr.get(), LoadedImages.size());
  if (!ImageOrErr)
    return ImageOrErr.takeError();

  DeviceImageTy *Image = *ImageOrErr;
  assert(Image != nullptr && "Invalid image");
  if (InputTgtImage != PostJITImageOrErr.get())
    Image->setTgtImageBitcode(InputTgtImage);

  // Add the image to list.
  LoadedImages.push_back(Image);

  // Setup the device environment if needed.
  if (auto Err = setupDeviceEnvironment(Plugin, *Image))
    return std::move(Err);

  // Setup the global device memory pool if needed.
  if (!RecordReplay.isReplaying() && shouldSetupDeviceMemoryPool()) {
    uint64_t HeapSize;
    auto SizeOrErr = getDeviceHeapSize(HeapSize);
    if (SizeOrErr) {
      REPORT("No global device memory pool due to error: %s\n",
             toString(std::move(SizeOrErr)).data());
    } else if (auto Err = setupDeviceMemoryPool(Plugin, *Image, HeapSize))
      return std::move(Err);
  }

  // Register all offload entries of the image.
  if (auto Err = registerOffloadEntries(*Image))
    return std::move(Err);

  if (auto Err = setupRPCServer(Plugin, *Image))
    return std::move(Err);

#ifdef OMPT_SUPPORT
  if (ompt::CallbacksInitialized) {
    size_t Bytes =
        getPtrDiff(InputTgtImage->ImageEnd, InputTgtImage->ImageStart);
    performOmptCallback(
        device_load, /*device_num=*/DeviceId + Plugin.getDeviceIdStartIndex(),
        /*FileName=*/nullptr, /*FileOffset=*/0, /*VmaInFile=*/nullptr,
        /*ImgSize=*/Bytes, /*HostAddr=*/InputTgtImage->ImageStart,
        /*DeviceAddr=*/nullptr, /* FIXME: ModuleId */ 0);
  }
#endif

  // Call any global constructors present on the device.
  if (auto Err = callGlobalConstructors(Plugin, *Image))
    return std::move(Err);

  // Return the pointer to the table of entries.
  return Image->getOffloadEntryTable();
}

Error GenericDeviceTy::setupDeviceEnvironment(GenericPluginTy &Plugin,
                                              DeviceImageTy &Image) {
  // There are some plugins that do not need this step.
  if (!shouldSetupDeviceEnvironment())
    return Plugin::success();

  // Obtain a table mapping host function pointers to device function pointers.
  auto CallTablePairOrErr = setupIndirectCallTable(Plugin, *this, Image);
  if (!CallTablePairOrErr)
    return CallTablePairOrErr.takeError();

  DeviceEnvironmentTy DeviceEnvironment;
  DeviceEnvironment.DeviceDebugKind = OMPX_DebugKind;
  DeviceEnvironment.NumDevices = Plugin.getNumDevices();
  // TODO: The device ID used here is not the real device ID used by OpenMP.
  DeviceEnvironment.DeviceNum = DeviceId;
  DeviceEnvironment.DynamicMemSize = OMPX_SharedMemorySize;
  DeviceEnvironment.ClockFrequency = getClockFrequency();
  DeviceEnvironment.IndirectCallTable =
      reinterpret_cast<uintptr_t>(CallTablePairOrErr->first);
  DeviceEnvironment.IndirectCallTableSize = CallTablePairOrErr->second;
  DeviceEnvironment.HardwareParallelism = getHardwareParallelism();

  // Create the metainfo of the device environment global.
  GlobalTy DevEnvGlobal("__omp_rtl_device_environment",
                        sizeof(DeviceEnvironmentTy), &DeviceEnvironment);

  // Write device environment values to the device.
  GenericGlobalHandlerTy &GHandler = Plugin.getGlobalHandler();
  if (auto Err = GHandler.writeGlobalToDevice(*this, Image, DevEnvGlobal)) {
    DP("Missing symbol %s, continue execution anyway.\n",
       DevEnvGlobal.getName().data());
    consumeError(std::move(Err));
  }
  return Plugin::success();
}

Error GenericDeviceTy::setupDeviceMemoryPool(GenericPluginTy &Plugin,
                                             DeviceImageTy &Image,
                                             uint64_t PoolSize) {
  // Free the old pool, if any.
  if (DeviceMemoryPool.Ptr) {
    if (auto Err = dataDelete(DeviceMemoryPool.Ptr,
                              TargetAllocTy::TARGET_ALLOC_DEVICE))
      return Err;
  }

  DeviceMemoryPool.Size = PoolSize;
  auto AllocOrErr = dataAlloc(PoolSize, /*HostPtr=*/nullptr,
                              TargetAllocTy::TARGET_ALLOC_DEVICE);
  if (AllocOrErr) {
    DeviceMemoryPool.Ptr = *AllocOrErr;
  } else {
    auto Err = AllocOrErr.takeError();
    REPORT("Failure to allocate device memory for global memory pool: %s\n",
           toString(std::move(Err)).data());
    DeviceMemoryPool.Ptr = nullptr;
    DeviceMemoryPool.Size = 0;
  }

  // Create the metainfo of the device environment global.
  GenericGlobalHandlerTy &GHandler = Plugin.getGlobalHandler();
  if (!GHandler.isSymbolInImage(*this, Image,
                                "__omp_rtl_device_memory_pool_tracker")) {
    DP("Skip the memory pool as there is no tracker symbol in the image.");
    return Error::success();
  }

  GlobalTy TrackerGlobal("__omp_rtl_device_memory_pool_tracker",
                         sizeof(DeviceMemoryPoolTrackingTy),
                         &DeviceMemoryPoolTracking);
  if (auto Err = GHandler.writeGlobalToDevice(*this, Image, TrackerGlobal))
    return Err;

  // Create the metainfo of the device environment global.
  GlobalTy DevEnvGlobal("__omp_rtl_device_memory_pool",
                        sizeof(DeviceMemoryPoolTy), &DeviceMemoryPool);

  // Write device environment values to the device.
  return GHandler.writeGlobalToDevice(*this, Image, DevEnvGlobal);
}

Error GenericDeviceTy::setupRPCServer(GenericPluginTy &Plugin,
                                      DeviceImageTy &Image) {
  // The plugin either does not need an RPC server or it is unavailible.
  if (!shouldSetupRPCServer())
    return Plugin::success();

  // Check if this device needs to run an RPC server.
  RPCServerTy &Server = Plugin.getRPCServer();
  auto UsingOrErr =
      Server.isDeviceUsingRPC(*this, Plugin.getGlobalHandler(), Image);
  if (!UsingOrErr)
    return UsingOrErr.takeError();

  if (!UsingOrErr.get())
    return Plugin::success();

  if (auto Err = Server.initDevice(*this, Plugin.getGlobalHandler(), Image))
    return Err;

  auto DeviceOrErr = Server.getDevice(*this);
  if (!DeviceOrErr)
    return DeviceOrErr.takeError();
  RPCHandle = *DeviceOrErr;
  DP("Running an RPC server on device %d\n", getDeviceId());
  return Plugin::success();
}

Error GenericDeviceTy::registerOffloadEntries(DeviceImageTy &Image) {
  const __tgt_offload_entry *Begin = Image.getTgtImage()->EntriesBegin;
  const __tgt_offload_entry *End = Image.getTgtImage()->EntriesEnd;
  for (const __tgt_offload_entry *Entry = Begin; Entry != End; ++Entry) {
    // The host should have always something in the address to uniquely
    // identify the entry.
    if (!Entry->addr)
      return Plugin::error("Failure to register entry without address");

    __tgt_offload_entry DeviceEntry = {0};

    if (Entry->size) {
      if (auto Err = registerGlobalOffloadEntry(Image, *Entry, DeviceEntry))
        return Err;
    } else {
      if (auto Err = registerKernelOffloadEntry(Image, *Entry, DeviceEntry))
        return Err;
    }

    assert(DeviceEntry.addr && "Device addr of offload entry cannot be null");

    DP("Entry point " DPxMOD " maps to%s %s (" DPxMOD ")\n",
       DPxPTR(Entry - Begin), (Entry->size) ? " global" : "", Entry->name,
       DPxPTR(DeviceEntry.addr));
  }
  return Plugin::success();
}

Error GenericDeviceTy::registerGlobalOffloadEntry(
    DeviceImageTy &Image, const __tgt_offload_entry &GlobalEntry,
    __tgt_offload_entry &DeviceEntry) {

  GenericPluginTy &Plugin = Plugin::get();

  DeviceEntry = GlobalEntry;

  // Create a metadata object for the device global.
  GlobalTy DeviceGlobal(GlobalEntry.name, GlobalEntry.size);

  // Get the address of the device of the global.
  GenericGlobalHandlerTy &GHandler = Plugin.getGlobalHandler();
  if (auto Err =
          GHandler.getGlobalMetadataFromDevice(*this, Image, DeviceGlobal))
    return Err;

  // Store the device address on the device entry.
  DeviceEntry.addr = DeviceGlobal.getPtr();
  assert(DeviceEntry.addr && "Invalid device global's address");

  // Note: In the current implementation declare target variables
  // can either be link or to. This means that once unified
  // memory is activated via the requires directive, the variable
  // can be used directly from the host in both cases.

  // Check if the HSA_XNACK and OMPX_APU_MAPS are enabled. If unified memory is
  // not enabled but both HSA_XNACK and OMPX_APU_MAPS are enabled then we can
  // also use globals directly from the host.
  bool EnableHostGlobals = false;
  bool IsZeroCopyOnAPU = Plugin::get().AreAllocationsForMapsOnApusDisabled();
  BoolEnvar HSAXnack = BoolEnvar("HSA_XNACK", false);

  if (IsZeroCopyOnAPU && HSAXnack.get())
    EnableHostGlobals = true;

  // Check if we are on a system that has an APU or on a non-APU system
  // where unified shared memory can be enabled:
  bool IsUsmSystem =
      Plugin::get().hasAPUDevice() || Plugin::get().hasDGpuWithUsmSupport();

  // Fail if there is a mismatch between the user request and the system
  // architecture:
  if (EnableHostGlobals && !IsUsmSystem)
    return Plugin::error("OMPX_APU_MAPS and HSA_XNACK enabled on system that"
                         " does not support unified shared memory");

  if (Plugin.getRequiresFlags() & OMP_REQ_UNIFIED_SHARED_MEMORY ||
      (IsUsmSystem && EnableHostGlobals)) {
    // If unified memory is present any target link or to variables
    // can access host addresses directly. There is no longer a
    // need for device copies.
    GlobalTy HostGlobal(GlobalEntry);
    if (auto Err =
            GHandler.writeGlobalToDevice(*this, HostGlobal, DeviceGlobal))
      return Err;
  }

  // Add the device entry on the entry table.
  Image.getOffloadEntryTable().addEntry(DeviceEntry);

  return Plugin::success();
}

Error GenericDeviceTy::registerKernelOffloadEntry(
    DeviceImageTy &Image, const __tgt_offload_entry &KernelEntry,
    __tgt_offload_entry &DeviceEntry) {
  DeviceEntry = KernelEntry;

  // Retrieve the execution mode.
  auto ExecModeOrErr = getExecutionModeForKernel(KernelEntry.name, Image);
  if (!ExecModeOrErr)
    return ExecModeOrErr.takeError();

  // Create a kernel object.
  auto KernelOrErr = constructKernel(KernelEntry, *ExecModeOrErr);
  if (!KernelOrErr)
    return KernelOrErr.takeError();

  GenericKernelTy &Kernel = *KernelOrErr;

  // Initialize the kernel.
  if (auto Err = Kernel.init(*this, Image))
    return Err;

  // Set the device entry address to the kernel address and store the entry on
  // the entry table.
  DeviceEntry.addr = (void *)&Kernel;
  Image.getOffloadEntryTable().addEntry(DeviceEntry);

  return Plugin::success();
}

Expected<OMPTgtExecModeFlags>
GenericDeviceTy::getExecutionModeForKernel(StringRef Name,
                                           DeviceImageTy &Image) {
  // Create a metadata object for the exec mode global (auto-generated).
  StaticGlobalTy<llvm::omp::OMPTgtExecModeFlags> ExecModeGlobal(Name.data(),
                                                                "_exec_mode");

  // Retrieve execution mode for the kernel. This may fail since some kernels
  // may not have an execution mode.
  GenericGlobalHandlerTy &GHandler = Plugin::get().getGlobalHandler();
  if (auto Err = GHandler.readGlobalFromImage(*this, Image, ExecModeGlobal)) {
    // Consume the error since it is acceptable to fail.
    [[maybe_unused]] std::string ErrStr = toString(std::move(Err));
    DP("Failed to read execution mode for '%s': %s\n"
       "Using default SPMD (2) execution mode\n",
       Name.data(), ErrStr.data());

    return OMP_TGT_EXEC_MODE_SPMD;
  }

  // Check that the retrieved execution mode is valid.
  if (!GenericKernelTy::isValidExecutionMode(ExecModeGlobal.getValue()))
    return Plugin::error("Invalid execution mode %d for '%s'",
                         ExecModeGlobal.getValue(), Name.data());

  return ExecModeGlobal.getValue();
}

Error PinnedAllocationMapTy::insertEntry(void *HstPtr, void *DevAccessiblePtr,
                                         size_t Size, bool ExternallyLocked) {
  // Insert the new entry into the map.
  auto Res = Allocs.insert({HstPtr, DevAccessiblePtr, Size, ExternallyLocked});
  if (!Res.second)
    return Plugin::error("Cannot insert locked buffer entry");

  // Check whether the next entry overlaps with the inserted entry.
  auto It = std::next(Res.first);
  if (It == Allocs.end())
    return Plugin::success();

  const EntryTy *NextEntry = &(*It);
  if (intersects(NextEntry->HstPtr, NextEntry->Size, HstPtr, Size))
    return Plugin::error("Partial overlapping not allowed in locked buffers");

  return Plugin::success();
}

Error PinnedAllocationMapTy::eraseEntry(const EntryTy &Entry) {
  // Erase the existing entry. Notice this requires an additional map lookup,
  // but this should not be a performance issue. Using iterators would make
  // the code more difficult to read.
  size_t Erased = Allocs.erase({Entry.HstPtr});
  if (!Erased)
    return Plugin::error("Cannot erase locked buffer entry");
  return Plugin::success();
}

Error PinnedAllocationMapTy::registerEntryUse(const EntryTy &Entry,
                                              void *HstPtr, size_t Size) {
  if (!contains(Entry.HstPtr, Entry.Size, HstPtr, Size))
    return Plugin::error("Partial overlapping not allowed in locked buffers");

  ++Entry.References;
  return Plugin::success();
}

Expected<bool> PinnedAllocationMapTy::unregisterEntryUse(const EntryTy &Entry) {
  if (Entry.References == 0)
    return Plugin::error("Invalid number of references");

  // Return whether this was the last user.
  return (--Entry.References == 0);
}

Error PinnedAllocationMapTy::registerHostBuffer(void *HstPtr,
                                                void *DevAccessiblePtr,
                                                size_t Size) {
  assert(HstPtr && "Invalid pointer");
  assert(DevAccessiblePtr && "Invalid pointer");
  assert(Size && "Invalid size");

  std::lock_guard<std::shared_mutex> Lock(Mutex);

  // No pinned allocation should intersect.
  const EntryTy *Entry = findIntersecting(HstPtr);
  if (Entry)
    return Plugin::error("Cannot insert entry due to an existing one");

  // Now insert the new entry.
  return insertEntry(HstPtr, DevAccessiblePtr, Size);
}

Error PinnedAllocationMapTy::unregisterHostBuffer(void *HstPtr) {
  assert(HstPtr && "Invalid pointer");

  std::lock_guard<std::shared_mutex> Lock(Mutex);

  const EntryTy *Entry = findIntersecting(HstPtr);
  if (!Entry)
    return Plugin::error("Cannot find locked buffer");

  // The address in the entry should be the same we are unregistering.
  if (Entry->HstPtr != HstPtr)
    return Plugin::error("Unexpected host pointer in locked buffer entry");

  // Unregister from the entry.
  auto LastUseOrErr = unregisterEntryUse(*Entry);
  if (!LastUseOrErr)
    return LastUseOrErr.takeError();

  // There should be no other references to the pinned allocation.
  if (!(*LastUseOrErr))
    return Plugin::error("The locked buffer is still being used");

  // Erase the entry from the map.
  return eraseEntry(*Entry);
}

Expected<void *> PinnedAllocationMapTy::lockHostBuffer(void *HstPtr,
                                                       size_t Size) {
  assert(HstPtr && "Invalid pointer");
  assert(Size && "Invalid size");

  std::lock_guard<std::shared_mutex> Lock(Mutex);

  const EntryTy *Entry = findIntersecting(HstPtr);

  if (Entry) {
    // An already registered intersecting buffer was found. Register a new use.
    if (auto Err = registerEntryUse(*Entry, HstPtr, Size))
      return std::move(Err);

    // Return the device accessible pointer with the correct offset.
    return advanceVoidPtr(Entry->DevAccessiblePtr,
                          getPtrDiff(HstPtr, Entry->HstPtr));
  }

  // No intersecting registered allocation found in the map. First, lock the
  // host buffer and retrieve the device accessible pointer.
  auto DevAccessiblePtrOrErr = Device.dataLockImpl(HstPtr, Size);
  if (!DevAccessiblePtrOrErr)
    return DevAccessiblePtrOrErr.takeError();

  // Now insert the new entry into the map.
  if (auto Err = insertEntry(HstPtr, *DevAccessiblePtrOrErr, Size))
    return std::move(Err);

  // Return the device accessible pointer.
  return *DevAccessiblePtrOrErr;
}

Error PinnedAllocationMapTy::unlockHostBuffer(void *HstPtr) {
  assert(HstPtr && "Invalid pointer");

  std::lock_guard<std::shared_mutex> Lock(Mutex);

  const EntryTy *Entry = findIntersecting(HstPtr);
  if (!Entry)
    return Plugin::error("Cannot find locked buffer");

  // Unregister from the locked buffer. No need to do anything if there are
  // others using the allocation.
  auto LastUseOrErr = unregisterEntryUse(*Entry);
  if (!LastUseOrErr)
    return LastUseOrErr.takeError();

  // No need to do anything if there are others using the allocation.
  if (!(*LastUseOrErr))
    return Plugin::success();

  // This was the last user of the allocation. Unlock the original locked buffer
  // if it was locked by the plugin. Do not unlock it if it was locked by an
  // external entity. Unlock the buffer using the host pointer of the entry.
  if (!Entry->ExternallyLocked)
    if (auto Err = Device.dataUnlockImpl(Entry->HstPtr))
      return Err;

  // Erase the entry from the map.
  return eraseEntry(*Entry);
}

Error PinnedAllocationMapTy::lockMappedHostBuffer(void *HstPtr, size_t Size) {
  assert(HstPtr && "Invalid pointer");
  assert(Size && "Invalid size");

  std::lock_guard<std::shared_mutex> Lock(Mutex);

  // If previously registered, just register a new user on the entry.
  const EntryTy *Entry = findIntersecting(HstPtr);
  if (Entry)
    return registerEntryUse(*Entry, HstPtr, Size);

  size_t BaseSize;
  void *BaseHstPtr, *BaseDevAccessiblePtr;

  // Check if it was externally pinned by a vendor-specific API.
  auto IsPinnedOrErr = Device.isPinnedPtrImpl(HstPtr, BaseHstPtr,
                                              BaseDevAccessiblePtr, BaseSize);
  if (!IsPinnedOrErr)
    return IsPinnedOrErr.takeError();

  // If pinned, just insert the entry representing the whole pinned buffer.
  if (*IsPinnedOrErr)
    return insertEntry(BaseHstPtr, BaseDevAccessiblePtr, BaseSize,
                       /*Externallylocked=*/true);

  // Not externally pinned. Do nothing if locking of mapped buffers is disabled.
  if (!LockMappedBuffers)
    return Plugin::success();

  // Otherwise, lock the buffer and insert the new entry.
  auto DevAccessiblePtrOrErr = Device.dataLockImpl(HstPtr, Size);
  if (!DevAccessiblePtrOrErr) {
    // Errors may be tolerated.
    if (!IgnoreLockMappedFailures)
      return DevAccessiblePtrOrErr.takeError();

    consumeError(DevAccessiblePtrOrErr.takeError());
    return Plugin::success();
  }

  return insertEntry(HstPtr, *DevAccessiblePtrOrErr, Size);
}

Error PinnedAllocationMapTy::unlockUnmappedHostBuffer(void *HstPtr) {
  assert(HstPtr && "Invalid pointer");

  std::lock_guard<std::shared_mutex> Lock(Mutex);

  // Check whether there is any intersecting entry.
  const EntryTy *Entry = findIntersecting(HstPtr);

  // No entry but automatic locking of mapped buffers is disabled, so
  // nothing to do.
  if (!Entry && !LockMappedBuffers)
    return Plugin::success();

  // No entry, automatic locking is enabled, but the locking may have failed, so
  // do nothing.
  if (!Entry && IgnoreLockMappedFailures)
    return Plugin::success();

  // No entry, but the automatic locking is enabled, so this is an error.
  if (!Entry)
    return Plugin::error("Locked buffer not found");

  // There is entry, so unregister a user and check whether it was the last one.
  auto LastUseOrErr = unregisterEntryUse(*Entry);
  if (!LastUseOrErr)
    return LastUseOrErr.takeError();

  // If it is not the last one, there is nothing to do.
  if (!(*LastUseOrErr))
    return Plugin::success();

  // Otherwise, if it was the last and the buffer was locked by the plugin,
  // unlock it.
  if (!Entry->ExternallyLocked)
    if (auto Err = Device.dataUnlockImpl(Entry->HstPtr))
      return Err;

  // Finally erase the entry from the map.
  return eraseEntry(*Entry);
}

Error GenericDeviceTy::synchronize(__tgt_async_info *AsyncInfo) {
  if (!AsyncInfo || !AsyncInfo->Queue)
    return Plugin::error("Invalid async info queue");

  if (auto Err = synchronizeImpl(*AsyncInfo))
    return Err;

  for (auto *Ptr : AsyncInfo->AssociatedAllocations)
    if (auto Err = dataDelete(Ptr, TargetAllocTy::TARGET_ALLOC_DEVICE))
      return Err;
  AsyncInfo->AssociatedAllocations.clear();

  return Plugin::success();
}

Error GenericDeviceTy::queryAsync(__tgt_async_info *AsyncInfo) {
  if (!AsyncInfo || !AsyncInfo->Queue)
    return Plugin::error("Invalid async info queue");

  return queryAsyncImpl(*AsyncInfo);
}

Error GenericDeviceTy::memoryVAMap(void **Addr, void *VAddr, size_t *RSize) {
  return Plugin::error("Device does not suppport VA Management");
}

Error GenericDeviceTy::memoryVAUnMap(void *VAddr, size_t Size) {
  return Plugin::error("Device does not suppport VA Management");
}

Error GenericDeviceTy::getDeviceMemorySize(uint64_t &DSize) {
  return Plugin::error(
      "Mising getDeviceMemorySize impelmentation (required by RR-heuristic");
}

Expected<void *> GenericDeviceTy::dataAlloc(int64_t Size, void *HostPtr,
                                            TargetAllocTy Kind) {
  void *Alloc = nullptr;

  if (RecordReplay.isRecordingOrReplaying())
    return RecordReplay.alloc(Size);

  switch (Kind) {
  case TARGET_ALLOC_DEFAULT:
  case TARGET_ALLOC_DEVICE_NON_BLOCKING:
  case TARGET_ALLOC_DEVICE:
    if (MemoryManager) {
      Alloc = MemoryManager->allocate(Size, HostPtr);
      if (!Alloc)
        return Plugin::error("Failed to allocate from memory manager");
      break;
    }
    [[fallthrough]];
  case TARGET_ALLOC_HOST:
  case TARGET_ALLOC_SHARED:
    Alloc = allocate(Size, HostPtr, Kind);
    if (!Alloc)
      return Plugin::error("Failed to allocate from device allocator");
  }

  // Report error if the memory manager or the device allocator did not return
  // any memory buffer.
  if (!Alloc)
    return Plugin::error("Invalid target data allocation kind or requested "
                         "allocator not implemented yet");

  // Register allocated buffer as pinned memory if the type is host memory.
  if (Kind == TARGET_ALLOC_HOST)
    if (auto Err = PinnedAllocs.registerHostBuffer(Alloc, Alloc, Size))
      return std::move(Err);

  return Alloc;
}

Error GenericDeviceTy::dataDelete(void *TgtPtr, TargetAllocTy Kind) {
  // Free is a noop when recording or replaying.
  if (RecordReplay.isRecordingOrReplaying())
    return Plugin::success();

  int Res;
  if (MemoryManager)
    Res = MemoryManager->free(TgtPtr);
  else
    Res = free(TgtPtr, Kind);

  if (Res)
    return Plugin::error("Failure to deallocate device pointer %p", TgtPtr);

  // Unregister deallocated pinned memory buffer if the type is host memory.
  if (Kind == TARGET_ALLOC_HOST)
    if (auto Err = PinnedAllocs.unregisterHostBuffer(TgtPtr))
      return Err;

  return Plugin::success();
}

Error GenericDeviceTy::dataSubmit(void *TgtPtr, const void *HstPtr,
                                  int64_t Size, __tgt_async_info *AsyncInfo) {
  AsyncInfoWrapperTy AsyncInfoWrapper(*this, AsyncInfo);

  auto Err = dataSubmitImpl(TgtPtr, HstPtr, Size, AsyncInfoWrapper);
  AsyncInfoWrapper.finalize(Err);
  return Err;
}

Error GenericDeviceTy::dataRetrieve(void *HstPtr, const void *TgtPtr,
                                    int64_t Size, __tgt_async_info *AsyncInfo) {
  AsyncInfoWrapperTy AsyncInfoWrapper(*this, AsyncInfo);

  auto Err = dataRetrieveImpl(HstPtr, TgtPtr, Size, AsyncInfoWrapper);
  AsyncInfoWrapper.finalize(Err);
  return Err;
}

Error GenericDeviceTy::dataExchange(const void *SrcPtr, GenericDeviceTy &DstDev,
                                    void *DstPtr, int64_t Size,
                                    __tgt_async_info *AsyncInfo) {
  AsyncInfoWrapperTy AsyncInfoWrapper(*this, AsyncInfo);

  auto Err = dataExchangeImpl(SrcPtr, DstDev, DstPtr, Size, AsyncInfoWrapper);
  AsyncInfoWrapper.finalize(Err);
  return Err;
}

Error GenericDeviceTy::launchKernel(void *EntryPtr, void **ArgPtrs,
                                    ptrdiff_t *ArgOffsets,
                                    KernelArgsTy &KernelArgs,
                                    __tgt_async_info *AsyncInfo) {
  AsyncInfoWrapperTy AsyncInfoWrapper(
      *this, RecordReplay.isRecordingOrReplaying() ? nullptr : AsyncInfo);

  GenericKernelTy &GenericKernel =
      *reinterpret_cast<GenericKernelTy *>(EntryPtr);

  auto Err = GenericKernel.launch(*this, ArgPtrs, ArgOffsets, KernelArgs,
                                  AsyncInfoWrapper);

  // 'finalize' here to guarantee next record-replay actions are in-sync
  AsyncInfoWrapper.finalize(Err);

  if (RecordReplay.isRecordingOrReplaying() &&
      RecordReplay.isSaveOutputEnabled())
    RecordReplay.saveKernelOutputInfo(GenericKernel.getName());

  return Err;
}

Error GenericDeviceTy::initAsyncInfo(__tgt_async_info **AsyncInfoPtr) {
  assert(AsyncInfoPtr && "Invalid async info");

  *AsyncInfoPtr = new __tgt_async_info();

  AsyncInfoWrapperTy AsyncInfoWrapper(*this, *AsyncInfoPtr);

  auto Err = initAsyncInfoImpl(AsyncInfoWrapper);
  AsyncInfoWrapper.finalize(Err);
  return Err;
}

Error GenericDeviceTy::initDeviceInfo(__tgt_device_info *DeviceInfo) {
  assert(DeviceInfo && "Invalid device info");

  return initDeviceInfoImpl(DeviceInfo);
}

Error GenericDeviceTy::setCoarseGrainMemory(void *ptr, int64_t size) {
  assert(ptr != nullptr);
  assert(size > 0);

  return setCoarseGrainMemoryImpl(ptr, size);
}

uint32_t GenericDeviceTy::queryCoarseGrainMemory(const void *ptr,
                                                 int64_t size) {
  assert(ptr != nullptr);
  assert(size > 0);

  return queryCoarseGrainMemoryImpl(ptr, size);
}

Error GenericDeviceTy::prepopulatePageTable(void *ptr, int64_t size) {
  assert(ptr != nullptr);
  assert(size > 0);

  return prepopulatePageTableImpl(ptr, size);
}

Error GenericDeviceTy::printInfo() {
  InfoQueueTy InfoQueue;

  // Get the vendor-specific info entries describing the device properties.
  if (auto Err = obtainInfoImpl(InfoQueue))
    return Err;

  // Print all info entries.
  InfoQueue.print();

  return Plugin::success();
}

Error GenericDeviceTy::createEvent(void **EventPtrStorage) {
  return createEventImpl(EventPtrStorage);
}

Error GenericDeviceTy::destroyEvent(void *EventPtr) {
  return destroyEventImpl(EventPtr);
}

Error GenericDeviceTy::recordEvent(void *EventPtr,
                                   __tgt_async_info *AsyncInfo) {
  AsyncInfoWrapperTy AsyncInfoWrapper(*this, AsyncInfo);

  auto Err = recordEventImpl(EventPtr, AsyncInfoWrapper);
  AsyncInfoWrapper.finalize(Err);
  return Err;
}

Error GenericDeviceTy::waitEvent(void *EventPtr, __tgt_async_info *AsyncInfo) {
  AsyncInfoWrapperTy AsyncInfoWrapper(*this, AsyncInfo);

  auto Err = waitEventImpl(EventPtr, AsyncInfoWrapper);
  AsyncInfoWrapper.finalize(Err);
  return Err;
}

Error GenericDeviceTy::syncEvent(void *EventPtr) {
  return syncEventImpl(EventPtr);
}

Error GenericPluginTy::init() {
  auto NumDevicesOrErr = initImpl();
  if (!NumDevicesOrErr)
    return NumDevicesOrErr.takeError();

  NumDevices = *NumDevicesOrErr;
  if (NumDevices == 0)
    return Plugin::success();

  assert(Devices.size() == 0 && "Plugin already initialized");
  Devices.resize(NumDevices, nullptr);

  GlobalHandler = Plugin::createGlobalHandler();
  assert(GlobalHandler && "Invalid global handler");

  RPCServer = nullptr;
#if RPC_FIXME
  RPCServer = new RPCServerTy(NumDevices);
  assert(RPCServer && "Invalid RPC server");
#endif
  return Plugin::success();
}

Error GenericPluginTy::deinit() {
  // Deinitialize all active devices.
  for (int32_t DeviceId = 0; DeviceId < NumDevices; ++DeviceId) {
    if (Devices[DeviceId]) {
      if (auto Err = deinitDevice(DeviceId))
        return Err;
    }
    assert(!Devices[DeviceId] && "Device was not deinitialized");
  }

  // There is no global handler if no device is available.
  if (GlobalHandler)
    delete GlobalHandler;

#if RPC_FIXME
  if (RPCServer)
    delete RPCServer;
#endif
  // Perform last deinitializations on the plugin.
  return deinitImpl();
}

Error GenericPluginTy::initDevice(int32_t DeviceId) {
  assert(!Devices[DeviceId] && "Device already initialized");

  // Create the device and save the reference.
  GenericDeviceTy *Device = Plugin::createDevice(DeviceId, NumDevices);
  assert(Device && "Invalid device");

  // Save the device reference into the list.
  Devices[DeviceId] = Device;

  // Initialize the device and its resources.
  return Device->init(*this);
}

Error GenericPluginTy::deinitDevice(int32_t DeviceId) {
  // The device may be already deinitialized.
  if (Devices[DeviceId] == nullptr)
    return Plugin::success();

  // Deinitialize the device and release its resources.
  if (auto Err = Devices[DeviceId]->deinit(*this))
    return Err;

  // Delete the device and invalidate its reference.
  delete Devices[DeviceId];
  Devices[DeviceId] = nullptr;

  return Plugin::success();
}

const bool llvm::omp::target::plugin::libomptargetSupportsRPC() {
#ifdef LIBOMPTARGET_RPC_SUPPORT
	assert(0);
  return true;
#else
  return false;
#endif
}

/// Exposed library API function, basically wrappers around the GenericDeviceTy
/// functionality with the same name. All non-async functions are redirected
/// to the async versions right away with a NULL AsyncInfoPtr.
#ifdef __cplusplus
extern "C" {
#endif

int32_t __tgt_rtl_init_plugin() {
  auto Err = Plugin::initIfNeeded();
  if (Err) {
    [[maybe_unused]] std::string ErrStr = toString(std::move(Err));
    DP("Failed to init plugin: %s", ErrStr.c_str());
    return OFFLOAD_FAIL;
  }

  return OFFLOAD_SUCCESS;
}

int32_t __tgt_rtl_is_valid_binary(__tgt_device_image *TgtImage) {
  if (!Plugin::isActive())
    return false;

  if (utils::elf::checkMachine(TgtImage, Plugin::get().getMagicElfBits()))
    return true;

  return Plugin::get().getJIT().checkBitcodeImage(*TgtImage);
}

int32_t __tgt_rtl_is_valid_binary_info(__tgt_device_image *TgtImage,
                                       __tgt_image_info *Info) {
  if (!Plugin::isActive())
    return false;

  if (!__tgt_rtl_is_valid_binary(TgtImage))
    return false;
  // A subarchitecture was not specified. Assume it is compatible.
  if (!Info->Arch)
    return true;

  // Check the compatibility with all the available devices. Notice the
  // devices may not be initialized yet.
  auto CompatibleOrErr = Plugin::get().isImageCompatible(Info, TgtImage);
  if (!CompatibleOrErr) {
    // This error should not abort the execution, so we just inform the user
    // through the debug system.
    std::string ErrString = toString(CompatibleOrErr.takeError());
    DP("Failure to check whether image %p is valid: %s\n", TgtImage,
       ErrString.data());
    return false;
  }

  bool Compatible = *CompatibleOrErr;
  DP("Image is %s compatible with current environment: %s\n",
     (Compatible) ? "" : "not", Info->Arch);

  return Compatible;
}

bool __tgt_rtl_exists_valid_binary_for_RTL(void *VImages, void *VValidImages) {
  llvm::SmallVector<std::tuple<__tgt_device_image *, __tgt_image_info *,
                               DeviceImageTy *>> *Images =
      (llvm::SmallVector<std::tuple<__tgt_device_image *, __tgt_image_info *,
                                    DeviceImageTy *>> *)VImages;
  llvm::SmallVector<std::tuple<__tgt_device_image *, __tgt_image_info *,
                               DeviceImageTy *>> *ValidImages =
      (llvm::SmallVector<std::tuple<__tgt_device_image *, __tgt_image_info *,
                                    DeviceImageTy *>> *)VValidImages;

  bool IsValidImageAvailable = false;
  llvm::SmallVector<
      std::tuple<__tgt_device_image *, __tgt_image_info *, DeviceImageTy *>>
      InvalidImages;

  auto It = std::begin(*Images);
  while (It != std::end(*Images)) {
    __tgt_device_image *Img = (std::get<0>(*It));
    __tgt_image_info *Info = (std::get<1>(*It));

    if (__tgt_rtl_is_valid_binary_info(Img, Info)) {
      ValidImages->push_back(*It);
      IsValidImageAvailable = true;
      It = Images->erase(It);
      continue;
    }

    InvalidImages.push_back(*It);
    It++;
  }

  if (!IsValidImageAvailable)
    for (auto targetImage : InvalidImages) {
      // Check if the image was rejected because of conflicting XNACK modes.
      Plugin::get().checkInvalidImage(std::get<1>(targetImage),
                                      std::get<0>(targetImage));
    }

  return IsValidImageAvailable;
}

int32_t __tgt_rtl_supports_empty_images() {
  return Plugin::get().supportsEmptyImages();
}

int32_t __tgt_rtl_init_device(int32_t DeviceId) {
  auto Err = Plugin::get().initDevice(DeviceId);
  if (Err) {
    REPORT("Failure to initialize device %d: %s\n", DeviceId,
           toString(std::move(Err)).data());
    return OFFLOAD_FAIL;
  }

  return OFFLOAD_SUCCESS;
}

int32_t __tgt_rtl_number_of_devices() { return Plugin::get().getNumDevices(); }

int __tgt_rtl_number_of_team_procs(int DeviceId) {
  return Plugin::get().getDevice(DeviceId).getNumComputeUnits();
}

bool __tgt_rtl_has_apu_device() { return Plugin::get().hasAPUDevice(); }

bool __tgt_rtl_has_USM_capable_dGPU() {
  return Plugin::get().hasDGpuWithUsmSupport();
}

bool __tgt_rtl_are_allocations_for_maps_on_apus_disabled() {
  return Plugin::get().AreAllocationsForMapsOnApusDisabled();
}

bool __tgt_rtl_requested_prepopulate_gpu_page_table() {
  return Plugin::get().requestedPrepopulateGPUPageTable();
}

bool __tgt_rtl_is_no_maps_check() { return Plugin::get().IsNoMapsCheck(); }

bool __tgt_rtl_is_fine_grained_memory_enabled() {
  return Plugin::get().IsFineGrainedMemoryEnabled();
}

bool __tgt_rtl_is_system_supporting_managed_memory() {
  return Plugin::get().IsSystemSupportingManagedMemory();
}

void __tgt_rtl_set_up_env() { Plugin::get().setUpEnv(); }

int64_t __tgt_rtl_init_requires(int64_t RequiresFlags) {
  Plugin::get().setRequiresFlag(RequiresFlags);
  return OFFLOAD_SUCCESS;
}

int32_t __tgt_rtl_is_data_exchangable(int32_t SrcDeviceId,
                                      int32_t DstDeviceId) {
  return Plugin::get().isDataExchangable(SrcDeviceId, DstDeviceId);
}

int32_t __tgt_rtl_initialize_record_replay(int32_t DeviceId, int64_t MemorySize,
                                           void *VAddr, bool isRecord,
                                           bool SaveOutput,
                                           uint64_t &ReqPtrArgOffset) {
  GenericPluginTy &Plugin = Plugin::get();
  GenericDeviceTy &Device = Plugin.getDevice(DeviceId);
  RecordReplayTy::RRStatusTy Status =
      isRecord ? RecordReplayTy::RRStatusTy::RRRecording
               : RecordReplayTy::RRStatusTy::RRReplaying;

  if (auto Err = RecordReplay.init(&Device, MemorySize, VAddr, Status,
                                   SaveOutput, ReqPtrArgOffset)) {
    REPORT("WARNING RR did not intialize RR-properly with %lu bytes"
           "(Error: %s)\n",
           MemorySize, toString(std::move(Err)).data());
    RecordReplay.setStatus(RecordReplayTy::RRStatusTy::RRDeactivated);

    if (!isRecord) {
      return OFFLOAD_FAIL;
    }
  }
  return OFFLOAD_SUCCESS;
}

__tgt_target_table *__tgt_rtl_load_binary(int32_t DeviceId,
                                          __tgt_device_image *TgtImage) {
  GenericPluginTy &Plugin = Plugin::get();
  GenericDeviceTy &Device = Plugin.getDevice(DeviceId);

  auto TableOrErr = Device.loadBinary(Plugin, TgtImage);
  if (!TableOrErr) {
    auto Err = TableOrErr.takeError();
    REPORT("Failure to load binary image %p on device %d: %s\n", TgtImage,
           DeviceId, toString(std::move(Err)).data());
    return nullptr;
  }

  __tgt_target_table *Table = *TableOrErr;
  assert(Table != nullptr && "Invalid table");

  return Table;
}

void *__tgt_rtl_data_alloc(int32_t DeviceId, int64_t Size, void *HostPtr,
                           int32_t Kind) {
#ifdef OMPT_SUPPORT
  // If OMPT is enabled, collect start and end times for the allocation.
  OmptTimestampRAII Ts;
#endif
  auto AllocOrErr = Plugin::get().getDevice(DeviceId).dataAlloc(
      Size, HostPtr, (TargetAllocTy)Kind);
  if (!AllocOrErr) {
    auto Err = AllocOrErr.takeError();
    REPORT("Failure to allocate device memory: %s\n",
           toString(std::move(Err)).data());
    return nullptr;
  }
  assert(*AllocOrErr && "Null pointer upon successful allocation");

  // Method has no effect when the CUDA Plugin is used.
  if (Kind == TARGET_ALLOC_SHARED)
    __tgt_rtl_set_coarse_grain_mem_region(DeviceId, HostPtr, Size);

  return *AllocOrErr;
}

int32_t __tgt_rtl_data_delete(int32_t DeviceId, void *TgtPtr, int32_t Kind) {
#ifdef OMPT_SUPPORT
  // If OMPT is enabled, collect start and end times for the data delete.
  OmptTimestampRAII Ts;
#endif
  auto Err =
      Plugin::get().getDevice(DeviceId).dataDelete(TgtPtr, (TargetAllocTy)Kind);
  if (Err) {
    REPORT("Failure to deallocate device pointer %p: %s\n", TgtPtr,
           toString(std::move(Err)).data());
    return OFFLOAD_FAIL;
  }

  return OFFLOAD_SUCCESS;
}

int32_t __tgt_rtl_data_lock(int32_t DeviceId, void *Ptr, int64_t Size,
                            void **LockedPtr) {
  auto LockedPtrOrErr = Plugin::get().getDevice(DeviceId).dataLock(Ptr, Size);
  if (!LockedPtrOrErr) {
    auto Err = LockedPtrOrErr.takeError();
    REPORT("Failure to lock memory %p: %s\n", Ptr,
           toString(std::move(Err)).data());
    return OFFLOAD_FAIL;
  }

  if (!(*LockedPtrOrErr)) {
    REPORT("Failure to lock memory %p: obtained a null locked pointer\n", Ptr);
    return OFFLOAD_FAIL;
  }
  *LockedPtr = *LockedPtrOrErr;

  return OFFLOAD_SUCCESS;
}

int32_t __tgt_rtl_data_unlock(int32_t DeviceId, void *Ptr) {
  auto Err = Plugin::get().getDevice(DeviceId).dataUnlock(Ptr);
  if (Err) {
    REPORT("Failure to unlock memory %p: %s\n", Ptr,
           toString(std::move(Err)).data());
    return OFFLOAD_FAIL;
  }

  return OFFLOAD_SUCCESS;
}

int32_t __tgt_rtl_data_notify_mapped(int32_t DeviceId, void *HstPtr,
                                     int64_t Size) {
  auto Err = Plugin::get().getDevice(DeviceId).notifyDataMapped(HstPtr, Size);
  if (Err) {
    REPORT("Failure to notify data mapped %p: %s\n", HstPtr,
           toString(std::move(Err)).data());
    return OFFLOAD_FAIL;
  }

  return OFFLOAD_SUCCESS;
}

int32_t __tgt_rtl_data_notify_unmapped(int32_t DeviceId, void *HstPtr) {
  auto Err = Plugin::get().getDevice(DeviceId).notifyDataUnmapped(HstPtr);
  if (Err) {
    REPORT("Failure to notify data unmapped %p: %s\n", HstPtr,
           toString(std::move(Err)).data());
    return OFFLOAD_FAIL;
  }

  return OFFLOAD_SUCCESS;
}

int32_t __tgt_rtl_data_submit(int32_t DeviceId, void *TgtPtr, void *HstPtr,
                              int64_t Size) {
  return __tgt_rtl_data_submit_async(DeviceId, TgtPtr, HstPtr, Size,
                                     /*AsyncInfoPtr=*/nullptr);
}

int32_t __tgt_rtl_data_submit_async(int32_t DeviceId, void *TgtPtr,
                                    void *HstPtr, int64_t Size,
                                    __tgt_async_info *AsyncInfoPtr) {
  auto Err = Plugin::get().getDevice(DeviceId).dataSubmit(TgtPtr, HstPtr, Size,
                                                          AsyncInfoPtr);
  if (Err) {
    REPORT("Failure to copy data from host to device. Pointers: host "
           "= " DPxMOD ", device = " DPxMOD ", size = %" PRId64 ": %s\n",
           DPxPTR(HstPtr), DPxPTR(TgtPtr), Size,
           toString(std::move(Err)).data());
    return OFFLOAD_FAIL;
  }

  return OFFLOAD_SUCCESS;
}

int32_t __tgt_rtl_data_retrieve(int32_t DeviceId, void *HstPtr, void *TgtPtr,
                                int64_t Size) {
  return __tgt_rtl_data_retrieve_async(DeviceId, HstPtr, TgtPtr, Size,
                                       /*AsyncInfoPtr=*/nullptr);
}

int32_t __tgt_rtl_data_retrieve_async(int32_t DeviceId, void *HstPtr,
                                      void *TgtPtr, int64_t Size,
                                      __tgt_async_info *AsyncInfoPtr) {
  auto Err = Plugin::get().getDevice(DeviceId).dataRetrieve(HstPtr, TgtPtr,
                                                            Size, AsyncInfoPtr);
  if (Err) {
    REPORT("Faliure to copy data from device to host. Pointers: host "
           "= " DPxMOD ", device = " DPxMOD ", size = %" PRId64 ": %s\n",
           DPxPTR(HstPtr), DPxPTR(TgtPtr), Size,
           toString(std::move(Err)).data());
    return OFFLOAD_FAIL;
  }

  return OFFLOAD_SUCCESS;
}

int32_t __tgt_rtl_data_exchange(int32_t SrcDeviceId, void *SrcPtr,
                                int32_t DstDeviceId, void *DstPtr,
                                int64_t Size) {
  return __tgt_rtl_data_exchange_async(SrcDeviceId, SrcPtr, DstDeviceId, DstPtr,
                                       Size,
                                       /*AsyncInfoPtr=*/nullptr);
}

int32_t __tgt_rtl_data_exchange_async(int32_t SrcDeviceId, void *SrcPtr,
                                      int DstDeviceId, void *DstPtr,
                                      int64_t Size,
                                      __tgt_async_info *AsyncInfo) {
  GenericDeviceTy &SrcDevice = Plugin::get().getDevice(SrcDeviceId);
  GenericDeviceTy &DstDevice = Plugin::get().getDevice(DstDeviceId);
  auto Err = SrcDevice.dataExchange(SrcPtr, DstDevice, DstPtr, Size, AsyncInfo);
  if (Err) {
    REPORT("Failure to copy data from device (%d) to device (%d). Pointers: "
           "host = " DPxMOD ", device = " DPxMOD ", size = %" PRId64 ": %s\n",
           SrcDeviceId, DstDeviceId, DPxPTR(SrcPtr), DPxPTR(DstPtr), Size,
           toString(std::move(Err)).data());
    return OFFLOAD_FAIL;
  }

  return OFFLOAD_SUCCESS;
}

int32_t __tgt_rtl_launch_kernel_sync(int32_t DeviceId, void *TgtEntryPtr,
                                     void **TgtArgs, ptrdiff_t *TgtOffsets,
                                     KernelArgsTy *KernelArgs) {
  __tgt_async_info *AsyncInfoPtr = nullptr;
  return __tgt_rtl_launch_kernel(DeviceId, TgtEntryPtr, TgtArgs, TgtOffsets,
                                 KernelArgs, AsyncInfoPtr);
}
int32_t __tgt_rtl_launch_kernel(int32_t DeviceId, void *TgtEntryPtr,
                                void **TgtArgs, ptrdiff_t *TgtOffsets,
                                KernelArgsTy *KernelArgs,
                                __tgt_async_info *AsyncInfoPtr) {
  auto Err = Plugin::get().getDevice(DeviceId).launchKernel(
      TgtEntryPtr, TgtArgs, TgtOffsets, *KernelArgs, AsyncInfoPtr);
  if (Err) {
    REPORT("Failure to run target region " DPxMOD " in device %d: %s\n",
           DPxPTR(TgtEntryPtr), DeviceId, toString(std::move(Err)).data());
    return OFFLOAD_FAIL;
  }

  return OFFLOAD_SUCCESS;
}

int32_t __tgt_rtl_synchronize(int32_t DeviceId,
                              __tgt_async_info *AsyncInfoPtr) {
  auto Err = Plugin::get().getDevice(DeviceId).synchronize(AsyncInfoPtr);
  if (Err) {
    REPORT("Failure to synchronize stream %p: %s\n", AsyncInfoPtr->Queue,
           toString(std::move(Err)).data());
    return OFFLOAD_FAIL;
  }

  return OFFLOAD_SUCCESS;
}

int32_t __tgt_rtl_query_async(int32_t DeviceId,
                              __tgt_async_info *AsyncInfoPtr) {
  auto Err = Plugin::get().getDevice(DeviceId).queryAsync(AsyncInfoPtr);
  if (Err) {
    REPORT("Failure to query stream %p: %s\n", AsyncInfoPtr->Queue,
           toString(std::move(Err)).data());
    return OFFLOAD_FAIL;
  }

  return OFFLOAD_SUCCESS;
}

void __tgt_rtl_print_device_info(int32_t DeviceId) {
  if (auto Err = Plugin::get().getDevice(DeviceId).printInfo())
    REPORT("Failure to print device %d info: %s\n", DeviceId,
           toString(std::move(Err)).data());
}

int32_t __tgt_rtl_create_event(int32_t DeviceId, void **EventPtr) {
  auto Err = Plugin::get().getDevice(DeviceId).createEvent(EventPtr);
  if (Err) {
    REPORT("Failure to create event: %s\n", toString(std::move(Err)).data());
    return OFFLOAD_FAIL;
  }

  return OFFLOAD_SUCCESS;
}

int32_t __tgt_rtl_record_event(int32_t DeviceId, void *EventPtr,
                               __tgt_async_info *AsyncInfoPtr) {
  auto Err =
      Plugin::get().getDevice(DeviceId).recordEvent(EventPtr, AsyncInfoPtr);
  if (Err) {
    REPORT("Failure to record event %p: %s\n", EventPtr,
           toString(std::move(Err)).data());
    return OFFLOAD_FAIL;
  }

  return OFFLOAD_SUCCESS;
}

int32_t __tgt_rtl_wait_event(int32_t DeviceId, void *EventPtr,
                             __tgt_async_info *AsyncInfoPtr) {
  auto Err =
      Plugin::get().getDevice(DeviceId).waitEvent(EventPtr, AsyncInfoPtr);
  if (Err) {
    REPORT("Failure to wait event %p: %s\n", EventPtr,
           toString(std::move(Err)).data());
    return OFFLOAD_FAIL;
  }

  return OFFLOAD_SUCCESS;
}

int32_t __tgt_rtl_sync_event(int32_t DeviceId, void *EventPtr) {
  auto Err = Plugin::get().getDevice(DeviceId).syncEvent(EventPtr);
  if (Err) {
    REPORT("Failure to synchronize event %p: %s\n", EventPtr,
           toString(std::move(Err)).data());
    return OFFLOAD_FAIL;
  }

  return OFFLOAD_SUCCESS;
}

int32_t __tgt_rtl_destroy_event(int32_t DeviceId, void *EventPtr) {
  auto Err = Plugin::get().getDevice(DeviceId).destroyEvent(EventPtr);
  if (Err) {
    REPORT("Failure to destroy event %p: %s\n", EventPtr,
           toString(std::move(Err)).data());
    return OFFLOAD_FAIL;
  }

  return OFFLOAD_SUCCESS;
}

void __tgt_rtl_set_info_flag(uint32_t NewInfoLevel) {
  std::atomic<uint32_t> &InfoLevel = getInfoLevelInternal();
  InfoLevel.store(NewInfoLevel);
}

int32_t __tgt_rtl_init_async_info(int32_t DeviceId,
                                  __tgt_async_info **AsyncInfoPtr) {
  assert(AsyncInfoPtr && "Invalid async info");

  auto Err = Plugin::get().getDevice(DeviceId).initAsyncInfo(AsyncInfoPtr);
  if (Err) {
    REPORT("Failure to initialize async info at " DPxMOD " on device %d: %s\n",
           DPxPTR(*AsyncInfoPtr), DeviceId, toString(std::move(Err)).data());
    return OFFLOAD_FAIL;
  }
  return OFFLOAD_SUCCESS;
}

int32_t __tgt_rtl_init_device_info(int32_t DeviceId,
                                   __tgt_device_info *DeviceInfo,
                                   const char **ErrStr) {
  *ErrStr = "";

  auto Err = Plugin::get().getDevice(DeviceId).initDeviceInfo(DeviceInfo);
  if (Err) {
    REPORT("Failure to initialize device info at " DPxMOD " on device %d: %s\n",
           DPxPTR(DeviceInfo), DeviceId, toString(std::move(Err)).data());
    return OFFLOAD_FAIL;
  }

  return OFFLOAD_SUCCESS;
}

// Register mapped or allocated memory (with omp_target_alloc or omp_alloc)
// as coarse grain
// \arg DeviceId is the ID of the device for which the memory should be switched
// to coarse grain mode. \arg ptr is the base pointer of the region to be
// registered as coarse grain \arg size is the size of the memory region to be
// registered as coarse grain
int __tgt_rtl_set_coarse_grain_mem_region(int32_t DeviceId, void *ptr,
                                          int64_t size) {

  auto Err = Plugin::get().getDevice(DeviceId).setCoarseGrainMemory(ptr, size);

  if (Err) {
    REPORT("Failure switching memory region to coarse grain mode (ptr: %p, "
           "size: %ld)\n",
           ptr, size);
    return OFFLOAD_FAIL;
  }
  return OFFLOAD_SUCCESS;
}

int32_t __tgt_rtl_set_device_offset(int32_t DeviceIdOffset) {
  Plugin::get().setDeviceIdStartIndex(DeviceIdOffset);

  return OFFLOAD_SUCCESS;
}

// Request GPU driver to add all pages underlying memory [ptr,ptr+size[ to the
// \arg DeviceId page table
// \arg DeviceId is the ID of the device for which the memory should be switched
// to coarse grain mode. \arg ptr is the base pointer of the region to be
// registered as coarse grain \arg size is the size of the memory region to be
// registered as coarse grain
int __tgt_rtl_prepopulate_page_table(int32_t DeviceId, void *ptr,
                                     int64_t size) {

  auto Err = Plugin::get().getDevice(DeviceId).prepopulatePageTable(ptr, size);

  if (Err) {
    REPORT("Failure prepopulating GPU page table (ptr: %p, "
           "size: %ld)\n",
           ptr, size);
    return OFFLOAD_FAIL;
  }

  return OFFLOAD_SUCCESS;
}

// Query if [ptr, ptr+size] belongs to coarse grain memory region
int32_t __tgt_rtl_query_coarse_grain_mem_region(int32_t DeviceId,
                                                const void *ptr, int64_t size) {

  auto QueryCoarseGrainReturnValue =
      Plugin::get().getDevice(DeviceId).queryCoarseGrainMemory(ptr, size);

  return QueryCoarseGrainReturnValue;
}

#ifdef __cplusplus
}
#endif<|MERGE_RESOLUTION|>--- conflicted
+++ resolved
@@ -94,7 +94,7 @@
   void *suggestAddress(uint64_t MaxMemoryAllocation) {
     // Get a valid pointer address for this system
     void *Addr =
-        Device->allocate(1024, /*HstPtr=*/nullptr, TARGET_ALLOC_DEFAULT);
+        Device->allocate(1024, /* HstPtr */ nullptr, TARGET_ALLOC_DEFAULT);
     Device->free(Addr);
     // Align Address to MaxMemoryAllocation
     Addr = (void *)alignPtr((Addr), MaxMemoryAllocation);
@@ -134,8 +134,8 @@
     constexpr size_t STEP = 1024 * 1024 * 1024ULL;
     MemoryStart = nullptr;
     for (TotalSize = MAX_MEMORY_ALLOCATION; TotalSize > 0; TotalSize -= STEP) {
-      MemoryStart =
-          Device->allocate(TotalSize, /*HstPtr=*/nullptr, TARGET_ALLOC_DEFAULT);
+      MemoryStart = Device->allocate(TotalSize, /* HstPtr */ nullptr,
+                                     TARGET_ALLOC_DEFAULT);
       if (MemoryStart)
         break;
     }
@@ -244,8 +244,8 @@
     for (auto &OffloadEntry : Image.getOffloadEntryTable()) {
       if (!OffloadEntry.size)
         continue;
-      // Get the total size of the string and entry including the null byte.
-      Size += std::strlen(OffloadEntry.name) + 1 + sizeof(uint32_t) +
+      Size += std::strlen(OffloadEntry.name) + /* '\0' */ 1 +
+              /* OffloadEntry.size value */ sizeof(uint32_t) +
               OffloadEntry.size;
     }
 
@@ -767,7 +767,6 @@
   ompt::setDeviceId(DevicePtr, DeviceId);
   if (ompt::CallbacksInitialized) {
     bool ExpectedStatus = false;
-<<<<<<< HEAD
     if (OmptInitialized.compare_exchange_strong(ExpectedStatus, true)) {
       performOmptCallback(device_initialize,
                           /* device_num */ DeviceId +
@@ -777,15 +776,6 @@
                           /* lookup */ ompt::lookupDeviceTracingFn,
                           /* documentation */ nullptr);
     }
-=======
-    if (OmptInitialized.compare_exchange_strong(ExpectedStatus, true))
-      performOmptCallback(device_initialize, /*device_num=*/DeviceId +
-                                                 Plugin.getDeviceIdStartIndex(),
-                          /*type=*/getComputeUnitKind().c_str(),
-                          /*device=*/reinterpret_cast<ompt_device_t *>(this),
-                          /*lookup=*/ompt::lookupCallbackByName,
-                          /*documentation=*/nullptr);
->>>>>>> 4a3fb9ce
   }
 #endif
 
@@ -879,7 +869,7 @@
     bool ExpectedStatus = true;
     if (OmptInitialized.compare_exchange_strong(ExpectedStatus, false)) {
       performOmptCallback(device_finalize,
-                          /*device_num=*/DeviceId +
+                          /* device_num */ DeviceId +
                               Plugin.getDeviceIdStartIndex());
     }
   }
@@ -943,11 +933,16 @@
   if (ompt::CallbacksInitialized) {
     size_t Bytes =
         getPtrDiff(InputTgtImage->ImageEnd, InputTgtImage->ImageStart);
-    performOmptCallback(
-        device_load, /*device_num=*/DeviceId + Plugin.getDeviceIdStartIndex(),
-        /*FileName=*/nullptr, /*FileOffset=*/0, /*VmaInFile=*/nullptr,
-        /*ImgSize=*/Bytes, /*HostAddr=*/InputTgtImage->ImageStart,
-        /*DeviceAddr=*/nullptr, /* FIXME: ModuleId */ 0);
+    performOmptCallback(device_load,
+                        /* device_num */ DeviceId +
+                            Plugin.getDeviceIdStartIndex(),
+                        /* FileName */ nullptr,
+                        /* File Offset */ 0,
+                        /* VmaInFile */ nullptr,
+                        /* ImgSize */ Bytes,
+                        /* HostAddr */ InputTgtImage->ImageStart,
+                        /* DeviceAddr */ nullptr,
+                        /* FIXME: ModuleId */ 0);
   }
 #endif
 
@@ -1393,7 +1388,7 @@
   // If pinned, just insert the entry representing the whole pinned buffer.
   if (*IsPinnedOrErr)
     return insertEntry(BaseHstPtr, BaseDevAccessiblePtr, BaseSize,
-                       /*Externallylocked=*/true);
+                       /* Externally locked */ true);
 
   // Not externally pinned. Do nothing if locking of mapped buffers is disabled.
   if (!LockMappedBuffers)
@@ -2061,7 +2056,7 @@
 int32_t __tgt_rtl_data_submit(int32_t DeviceId, void *TgtPtr, void *HstPtr,
                               int64_t Size) {
   return __tgt_rtl_data_submit_async(DeviceId, TgtPtr, HstPtr, Size,
-                                     /*AsyncInfoPtr=*/nullptr);
+                                     /* AsyncInfoPtr */ nullptr);
 }
 
 int32_t __tgt_rtl_data_submit_async(int32_t DeviceId, void *TgtPtr,
@@ -2083,7 +2078,7 @@
 int32_t __tgt_rtl_data_retrieve(int32_t DeviceId, void *HstPtr, void *TgtPtr,
                                 int64_t Size) {
   return __tgt_rtl_data_retrieve_async(DeviceId, HstPtr, TgtPtr, Size,
-                                       /*AsyncInfoPtr=*/nullptr);
+                                       /* AsyncInfoPtr */ nullptr);
 }
 
 int32_t __tgt_rtl_data_retrieve_async(int32_t DeviceId, void *HstPtr,
@@ -2107,7 +2102,7 @@
                                 int64_t Size) {
   return __tgt_rtl_data_exchange_async(SrcDeviceId, SrcPtr, DstDeviceId, DstPtr,
                                        Size,
-                                       /*AsyncInfoPtr=*/nullptr);
+                                       /* AsyncInfoPtr */ nullptr);
 }
 
 int32_t __tgt_rtl_data_exchange_async(int32_t SrcDeviceId, void *SrcPtr,
