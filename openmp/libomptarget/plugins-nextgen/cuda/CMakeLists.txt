--- conflicted
+++ resolved
@@ -63,9 +63,8 @@
 target_compile_definitions(omptarget.rtl.cuda.nextgen PRIVATE TARGET_NAME="CUDA")
 target_compile_definitions(omptarget.rtl.cuda.nextgen PRIVATE DEBUG_PREFIX="TARGET CUDA RTL")
 
-<<<<<<< HEAD
 target_include_directories(omptarget.rtl.cuda.nextgen PRIVATE ${LIBOMPTARGET_INCLUDE_DIR})
-=======
+
 # Configure testing for the CUDA plugin. We will build tests if we could a
 # functional NVIDIA GPU on the system, or if manually specifies by the user.
 option(LIBOMPTARGET_FORCE_NVIDIA_TESTS "Build NVIDIA libomptarget tests" OFF)
@@ -79,7 +78,6 @@
   libomptarget_say("Not generating NVIDIA tests, no supported devices detected."
                    " Use 'LIBOMPTARGET_FORCE_NVIDIA_TESTS' to override.")
 endif()
->>>>>>> 285e1e2a
 
 # Install plugin under the lib destination folder.
 install(TARGETS omptarget.rtl.cuda.nextgen LIBRARY DESTINATION "${RUN_PACKAGE}${OPENMP_INSTALL_LIBDIR}")
