--- conflicted
+++ resolved
@@ -36,14 +36,11 @@
       # Install plugin under the lib destination folder.
       install(TARGETS "omptarget.rtl.${tmachine_libname}"
         LIBRARY DESTINATION "${RUN_PACKAGE}${OPENMP_INSTALL_LIBDIR}")
-<<<<<<< HEAD
-=======
 
       target_include_directories( "omptarget.rtl.${tmachine_libname}" PRIVATE
         ${LIBOMPTARGET_INCLUDE_DIR}
         ${LIBOMPTARGET_DEP_LIBFFI_INCLUDE_DIR}
         ${LIBOMPTARGET_DEP_LIBELF_INCLUDE_DIR})
->>>>>>> 34b6327a
 
       target_link_libraries(
         "omptarget.rtl.${tmachine_libname}"
