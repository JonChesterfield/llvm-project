--- conflicted
+++ resolved
@@ -117,15 +117,6 @@
                                          void *lockingPtr, size_t size,
                                          bool *user_locked) {
   void *lockedPtr = nullptr;
-<<<<<<< HEAD
-  if (!is_locked(lockingPtr, &err, &lockedPtr)) {
-    if (err != HSA_STATUS_SUCCESS)
-      return err;
-    *user_locked = false;
-    hsa_agent_t agents[1] = {agent};
-    err =
-      hsa_amd_memory_lock(lockingPtr, size, agents, 1, (void **)&lockedPtr);
-=======
   hsa_status_t err = is_locked(lockingPtr, &lockedPtr);
   bool HostPtrIsLocked = true;
   if (err != HSA_STATUS_SUCCESS)
@@ -135,7 +126,6 @@
     hsa_agent_t agents[1] = {agent};
     err = hsa_amd_memory_lock(lockingPtr, size, agents, /*num_agent=*/1,
                               (void **)&lockedPtr);
->>>>>>> 25a61c42
     if (err != HSA_STATUS_SUCCESS)
       return err;
     DP("locking_async_memcpy: lockingPtr=%p lockedPtr=%p Size = %lu\n",
