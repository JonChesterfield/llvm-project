//===--- amdgpu/impl/system.cpp ----------------------------------- C++ -*-===//
//
// Part of the LLVM Project, under the Apache License v2.0 with LLVM Exceptions.
// See https://llvm.org/LICENSE.txt for license information.
// SPDX-License-Identifier: Apache-2.0 WITH LLVM-exception
//
//===----------------------------------------------------------------------===//
#include <libelf.h>

#include <cassert>
#include <sstream>
#include <string>

#include "internal.h"
#include "machine.h"
#include "rt.h"

#include "msgpack.h"

namespace hsa {
// Wrap HSA iterate API in a shim that allows passing general callables
template <typename C>
hsa_status_t executable_iterate_symbols(hsa_executable_t executable, C cb) {
  auto L = [](hsa_executable_t executable, hsa_executable_symbol_t symbol,
              void *data) -> hsa_status_t {
    C *unwrapped = static_cast<C *>(data);
    return (*unwrapped)(executable, symbol);
  };
  return hsa_executable_iterate_symbols(executable, L,
                                        static_cast<void *>(&cb));
}
} // namespace hsa

typedef unsigned char *address;
/*
 * Note descriptors.
 */
// FreeBSD already declares Elf_Note (indirectly via <libelf.h>)
#if !defined(__FreeBSD__)
typedef struct {
  uint32_t n_namesz; /* Length of note's name. */
  uint32_t n_descsz; /* Length of note's value. */
  uint32_t n_type;   /* Type of note. */
  // then name
  // then padding, optional
  // then desc, at 4 byte alignment (not 8, despite being elf64)
} Elf_Note;
#endif

// The following include file and following structs/enums
// have been replicated on a per-use basis below. For example,
// llvm::AMDGPU::HSAMD::Kernel::Metadata has several fields,
// but we may care only about kernargSegmentSize_ for now, so
// we just include that field in our KernelMD implementation. We
// chose this approach to replicate in order to avoid forcing
// a dependency on LLVM_INCLUDE_DIR just to compile the runtime.
// #include "llvm/Support/AMDGPUMetadata.h"
// typedef llvm::AMDGPU::HSAMD::Metadata CodeObjectMD;
// typedef llvm::AMDGPU::HSAMD::Kernel::Metadata KernelMD;
// typedef llvm::AMDGPU::HSAMD::Kernel::Arg::Metadata KernelArgMD;
// using llvm::AMDGPU::HSAMD::AccessQualifier;
// using llvm::AMDGPU::HSAMD::AddressSpaceQualifier;
// using llvm::AMDGPU::HSAMD::ValueKind;
// using llvm::AMDGPU::HSAMD::ValueType;

class KernelArgMD {
public:
  enum class ValueKind {
    HiddenGlobalOffsetX,
    HiddenGlobalOffsetY,
    HiddenGlobalOffsetZ,
    HiddenNone,
    HiddenPrintfBuffer,
    HiddenDefaultQueue,
    HiddenCompletionAction,
    HiddenMultiGridSyncArg,
    HiddenHostcallBuffer,
    Unknown
  };

  KernelArgMD()
      : name_(std::string()), typeName_(std::string()), size_(0), offset_(0),
        align_(0), valueKind_(ValueKind::Unknown) {}

  // fields
  std::string name_;
  std::string typeName_;
  uint32_t size_;
  uint32_t offset_;
  uint32_t align_;
  ValueKind valueKind_;
};

class KernelMD {
public:
  KernelMD() : kernargSegmentSize_(0ull) {}

  // fields
  uint64_t kernargSegmentSize_;
};

static const std::map<std::string, KernelArgMD::ValueKind> ArgValueKind = {
    //    Including only those fields that are relevant to the runtime.
    //    {"ByValue", KernelArgMD::ValueKind::ByValue},
    //    {"GlobalBuffer", KernelArgMD::ValueKind::GlobalBuffer},
    //    {"DynamicSharedPointer",
    //    KernelArgMD::ValueKind::DynamicSharedPointer},
    //    {"Sampler", KernelArgMD::ValueKind::Sampler},
    //    {"Image", KernelArgMD::ValueKind::Image},
    //    {"Pipe", KernelArgMD::ValueKind::Pipe},
    //    {"Queue", KernelArgMD::ValueKind::Queue},
    {"HiddenGlobalOffsetX", KernelArgMD::ValueKind::HiddenGlobalOffsetX},
    {"HiddenGlobalOffsetY", KernelArgMD::ValueKind::HiddenGlobalOffsetY},
    {"HiddenGlobalOffsetZ", KernelArgMD::ValueKind::HiddenGlobalOffsetZ},
    {"HiddenNone", KernelArgMD::ValueKind::HiddenNone},
    {"HiddenPrintfBuffer", KernelArgMD::ValueKind::HiddenPrintfBuffer},
    {"HiddenDefaultQueue", KernelArgMD::ValueKind::HiddenDefaultQueue},
    {"HiddenCompletionAction", KernelArgMD::ValueKind::HiddenCompletionAction},
    {"HiddenMultiGridSyncArg", KernelArgMD::ValueKind::HiddenMultiGridSyncArg},
    {"HiddenHostcallBuffer", KernelArgMD::ValueKind::HiddenHostcallBuffer},
    // v3
    //    {"by_value", KernelArgMD::ValueKind::ByValue},
    //    {"global_buffer", KernelArgMD::ValueKind::GlobalBuffer},
    //    {"dynamic_shared_pointer",
    //    KernelArgMD::ValueKind::DynamicSharedPointer},
    //    {"sampler", KernelArgMD::ValueKind::Sampler},
    //    {"image", KernelArgMD::ValueKind::Image},
    //    {"pipe", KernelArgMD::ValueKind::Pipe},
    //    {"queue", KernelArgMD::ValueKind::Queue},
    {"hidden_global_offset_x", KernelArgMD::ValueKind::HiddenGlobalOffsetX},
    {"hidden_global_offset_y", KernelArgMD::ValueKind::HiddenGlobalOffsetY},
    {"hidden_global_offset_z", KernelArgMD::ValueKind::HiddenGlobalOffsetZ},
    {"hidden_none", KernelArgMD::ValueKind::HiddenNone},
    {"hidden_printf_buffer", KernelArgMD::ValueKind::HiddenPrintfBuffer},
    {"hidden_default_queue", KernelArgMD::ValueKind::HiddenDefaultQueue},
    {"hidden_completion_action",
     KernelArgMD::ValueKind::HiddenCompletionAction},
    {"hidden_multigrid_sync_arg",
     KernelArgMD::ValueKind::HiddenMultiGridSyncArg},
    {"hidden_hostcall_buffer", KernelArgMD::ValueKind::HiddenHostcallBuffer},
};

ATLMachine g_atl_machine;

namespace core {

// Implement memory_pool iteration function
static hsa_status_t get_memory_pool_info(hsa_amd_memory_pool_t memory_pool,
                                         void *data) {
  ATLProcessor *proc = reinterpret_cast<ATLProcessor *>(data);
  hsa_status_t err = HSA_STATUS_SUCCESS;
  // Check if the memory_pool is allowed to allocate, i.e. do not return group
  // memory
  bool alloc_allowed = false;
  err = hsa_amd_memory_pool_get_info(
      memory_pool, HSA_AMD_MEMORY_POOL_INFO_RUNTIME_ALLOC_ALLOWED,
      &alloc_allowed);
  if (err != HSA_STATUS_SUCCESS) {
    printf("[%s:%d] %s failed: %s\n", __FILE__, __LINE__,
           "Alloc allowed in memory pool check", get_error_string(err));
    return err;
  }
  if (alloc_allowed) {
    uint32_t global_flag = 0;
    err = hsa_amd_memory_pool_get_info(
        memory_pool, HSA_AMD_MEMORY_POOL_INFO_GLOBAL_FLAGS, &global_flag);
    if (err != HSA_STATUS_SUCCESS) {
      printf("[%s:%d] %s failed: %s\n", __FILE__, __LINE__,
             "Get memory pool info", get_error_string(err));
      return err;
    }
    if (HSA_AMD_MEMORY_POOL_GLOBAL_FLAG_FINE_GRAINED & global_flag) {
      ATLMemory new_mem(memory_pool, *proc, IMPL_MEMTYPE_FINE_GRAINED);
      proc->addMemory(new_mem);
    } else {
      ATLMemory new_mem(memory_pool, *proc, IMPL_MEMTYPE_COARSE_GRAINED);
      proc->addMemory(new_mem);
    }
  }

  return err;
}

static hsa_status_t get_agent_info(hsa_agent_t agent, void *data) {
  hsa_status_t err = HSA_STATUS_SUCCESS;
  hsa_device_type_t device_type;
  err = hsa_agent_get_info(agent, HSA_AGENT_INFO_DEVICE, &device_type);
  if (err != HSA_STATUS_SUCCESS) {
    printf("[%s:%d] %s failed: %s\n", __FILE__, __LINE__,
           "Get device type info", get_error_string(err));
    return err;
  }
  switch (device_type) {
  case HSA_DEVICE_TYPE_CPU: {
    ATLCPUProcessor new_proc(agent);
    err = hsa_amd_agent_iterate_memory_pools(agent, get_memory_pool_info,
                                             &new_proc);
    if (err != HSA_STATUS_SUCCESS) {
      printf("[%s:%d] %s failed: %s\n", __FILE__, __LINE__,
             "Iterate all memory pools", get_error_string(err));
      return err;
    }
    g_atl_machine.addProcessor(new_proc);
  } break;
  case HSA_DEVICE_TYPE_GPU: {
    hsa_profile_t profile;
    err = hsa_agent_get_info(agent, HSA_AGENT_INFO_PROFILE, &profile);
    if (err != HSA_STATUS_SUCCESS) {
      printf("[%s:%d] %s failed: %s\n", __FILE__, __LINE__,
             "Query the agent profile", get_error_string(err));
      return err;
    }
    impl_devtype_t gpu_type;
    gpu_type =
        (profile == HSA_PROFILE_FULL) ? IMPL_DEVTYPE_iGPU : IMPL_DEVTYPE_dGPU;
    ATLGPUProcessor new_proc(agent, gpu_type);
    err = hsa_amd_agent_iterate_memory_pools(agent, get_memory_pool_info,
                                             &new_proc);
    if (err != HSA_STATUS_SUCCESS) {
      printf("[%s:%d] %s failed: %s\n", __FILE__, __LINE__,
             "Iterate all memory pools", get_error_string(err));
      return err;
    }
    g_atl_machine.addProcessor(new_proc);
  } break;
  case HSA_DEVICE_TYPE_DSP: {
    err = HSA_STATUS_ERROR_INVALID_CODE_OBJECT;
  } break;
  }

  return err;
}

static hsa_status_t init_compute_and_memory() {
  hsa_status_t err;

  /* Iterate over the agents and pick the gpu agent */
  err = hsa_iterate_agents(get_agent_info, NULL);
  if (err == HSA_STATUS_INFO_BREAK) {
    err = HSA_STATUS_SUCCESS;
  }
  if (err != HSA_STATUS_SUCCESS) {
    printf("[%s:%d] %s failed: %s\n", __FILE__, __LINE__, "Getting a gpu agent",
           get_error_string(err));
    return err;
  }

  /* Init all devices or individual device types? */
  std::vector<ATLCPUProcessor> &cpu_procs =
      g_atl_machine.processors<ATLCPUProcessor>();
  std::vector<ATLGPUProcessor> &gpu_procs =
      g_atl_machine.processors<ATLGPUProcessor>();
  /* For CPU memory pools, add other devices that can access them directly
   * or indirectly */
  for (auto &cpu_proc : cpu_procs) {
    for (auto &cpu_mem : cpu_proc.memories()) {
      hsa_amd_memory_pool_t pool = cpu_mem.memory();
      for (auto &gpu_proc : gpu_procs) {
        hsa_agent_t agent = gpu_proc.agent();
        hsa_amd_memory_pool_access_t access;
        hsa_amd_agent_memory_pool_get_info(
            agent, pool, HSA_AMD_AGENT_MEMORY_POOL_INFO_ACCESS, &access);
        if (access != 0) {
          // this means not NEVER, but could be YES or NO
          // add this memory pool to the proc
          gpu_proc.addMemory(cpu_mem);
        }
      }
    }
  }

  /* FIXME: are the below combinations of procs and memory pools needed?
   * all to all compare procs with their memory pools and add those memory
   * pools that are accessible by the target procs */
  for (auto &gpu_proc : gpu_procs) {
    for (auto &gpu_mem : gpu_proc.memories()) {
      hsa_amd_memory_pool_t pool = gpu_mem.memory();
      for (auto &cpu_proc : cpu_procs) {
        hsa_agent_t agent = cpu_proc.agent();
        hsa_amd_memory_pool_access_t access;
        hsa_amd_agent_memory_pool_get_info(
            agent, pool, HSA_AMD_AGENT_MEMORY_POOL_INFO_ACCESS, &access);
        if (access != 0) {
          // this means not NEVER, but could be YES or NO
          // add this memory pool to the proc
          cpu_proc.addMemory(gpu_mem);
        }
      }
    }
  }

  size_t num_procs = cpu_procs.size() + gpu_procs.size();
  int num_iGPUs = 0;
  int num_dGPUs = 0;
  for (uint32_t i = 0; i < gpu_procs.size(); i++) {
    if (gpu_procs[i].type() == IMPL_DEVTYPE_iGPU)
      num_iGPUs++;
    else
      num_dGPUs++;
  }
  assert(num_iGPUs + num_dGPUs == gpu_procs.size() &&
         "Number of dGPUs and iGPUs do not add up");
  DP("CPU Agents: %lu\n", cpu_procs.size());
  DP("iGPU Agents: %d\n", num_iGPUs);
  DP("dGPU Agents: %d\n", num_dGPUs);
  DP("GPU Agents: %lu\n", gpu_procs.size());

  int cpus_begin = 0;
  int cpus_end = cpu_procs.size();
  int gpus_begin = cpu_procs.size();
  int gpus_end = cpu_procs.size() + gpu_procs.size();
  int proc_index = 0;
  for (int i = cpus_begin; i < cpus_end; i++) {
    std::vector<ATLMemory> memories = cpu_procs[proc_index].memories();
    int fine_memories_size = 0;
    int coarse_memories_size = 0;
    DP("CPU memory types:\t");
    for (auto &memory : memories) {
      impl_memtype_t type = memory.type();
      if (type == IMPL_MEMTYPE_FINE_GRAINED) {
        fine_memories_size++;
        DP("Fine\t");
      } else {
        coarse_memories_size++;
        DP("Coarse\t");
      }
    }
    DP("\nFine Memories : %d", fine_memories_size);
    DP("\tCoarse Memories : %d\n", coarse_memories_size);
    proc_index++;
  }
  proc_index = 0;
  for (int i = gpus_begin; i < gpus_end; i++) {
    std::vector<ATLMemory> memories = gpu_procs[proc_index].memories();
    int fine_memories_size = 0;
    int coarse_memories_size = 0;
    DP("GPU memory types:\t");
    for (auto &memory : memories) {
      impl_memtype_t type = memory.type();
      if (type == IMPL_MEMTYPE_FINE_GRAINED) {
        fine_memories_size++;
        DP("Fine\t");
      } else {
        coarse_memories_size++;
        DP("Coarse\t");
      }
    }
    DP("\nFine Memories : %d", fine_memories_size);
    DP("\tCoarse Memories : %d\n", coarse_memories_size);
    proc_index++;
  }
  if (num_procs > 0)
    return HSA_STATUS_SUCCESS;
  else
    return HSA_STATUS_ERROR_NOT_INITIALIZED;
}

hsa_status_t init_hsa() {
  DP("Initializing HSA...");
  hsa_status_t err = hsa_init();
  if (err != HSA_STATUS_SUCCESS) {
    return err;
  }

  err = init_compute_and_memory();
  if (err != HSA_STATUS_SUCCESS)
    return err;
  if (err != HSA_STATUS_SUCCESS) {
    printf("[%s:%d] %s failed: %s\n", __FILE__, __LINE__,
           "After initializing compute and memory", get_error_string(err));
    return err;
  }

  DP("done\n");
  return HSA_STATUS_SUCCESS;
}

hsa_status_t callbackEvent(const hsa_amd_event_t *event, void *data) {
  if (event->event_type == HSA_AMD_GPU_MEMORY_FAULT_EVENT) {
    hsa_amd_gpu_memory_fault_info_t memory_fault = event->memory_fault;
    // memory_fault.agent
    // memory_fault.virtual_address
    // memory_fault.fault_reason_mask
    // fprintf("[GPU Error at %p: Reason is ", memory_fault.virtual_address);
    std::stringstream stream;
    stream << std::hex << (uintptr_t)memory_fault.virtual_address;
    std::string addr("0x" + stream.str());

    std::string err_string = "[GPU Memory Error] Addr: " + addr;
    err_string += " Reason: ";
    if (!(memory_fault.fault_reason_mask & 0x00111111)) {
      err_string += "No Idea! ";
    } else {
      if (memory_fault.fault_reason_mask & 0x00000001)
        err_string += "Page not present or supervisor privilege. ";
      if (memory_fault.fault_reason_mask & 0x00000010)
        err_string += "Write access to a read-only page. ";
      if (memory_fault.fault_reason_mask & 0x00000100)
        err_string += "Execute access to a page marked NX. ";
      if (memory_fault.fault_reason_mask & 0x00001000)
        err_string += "Host access only. ";
      if (memory_fault.fault_reason_mask & 0x00010000)
        err_string += "ECC failure (if supported by HW). ";
      if (memory_fault.fault_reason_mask & 0x00100000)
        err_string += "Can't determine the exact fault address. ";
    }
    fprintf(stderr, "%s\n", err_string.c_str());
    return HSA_STATUS_ERROR;
  }
  return HSA_STATUS_SUCCESS;
}

hsa_status_t atl_init_gpu_context() {
<<<<<<< HEAD
  hsa_status_t err;
  err = init_hsa();
  if (err != HSA_STATUS_SUCCESS)
    return HSA_STATUS_ERROR;

  err = hsa_amd_register_system_event_handler(callbackEvent, NULL);
=======
  hsa_status_t err = hsa_amd_register_system_event_handler(callbackEvent, NULL);
>>>>>>> 63552346
  if (err != HSA_STATUS_SUCCESS) {
    printf("[%s:%d] %s failed: %s\n", __FILE__, __LINE__,
           "Registering the system for memory faults", get_error_string(err));
    return HSA_STATUS_ERROR;
  }

  return HSA_STATUS_SUCCESS;
}

static bool isImplicit(KernelArgMD::ValueKind value_kind) {
  switch (value_kind) {
  case KernelArgMD::ValueKind::HiddenGlobalOffsetX:
  case KernelArgMD::ValueKind::HiddenGlobalOffsetY:
  case KernelArgMD::ValueKind::HiddenGlobalOffsetZ:
  case KernelArgMD::ValueKind::HiddenNone:
  case KernelArgMD::ValueKind::HiddenPrintfBuffer:
  case KernelArgMD::ValueKind::HiddenDefaultQueue:
  case KernelArgMD::ValueKind::HiddenCompletionAction:
  case KernelArgMD::ValueKind::HiddenMultiGridSyncArg:
  case KernelArgMD::ValueKind::HiddenHostcallBuffer:
    return true;
  default:
    return false;
  }
}

static std::pair<unsigned char *, unsigned char *>
find_metadata(void *binary, size_t binSize) {
  std::pair<unsigned char *, unsigned char *> failure = {nullptr, nullptr};

  Elf *e = elf_memory(static_cast<char *>(binary), binSize);
  if (elf_kind(e) != ELF_K_ELF) {
    return failure;
  }

  size_t numpHdrs;
  if (elf_getphdrnum(e, &numpHdrs) != 0) {
    return failure;
  }

  Elf64_Phdr *pHdrs = elf64_getphdr(e);
  for (size_t i = 0; i < numpHdrs; ++i) {
    Elf64_Phdr pHdr = pHdrs[i];

    // Look for the runtime metadata note
    if (pHdr.p_type == PT_NOTE && pHdr.p_align >= sizeof(int)) {
      // Iterate over the notes in this segment
      address ptr = (address)binary + pHdr.p_offset;
      address segmentEnd = ptr + pHdr.p_filesz;

      while (ptr < segmentEnd) {
        Elf_Note *note = reinterpret_cast<Elf_Note *>(ptr);
        address name = (address)&note[1];

        if (note->n_type == 7 || note->n_type == 8) {
          return failure;
        } else if (note->n_type == 10 /* NT_AMD_AMDGPU_HSA_METADATA */ &&
                   note->n_namesz == sizeof "AMD" &&
                   !memcmp(name, "AMD", note->n_namesz)) {
          // code object v2 uses yaml metadata, no longer supported
          return failure;
        } else if (note->n_type == 32 /* NT_AMDGPU_METADATA */ &&
                   note->n_namesz == sizeof "AMDGPU" &&
                   !memcmp(name, "AMDGPU", note->n_namesz)) {

          // n_descsz = 485
          // value is padded to 4 byte alignment, may want to move end up to
          // match
          size_t offset = sizeof(uint32_t) * 3 /* fields */
                          + sizeof("AMDGPU")   /* name */
                          + 1 /* padding to 4 byte alignment */;

          // Including the trailing padding means both pointers are 4 bytes
          // aligned, which may be useful later.
          unsigned char *metadata_start = (unsigned char *)ptr + offset;
          unsigned char *metadata_end =
              metadata_start + core::alignUp(note->n_descsz, 4);
          return {metadata_start, metadata_end};
        }
        ptr += sizeof(*note) + core::alignUp(note->n_namesz, sizeof(int)) +
               core::alignUp(note->n_descsz, sizeof(int));
      }
    }
  }

  return failure;
}

namespace {
int map_lookup_array(msgpack::byte_range message, const char *needle,
                     msgpack::byte_range *res, uint64_t *size) {
  unsigned count = 0;
  struct s : msgpack::functors_defaults<s> {
    s(unsigned &count, uint64_t *size) : count(count), size(size) {}
    unsigned &count;
    uint64_t *size;
    const unsigned char *handle_array(uint64_t N, msgpack::byte_range bytes) {
      count++;
      *size = N;
      return bytes.end;
    }
  };

  msgpack::foreach_map(message,
                       [&](msgpack::byte_range key, msgpack::byte_range value) {
                         if (msgpack::message_is_string(key, needle)) {
                           // If the message is an array, record number of
                           // elements in *size
                           msgpack::handle_msgpack<s>(value, {count, size});
                           // return the whole array
                           *res = value;
                         }
                       });
  // Only claim success if exactly one key/array pair matched
  return count != 1;
}

int map_lookup_string(msgpack::byte_range message, const char *needle,
                      std::string *res) {
  unsigned count = 0;
  struct s : public msgpack::functors_defaults<s> {
    s(unsigned &count, std::string *res) : count(count), res(res) {}
    unsigned &count;
    std::string *res;
    void handle_string(size_t N, const unsigned char *str) {
      count++;
      *res = std::string(str, str + N);
    }
  };
  msgpack::foreach_map(message,
                       [&](msgpack::byte_range key, msgpack::byte_range value) {
                         if (msgpack::message_is_string(key, needle)) {
                           msgpack::handle_msgpack<s>(value, {count, res});
                         }
                       });
  return count != 1;
}

int map_lookup_uint64_t(msgpack::byte_range message, const char *needle,
                        uint64_t *res) {
  unsigned count = 0;
  msgpack::foreach_map(message,
                       [&](msgpack::byte_range key, msgpack::byte_range value) {
                         if (msgpack::message_is_string(key, needle)) {
                           msgpack::foronly_unsigned(value, [&](uint64_t x) {
                             count++;
                             *res = x;
                           });
                         }
                       });
  return count != 1;
}

int array_lookup_element(msgpack::byte_range message, uint64_t elt,
                         msgpack::byte_range *res) {
  int rc = 1;
  uint64_t i = 0;
  msgpack::foreach_array(message, [&](msgpack::byte_range value) {
    if (i == elt) {
      *res = value;
      rc = 0;
    }
    i++;
  });
  return rc;
}

int populate_kernelArgMD(msgpack::byte_range args_element,
                         KernelArgMD *kernelarg) {
  using namespace msgpack;
  int error = 0;
  foreach_map(args_element, [&](byte_range key, byte_range value) -> void {
    if (message_is_string(key, ".name")) {
      foronly_string(value, [&](size_t N, const unsigned char *str) {
        kernelarg->name_ = std::string(str, str + N);
      });
    } else if (message_is_string(key, ".type_name")) {
      foronly_string(value, [&](size_t N, const unsigned char *str) {
        kernelarg->typeName_ = std::string(str, str + N);
      });
    } else if (message_is_string(key, ".size")) {
      foronly_unsigned(value, [&](uint64_t x) { kernelarg->size_ = x; });
    } else if (message_is_string(key, ".offset")) {
      foronly_unsigned(value, [&](uint64_t x) { kernelarg->offset_ = x; });
    } else if (message_is_string(key, ".value_kind")) {
      foronly_string(value, [&](size_t N, const unsigned char *str) {
        std::string s = std::string(str, str + N);
        auto itValueKind = ArgValueKind.find(s);
        if (itValueKind != ArgValueKind.end()) {
          kernelarg->valueKind_ = itValueKind->second;
        }
      });
    }
  });
  return error;
}
} // namespace

static hsa_status_t get_code_object_custom_metadata(
    void *binary, size_t binSize,
    std::map<std::string, atl_kernel_info_t> &KernelInfoTable) {
  // parse code object with different keys from v2
  // also, the kernel name is not the same as the symbol name -- so a
  // symbol->name map is needed

  std::pair<unsigned char *, unsigned char *> metadata =
      find_metadata(binary, binSize);
  if (!metadata.first) {
    return HSA_STATUS_ERROR_INVALID_CODE_OBJECT;
  }

  uint64_t kernelsSize = 0;
  int msgpack_errors = 0;
  msgpack::byte_range kernel_array;
  msgpack_errors =
      map_lookup_array({metadata.first, metadata.second}, "amdhsa.kernels",
                       &kernel_array, &kernelsSize);
  if (msgpack_errors != 0) {
    printf("[%s:%d] %s failed\n", __FILE__, __LINE__,
           "kernels lookup in program metadata");
    return HSA_STATUS_ERROR_INVALID_CODE_OBJECT;
  }

  for (size_t i = 0; i < kernelsSize; i++) {
    assert(msgpack_errors == 0);
    std::string kernelName;
    std::string symbolName;

    msgpack::byte_range element;
    msgpack_errors += array_lookup_element(kernel_array, i, &element);
    if (msgpack_errors != 0) {
      printf("[%s:%d] %s failed\n", __FILE__, __LINE__,
             "element lookup in kernel metadata");
      return HSA_STATUS_ERROR_INVALID_CODE_OBJECT;
    }

    msgpack_errors += map_lookup_string(element, ".name", &kernelName);
    msgpack_errors += map_lookup_string(element, ".symbol", &symbolName);
    if (msgpack_errors != 0) {
      printf("[%s:%d] %s failed\n", __FILE__, __LINE__,
             "strings lookup in kernel metadata");
      return HSA_STATUS_ERROR_INVALID_CODE_OBJECT;
    }

    // Make sure that kernelName + ".kd" == symbolName
    if ((kernelName + ".kd") != symbolName) {
      printf("[%s:%d] Kernel name mismatching symbol: %s != %s + .kd\n",
             __FILE__, __LINE__, symbolName.c_str(), kernelName.c_str());
      return HSA_STATUS_ERROR_INVALID_CODE_OBJECT;
    }

    atl_kernel_info_t info = {0, 0, 0, 0, 0, 0, 0, 0, 0, {}, {}, {}};

    uint64_t sgpr_count, vgpr_count, sgpr_spill_count, vgpr_spill_count;
    msgpack_errors += map_lookup_uint64_t(element, ".sgpr_count", &sgpr_count);
    if (msgpack_errors != 0) {
      printf("[%s:%d] %s failed\n", __FILE__, __LINE__,
             "sgpr count metadata lookup in kernel metadata");
      return HSA_STATUS_ERROR_INVALID_CODE_OBJECT;
    }

    info.sgpr_count = sgpr_count;

    msgpack_errors += map_lookup_uint64_t(element, ".vgpr_count", &vgpr_count);
    if (msgpack_errors != 0) {
      printf("[%s:%d] %s failed\n", __FILE__, __LINE__,
             "vgpr count metadata lookup in kernel metadata");
      return HSA_STATUS_ERROR_INVALID_CODE_OBJECT;
    }

    info.vgpr_count = vgpr_count;

    msgpack_errors +=
        map_lookup_uint64_t(element, ".sgpr_spill_count", &sgpr_spill_count);
    if (msgpack_errors != 0) {
      printf("[%s:%d] %s failed\n", __FILE__, __LINE__,
             "sgpr spill count metadata lookup in kernel metadata");
      return HSA_STATUS_ERROR_INVALID_CODE_OBJECT;
    }

    info.sgpr_spill_count = sgpr_spill_count;

    msgpack_errors +=
        map_lookup_uint64_t(element, ".vgpr_spill_count", &vgpr_spill_count);
    if (msgpack_errors != 0) {
      printf("[%s:%d] %s failed\n", __FILE__, __LINE__,
             "vgpr spill count metadata lookup in kernel metadata");
      return HSA_STATUS_ERROR_INVALID_CODE_OBJECT;
    }

    info.vgpr_spill_count = vgpr_spill_count;

    size_t kernel_explicit_args_size = 0;
    uint64_t kernel_segment_size;
    msgpack_errors += map_lookup_uint64_t(element, ".kernarg_segment_size",
                                          &kernel_segment_size);
    if (msgpack_errors != 0) {
      printf("[%s:%d] %s failed\n", __FILE__, __LINE__,
             "kernarg segment size metadata lookup in kernel metadata");
      return HSA_STATUS_ERROR_INVALID_CODE_OBJECT;
    }

    bool hasHiddenArgs = false;
    if (kernel_segment_size > 0) {
      uint64_t argsSize;
      size_t offset = 0;

      msgpack::byte_range args_array;
      msgpack_errors +=
          map_lookup_array(element, ".args", &args_array, &argsSize);
      if (msgpack_errors != 0) {
        printf("[%s:%d] %s failed\n", __FILE__, __LINE__,
               "kernel args metadata lookup in kernel metadata");
        return HSA_STATUS_ERROR_INVALID_CODE_OBJECT;
      }

      info.num_args = argsSize;

      for (size_t i = 0; i < argsSize; ++i) {
        KernelArgMD lcArg;

        msgpack::byte_range args_element;
        msgpack_errors += array_lookup_element(args_array, i, &args_element);
        if (msgpack_errors != 0) {
          printf("[%s:%d] %s failed\n", __FILE__, __LINE__,
                 "iterate args map in kernel args metadata");
          return HSA_STATUS_ERROR_INVALID_CODE_OBJECT;
        }

        msgpack_errors += populate_kernelArgMD(args_element, &lcArg);
        if (msgpack_errors != 0) {
          printf("[%s:%d] %s failed\n", __FILE__, __LINE__,
                 "iterate args map in kernel args metadata");
          return HSA_STATUS_ERROR_INVALID_CODE_OBJECT;
        }
        // populate info with sizes and offsets
        info.arg_sizes.push_back(lcArg.size_);
        // v3 has offset field and not align field
        size_t new_offset = lcArg.offset_;
        size_t padding = new_offset - offset;
        offset = new_offset;
        info.arg_offsets.push_back(lcArg.offset_);
        DP("Arg[%lu] \"%s\" (%u, %u)\n", i, lcArg.name_.c_str(), lcArg.size_,
           lcArg.offset_);
        offset += lcArg.size_;

        // check if the arg is a hidden/implicit arg
        // this logic assumes that all hidden args are 8-byte aligned
        if (!isImplicit(lcArg.valueKind_)) {
          kernel_explicit_args_size += lcArg.size_;
        } else {
          hasHiddenArgs = true;
        }
        kernel_explicit_args_size += padding;
      }
    }

    // add size of implicit args, e.g.: offset x, y and z and pipe pointer, but
    // do not count the compiler set implicit args, but set your own implicit
    // args by discounting the compiler set implicit args
    info.kernel_segment_size =
        (hasHiddenArgs ? kernel_explicit_args_size : kernel_segment_size) +
        sizeof(impl_implicit_args_t);
    DP("[%s: kernarg seg size] (%lu --> %u)\n", kernelName.c_str(),
       kernel_segment_size, info.kernel_segment_size);

    // kernel received, now add it to the kernel info table
    KernelInfoTable[kernelName] = info;
  }

  return HSA_STATUS_SUCCESS;
}

static hsa_status_t
populate_InfoTables(hsa_executable_symbol_t symbol,
                    std::map<std::string, atl_kernel_info_t> &KernelInfoTable,
                    std::map<std::string, atl_symbol_info_t> &SymbolInfoTable) {
  hsa_symbol_kind_t type;

  uint32_t name_length;
  hsa_status_t err;
  err = hsa_executable_symbol_get_info(symbol, HSA_EXECUTABLE_SYMBOL_INFO_TYPE,
                                       &type);
  if (err != HSA_STATUS_SUCCESS) {
    printf("[%s:%d] %s failed: %s\n", __FILE__, __LINE__,
           "Symbol info extraction", get_error_string(err));
    return err;
  }
  DP("Exec Symbol type: %d\n", type);
  if (type == HSA_SYMBOL_KIND_KERNEL) {
    err = hsa_executable_symbol_get_info(
        symbol, HSA_EXECUTABLE_SYMBOL_INFO_NAME_LENGTH, &name_length);
    if (err != HSA_STATUS_SUCCESS) {
      printf("[%s:%d] %s failed: %s\n", __FILE__, __LINE__,
             "Symbol info extraction", get_error_string(err));
      return err;
    }
    char *name = reinterpret_cast<char *>(malloc(name_length + 1));
    err = hsa_executable_symbol_get_info(symbol,
                                         HSA_EXECUTABLE_SYMBOL_INFO_NAME, name);
    if (err != HSA_STATUS_SUCCESS) {
      printf("[%s:%d] %s failed: %s\n", __FILE__, __LINE__,
             "Symbol info extraction", get_error_string(err));
      return err;
    }
    // remove the suffix .kd from symbol name.
    name[name_length - 3] = 0;

    atl_kernel_info_t info;
    std::string kernelName(name);
    // by now, the kernel info table should already have an entry
    // because the non-ROCr custom code object parsing is called before
    // iterating over the code object symbols using ROCr
    if (KernelInfoTable.find(kernelName) == KernelInfoTable.end()) {
      if (HSA_STATUS_ERROR_INVALID_CODE_OBJECT != HSA_STATUS_SUCCESS) {
        printf("[%s:%d] %s failed: %s\n", __FILE__, __LINE__,
               "Finding the entry kernel info table",
               get_error_string(HSA_STATUS_ERROR_INVALID_CODE_OBJECT));
        exit(1);
      }
    }
    // found, so assign and update
    info = KernelInfoTable[kernelName];

    /* Extract dispatch information from the symbol */
    err = hsa_executable_symbol_get_info(
        symbol, HSA_EXECUTABLE_SYMBOL_INFO_KERNEL_OBJECT,
        &(info.kernel_object));
    if (err != HSA_STATUS_SUCCESS) {
      printf("[%s:%d] %s failed: %s\n", __FILE__, __LINE__,
             "Extracting the symbol from the executable",
             get_error_string(err));
      return err;
    }
    err = hsa_executable_symbol_get_info(
        symbol, HSA_EXECUTABLE_SYMBOL_INFO_KERNEL_GROUP_SEGMENT_SIZE,
        &(info.group_segment_size));
    if (err != HSA_STATUS_SUCCESS) {
      printf("[%s:%d] %s failed: %s\n", __FILE__, __LINE__,
             "Extracting the group segment size from the executable",
             get_error_string(err));
      return err;
    }
    err = hsa_executable_symbol_get_info(
        symbol, HSA_EXECUTABLE_SYMBOL_INFO_KERNEL_PRIVATE_SEGMENT_SIZE,
        &(info.private_segment_size));
    if (err != HSA_STATUS_SUCCESS) {
      printf("[%s:%d] %s failed: %s\n", __FILE__, __LINE__,
             "Extracting the private segment from the executable",
             get_error_string(err));
      return err;
    }

    DP("Kernel %s --> %lx symbol %u group segsize %u pvt segsize %u bytes "
       "kernarg\n",
       kernelName.c_str(), info.kernel_object, info.group_segment_size,
       info.private_segment_size, info.kernel_segment_size);

    // assign it back to the kernel info table
    KernelInfoTable[kernelName] = info;
    free(name);
  } else if (type == HSA_SYMBOL_KIND_VARIABLE) {
    err = hsa_executable_symbol_get_info(
        symbol, HSA_EXECUTABLE_SYMBOL_INFO_NAME_LENGTH, &name_length);
    if (err != HSA_STATUS_SUCCESS) {
      printf("[%s:%d] %s failed: %s\n", __FILE__, __LINE__,
             "Symbol info extraction", get_error_string(err));
      return err;
    }
    char *name = reinterpret_cast<char *>(malloc(name_length + 1));
    err = hsa_executable_symbol_get_info(symbol,
                                         HSA_EXECUTABLE_SYMBOL_INFO_NAME, name);
    if (err != HSA_STATUS_SUCCESS) {
      printf("[%s:%d] %s failed: %s\n", __FILE__, __LINE__,
             "Symbol info extraction", get_error_string(err));
      return err;
    }
    name[name_length] = 0;

    atl_symbol_info_t info;

    err = hsa_executable_symbol_get_info(
        symbol, HSA_EXECUTABLE_SYMBOL_INFO_VARIABLE_ADDRESS, &(info.addr));
    if (err != HSA_STATUS_SUCCESS) {
      printf("[%s:%d] %s failed: %s\n", __FILE__, __LINE__,
             "Symbol info address extraction", get_error_string(err));
      return err;
    }

    err = hsa_executable_symbol_get_info(
        symbol, HSA_EXECUTABLE_SYMBOL_INFO_VARIABLE_SIZE, &(info.size));
    if (err != HSA_STATUS_SUCCESS) {
      printf("[%s:%d] %s failed: %s\n", __FILE__, __LINE__,
             "Symbol info size extraction", get_error_string(err));
      return err;
    }

    DP("Symbol %s = %p (%u bytes)\n", name, (void *)info.addr, info.size);
    SymbolInfoTable[std::string(name)] = info;
    free(name);
  } else {
    DP("Symbol is an indirect function\n");
  }
  return HSA_STATUS_SUCCESS;
}

hsa_status_t RegisterModuleFromMemory(
    std::map<std::string, atl_kernel_info_t> &KernelInfoTable,
    std::map<std::string, atl_symbol_info_t> &SymbolInfoTable,
    void *module_bytes, size_t module_size, hsa_agent_t agent,
    hsa_status_t (*on_deserialized_data)(void *data, size_t size,
                                         void *cb_state),
    void *cb_state, std::vector<hsa_executable_t> &HSAExecutables) {
  hsa_status_t err;
  hsa_executable_t executable = {0};
  hsa_profile_t agent_profile;

  err = hsa_agent_get_info(agent, HSA_AGENT_INFO_PROFILE, &agent_profile);
  if (err != HSA_STATUS_SUCCESS) {
    printf("[%s:%d] %s failed: %s\n", __FILE__, __LINE__,
           "Query the agent profile", get_error_string(err));
    return HSA_STATUS_ERROR;
  }
  // FIXME: Assume that every profile is FULL until we understand how to build
  // GCN with base profile
  agent_profile = HSA_PROFILE_FULL;
  /* Create the empty executable.  */
  err = hsa_executable_create(agent_profile, HSA_EXECUTABLE_STATE_UNFROZEN, "",
                              &executable);
  if (err != HSA_STATUS_SUCCESS) {
    printf("[%s:%d] %s failed: %s\n", __FILE__, __LINE__,
           "Create the executable", get_error_string(err));
    return HSA_STATUS_ERROR;
  }

  bool module_load_success = false;
  do // Existing control flow used continue, preserve that for this patch
  {
    {
      // Some metadata info is not available through ROCr API, so use custom
      // code object metadata parsing to collect such metadata info

      err = get_code_object_custom_metadata(module_bytes, module_size,
                                            KernelInfoTable);
      if (err != HSA_STATUS_SUCCESS) {
        DP("[%s:%d] %s failed: %s\n", __FILE__, __LINE__,
           "Getting custom code object metadata", get_error_string(err));
        continue;
      }

      // Deserialize code object.
      hsa_code_object_t code_object = {0};
      err = hsa_code_object_deserialize(module_bytes, module_size, NULL,
                                        &code_object);
      if (err != HSA_STATUS_SUCCESS) {
        DP("[%s:%d] %s failed: %s\n", __FILE__, __LINE__,
           "Code Object Deserialization", get_error_string(err));
        continue;
      }
      assert(0 != code_object.handle);

      // Mutating the device image here avoids another allocation & memcpy
      void *code_object_alloc_data =
          reinterpret_cast<void *>(code_object.handle);
      hsa_status_t impl_err =
          on_deserialized_data(code_object_alloc_data, module_size, cb_state);
      if (impl_err != HSA_STATUS_SUCCESS) {
        printf("[%s:%d] %s failed: %s\n", __FILE__, __LINE__,
               "Error in deserialized_data callback",
               get_error_string(impl_err));
        return impl_err;
      }

      /* Load the code object.  */
      err =
          hsa_executable_load_code_object(executable, agent, code_object, NULL);
      if (err != HSA_STATUS_SUCCESS) {
        DP("[%s:%d] %s failed: %s\n", __FILE__, __LINE__,
           "Loading the code object", get_error_string(err));
        continue;
      }

      // cannot iterate over symbols until executable is frozen
    }
    module_load_success = true;
  } while (0);
  DP("Modules loaded successful? %d\n", module_load_success);
  if (module_load_success) {
    /* Freeze the executable; it can now be queried for symbols.  */
    err = hsa_executable_freeze(executable, "");
    if (err != HSA_STATUS_SUCCESS) {
      printf("[%s:%d] %s failed: %s\n", __FILE__, __LINE__,
             "Freeze the executable", get_error_string(err));
      return HSA_STATUS_ERROR;
    }

    err = hsa::executable_iterate_symbols(
        executable,
        [&](hsa_executable_t, hsa_executable_symbol_t symbol) -> hsa_status_t {
          return populate_InfoTables(symbol, KernelInfoTable, SymbolInfoTable);
        });
    if (err != HSA_STATUS_SUCCESS) {
      printf("[%s:%d] %s failed: %s\n", __FILE__, __LINE__,
             "Iterating over symbols for execuatable", get_error_string(err));
      return HSA_STATUS_ERROR;
    }

    // save the executable and destroy during finalize
    HSAExecutables.push_back(executable);
    return HSA_STATUS_SUCCESS;
  } else {
    return HSA_STATUS_ERROR;
  }
}

} // namespace core<|MERGE_RESOLUTION|>--- conflicted
+++ resolved
@@ -411,16 +411,13 @@
 }
 
 hsa_status_t atl_init_gpu_context() {
-<<<<<<< HEAD
+  // need call tto init_hsa, dont know why trunk does not seem to.
   hsa_status_t err;
   err = init_hsa();
   if (err != HSA_STATUS_SUCCESS)
     return HSA_STATUS_ERROR;
-
+  // end of added workaround
   err = hsa_amd_register_system_event_handler(callbackEvent, NULL);
-=======
-  hsa_status_t err = hsa_amd_register_system_event_handler(callbackEvent, NULL);
->>>>>>> 63552346
   if (err != HSA_STATUS_SUCCESS) {
     printf("[%s:%d] %s failed: %s\n", __FILE__, __LINE__,
            "Registering the system for memory faults", get_error_string(err));
