--- conflicted
+++ resolved
@@ -187,11 +187,7 @@
   uint16_t CodeObjectVersion;
 
   uint32_t kernargSizeIncludingImplicit() {
-<<<<<<< HEAD
     return KernargSegmentSize + implicitArgsSize(CodeObjectVersion);
-=======
-    return KernargSegmentSize + sizeof(AMDGPUImplicitArgsTy);
->>>>>>> ea4741df
   }
 
   ~KernelArgPool() {
@@ -2358,20 +2354,9 @@
         memcpy((char *)KernArg + sizeof(void *) * I, Args[I], sizeof(void *));
       }
 
-<<<<<<< HEAD
       uint8_t *ImplArgs =
           static_cast<uint8_t *>(KernArg) + sizeof(void *) * ArgNum;
       memset(ImplArgs, 0, implicitArgsSize(CodeObjectVersion));
-=======
-      // Initialize implicit arguments. TODO: Which of these can be dropped
-      AMDGPUImplicitArgsTy *ImplArgs = reinterpret_cast<AMDGPUImplicitArgsTy *>(
-          static_cast<char *>(KernArg) + ArgPool->KernargSegmentSize);
-      memset(ImplArgs, 0,
-             sizeof(AMDGPUImplicitArgsTy)); // may not be necessary
-      ImplArgs->OffsetX = 0;
-      ImplArgs->OffsetY = 0;
-      ImplArgs->OffsetZ = 0;
->>>>>>> ea4741df
 
       uint64_t Buffer = 0;
       // assign a hostcall buffer for the selected Q
@@ -2393,7 +2378,6 @@
       DP("Implicit argument count: %d\n",
          KernelInfoEntry.implicit_argument_count);
 
-<<<<<<< HEAD
       if (CodeObjectVersion < llvm::ELF::ELFABIVERSION_AMDGPU_HSA_V5) {
         DP("Setting Hostcall buffer for COV4\n");
         memcpy(&ImplArgs[IMPLICITARGS::COV4_HOSTCALL_PTR_OFFSET], &Buffer,
@@ -2433,10 +2417,6 @@
         memcpy(&ImplArgs[IMPLICITARGS::COV5_HEAPV1_PTR_OFFSET],
                &(DeviceInfo().PreallocatedDeviceHeap[DeviceId]),
                IMPLICITARGS::COV5_HEAPV1_PTR_SIZE);
-=======
-        // initialise pointer for implicit_argument_count == 0 ABI
-        ImplArgs->HostcallPtr = Buffer;
->>>>>>> ea4741df
       }
 
       Packet->kernarg_address = KernArg;
