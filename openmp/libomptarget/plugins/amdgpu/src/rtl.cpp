//===----RTLs/hsa/src/rtl.cpp - Target RTLs Implementation -------- C++ -*-===//
//
// Part of the LLVM Project, under the Apache License v2.0 with LLVM Exceptions.
// See https://llvm.org/LICENSE.txt for license information.
// SPDX-License-Identifier: Apache-2.0 WITH LLVM-exception
//
//===----------------------------------------------------------------------===//
//
// RTL for hsa machine
//
//===----------------------------------------------------------------------===//

#include <algorithm>
#include <assert.h>
#include <cstdio>
#include <cstdlib>
#include <cstring>
#include <dlfcn.h>
#include <elf.h>
#include <ffi.h>
#include <fstream>
#include <iostream>
#include <libelf.h>
#include <list>
#include <memory>
#include <mutex>
#include <shared_mutex>
#include <thread>
#include <unordered_map>
#include <vector>

// Header from ATMI interface
#include "atmi_interop_hsa.h"
#include "atmi_runtime.h"

#include "internal.h"

#include "Debug.h"
#include "get_elf_mach_gfx_name.h"
#include "omptargetplugin.h"

#include "trace.h"

#include "llvm/Frontend/OpenMP/OMPGridValues.h"

#ifndef TARGET_NAME
#define TARGET_NAME AMDHSA
#endif
#define DEBUG_PREFIX "Target " GETNAME(TARGET_NAME) " RTL"

// hostrpc interface, FIXME: consider moving to its own include these are
// statically linked into amdgpu/plugin if present from hostrpc_services.a,
// linked as --whole-archive to override the weak symbols that are used to
// implement a fallback for toolchains that do not yet have a hostrpc library.
extern "C" {
unsigned long hostrpc_assign_buffer(hsa_agent_t agent, hsa_queue_t *this_Q,
                                    uint32_t device_id);
hsa_status_t hostrpc_init();
hsa_status_t hostrpc_terminate();

__attribute__((weak)) hsa_status_t hostrpc_init() { return HSA_STATUS_SUCCESS; }
__attribute__((weak)) hsa_status_t hostrpc_terminate() {
  return HSA_STATUS_SUCCESS;
}
__attribute__((weak)) unsigned long
hostrpc_assign_buffer(hsa_agent_t, hsa_queue_t *, uint32_t device_id) {
  DP("Warning: Attempting to assign hostrpc to device %u, but hostrpc library "
     "missing\n",
     device_id);
  return 0;
}
}

int print_kernel_trace;

// Size of the target call stack struture
uint32_t TgtStackItemSize = 0;

#undef check // Drop definition from internal.h
#ifdef OMPTARGET_DEBUG
#define check(msg, status)                                                     \
  if (status != ATMI_STATUS_SUCCESS) {                                         \
    /* fprintf(stderr, "[%s:%d] %s failed.\n", __FILE__, __LINE__, #msg);*/    \
    DP(#msg " failed\n");                                                      \
    /*assert(0);*/                                                             \
  } else {                                                                     \
    /* fprintf(stderr, "[%s:%d] %s succeeded.\n", __FILE__, __LINE__, #msg);   \
     */                                                                        \
    DP(#msg " succeeded\n");                                                   \
  }
#else
#define check(msg, status)                                                     \
  {}
#endif

#include "elf_common.h"

/// Keep entries table per device
struct FuncOrGblEntryTy {
  __tgt_target_table Table;
  std::vector<__tgt_offload_entry> Entries;
};

enum ExecutionModeType {
  SPMD,    // constructors, destructors,
           // combined constructs (`teams distribute parallel for [simd]`)
  GENERIC, // everything else
  NONE
};

struct KernelArgPool {
private:
  static pthread_mutex_t mutex;

public:
  uint32_t kernarg_segment_size;
  void *kernarg_region = nullptr;
  std::queue<int> free_kernarg_segments;

  uint32_t kernarg_size_including_implicit() {
    return kernarg_segment_size + sizeof(atmi_implicit_args_t);
  }

  ~KernelArgPool() {
    if (kernarg_region) {
      auto r = hsa_amd_memory_pool_free(kernarg_region);
      assert(r == HSA_STATUS_SUCCESS);
      ErrorCheck(Memory pool free, r);
    }
  }

  // Can't really copy or move a mutex
  KernelArgPool() = default;
  KernelArgPool(const KernelArgPool &) = delete;
  KernelArgPool(KernelArgPool &&) = delete;

  KernelArgPool(uint32_t kernarg_segment_size)
      : kernarg_segment_size(kernarg_segment_size) {

    // atmi uses one pool per kernel for all gpus, with a fixed upper size
    // preserving that exact scheme here, including the queue<int>
    {
      hsa_status_t err = hsa_amd_memory_pool_allocate(
          atl_gpu_kernarg_pools[0],
          kernarg_size_including_implicit() * MAX_NUM_KERNELS, 0,
          &kernarg_region);
      ErrorCheck(Allocating memory for the executable-kernel, err);
      core::allow_access_to_all_gpu_agents(kernarg_region);

      for (int i = 0; i < MAX_NUM_KERNELS; i++) {
        free_kernarg_segments.push(i);
      }
    }
  }

  void *allocate(uint64_t arg_num) {
    assert((arg_num * sizeof(void *)) == kernarg_segment_size);
    lock l(&mutex);
    void *res = nullptr;
    if (!free_kernarg_segments.empty()) {

      int free_idx = free_kernarg_segments.front();
      res = static_cast<void *>(static_cast<char *>(kernarg_region) +
                                (free_idx * kernarg_size_including_implicit()));
      assert(free_idx == pointer_to_index(res));
      free_kernarg_segments.pop();
    }
    return res;
  }

  void deallocate(void *ptr) {
    lock l(&mutex);
    int idx = pointer_to_index(ptr);
    free_kernarg_segments.push(idx);
  }

private:
  int pointer_to_index(void *ptr) {
    ptrdiff_t bytes =
        static_cast<char *>(ptr) - static_cast<char *>(kernarg_region);
    assert(bytes >= 0);
    assert(bytes % kernarg_size_including_implicit() == 0);
    return bytes / kernarg_size_including_implicit();
  }
  struct lock {
    lock(pthread_mutex_t *m) : m(m) { pthread_mutex_lock(m); }
    ~lock() { pthread_mutex_unlock(m); }
    pthread_mutex_t *m;
  };
};
pthread_mutex_t KernelArgPool::mutex = PTHREAD_MUTEX_INITIALIZER;

std::unordered_map<std::string /*kernel*/, std::unique_ptr<KernelArgPool>>
    KernelArgPoolMap;

/// Use a single entity to encode a kernel and a set of flags
struct KernelTy {
  // execution mode of kernel
  // 0 - SPMD mode (without master warp)
  // 1 - Generic mode (with master warp)
  int8_t ExecutionMode;
  int16_t ConstWGSize;
  int32_t device_id;
  void *CallStackAddr = nullptr;
  const char *Name;

  KernelTy(int8_t _ExecutionMode, int16_t _ConstWGSize, int32_t _device_id,
           void *_CallStackAddr, const char *_Name,
           uint32_t _kernarg_segment_size)
      : ExecutionMode(_ExecutionMode), ConstWGSize(_ConstWGSize),
        device_id(_device_id), CallStackAddr(_CallStackAddr), Name(_Name) {
    DP("Construct kernelinfo: ExecMode %d\n", ExecutionMode);

    std::string N(_Name);
    if (KernelArgPoolMap.find(N) == KernelArgPoolMap.end()) {
      KernelArgPoolMap.insert(
          std::make_pair(N, std::unique_ptr<KernelArgPool>(
                                new KernelArgPool(_kernarg_segment_size))));
    }
  }
};

/// List that contains all the kernels.
/// FIXME: we may need this to be per device and per library.
std::list<KernelTy> KernelsList;

// ATMI API to get gpu and gpu memory place
static atmi_place_t get_gpu_place(int device_id) {
  return ATMI_PLACE_GPU(0, device_id);
}
static atmi_mem_place_t get_gpu_mem_place(int device_id) {
  return ATMI_MEM_PLACE_GPU_MEM(0, device_id, 0);
}

static std::vector<hsa_agent_t> find_gpu_agents() {
  std::vector<hsa_agent_t> res;

  hsa_status_t err = hsa_iterate_agents(
      [](hsa_agent_t agent, void *data) -> hsa_status_t {
        std::vector<hsa_agent_t> *res =
            static_cast<std::vector<hsa_agent_t> *>(data);

        hsa_device_type_t device_type;
        // get_info fails iff HSA runtime not yet initialized
        hsa_status_t err =
            hsa_agent_get_info(agent, HSA_AGENT_INFO_DEVICE, &device_type);
        if (print_kernel_trace > 0 && err != HSA_STATUS_SUCCESS)
          printf("rtl.cpp: err %d\n", err);
        assert(err == HSA_STATUS_SUCCESS);

        if (device_type == HSA_DEVICE_TYPE_GPU) {
          res->push_back(agent);
        }
        return HSA_STATUS_SUCCESS;
      },
      &res);

  // iterate_agents fails iff HSA runtime not yet initialized
  if (print_kernel_trace > 0 && err != HSA_STATUS_SUCCESS)
    printf("rtl.cpp: err %d\n", err);
  assert(err == HSA_STATUS_SUCCESS);
  return res;
}

static void callbackQueue(hsa_status_t status, hsa_queue_t *source,
                          void *data) {
  if (status != HSA_STATUS_SUCCESS) {
    const char *status_string;
    if (hsa_status_string(status, &status_string) != HSA_STATUS_SUCCESS) {
      status_string = "unavailable";
    }
    fprintf(stderr, "[%s:%d] GPU error in queue %p %d (%s)\n", __FILE__,
            __LINE__, source, status, status_string);
    abort();
  }
}

namespace core {
void packet_store_release(uint32_t *packet, uint16_t header, uint16_t rest) {
  __atomic_store_n(packet, header | (rest << 16), __ATOMIC_RELEASE);
}

uint16_t create_header(hsa_packet_type_t type, int barrier,
                       atmi_task_fence_scope_t acq_fence,
                       atmi_task_fence_scope_t rel_fence) {
  uint16_t header = type << HSA_PACKET_HEADER_TYPE;
  header |= barrier << HSA_PACKET_HEADER_BARRIER;
  header |= (hsa_fence_scope_t) static_cast<int>(
      acq_fence << HSA_PACKET_HEADER_ACQUIRE_FENCE_SCOPE);
  header |= (hsa_fence_scope_t) static_cast<int>(
      rel_fence << HSA_PACKET_HEADER_RELEASE_FENCE_SCOPE);
  return header;
}
} // namespace core

/// Class containing all the device information
class RTLDeviceInfoTy {
  std::vector<std::list<FuncOrGblEntryTy>> FuncGblEntries;

public:
  // load binary populates symbol tables and mutates various global state
  // run uses those symbol tables
  std::shared_timed_mutex load_run_lock;

  int NumberOfDevices;

  // GPU devices
  std::vector<hsa_agent_t> HSAAgents;
  std::vector<hsa_queue_t *> HSAQueues; // one per gpu

  // Device properties
  std::vector<int> ComputeUnits;
  std::vector<int> GroupsPerDevice;
  std::vector<int> ThreadsPerGroup;
  std::vector<int> WarpSize;
  std::vector<std::string> GPUName;

  // OpenMP properties
  std::vector<int> NumTeams;
  std::vector<int> NumThreads;

  // OpenMP Environment properties
  int EnvNumTeams;
  int EnvTeamLimit;
  int EnvMaxTeamsDefault;

  // OpenMP Requires Flags
  int64_t RequiresFlags;

  // Resource pools
  SignalPoolT FreeSignalPool;

  struct atmiFreePtrDeletor {
    void operator()(void *p) {
      atmi_free(p); // ignore failure to free
    }
  };

  // device_State shared across loaded binaries, error if inconsistent size
  std::vector<std::pair<std::unique_ptr<void, atmiFreePtrDeletor>, uint64_t>>
      deviceStateStore;

  static const unsigned HardTeamLimit =
      (1 << 16) - 1; // 64K needed to fit in uint16
  static const int DefaultNumTeams = 128;
  static const int Max_Teams =
      llvm::omp::AMDGPUGpuGridValues[llvm::omp::GVIDX::GV_Max_Teams];
  static const int Warp_Size =
      llvm::omp::AMDGPUGpuGridValues[llvm::omp::GVIDX::GV_Warp_Size];
  static const int Max_WG_Size =
      llvm::omp::AMDGPUGpuGridValues[llvm::omp::GVIDX::GV_Max_WG_Size];
  static const int Default_WG_Size =
      llvm::omp::AMDGPUGpuGridValues[llvm::omp::GVIDX::GV_Default_WG_Size];

  using MemcpyFunc = atmi_status_t (*)(hsa_signal_t, void *, const void *,
                                       size_t size, hsa_agent_t);
  atmi_status_t freesignalpool_memcpy(void *dest, const void *src, size_t size,
                                      MemcpyFunc Func, int32_t deviceId) {
    hsa_agent_t agent = HSAAgents[deviceId];
    hsa_signal_t s = FreeSignalPool.pop();
    if (s.handle == 0) {
      return ATMI_STATUS_ERROR;
    }
    atmi_status_t r = Func(s, dest, src, size, agent);
    FreeSignalPool.push(s);
    return r;
  }

  atmi_status_t freesignalpool_memcpy_d2h(void *dest, const void *src,
                                          size_t size, int32_t deviceId) {
    return freesignalpool_memcpy(dest, src, size, atmi_memcpy_d2h, deviceId);
  }

  atmi_status_t freesignalpool_memcpy_h2d(void *dest, const void *src,
                                          size_t size, int32_t deviceId) {
    return freesignalpool_memcpy(dest, src, size, atmi_memcpy_h2d, deviceId);
  }

  // Record entry point associated with device
  void addOffloadEntry(int32_t device_id, __tgt_offload_entry entry) {
    assert(device_id < (int32_t)FuncGblEntries.size() &&
           "Unexpected device id!");
    FuncOrGblEntryTy &E = FuncGblEntries[device_id].back();

    E.Entries.push_back(entry);
  }

  // Return true if the entry is associated with device
  bool findOffloadEntry(int32_t device_id, void *addr) {
    assert(device_id < (int32_t)FuncGblEntries.size() &&
           "Unexpected device id!");
    FuncOrGblEntryTy &E = FuncGblEntries[device_id].back();

    for (auto &it : E.Entries) {
      if (it.addr == addr)
        return true;
    }

    return false;
  }

  // Return the pointer to the target entries table
  __tgt_target_table *getOffloadEntriesTable(int32_t device_id) {
    assert(device_id < (int32_t)FuncGblEntries.size() &&
           "Unexpected device id!");
    FuncOrGblEntryTy &E = FuncGblEntries[device_id].back();

    int32_t size = E.Entries.size();

    // Table is empty
    if (!size)
      return 0;

    __tgt_offload_entry *begin = &E.Entries[0];
    __tgt_offload_entry *end = &E.Entries[size - 1];

    // Update table info according to the entries and return the pointer
    E.Table.EntriesBegin = begin;
    E.Table.EntriesEnd = ++end;

    return &E.Table;
  }

  // Clear entries table for a device
  void clearOffloadEntriesTable(int device_id) {
    assert(device_id < (int32_t)FuncGblEntries.size() &&
           "Unexpected device id!");
    FuncGblEntries[device_id].emplace_back();
    FuncOrGblEntryTy &E = FuncGblEntries[device_id].back();
    // KernelArgPoolMap.clear();
    E.Entries.clear();
    E.Table.EntriesBegin = E.Table.EntriesEnd = 0;
  }

  RTLDeviceInfoTy() {
    // LIBOMPTARGET_KERNEL_TRACE provides a kernel launch trace to stderr
    // anytime. You do not need a debug library build.
    //  0 => no tracing
    //  1 => tracing dispatch only
    // >1 => verbosity increase
    if (char *envStr = getenv("LIBOMPTARGET_KERNEL_TRACE"))
      print_kernel_trace = atoi(envStr);
    else
      print_kernel_trace = 0;

    DP("Start initializing HSA-ATMI\n");
    atmi_status_t err = atmi_init();
    if (err != ATMI_STATUS_SUCCESS) {
      DP("Error when initializing HSA-ATMI\n");
      return;
    }
    // Init hostcall soon after initializing ATMI
    hostrpc_init();

    HSAAgents = find_gpu_agents();
    NumberOfDevices = (int)HSAAgents.size();

    if (NumberOfDevices == 0) {
      DP("There are no devices supporting HSA.\n");
      return;
    } else {
      DP("There are %d devices supporting HSA.\n", NumberOfDevices);
    }

    // Init the device info
    HSAQueues.resize(NumberOfDevices);
    FuncGblEntries.resize(NumberOfDevices);
    ThreadsPerGroup.resize(NumberOfDevices);
    ComputeUnits.resize(NumberOfDevices);
    GPUName.resize(NumberOfDevices);
    GroupsPerDevice.resize(NumberOfDevices);
    WarpSize.resize(NumberOfDevices);
    NumTeams.resize(NumberOfDevices);
    NumThreads.resize(NumberOfDevices);
    deviceStateStore.resize(NumberOfDevices);

    for (int i = 0; i < NumberOfDevices; i++) {
      uint32_t queue_size = 0;
      {
        hsa_status_t err;
        err = hsa_agent_get_info(HSAAgents[i], HSA_AGENT_INFO_QUEUE_MAX_SIZE,
                                 &queue_size);
        ErrorCheck(Querying the agent maximum queue size, err);
        if (queue_size > core::Runtime::getInstance().getMaxQueueSize()) {
          queue_size = core::Runtime::getInstance().getMaxQueueSize();
        }
      }

      hsa_status_t rc = hsa_queue_create(
          HSAAgents[i], queue_size, HSA_QUEUE_TYPE_MULTI, callbackQueue, NULL,
          UINT32_MAX, UINT32_MAX, &HSAQueues[i]);
      if (rc != HSA_STATUS_SUCCESS) {
        DP("Failed to create HSA queues\n");
        return;
      }

      deviceStateStore[i] = {nullptr, 0};
    }

    for (int i = 0; i < NumberOfDevices; i++) {
      ThreadsPerGroup[i] = RTLDeviceInfoTy::Default_WG_Size;
      GroupsPerDevice[i] = RTLDeviceInfoTy::DefaultNumTeams;
      ComputeUnits[i] = 1;
      DP("Device %d: Initial groupsPerDevice %d & threadsPerGroup %d\n", i,
         GroupsPerDevice[i], ThreadsPerGroup[i]);
    }

    // Get environment variables regarding teams
    char *envStr = getenv("OMP_TEAM_LIMIT");
    if (envStr) {
      // OMP_TEAM_LIMIT has been set
      EnvTeamLimit = std::stoi(envStr);
      DP("Parsed OMP_TEAM_LIMIT=%d\n", EnvTeamLimit);
    } else {
      EnvTeamLimit = -1;
    }
    envStr = getenv("OMP_NUM_TEAMS");
    if (envStr) {
      // OMP_NUM_TEAMS has been set
      EnvNumTeams = std::stoi(envStr);
      DP("Parsed OMP_NUM_TEAMS=%d\n", EnvNumTeams);
    } else {
      EnvNumTeams = -1;
    }
    // Get environment variables regarding expMaxTeams
    envStr = getenv("OMP_MAX_TEAMS_DEFAULT");
    if (envStr) {
      EnvMaxTeamsDefault = std::stoi(envStr);
      DP("Parsed OMP_MAX_TEAMS_DEFAULT=%d\n", EnvMaxTeamsDefault);
    } else {
      EnvMaxTeamsDefault = -1;
    }

    // Default state.
    RequiresFlags = OMP_REQ_UNDEFINED;
  }

  ~RTLDeviceInfoTy() {
    DP("Finalizing the HSA-ATMI DeviceInfo.\n");
    // Run destructors on types that use HSA before
    // atmi_finalize removes access to it
    deviceStateStore.clear();
    KernelArgPoolMap.clear();
    // Terminate hostrpc before finalizing ATMI
    hostrpc_terminate();
    atmi_finalize();
  }
};

pthread_mutex_t SignalPoolT::mutex = PTHREAD_MUTEX_INITIALIZER;

#include "../../../src/device_env_struct.h"

static RTLDeviceInfoTy DeviceInfo;

namespace {

int32_t dataRetrieve(int32_t DeviceId, void *HstPtr, void *TgtPtr, int64_t Size,
                     __tgt_async_info *AsyncInfoPtr) {
  assert(AsyncInfoPtr && "AsyncInfoPtr is nullptr");
  assert(DeviceId < DeviceInfo.NumberOfDevices && "Device ID too large");
  // Return success if we are not copying back to host from target.
  if (!HstPtr)
    return OFFLOAD_SUCCESS;
  atmi_status_t err;
  DP("Retrieve data %ld bytes, (tgt:%016llx) -> (hst:%016llx).\n", Size,
     (long long unsigned)(Elf64_Addr)TgtPtr,
     (long long unsigned)(Elf64_Addr)HstPtr);

  err = DeviceInfo.freesignalpool_memcpy_d2h(HstPtr, TgtPtr, (size_t)Size,
                                             DeviceId);

  if (err != ATMI_STATUS_SUCCESS) {
    DP("Error when copying data from device to host. Pointers: "
       "host = 0x%016lx, device = 0x%016lx, size = %lld\n",
       (Elf64_Addr)HstPtr, (Elf64_Addr)TgtPtr, (unsigned long long)Size);
    return OFFLOAD_FAIL;
  }
  DP("DONE Retrieve data %ld bytes, (tgt:%016llx) -> (hst:%016llx).\n", Size,
     (long long unsigned)(Elf64_Addr)TgtPtr,
     (long long unsigned)(Elf64_Addr)HstPtr);
  return OFFLOAD_SUCCESS;
}

int32_t dataSubmit(int32_t DeviceId, void *TgtPtr, void *HstPtr, int64_t Size,
                   __tgt_async_info *AsyncInfoPtr) {
  assert(AsyncInfoPtr && "AsyncInfoPtr is nullptr");
  atmi_status_t err;
  assert(DeviceId < DeviceInfo.NumberOfDevices && "Device ID too large");
  // Return success if we are not doing host to target.
  if (!HstPtr)
    return OFFLOAD_SUCCESS;

  DP("Submit data %ld bytes, (hst:%016llx) -> (tgt:%016llx).\n", Size,
     (long long unsigned)(Elf64_Addr)HstPtr,
     (long long unsigned)(Elf64_Addr)TgtPtr);
  err = DeviceInfo.freesignalpool_memcpy_h2d(TgtPtr, HstPtr, (size_t)Size,
                                             DeviceId);
  if (err != ATMI_STATUS_SUCCESS) {
    DP("Error when copying data from host to device. Pointers: "
       "host = 0x%016lx, device = 0x%016lx, size = %lld\n",
       (Elf64_Addr)HstPtr, (Elf64_Addr)TgtPtr, (unsigned long long)Size);
    return OFFLOAD_FAIL;
  }
  return OFFLOAD_SUCCESS;
}

// Async.
// The implementation was written with cuda streams in mind. The semantics of
// that are to execute kernels on a queue in order of insertion. A synchronise
// call then makes writes visible between host and device. This means a series
// of N data_submit_async calls are expected to execute serially. HSA offers
// various options to run the data copies concurrently. This may require changes
// to libomptarget.

// __tgt_async_info* contains a void * Queue. Queue = 0 is used to indicate that
// there are no outstanding kernels that need to be synchronized. Any async call
// may be passed a Queue==0, at which point the cuda implementation will set it
// to non-null (see getStream). The cuda streams are per-device. Upstream may
// change this interface to explicitly initialize the async_info_pointer, but
// until then hsa lazily initializes it as well.

void initAsyncInfoPtr(__tgt_async_info *async_info_ptr) {
  // set non-null while using async calls, return to null to indicate completion
  assert(async_info_ptr);
  if (!async_info_ptr->Queue) {
    async_info_ptr->Queue = reinterpret_cast<void *>(UINT64_MAX);
  }
}
void finiAsyncInfoPtr(__tgt_async_info *async_info_ptr) {
  assert(async_info_ptr);
  assert(async_info_ptr->Queue);
  async_info_ptr->Queue = 0;
}

bool elf_machine_id_is_amdgcn(__tgt_device_image *image) {
  const uint16_t amdgcnMachineID = 224; // EM_AMDGPU may not be in system elf.h
  int32_t r = elf_check_machine(image, amdgcnMachineID);
  if (!r) {
    DP("Supported machine ID not found\n");
  }
  return r;
}

uint32_t elf_e_flags(__tgt_device_image *image) {
  char *img_begin = (char *)image->ImageStart;
  size_t img_size = (char *)image->ImageEnd - img_begin;

  Elf *e = elf_memory(img_begin, img_size);
  if (!e) {
    DP("Unable to get ELF handle: %s!\n", elf_errmsg(-1));
    return 0;
  }

  Elf64_Ehdr *eh64 = elf64_getehdr(e);

  if (!eh64) {
    DP("Unable to get machine ID from ELF file!\n");
    elf_end(e);
    return 0;
  }

  uint32_t Flags = eh64->e_flags;

  elf_end(e);
  DP("ELF Flags: 0x%x\n", Flags);
  return Flags;
}
} // namespace

int32_t __tgt_rtl_is_valid_binary(__tgt_device_image *image) {
  return elf_machine_id_is_amdgcn(image);
}

int __tgt_rtl_number_of_devices() { return DeviceInfo.NumberOfDevices; }

int64_t __tgt_rtl_init_requires(int64_t RequiresFlags) {
  DP("Init requires flags to %ld\n", RequiresFlags);
  DeviceInfo.RequiresFlags = RequiresFlags;
  return RequiresFlags;
}

int32_t __tgt_rtl_init_device(int device_id) {
  hsa_status_t err;

  // this is per device id init
  DP("Initialize the device id: %d\n", device_id);

  hsa_agent_t agent = DeviceInfo.HSAAgents[device_id];

  // Get number of Compute Unit
  uint32_t compute_units = 0;
  err = hsa_agent_get_info(
      agent, (hsa_agent_info_t)HSA_AMD_AGENT_INFO_COMPUTE_UNIT_COUNT,
      &compute_units);
  if (err != HSA_STATUS_SUCCESS) {
    DeviceInfo.ComputeUnits[device_id] = 1;
    DP("Error getting compute units : settiing to 1\n");
  } else {
    DeviceInfo.ComputeUnits[device_id] = compute_units;
    DP("Using %d compute unis per grid\n", DeviceInfo.ComputeUnits[device_id]);
  }

  char GetInfoName[64]; // 64 max size returned by get info
  err = hsa_agent_get_info(agent, (hsa_agent_info_t)HSA_AGENT_INFO_NAME,
                           (void *)GetInfoName);
  if (err)
    DeviceInfo.GPUName[device_id] = "--unknown gpu--";
  else {
    DeviceInfo.GPUName[device_id] = GetInfoName;
  }

  if (print_kernel_trace == 4)
    fprintf(stderr, "Device#%-2d CU's: %2d %s\n", device_id,
            DeviceInfo.ComputeUnits[device_id],
            DeviceInfo.GPUName[device_id].c_str());

  // Query attributes to determine number of threads/block and blocks/grid.
  uint16_t workgroup_max_dim[3];
  err = hsa_agent_get_info(agent, HSA_AGENT_INFO_WORKGROUP_MAX_DIM,
                           &workgroup_max_dim);
  if (err != HSA_STATUS_SUCCESS) {
    DeviceInfo.GroupsPerDevice[device_id] = RTLDeviceInfoTy::DefaultNumTeams;
    DP("Error getting grid dims: num groups : %d\n",
       RTLDeviceInfoTy::DefaultNumTeams);
  } else if (workgroup_max_dim[0] <= RTLDeviceInfoTy::HardTeamLimit) {
    DeviceInfo.GroupsPerDevice[device_id] = workgroup_max_dim[0];
    DP("Using %d ROCm blocks per grid\n",
       DeviceInfo.GroupsPerDevice[device_id]);
  } else {
    DeviceInfo.GroupsPerDevice[device_id] = RTLDeviceInfoTy::HardTeamLimit;
    DP("Max ROCm blocks per grid %d exceeds the hard team limit %d, capping "
       "at the hard limit\n",
       workgroup_max_dim[0], RTLDeviceInfoTy::HardTeamLimit);
  }

  // Get thread limit
  hsa_dim3_t grid_max_dim;
  err = hsa_agent_get_info(agent, HSA_AGENT_INFO_GRID_MAX_DIM, &grid_max_dim);
  if (err == HSA_STATUS_SUCCESS) {
    DeviceInfo.ThreadsPerGroup[device_id] =
        reinterpret_cast<uint32_t *>(&grid_max_dim)[0] /
        DeviceInfo.GroupsPerDevice[device_id];
    if ((DeviceInfo.ThreadsPerGroup[device_id] >
         RTLDeviceInfoTy::Max_WG_Size) ||
        DeviceInfo.ThreadsPerGroup[device_id] == 0) {
      DP("Capped thread limit: %d\n", RTLDeviceInfoTy::Max_WG_Size);
      DeviceInfo.ThreadsPerGroup[device_id] = RTLDeviceInfoTy::Max_WG_Size;
    } else {
      DP("Using ROCm Queried thread limit: %d\n",
         DeviceInfo.ThreadsPerGroup[device_id]);
    }
  } else {
    DeviceInfo.ThreadsPerGroup[device_id] = RTLDeviceInfoTy::Max_WG_Size;
    DP("Error getting max block dimension, use default:%d \n",
       RTLDeviceInfoTy::Max_WG_Size);
  }

  // Get wavefront size
  uint32_t wavefront_size = 0;
  err =
      hsa_agent_get_info(agent, HSA_AGENT_INFO_WAVEFRONT_SIZE, &wavefront_size);
  if (err == HSA_STATUS_SUCCESS) {
    DP("Queried wavefront size: %d\n", wavefront_size);
    DeviceInfo.WarpSize[device_id] = wavefront_size;
  } else {
    DP("Default wavefront size: %d\n",
       llvm::omp::AMDGPUGpuGridValues[llvm::omp::GVIDX::GV_Warp_Size]);
    DeviceInfo.WarpSize[device_id] =
        llvm::omp::AMDGPUGpuGridValues[llvm::omp::GVIDX::GV_Warp_Size];
  }

  // Adjust teams to the env variables
  if (DeviceInfo.EnvTeamLimit > 0 &&
      DeviceInfo.GroupsPerDevice[device_id] > DeviceInfo.EnvTeamLimit) {
    DeviceInfo.GroupsPerDevice[device_id] = DeviceInfo.EnvTeamLimit;
    DP("Capping max groups per device to OMP_TEAM_LIMIT=%d\n",
       DeviceInfo.EnvTeamLimit);
  }

  // Set default number of teams
  if (DeviceInfo.EnvNumTeams > 0) {
    DeviceInfo.NumTeams[device_id] = DeviceInfo.EnvNumTeams;
    DP("Default number of teams set according to environment %d\n",
       DeviceInfo.EnvNumTeams);
  } else {
    char *TeamsPerCUEnvStr = getenv("OMP_TARGET_TEAMS_PER_PROC");
    int TeamsPerCU = 1; // default number of teams per CU is 1
    if (TeamsPerCUEnvStr) {
      TeamsPerCU = std::stoi(TeamsPerCUEnvStr);
    }

    DeviceInfo.NumTeams[device_id] =
        TeamsPerCU * DeviceInfo.ComputeUnits[device_id];
    DP("Default number of teams = %d * number of compute units %d\n",
       TeamsPerCU, DeviceInfo.ComputeUnits[device_id]);
  }

  if (DeviceInfo.NumTeams[device_id] > DeviceInfo.GroupsPerDevice[device_id]) {
    DeviceInfo.NumTeams[device_id] = DeviceInfo.GroupsPerDevice[device_id];
    DP("Default number of teams exceeds device limit, capping at %d\n",
       DeviceInfo.GroupsPerDevice[device_id]);
  }

  // Set default number of threads
  DeviceInfo.NumThreads[device_id] = RTLDeviceInfoTy::Default_WG_Size;
  DP("Default number of threads set according to library's default %d\n",
     RTLDeviceInfoTy::Default_WG_Size);
  if (DeviceInfo.NumThreads[device_id] >
      DeviceInfo.ThreadsPerGroup[device_id]) {
    DeviceInfo.NumTeams[device_id] = DeviceInfo.ThreadsPerGroup[device_id];
    DP("Default number of threads exceeds device limit, capping at %d\n",
       DeviceInfo.ThreadsPerGroup[device_id]);
  }

  DP("Device %d: default limit for groupsPerDevice %d & threadsPerGroup %d\n",
     device_id, DeviceInfo.GroupsPerDevice[device_id],
     DeviceInfo.ThreadsPerGroup[device_id]);

  DP("Device %d: wavefront size %d, total threads %d x %d = %d\n", device_id,
     DeviceInfo.WarpSize[device_id], DeviceInfo.ThreadsPerGroup[device_id],
     DeviceInfo.GroupsPerDevice[device_id],
     DeviceInfo.GroupsPerDevice[device_id] *
         DeviceInfo.ThreadsPerGroup[device_id]);

  return OFFLOAD_SUCCESS;
}

namespace {
Elf64_Shdr *find_only_SHT_HASH(Elf *elf) {
  size_t N;
  int rc = elf_getshdrnum(elf, &N);
  if (rc != 0) {
    return nullptr;
  }

  Elf64_Shdr *result = nullptr;
  for (size_t i = 0; i < N; i++) {
    Elf_Scn *scn = elf_getscn(elf, i);
    if (scn) {
      Elf64_Shdr *shdr = elf64_getshdr(scn);
      if (shdr) {
        if (shdr->sh_type == SHT_HASH) {
          if (result == nullptr) {
            result = shdr;
          } else {
            // multiple SHT_HASH sections not handled
            return nullptr;
          }
        }
      }
    }
  }
  return result;
}

const Elf64_Sym *elf_lookup(Elf *elf, char *base, Elf64_Shdr *section_hash,
                            const char *symname) {

  assert(section_hash);
  size_t section_symtab_index = section_hash->sh_link;
  Elf64_Shdr *section_symtab =
      elf64_getshdr(elf_getscn(elf, section_symtab_index));
  size_t section_strtab_index = section_symtab->sh_link;

  const Elf64_Sym *symtab =
      reinterpret_cast<const Elf64_Sym *>(base + section_symtab->sh_offset);

  const uint32_t *hashtab =
      reinterpret_cast<const uint32_t *>(base + section_hash->sh_offset);

  // Layout:
  // nbucket
  // nchain
  // bucket[nbucket]
  // chain[nchain]
  uint32_t nbucket = hashtab[0];
  const uint32_t *bucket = &hashtab[2];
  const uint32_t *chain = &hashtab[nbucket + 2];

  const size_t max = strlen(symname) + 1;
  const uint32_t hash = elf_hash(symname);
  for (uint32_t i = bucket[hash % nbucket]; i != 0; i = chain[i]) {
    char *n = elf_strptr(elf, section_strtab_index, symtab[i].st_name);
    if (strncmp(symname, n, max) == 0) {
      return &symtab[i];
    }
  }

  return nullptr;
}

typedef struct {
  void *addr = nullptr;
  uint32_t size = UINT32_MAX;
  uint32_t sh_type = SHT_NULL;
} symbol_info;

int get_symbol_info_without_loading(Elf *elf, char *base, const char *symname,
                                    symbol_info *res) {
  if (elf_kind(elf) != ELF_K_ELF) {
    return 1;
  }

  Elf64_Shdr *section_hash = find_only_SHT_HASH(elf);
  if (!section_hash) {
    return 1;
  }

  const Elf64_Sym *sym = elf_lookup(elf, base, section_hash, symname);
  if (!sym) {
    return 1;
  }

  if (sym->st_size > UINT32_MAX) {
    return 1;
  }

  if (sym->st_shndx == SHN_UNDEF) {
    return 1;
  }

  Elf_Scn *section = elf_getscn(elf, sym->st_shndx);
  if (!section) {
    return 1;
  }

  Elf64_Shdr *header = elf64_getshdr(section);
  if (!header) {
    return 1;
  }

  res->addr = sym->st_value + base;
  res->size = static_cast<uint32_t>(sym->st_size);
  res->sh_type = header->sh_type;
  return 0;
}

int get_symbol_info_without_loading(char *base, size_t img_size,
                                    const char *symname, symbol_info *res) {
  Elf *elf = elf_memory(base, img_size);
  if (elf) {
    int rc = get_symbol_info_without_loading(elf, base, symname, res);
    elf_end(elf);
    return rc;
  }
  return 1;
}

atmi_status_t interop_get_symbol_info(char *base, size_t img_size,
                                      const char *symname, void **var_addr,
                                      uint32_t *var_size) {
  symbol_info si;
  int rc = get_symbol_info_without_loading(base, img_size, symname, &si);
  if (rc == 0) {
    *var_addr = si.addr;
    *var_size = si.size;
    return ATMI_STATUS_SUCCESS;
  } else {
    return ATMI_STATUS_ERROR;
  }
}

template <typename C>
atmi_status_t module_register_from_memory_to_place(void *module_bytes,
                                                   size_t module_size,
                                                   atmi_place_t place, C cb) {
  auto L = [](void *data, size_t size, void *cb_state) -> atmi_status_t {
    C *unwrapped = static_cast<C *>(cb_state);
    return (*unwrapped)(data, size);
  };
  return atmi_module_register_from_memory_to_place(
      module_bytes, module_size, place, L, static_cast<void *>(&cb));
}
} // namespace

static uint64_t get_device_State_bytes(char *ImageStart, size_t img_size) {
  uint64_t device_State_bytes = 0;
  {
    // If this is the deviceRTL, get the state variable size
    symbol_info size_si;
    int rc = get_symbol_info_without_loading(
        ImageStart, img_size, "omptarget_nvptx_device_State_size", &size_si);

    if (rc == 0) {
      if (size_si.size != sizeof(uint64_t)) {
        fprintf(stderr,
                "Found device_State_size variable with wrong size, aborting\n");
        exit(1);
      }

      // Read number of bytes directly from the elf
      memcpy(&device_State_bytes, size_si.addr, sizeof(uint64_t));
    }
  }
  return device_State_bytes;
}

static __tgt_target_table *
__tgt_rtl_load_binary_locked(int32_t device_id, __tgt_device_image *image);

static __tgt_target_table *
__tgt_rtl_load_binary_locked(int32_t device_id, __tgt_device_image *image);

__tgt_target_table *__tgt_rtl_load_binary(int32_t device_id,
                                          __tgt_device_image *image) {
  DeviceInfo.load_run_lock.lock();
  __tgt_target_table *res = __tgt_rtl_load_binary_locked(device_id, image);
  DeviceInfo.load_run_lock.unlock();
  return res;
}

struct device_environment {
  // initialise an omptarget_device_environmentTy in the deviceRTL
  // patches around differences in the deviceRTL between trunk, aomp,
  // rocmcc. Over time these differences will tend to zero and this class
  // simplified.
  // Symbol may be in .data or .bss, and may be missing fields:
  //  - aomp has debug_level, num_devices, device_num
  //  - trunk has debug_level
  //  - under review in trunk is debug_level, device_num
  //  - rocmcc matches aomp, patch to swap num_devices and device_num

  // The symbol may also have been deadstripped because the device side
  // accessors were unused.

  // If the symbol is in .data (aomp, rocm) it can be written directly.
  // If it is in .bss, we must wait for it to be allocated space on the
  // gpu (trunk) and initialize after loading.
  const char *sym() { return "omptarget_device_environment"; }

  omptarget_device_environmentTy host_device_env;
  symbol_info si;
  bool valid = false;

  __tgt_device_image *image;
  const size_t img_size;

  device_environment(int device_id, int number_devices,
                     __tgt_device_image *image, const size_t img_size)
      : image(image), img_size(img_size) {

    host_device_env.num_devices = number_devices;
    host_device_env.device_num = device_id;
    host_device_env.debug_level = 0;
#ifdef OMPTARGET_DEBUG
    if (char *envStr = getenv("LIBOMPTARGET_DEVICE_RTL_DEBUG")) {
      host_device_env.debug_level = std::stoi(envStr);
    }
#endif

    int rc = get_symbol_info_without_loading((char *)image->ImageStart,
                                             img_size, sym(), &si);
    if (rc != 0) {
      DP("Finding global device environment '%s' - symbol missing.\n", sym());
      return;
    }

    if (si.size > sizeof(host_device_env)) {
      DP("Symbol '%s' has size %u, expected at most %zu.\n", sym(), si.size,
         sizeof(host_device_env));
      return;
    }

    valid = true;
  }

  bool in_image() { return si.sh_type != SHT_NOBITS; }

  atmi_status_t before_loading(void *data, size_t size) {
    if (valid) {
      if (in_image()) {
        DP("Setting global device environment before load (%u bytes)\n",
           si.size);
        uint64_t offset = (char *)si.addr - (char *)image->ImageStart;
        void *pos = (char *)data + offset;
        memcpy(pos, &host_device_env, si.size);
      }
    }
    return ATMI_STATUS_SUCCESS;
  }

  atmi_status_t after_loading() {
    if (valid) {
      if (!in_image()) {
        DP("Setting global device environment after load (%u bytes)\n",
           si.size);
        int device_id = host_device_env.device_num;

        void *state_ptr;
        uint32_t state_ptr_size;
        atmi_status_t err = atmi_interop_hsa_get_symbol_info(
            get_gpu_mem_place(device_id), sym(), &state_ptr, &state_ptr_size);
        if (err != ATMI_STATUS_SUCCESS) {
          DP("failed to find %s in loaded image\n", sym());
          return err;
        }

        if (state_ptr_size != si.size) {
          DP("Symbol had size %u before loading, %u after\n", state_ptr_size,
             si.size);
          return ATMI_STATUS_ERROR;
        }

        return DeviceInfo.freesignalpool_memcpy_h2d(state_ptr, &host_device_env,
                                                    state_ptr_size, device_id);
      }
    }
    return ATMI_STATUS_SUCCESS;
  }
};

static atmi_status_t atmi_calloc(void **ret_ptr, size_t size,
                                 atmi_mem_place_t place) {
  uint64_t rounded = 4 * ((size + 3) / 4);
  void *ptr;
  atmi_status_t err = atmi_malloc(&ptr, rounded, place);
  if (err != ATMI_STATUS_SUCCESS) {
    return err;
  }

  hsa_status_t rc = hsa_amd_memory_fill(ptr, 0, rounded / 4);
  if (rc != HSA_STATUS_SUCCESS) {
    fprintf(stderr, "zero fill device_state failed with %u\n", rc);
    atmi_free(ptr);
    return ATMI_STATUS_ERROR;
  }

  *ret_ptr = ptr;
  return ATMI_STATUS_SUCCESS;
}

__tgt_target_table *__tgt_rtl_load_binary_locked(int32_t device_id,
                                                 __tgt_device_image *image) {
  // This function loads the device image onto gpu[device_id] and does other
  // per-image initialization work. Specifically:
  //
  // - Initialize an omptarget_device_environmentTy instance embedded in the
  //   image at the symbol "omptarget_device_environment"
  //   Fields debug_level, device_num, num_devices. Used by the deviceRTL.
  //
  // - Allocate a large array per-gpu (could be moved to init_device)
  //   - Read a uint64_t at symbol omptarget_nvptx_device_State_size
  //   - Allocate at least that many bytes of gpu memory
  //   - Zero initialize it
  //   - Write the pointer to the symbol omptarget_nvptx_device_State
  //
  // - Pulls some per-kernel information together from various sources and
  //   records it in the KernelsList for quicker access later
  //
  // The initialization can be done before or after loading the image onto the
  // gpu. This function presently does a mixture. Using the hsa api to get/set
  // the information is simpler to implement, in exchange for more complicated
  // runtime behaviour. E.g. launching a kernel or using dma to get eight bytes
  // back from the gpu vs a hashtable lookup on the host.

  const size_t img_size = (char *)image->ImageEnd - (char *)image->ImageStart;

  DeviceInfo.clearOffloadEntriesTable(device_id);

  // We do not need to set the ELF version because the caller of this function
  // had to do that to decide the right runtime to use

  if (!elf_machine_id_is_amdgcn(image)) {
    return NULL;
  }

  {
    auto env = device_environment(device_id, DeviceInfo.NumberOfDevices, image,
                                  img_size);

    atmi_status_t err = module_register_from_memory_to_place(
        (void *)image->ImageStart, img_size, get_gpu_place(device_id),
        [&](void *data, size_t size) {
          return env.before_loading(data, size);
        });

    check("Module registering", err);
    if (err != ATMI_STATUS_SUCCESS) {
      fprintf(stderr,
              "Possible gpu arch mismatch: device:%s, image:%s please check"
              " compiler flag: -march=<gpu>\n",
              DeviceInfo.GPUName[device_id].c_str(),
              get_elf_mach_gfx_name(elf_e_flags(image)));
      return NULL;
    }

    err = env.after_loading();
    if (err != ATMI_STATUS_SUCCESS) {
      return NULL;
    }
  }

  DP("ATMI module successfully loaded!\n");

  {
    // the device_State array is either large value in bss or a void* that
    // needs to be assigned to a pointer to an array of size device_state_bytes
<<<<<<< HEAD
=======
    // If absent, it has been deadstripped and needs no setup.

>>>>>>> eb581fc3
    void *state_ptr;
    uint32_t state_ptr_size;
    atmi_status_t err = atmi_interop_hsa_get_symbol_info(
        get_gpu_mem_place(device_id), "omptarget_nvptx_device_State",
        &state_ptr, &state_ptr_size);

    if (err != ATMI_STATUS_SUCCESS) {
      DP("No device_state symbol found, skipping initialization\n");
    } else {
      if (state_ptr_size < sizeof(void *)) {
        DP("unexpected size of state_ptr %u != %zu\n", state_ptr_size,
           sizeof(void *));
        return NULL;
      }

      // if it's larger than a void*, assume it's a bss array and no further
      // initialization is required. Only try to set up a pointer for
      // sizeof(void*)
      if (state_ptr_size == sizeof(void *)) {
        uint64_t device_State_bytes =
            get_device_State_bytes((char *)image->ImageStart, img_size);
        if (device_State_bytes == 0) {
          DP("Can't initialize device_State, missing size information\n");
          return NULL;
        }

        auto &dss = DeviceInfo.deviceStateStore[device_id];
        if (dss.first.get() == nullptr) {
          assert(dss.second == 0);
          void *ptr = NULL;
          atmi_status_t err = atmi_calloc(&ptr, device_State_bytes,
                                          get_gpu_mem_place(device_id));
          if (err != ATMI_STATUS_SUCCESS) {
            DP("Failed to allocate device_state array\n");
            return NULL;
          }
          dss = {
              std::unique_ptr<void, RTLDeviceInfoTy::atmiFreePtrDeletor>{ptr},
              device_State_bytes,
          };
        }

        void *ptr = dss.first.get();
        if (device_State_bytes != dss.second) {
          DP("Inconsistent sizes of device_State unsupported\n");
          return NULL;
        }

        // write ptr to device memory so it can be used by later kernels
        err = DeviceInfo.freesignalpool_memcpy_h2d(state_ptr, &ptr,
                                                   sizeof(void *), device_id);
        if (err != ATMI_STATUS_SUCCESS) {
          DP("memcpy install of state_ptr failed\n");
          return NULL;
        }
      }
    }
  }

  // Here, we take advantage of the data that is appended after img_end to get
  // the symbols' name we need to load. This data consist of the host entries
  // begin and end as well as the target name (see the offloading linker script
  // creation in clang compiler).

  // Find the symbols in the module by name. The name can be obtain by
  // concatenating the host entry name with the target name

  __tgt_offload_entry *HostBegin = image->EntriesBegin;
  __tgt_offload_entry *HostEnd = image->EntriesEnd;

  for (__tgt_offload_entry *e = HostBegin; e != HostEnd; ++e) {

    if (!e->addr) {
      // The host should have always something in the address to
      // uniquely identify the target region.
      fprintf(stderr, "Analyzing host entry '<null>' (size = %lld)...\n",
              (unsigned long long)e->size);
      return NULL;
    }

    if (e->size) {
      __tgt_offload_entry entry = *e;

      void *varptr;
      uint32_t varsize;

      atmi_status_t err = atmi_interop_hsa_get_symbol_info(
          get_gpu_mem_place(device_id), e->name, &varptr, &varsize);

      if (err != ATMI_STATUS_SUCCESS) {
        // Inform the user what symbol prevented offloading
        DP("Loading global '%s' (Failed)\n", e->name);
        return NULL;
      }

      if (varsize != e->size) {
        DP("Loading global '%s' - size mismatch (%u != %lu)\n", e->name,
           varsize, e->size);
        return NULL;
      }

      DP("Entry point " DPxMOD " maps to global %s (" DPxMOD ")\n",
         DPxPTR(e - HostBegin), e->name, DPxPTR(varptr));
      entry.addr = (void *)varptr;

      DeviceInfo.addOffloadEntry(device_id, entry);

      if (DeviceInfo.RequiresFlags & OMP_REQ_UNIFIED_SHARED_MEMORY &&
          e->flags & OMP_DECLARE_TARGET_LINK) {
        // If unified memory is present any target link variables
        // can access host addresses directly. There is no longer a
        // need for device copies.
        err = DeviceInfo.freesignalpool_memcpy_h2d(varptr, e->addr,
                                                   sizeof(void *), device_id);
        if (err != ATMI_STATUS_SUCCESS)
          DP("Error when copying USM\n");
        DP("Copy linked variable host address (" DPxMOD ")"
           "to device address (" DPxMOD ")\n",
           DPxPTR(*((void **)e->addr)), DPxPTR(varptr));
      }

      continue;
    }

    DP("to find the kernel name: %s size: %lu\n", e->name, strlen(e->name));

    atmi_mem_place_t place = get_gpu_mem_place(device_id);
    uint32_t kernarg_segment_size;
    atmi_status_t err = atmi_interop_hsa_get_kernel_info(
        place, e->name, HSA_EXECUTABLE_SYMBOL_INFO_KERNEL_KERNARG_SEGMENT_SIZE,
        &kernarg_segment_size);

    // each arg is a void * in this openmp implementation
    uint32_t arg_num = kernarg_segment_size / sizeof(void *);
    std::vector<size_t> arg_sizes(arg_num);
    for (std::vector<size_t>::iterator it = arg_sizes.begin();
         it != arg_sizes.end(); it++) {
      *it = sizeof(void *);
    }

    // default value GENERIC (in case symbol is missing from cubin file)
    int8_t ExecModeVal = ExecutionModeType::GENERIC;

    // get flat group size if present, else Default_WG_Size
    int16_t WGSizeVal = RTLDeviceInfoTy::Default_WG_Size;

    // get Kernel Descriptor if present.
    // Keep struct in sync wih getTgtAttributeStructQTy in CGOpenMPRuntime.cpp
    struct KernDescValType {
      uint16_t Version;
      uint16_t TSize;
      uint16_t WG_Size;
      uint8_t Mode;
    };
    struct KernDescValType KernDescVal;
    std::string KernDescNameStr(e->name);
    KernDescNameStr += "_kern_desc";
    const char *KernDescName = KernDescNameStr.c_str();

    void *KernDescPtr;
    uint32_t KernDescSize;
    void *CallStackAddr = nullptr;
    err = interop_get_symbol_info((char *)image->ImageStart, img_size,
                                  KernDescName, &KernDescPtr, &KernDescSize);

    if (err == ATMI_STATUS_SUCCESS) {
      if ((size_t)KernDescSize != sizeof(KernDescVal))
        DP("Loading global computation properties '%s' - size mismatch (%u != "
           "%lu)\n",
           KernDescName, KernDescSize, sizeof(KernDescVal));

      memcpy(&KernDescVal, KernDescPtr, (size_t)KernDescSize);

      // Check structure size against recorded size.
      if ((size_t)KernDescSize != KernDescVal.TSize)
        DP("KernDescVal size %lu does not match advertized size %d for '%s'\n",
           sizeof(KernDescVal), KernDescVal.TSize, KernDescName);

      DP("After loading global for %s KernDesc \n", KernDescName);
      DP("KernDesc: Version: %d\n", KernDescVal.Version);
      DP("KernDesc: TSize: %d\n", KernDescVal.TSize);
      DP("KernDesc: WG_Size: %d\n", KernDescVal.WG_Size);
      DP("KernDesc: Mode: %d\n", KernDescVal.Mode);

      // Get ExecMode
      ExecModeVal = KernDescVal.Mode;
      DP("ExecModeVal %d\n", ExecModeVal);
      if (KernDescVal.WG_Size == 0) {
        KernDescVal.WG_Size = RTLDeviceInfoTy::Default_WG_Size;
        DP("Setting KernDescVal.WG_Size to default %d\n", KernDescVal.WG_Size);
      }
      WGSizeVal = KernDescVal.WG_Size;
      DP("WGSizeVal %d\n", WGSizeVal);
      check("Loading KernDesc computation property", err);
    } else {
      DP("Warning: Loading KernDesc '%s' - symbol not found, ", KernDescName);

      // Generic
      std::string ExecModeNameStr(e->name);
      ExecModeNameStr += "_exec_mode";
      const char *ExecModeName = ExecModeNameStr.c_str();

      void *ExecModePtr;
      uint32_t varsize;
      err = interop_get_symbol_info((char *)image->ImageStart, img_size,
                                    ExecModeName, &ExecModePtr, &varsize);

      if (err == ATMI_STATUS_SUCCESS) {
        if ((size_t)varsize != sizeof(int8_t)) {
          DP("Loading global computation properties '%s' - size mismatch(%u != "
             "%lu)\n",
             ExecModeName, varsize, sizeof(int8_t));
          return NULL;
        }

        memcpy(&ExecModeVal, ExecModePtr, (size_t)varsize);

        DP("After loading global for %s ExecMode = %d\n", ExecModeName,
           ExecModeVal);

        if (ExecModeVal < 0 || ExecModeVal > 1) {
          DP("Error wrong exec_mode value specified in HSA code object file: "
             "%d\n",
             ExecModeVal);
          return NULL;
        }
      } else {
        DP("Loading global exec_mode '%s' - symbol missing, using default "
           "value "
           "GENERIC (1)\n",
           ExecModeName);
      }
      check("Loading computation property", err);

      // Flat group size
      std::string WGSizeNameStr(e->name);
      WGSizeNameStr += "_wg_size";
      const char *WGSizeName = WGSizeNameStr.c_str();

      void *WGSizePtr;
      uint32_t WGSize;
      err = interop_get_symbol_info((char *)image->ImageStart, img_size,
                                    WGSizeName, &WGSizePtr, &WGSize);

      if (err == ATMI_STATUS_SUCCESS) {
        if ((size_t)WGSize != sizeof(int16_t)) {
          DP("Loading global computation properties '%s' - size mismatch (%u "
             "!= "
             "%lu)\n",
             WGSizeName, WGSize, sizeof(int16_t));
          return NULL;
        }

        memcpy(&WGSizeVal, WGSizePtr, (size_t)WGSize);

        DP("After loading global for %s WGSize = %d\n", WGSizeName, WGSizeVal);

        if (WGSizeVal < RTLDeviceInfoTy::Default_WG_Size ||
            WGSizeVal > RTLDeviceInfoTy::Max_WG_Size) {
          DP("Error wrong WGSize value specified in HSA code object file: "
             "%d\n",
             WGSizeVal);
          WGSizeVal = RTLDeviceInfoTy::Default_WG_Size;
        }
      } else {
        DP("Warning: Loading WGSize '%s' - symbol not found, "
           "using default value %d\n",
           WGSizeName, WGSizeVal);
      }

      check("Loading WGSize computation property", err);
    }

    KernelsList.push_back(KernelTy(ExecModeVal, WGSizeVal, device_id,
                                   CallStackAddr, e->name,
                                   kernarg_segment_size));
    __tgt_offload_entry entry = *e;
    entry.addr = (void *)&KernelsList.back();
    DeviceInfo.addOffloadEntry(device_id, entry);
    DP("Entry point %ld maps to %s\n", e - HostBegin, e->name);
  }

  return DeviceInfo.getOffloadEntriesTable(device_id);
}

void *__tgt_rtl_data_alloc(int device_id, int64_t size, void *) {
  void *ptr = NULL;
  assert(device_id < DeviceInfo.NumberOfDevices && "Device ID too large");
  atmi_status_t err = atmi_malloc(&ptr, size, get_gpu_mem_place(device_id));
  DP("Tgt alloc data %ld bytes, (tgt:%016llx).\n", size,
     (long long unsigned)(Elf64_Addr)ptr);
  ptr = (err == ATMI_STATUS_SUCCESS) ? ptr : NULL;
  return ptr;
}

int32_t __tgt_rtl_data_submit(int device_id, void *tgt_ptr, void *hst_ptr,
                              int64_t size) {
  assert(device_id < DeviceInfo.NumberOfDevices && "Device ID too large");
  __tgt_async_info async_info;
  int32_t rc = dataSubmit(device_id, tgt_ptr, hst_ptr, size, &async_info);
  if (rc != OFFLOAD_SUCCESS)
    return OFFLOAD_FAIL;

  return __tgt_rtl_synchronize(device_id, &async_info);
}

int32_t __tgt_rtl_data_submit_async(int device_id, void *tgt_ptr, void *hst_ptr,
                                    int64_t size,
                                    __tgt_async_info *async_info_ptr) {
  assert(device_id < DeviceInfo.NumberOfDevices && "Device ID too large");
  if (async_info_ptr) {
    initAsyncInfoPtr(async_info_ptr);
    return dataSubmit(device_id, tgt_ptr, hst_ptr, size, async_info_ptr);
  } else {
    return __tgt_rtl_data_submit(device_id, tgt_ptr, hst_ptr, size);
  }
}

int32_t __tgt_rtl_data_retrieve(int device_id, void *hst_ptr, void *tgt_ptr,
                                int64_t size) {
  assert(device_id < DeviceInfo.NumberOfDevices && "Device ID too large");
  __tgt_async_info async_info;
  int32_t rc = dataRetrieve(device_id, hst_ptr, tgt_ptr, size, &async_info);
  if (rc != OFFLOAD_SUCCESS)
    return OFFLOAD_FAIL;

  return __tgt_rtl_synchronize(device_id, &async_info);
}

int32_t __tgt_rtl_data_retrieve_async(int device_id, void *hst_ptr,
                                      void *tgt_ptr, int64_t size,
                                      __tgt_async_info *async_info_ptr) {
  assert(async_info_ptr && "async_info is nullptr");
  assert(device_id < DeviceInfo.NumberOfDevices && "Device ID too large");
  initAsyncInfoPtr(async_info_ptr);
  return dataRetrieve(device_id, hst_ptr, tgt_ptr, size, async_info_ptr);
}

int32_t __tgt_rtl_data_delete(int device_id, void *tgt_ptr) {
  assert(device_id < DeviceInfo.NumberOfDevices && "Device ID too large");
  atmi_status_t err;
  DP("Tgt free data (tgt:%016llx).\n", (long long unsigned)(Elf64_Addr)tgt_ptr);
  err = atmi_free(tgt_ptr);
  if (err != ATMI_STATUS_SUCCESS) {
    DP("Error when freeing CUDA memory\n");
    return OFFLOAD_FAIL;
  }
  return OFFLOAD_SUCCESS;
}

// Determine launch values for threadsPerGroup and num_groups.
// Outputs: treadsPerGroup, num_groups
// Inputs: Max_Teams, Max_WG_Size, Warp_Size, ExecutionMode,
//         EnvTeamLimit, EnvNumTeams, num_teams, thread_limit,
//         loop_tripcount.
void getLaunchVals(int &threadsPerGroup, int &num_groups, int ConstWGSize,
                   int ExecutionMode, int EnvTeamLimit, int EnvNumTeams,
                   int num_teams, int thread_limit, uint64_t loop_tripcount,
                   int32_t device_id) {

  int Max_Teams = DeviceInfo.EnvMaxTeamsDefault > 0
                      ? DeviceInfo.EnvMaxTeamsDefault
                      : DeviceInfo.NumTeams[device_id];
  if (Max_Teams > DeviceInfo.HardTeamLimit)
    Max_Teams = DeviceInfo.HardTeamLimit;

  if (print_kernel_trace == 4) {
    fprintf(stderr, "RTLDeviceInfoTy::Max_Teams: %d\n",
            RTLDeviceInfoTy::Max_Teams);
    fprintf(stderr, "Max_Teams: %d\n", Max_Teams);
    fprintf(stderr, "RTLDeviceInfoTy::Warp_Size: %d\n",
            RTLDeviceInfoTy::Warp_Size);
    fprintf(stderr, "RTLDeviceInfoTy::Max_WG_Size: %d\n",
            RTLDeviceInfoTy::Max_WG_Size);
    fprintf(stderr, "RTLDeviceInfoTy::Default_WG_Size: %d\n",
            RTLDeviceInfoTy::Default_WG_Size);
    fprintf(stderr, "thread_limit: %d\n", thread_limit);
    fprintf(stderr, "threadsPerGroup: %d\n", threadsPerGroup);
    fprintf(stderr, "ConstWGSize: %d\n", ConstWGSize);
  }
  // check for thread_limit() clause
  if (thread_limit > 0) {
    threadsPerGroup = thread_limit;
    DP("Setting threads per block to requested %d\n", thread_limit);
    if (ExecutionMode == GENERIC) { // Add master warp for GENERIC
      threadsPerGroup += RTLDeviceInfoTy::Warp_Size;
      DP("Adding master wavefront: +%d threads\n", RTLDeviceInfoTy::Warp_Size);
    }
    if (threadsPerGroup > RTLDeviceInfoTy::Max_WG_Size) { // limit to max
      threadsPerGroup = RTLDeviceInfoTy::Max_WG_Size;
      DP("Setting threads per block to maximum %d\n", threadsPerGroup);
    }
  }
  // check flat_max_work_group_size attr here
  if (threadsPerGroup > ConstWGSize) {
    threadsPerGroup = ConstWGSize;
    DP("Reduced threadsPerGroup to flat-attr-group-size limit %d\n",
       threadsPerGroup);
  }
  if (print_kernel_trace == 4)
    fprintf(stderr, "threadsPerGroup: %d\n", threadsPerGroup);
  DP("Preparing %d threads\n", threadsPerGroup);

  // Set default num_groups (teams)
  if (DeviceInfo.EnvTeamLimit > 0)
    num_groups = (Max_Teams < DeviceInfo.EnvTeamLimit)
                     ? Max_Teams
                     : DeviceInfo.EnvTeamLimit;
  else
    num_groups = Max_Teams;
  DP("Set default num of groups %d\n", num_groups);

  if (print_kernel_trace == 4) {
    fprintf(stderr, "num_groups: %d\n", num_groups);
    fprintf(stderr, "num_teams: %d\n", num_teams);
  }

  // Reduce num_groups if threadsPerGroup exceeds RTLDeviceInfoTy::Max_WG_Size
  // This reduction is typical for default case (no thread_limit clause).
  // or when user goes crazy with num_teams clause.
  // FIXME: We cant distinguish between a constant or variable thread limit.
  // So we only handle constant thread_limits.
  if (threadsPerGroup >
      RTLDeviceInfoTy::Default_WG_Size) //  256 < threadsPerGroup <= 1024
    // Should we round threadsPerGroup up to nearest RTLDeviceInfoTy::Warp_Size
    // here?
    num_groups = (Max_Teams * RTLDeviceInfoTy::Max_WG_Size) / threadsPerGroup;

  // check for num_teams() clause
  if (num_teams > 0) {
    num_groups = (num_teams < num_groups) ? num_teams : num_groups;
  }
  if (print_kernel_trace == 4) {
    fprintf(stderr, "num_groups: %d\n", num_groups);
    fprintf(stderr, "DeviceInfo.EnvNumTeams %d\n", DeviceInfo.EnvNumTeams);
    fprintf(stderr, "DeviceInfo.EnvTeamLimit %d\n", DeviceInfo.EnvTeamLimit);
  }

  if (DeviceInfo.EnvNumTeams > 0) {
    num_groups = (DeviceInfo.EnvNumTeams < num_groups) ? DeviceInfo.EnvNumTeams
                                                       : num_groups;
    DP("Modifying teams based on EnvNumTeams %d\n", DeviceInfo.EnvNumTeams);
  } else if (DeviceInfo.EnvTeamLimit > 0) {
    num_groups = (DeviceInfo.EnvTeamLimit < num_groups)
                     ? DeviceInfo.EnvTeamLimit
                     : num_groups;
    DP("Modifying teams based on EnvTeamLimit%d\n", DeviceInfo.EnvTeamLimit);
  } else {
    if (num_teams <= 0) {
      if (loop_tripcount > 0) {
        if (ExecutionMode == SPMD) {
          // round up to the nearest integer
          num_groups = ((loop_tripcount - 1) / threadsPerGroup) + 1;
        } else {
          num_groups = loop_tripcount;
        }
        DP("Using %d teams due to loop trip count %" PRIu64 " and number of "
           "threads per block %d\n",
           num_groups, loop_tripcount, threadsPerGroup);
      }
    } else {
      num_groups = num_teams;
    }
    if (num_groups > Max_Teams) {
      num_groups = Max_Teams;
      if (print_kernel_trace == 4)
        fprintf(stderr, "Limiting num_groups %d to Max_Teams %d \n", num_groups,
                Max_Teams);
    }
    if (num_groups > num_teams && num_teams > 0) {
      num_groups = num_teams;
      if (print_kernel_trace == 4)
        fprintf(stderr, "Limiting num_groups %d to clause num_teams %d \n",
                num_groups, num_teams);
    }
  }

  // num_teams clause always honored, no matter what, unless DEFAULT is active.
  if (num_teams > 0) {
    num_groups = num_teams;
    // Cap num_groups to EnvMaxTeamsDefault if set.
    if (DeviceInfo.EnvMaxTeamsDefault > 0 &&
        num_groups > DeviceInfo.EnvMaxTeamsDefault)
      num_groups = DeviceInfo.EnvMaxTeamsDefault;
  }
  if (print_kernel_trace == 4) {
    fprintf(stderr, "threadsPerGroup: %d\n", threadsPerGroup);
    fprintf(stderr, "num_groups: %d\n", num_groups);
    fprintf(stderr, "loop_tripcount: %ld\n", loop_tripcount);
  }
  DP("Final %d num_groups and %d threadsPerGroup\n", num_groups,
     threadsPerGroup);
}

static uint64_t acquire_available_packet_id(hsa_queue_t *queue) {
  uint64_t packet_id = hsa_queue_add_write_index_relaxed(queue, 1);
  bool full = true;
  while (full) {
    full =
        packet_id >= (queue->size + hsa_queue_load_read_index_scacquire(queue));
  }
  return packet_id;
}

extern bool g_atmi_hostcall_required; // declared without header by atmi

static int32_t __tgt_rtl_run_target_team_region_locked(
    int32_t device_id, void *tgt_entry_ptr, void **tgt_args,
    ptrdiff_t *tgt_offsets, int32_t arg_num, int32_t num_teams,
    int32_t thread_limit, uint64_t loop_tripcount);

int32_t __tgt_rtl_run_target_team_region(int32_t device_id, void *tgt_entry_ptr,
                                         void **tgt_args,
                                         ptrdiff_t *tgt_offsets,
                                         int32_t arg_num, int32_t num_teams,
                                         int32_t thread_limit,
                                         uint64_t loop_tripcount) {

  DeviceInfo.load_run_lock.lock_shared();
  int32_t res = __tgt_rtl_run_target_team_region_locked(
      device_id, tgt_entry_ptr, tgt_args, tgt_offsets, arg_num, num_teams,
      thread_limit, loop_tripcount);

  DeviceInfo.load_run_lock.unlock_shared();
  return res;
}

int32_t __tgt_rtl_run_target_team_region_locked(
    int32_t device_id, void *tgt_entry_ptr, void **tgt_args,
    ptrdiff_t *tgt_offsets, int32_t arg_num, int32_t num_teams,
    int32_t thread_limit, uint64_t loop_tripcount) {
  // Set the context we are using
  // update thread limit content in gpu memory if un-initialized or specified
  // from host

  DP("Run target team region thread_limit %d\n", thread_limit);

  // All args are references.
  std::vector<void *> args(arg_num);
  std::vector<void *> ptrs(arg_num);

  DP("Arg_num: %d\n", arg_num);
  for (int32_t i = 0; i < arg_num; ++i) {
    ptrs[i] = (void *)((intptr_t)tgt_args[i] + tgt_offsets[i]);
    args[i] = &ptrs[i];
    DP("Offseted base: arg[%d]:" DPxMOD "\n", i, DPxPTR(ptrs[i]));
  }

  KernelTy *KernelInfo = (KernelTy *)tgt_entry_ptr;

  /*
   * Set limit based on ThreadsPerGroup and GroupsPerDevice
   */
  int num_groups = 0;

  int threadsPerGroup = RTLDeviceInfoTy::Default_WG_Size;

  getLaunchVals(threadsPerGroup, num_groups, KernelInfo->ConstWGSize,
                KernelInfo->ExecutionMode, DeviceInfo.EnvTeamLimit,
                DeviceInfo.EnvNumTeams,
                num_teams,      // From run_region arg
                thread_limit,   // From run_region arg
                loop_tripcount, // From run_region arg
                KernelInfo->device_id);

  if (print_kernel_trace >= 1)
    // enum modes are SPMD, GENERIC, NONE 0,1,2
    fprintf(stderr,
            "DEVID:%2d SGN:%1d ConstWGSize:%-4d args:%2d teamsXthrds:(%4dX%4d) "
            "reqd:(%4dX%4d) n:%s\n",
            device_id, KernelInfo->ExecutionMode, KernelInfo->ConstWGSize,
            arg_num, num_groups, threadsPerGroup, num_teams, thread_limit,
            KernelInfo->Name);

  // Run on the device.
  {
    hsa_queue_t *queue = DeviceInfo.HSAQueues[device_id];
    uint64_t packet_id = acquire_available_packet_id(queue);

    const uint32_t mask = queue->size - 1; // size is a power of 2
    hsa_kernel_dispatch_packet_t *packet =
        (hsa_kernel_dispatch_packet_t *)queue->base_address +
        (packet_id & mask);

    // packet->header is written last
    packet->setup = UINT16_C(1) << HSA_KERNEL_DISPATCH_PACKET_SETUP_DIMENSIONS;
    packet->workgroup_size_x = threadsPerGroup;
    packet->workgroup_size_y = 1;
    packet->workgroup_size_z = 1;
    packet->reserved0 = 0;
    packet->grid_size_x = num_groups * threadsPerGroup;
    packet->grid_size_y = 1;
    packet->grid_size_z = 1;
    packet->private_segment_size = 0;
    packet->group_segment_size = 0;
    packet->kernel_object = 0;
    packet->kernarg_address = 0;     // use the block allocator
    packet->reserved2 = 0;           // atmi writes id_ here
    packet->completion_signal = {0}; // may want a pool of signals

    std::string kernel_name = std::string(KernelInfo->Name);
    {
      assert(KernelInfoTable[device_id].find(kernel_name) !=
             KernelInfoTable[device_id].end());
      auto it = KernelInfoTable[device_id][kernel_name];
      packet->kernel_object = it.kernel_object;
      packet->private_segment_size = it.private_segment_size;
      packet->group_segment_size = it.group_segment_size;
      assert(arg_num == (int)it.num_args);
    }

    KernelArgPool *ArgPool = nullptr;
    {
      auto it = KernelArgPoolMap.find(std::string(KernelInfo->Name));
      if (it != KernelArgPoolMap.end()) {
        ArgPool = (it->second).get();
      }
    }
    if (!ArgPool) {
      fprintf(stderr, "Warning: No ArgPool for %s on device %d\n",
              KernelInfo->Name, device_id);
    }
    {
      void *kernarg = nullptr;
      if (ArgPool) {
        assert(ArgPool->kernarg_segment_size == (arg_num * sizeof(void *)));
        kernarg = ArgPool->allocate(arg_num);
      }
      if (!kernarg) {
        printf("Allocate kernarg failed\n");
        exit(1);
      }

      // Copy explicit arguments
      for (int i = 0; i < arg_num; i++) {
        memcpy((char *)kernarg + sizeof(void *) * i, args[i], sizeof(void *));
      }

      // Initialize implicit arguments. ATMI seems to leave most fields
      // uninitialized
      atmi_implicit_args_t *impl_args =
          reinterpret_cast<atmi_implicit_args_t *>(
              static_cast<char *>(kernarg) + ArgPool->kernarg_segment_size);
      memset(impl_args, 0,
             sizeof(atmi_implicit_args_t)); // may not be necessary
      impl_args->offset_x = 0;
      impl_args->offset_y = 0;
      impl_args->offset_z = 0;

      // assign a hostcall buffer for the selected Q
      if (g_atmi_hostcall_required) {
        // hostrpc_assign_buffer is not thread safe, and this function is
        // under a multiple reader lock, not a writer lock.
        static pthread_mutex_t hostcall_init_lock = PTHREAD_MUTEX_INITIALIZER;
        pthread_mutex_lock(&hostcall_init_lock);
        impl_args->hostcall_ptr = hostrpc_assign_buffer(
            DeviceInfo.HSAAgents[device_id], queue, device_id);
        pthread_mutex_unlock(&hostcall_init_lock);
        if (!impl_args->hostcall_ptr) {
          DP("hostrpc_assign_buffer failed, gpu would dereference null and "
             "error\n");
          return OFFLOAD_FAIL;
        }
      }

      packet->kernarg_address = kernarg;
    }

    {
      hsa_signal_t s = DeviceInfo.FreeSignalPool.pop();
      if (s.handle == 0) {
        printf("Failed to get signal instance\n");
        exit(1);
      }
      packet->completion_signal = s;
      hsa_signal_store_relaxed(packet->completion_signal, 1);
    }

    core::packet_store_release(
        reinterpret_cast<uint32_t *>(packet),
        core::create_header(HSA_PACKET_TYPE_KERNEL_DISPATCH, 0,
                            ATMI_FENCE_SCOPE_SYSTEM, ATMI_FENCE_SCOPE_SYSTEM),
        packet->setup);

    hsa_signal_store_relaxed(queue->doorbell_signal, packet_id);

    while (hsa_signal_wait_scacquire(packet->completion_signal,
                                     HSA_SIGNAL_CONDITION_EQ, 0, UINT64_MAX,
                                     HSA_WAIT_STATE_BLOCKED) != 0)
      ;

    assert(ArgPool);
    ArgPool->deallocate(packet->kernarg_address);
    DeviceInfo.FreeSignalPool.push(packet->completion_signal);
  }

  DP("Kernel completed\n");
  return OFFLOAD_SUCCESS;
}

int32_t __tgt_rtl_run_target_region(int32_t device_id, void *tgt_entry_ptr,
                                    void **tgt_args, ptrdiff_t *tgt_offsets,
                                    int32_t arg_num) {
  // use one team and one thread
  // fix thread num
  int32_t team_num = 1;
  int32_t thread_limit = 0; // use default
  return __tgt_rtl_run_target_team_region(device_id, tgt_entry_ptr, tgt_args,
                                          tgt_offsets, arg_num, team_num,
                                          thread_limit, 0);
}

int32_t __tgt_rtl_run_target_region_async(int32_t device_id,
                                          void *tgt_entry_ptr, void **tgt_args,
                                          ptrdiff_t *tgt_offsets,
                                          int32_t arg_num,
                                          __tgt_async_info *async_info_ptr) {
  assert(async_info_ptr && "async_info is nullptr");
  initAsyncInfoPtr(async_info_ptr);

  // use one team and one thread
  // fix thread num
  int32_t team_num = 1;
  int32_t thread_limit = 0; // use default
  return __tgt_rtl_run_target_team_region(device_id, tgt_entry_ptr, tgt_args,
                                          tgt_offsets, arg_num, team_num,
                                          thread_limit, 0);
}

int32_t __tgt_rtl_synchronize(int32_t device_id,
                              __tgt_async_info *async_info_ptr) {
  assert(async_info_ptr && "async_info is nullptr");

  // Cuda asserts that async_info_ptr->Queue is non-null, but this invariant
  // is not ensured by devices.cpp for amdgcn
  // assert(async_info_ptr->Queue && "async_info_ptr->Queue is nullptr");
  if (async_info_ptr->Queue) {
    finiAsyncInfoPtr(async_info_ptr);
  }
  return OFFLOAD_SUCCESS;
}

// This method is only used by hostrpc demo
atmi_status_t atmi_memcpy_no_signal(void *dest, const void *src, size_t size,
                                    bool host2Device) {
  hsa_signal_t sig;
  hsa_status_t err = hsa_signal_create(0, 0, NULL, &sig);
  if (err != HSA_STATUS_SUCCESS) {
    return ATMI_STATUS_ERROR;
  }

  const int deviceId = 0;
  hsa_agent_t agent = DeviceInfo.HSAAgents[deviceId];
  atmi_status_t r;
  if (host2Device)
    r = atmi_memcpy_h2d(sig, dest, src, size, agent);
  else
    r = atmi_memcpy_d2h(sig, dest, src, size, agent);

  hsa_status_t rc = hsa_signal_destroy(sig);

  if (r != ATMI_STATUS_SUCCESS) {
    return r;
  }
  if (rc != HSA_STATUS_SUCCESS) {
    return ATMI_STATUS_ERROR;
  }

  return ATMI_STATUS_SUCCESS;
}<|MERGE_RESOLUTION|>--- conflicted
+++ resolved
@@ -1196,11 +1196,8 @@
   {
     // the device_State array is either large value in bss or a void* that
     // needs to be assigned to a pointer to an array of size device_state_bytes
-<<<<<<< HEAD
-=======
     // If absent, it has been deadstripped and needs no setup.
 
->>>>>>> eb581fc3
     void *state_ptr;
     uint32_t state_ptr_size;
     atmi_status_t err = atmi_interop_hsa_get_symbol_info(
