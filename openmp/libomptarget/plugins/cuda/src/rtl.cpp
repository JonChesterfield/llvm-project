//===----RTLs/cuda/src/rtl.cpp - Target RTLs Implementation ------- C++ -*-===//
//
// Part of the LLVM Project, under the Apache License v2.0 with LLVM Exceptions.
// See https://llvm.org/LICENSE.txt for license information.
// SPDX-License-Identifier: Apache-2.0 WITH LLVM-exception
//
//===----------------------------------------------------------------------===//
//
// RTL for CUDA machine
//
//===----------------------------------------------------------------------===//

#include <cassert>
#include <cstddef>
#include <cuda.h>
#include <list>
#include <memory>
#include <mutex>
#include <string>
#include <vector>

#include "Debug.h"
#include "omptargetplugin.h"

#ifndef TARGET_NAME
#define TARGET_NAME CUDA
#endif

#ifdef OMPTARGET_DEBUG
<<<<<<< HEAD
static int DebugLevel = 0;

#define GETNAME2(name) #name
#define GETNAME(name) GETNAME2(name)
#define DP(...) \
  do { \
    if (DebugLevel > 0) { \
      DEBUGP("Target " GETNAME(TARGET_NAME) " RTL", __VA_ARGS__); \
    } \
  } while (false)

// Utility for retrieving and printing CUDA error string.
#define CUDA_ERR_STRING(err) \
  do { \
    if (DebugLevel > 0) { \
      const char *errStr; \
      cuGetErrorString(err, &errStr); \
      DEBUGP("Target " GETNAME(TARGET_NAME) " RTL", "CUDA error is: %s\n", errStr); \
    } \
=======
#define CUDA_ERR_STRING(err)                                                   \
  do {                                                                         \
    if (getDebugLevel() > 0) {                                                 \
      const char *errStr = nullptr;                                            \
      CUresult errStr_status = cuGetErrorString(err, &errStr);                 \
      if (errStr_status == CUDA_ERROR_INVALID_VALUE)                           \
        DP("Unrecognized CUDA error code: %d\n", err);                         \
      else if (errStr_status == CUDA_SUCCESS)                                  \
        DP("CUDA error is: %s\n", errStr);                                     \
      else {                                                                   \
        DP("Unresolved CUDA error code: %d\n", err);                           \
        DP("Unsuccessful cuGetErrorString return status: %d\n",                \
           errStr_status);                                                     \
      }                                                                        \
    }                                                                          \
>>>>>>> 5402d11b
  } while (false)
#else // OMPTARGET_DEBUG
#define DP(...) {}
#define CUDA_ERR_STRING(err) {}
#endif // OMPTARGET_DEBUG

#include "../../common/elf_common.c"


/// Keep entries table per device.
struct FuncOrGblEntryTy {
  __tgt_target_table Table;
  std::vector<__tgt_offload_entry> Entries;
};

enum ExecutionModeType {
  SPMD, // constructors, destructors,
  // combined constructs (`teams distribute parallel for [simd]`)
  GENERIC, // everything else
  NONE
};

/// Use a single entity to encode a kernel and a set of flags.
struct KernelTy {
  CUfunction Func;

  // execution mode of kernel
  // 0 - SPMD mode (without master warp)
  // 1 - Generic mode (with master warp)
  int8_t ExecutionMode;

  KernelTy(CUfunction _Func, int8_t _ExecutionMode)
      : Func(_Func), ExecutionMode(_ExecutionMode) {}
};

/// Device environment data
/// Manually sync with the deviceRTL side for now, move to a dedicated header
/// file later.
struct omptarget_device_environmentTy {
  int32_t debug_level;
};

/// List that contains all the kernels.
/// FIXME: we may need this to be per device and per library.
std::list<KernelTy> KernelsList;

namespace {
bool checkResult(CUresult Err, const char *ErrMsg) {
  if (Err == CUDA_SUCCESS)
    return true;

  DP("%s", ErrMsg);
  CUDA_ERR_STRING(Err);
  return false;
}

int memcpyDtoD(const void *SrcPtr, void *DstPtr, int64_t Size,
               CUstream Stream) {
  CUresult Err =
      cuMemcpyDtoDAsync((CUdeviceptr)DstPtr, (CUdeviceptr)SrcPtr, Size, Stream);

  if (Err != CUDA_SUCCESS) {
    DP("Error when copying data from device to device. Pointers: src "
       "= " DPxMOD ", dst = " DPxMOD ", size = %" PRId64 "\n",
       DPxPTR(SrcPtr), DPxPTR(DstPtr), Size);
    CUDA_ERR_STRING(Err);
    return OFFLOAD_FAIL;
  }

  return OFFLOAD_SUCCESS;
}

// Structure contains per-device data
struct DeviceDataTy {
  std::list<FuncOrGblEntryTy> FuncGblEntries;
  CUcontext Context = nullptr;
  // Device properties
  int ThreadsPerBlock = 0;
  int BlocksPerGrid = 0;
  int WarpSize = 0;
  // OpenMP properties
  int NumTeams = 0;
  int NumThreads = 0;
};

#if OMPD_SUPPORT
#ifdef __cplusplus
extern "C" {
#endif
  /* TODO - Put these OMPD globals someplace cleaner */
  uint64_t ompd_num_cuda_devices;
  DeviceDataTy* ompd_CudaDeviceDataArray;
  uint64_t ompd_access__DeviceDataTy__Context;
  uint64_t ompd_sizeof__DeviceDataTy__Context;
#ifdef __cplusplus
}
#endif /* __cplusplus */
#endif /* OMPD_SUPPORT */

class StreamManagerTy {
  int NumberOfDevices;
  // The initial size of stream pool
  int EnvNumInitialStreams;
  // Per-device stream mutex
  std::vector<std::unique_ptr<std::mutex>> StreamMtx;
  // Per-device stream Id indicates the next available stream in the pool
  std::vector<int> NextStreamId;
  // Per-device stream pool
  std::vector<std::vector<CUstream>> StreamPool;
  // Reference to per-device data
  std::vector<DeviceDataTy> &DeviceData;

  // If there is no CUstream left in the pool, we will resize the pool to
  // allocate more CUstream. This function should be called with device mutex,
  // and we do not resize to smaller one.
  void resizeStreamPool(const int DeviceId, const size_t NewSize) {
    std::vector<CUstream> &Pool = StreamPool[DeviceId];
    const size_t CurrentSize = Pool.size();
    assert(NewSize > CurrentSize && "new size is not larger than current size");

    CUresult Err = cuCtxSetCurrent(DeviceData[DeviceId].Context);
    if (!checkResult(Err, "Error returned from cuCtxSetCurrent\n")) {
      // We will return if cannot switch to the right context in case of
      // creating bunch of streams that are not corresponding to the right
      // device. The offloading will fail later because selected CUstream is
      // nullptr.
      return;
    }

    Pool.resize(NewSize, nullptr);

    for (size_t I = CurrentSize; I < NewSize; ++I) {
      checkResult(cuStreamCreate(&Pool[I], CU_STREAM_NON_BLOCKING),
                  "Error returned from cuStreamCreate\n");
    }
  }

public:
  StreamManagerTy(const int NumberOfDevices,
                  std::vector<DeviceDataTy> &DeviceData)
      : NumberOfDevices(NumberOfDevices), EnvNumInitialStreams(32),
        DeviceData(DeviceData) {
    StreamPool.resize(NumberOfDevices);
    NextStreamId.resize(NumberOfDevices);
    StreamMtx.resize(NumberOfDevices);

    if (const char *EnvStr = getenv("LIBOMPTARGET_NUM_INITIAL_STREAMS"))
      EnvNumInitialStreams = std::stoi(EnvStr);

    // Initialize the next stream id
    std::fill(NextStreamId.begin(), NextStreamId.end(), 0);

    // Initialize stream mutex
    for (std::unique_ptr<std::mutex> &Ptr : StreamMtx)
      Ptr = std::make_unique<std::mutex>();
  }

  ~StreamManagerTy() {
    // Destroy streams
    for (int I = 0; I < NumberOfDevices; ++I) {
      checkResult(cuCtxSetCurrent(DeviceData[I].Context),
                  "Error returned from cuCtxSetCurrent\n");

      for (CUstream &S : StreamPool[I]) {
        if (S)
          checkResult(cuStreamDestroy(S),
                      "Error returned from cuStreamDestroy\n");
      }
    }
  }

  // Get a CUstream from pool. Per-device next stream id always points to the
  // next available CUstream. That means, CUstreams [0, id-1] have been
  // assigned, and [id,] are still available. If there is no CUstream left, we
  // will ask more CUstreams from CUDA RT. Each time a CUstream is assigned,
  // the id will increase one.
  // xxxxxs+++++++++
  //      ^
  //      id
  // After assignment, the pool becomes the following and s is assigned.
  // xxxxxs+++++++++
  //       ^
  //       id
  CUstream getStream(const int DeviceId) {
    const std::lock_guard<std::mutex> Lock(*StreamMtx[DeviceId]);
    int &Id = NextStreamId[DeviceId];
    // No CUstream left in the pool, we need to request from CUDA RT
    if (Id == StreamPool[DeviceId].size()) {
      // By default we double the stream pool every time
      resizeStreamPool(DeviceId, Id * 2);
    }
    return StreamPool[DeviceId][Id++];
  }

  // Return a CUstream back to pool. As mentioned above, per-device next
  // stream is always points to the next available CUstream, so when we return
  // a CUstream, we need to first decrease the id, and then copy the CUstream
  // back.
  // It is worth noting that, the order of streams return might be different
  // from that they're assigned, that saying, at some point, there might be
  // two identical CUstreams.
  // xxax+a+++++
  //     ^
  //     id
  // However, it doesn't matter, because they're always on the two sides of
  // id. The left one will in the end be overwritten by another CUstream.
  // Therefore, after several execution, the order of pool might be different
  // from its initial state.
  void returnStream(const int DeviceId, CUstream Stream) {
    const std::lock_guard<std::mutex> Lock(*StreamMtx[DeviceId]);
    int &Id = NextStreamId[DeviceId];
    assert(Id > 0 && "Wrong stream ID");
    StreamPool[DeviceId][--Id] = Stream;
  }

  bool initializeDeviceStreamPool(const int DeviceId) {
    assert(StreamPool[DeviceId].empty() && "stream pool has been initialized");

    resizeStreamPool(DeviceId, EnvNumInitialStreams);

    // Check the size of stream pool
    if (StreamPool[DeviceId].size() != EnvNumInitialStreams)
      return false;

    // Check whether each stream is valid
    for (CUstream &S : StreamPool[DeviceId])
      if (!S)
        return false;

    return true;
  }
};

class DeviceRTLTy {
  int NumberOfDevices;
  // OpenMP environment properties
  int EnvNumTeams;
  int EnvTeamLimit;
  // OpenMP requires flags
  int64_t RequiresFlags;

  static constexpr const int HardTeamLimit = 1U << 16U; // 64k
  static constexpr const int HardThreadLimit = 1024;
  static constexpr const int DefaultNumTeams = 128;
  static constexpr const int DefaultNumThreads = 128;

  std::unique_ptr<StreamManagerTy> StreamManager;
  std::vector<DeviceDataTy> DeviceData;
  std::vector<CUmodule> Modules;

  // Record entry point associated with device
  void addOffloadEntry(const int DeviceId, const __tgt_offload_entry entry) {
    FuncOrGblEntryTy &E = DeviceData[DeviceId].FuncGblEntries.back();
    E.Entries.push_back(entry);
  }

  // Return true if the entry is associated with device
  bool findOffloadEntry(const int DeviceId, const void *Addr) const {
    for (const __tgt_offload_entry &Itr :
         DeviceData[DeviceId].FuncGblEntries.back().Entries)
      if (Itr.addr == Addr)
        return true;

    return false;
  }

  // Return the pointer to the target entries table
  __tgt_target_table *getOffloadEntriesTable(const int DeviceId) {
    FuncOrGblEntryTy &E = DeviceData[DeviceId].FuncGblEntries.back();

    if (E.Entries.empty())
      return nullptr;

    // Update table info according to the entries and return the pointer
    E.Table.EntriesBegin = E.Entries.data();
    E.Table.EntriesEnd = E.Entries.data() + E.Entries.size();

    return &E.Table;
  }

  // Clear entries table for a device
  void clearOffloadEntriesTable(const int DeviceId) {
    DeviceData[DeviceId].FuncGblEntries.emplace_back();
    FuncOrGblEntryTy &E = DeviceData[DeviceId].FuncGblEntries.back();
    E.Entries.clear();
    E.Table.EntriesBegin = E.Table.EntriesEnd = nullptr;
  }

  CUstream getStream(const int DeviceId, __tgt_async_info *AsyncInfoPtr) const {
    assert(AsyncInfoPtr && "AsyncInfoPtr is nullptr");

    if (!AsyncInfoPtr->Queue)
      AsyncInfoPtr->Queue = StreamManager->getStream(DeviceId);

    return reinterpret_cast<CUstream>(AsyncInfoPtr->Queue);
  }

public:
  // This class should not be copied
  DeviceRTLTy(const DeviceRTLTy &) = delete;
  DeviceRTLTy(DeviceRTLTy &&) = delete;

  DeviceRTLTy()
      : NumberOfDevices(0), EnvNumTeams(-1), EnvTeamLimit(-1),
        RequiresFlags(OMP_REQ_UNDEFINED) {
#ifdef OMPTARGET_DEBUG
    if (const char *EnvStr = getenv("LIBOMPTARGET_DEBUG"))
      DebugLevel = std::stoi(EnvStr);
#endif // OMPTARGET_DEBUG

    DP("Start initializing CUDA\n");

    CUresult Err = cuInit(0);
    if (!checkResult(Err, "Error returned from cuInit\n")) {
      return;
    }

    Err = cuDeviceGetCount(&NumberOfDevices);
    if (!checkResult(Err, "Error returned from cuDeviceGetCount\n"))
      return;

    if (NumberOfDevices == 0) {
      DP("There are no devices supporting CUDA.\n");
      return;
    }

#if OMPD_SUPPORT
    ompd_access__DeviceDataTy__Context = (uint64_t)&(((DeviceDataTy*)0)->Context);
    ompd_sizeof__DeviceDataTy__Context = sizeof(((DeviceDataTy*)0)->Context);
    ompd_num_cuda_devices = NumberOfDevices;
    ompd_CudaDeviceDataArray = &DeviceData[0];
#endif /* OMPD_SUPPORT */
    DeviceData.resize(NumberOfDevices);

    // Get environment variables regarding teams
    if (const char *EnvStr = getenv("OMP_TEAM_LIMIT")) {
      // OMP_TEAM_LIMIT has been set
      EnvTeamLimit = std::stoi(EnvStr);
      DP("Parsed OMP_TEAM_LIMIT=%d\n", EnvTeamLimit);
    }
    if (const char *EnvStr = getenv("OMP_NUM_TEAMS")) {
      // OMP_NUM_TEAMS has been set
      EnvNumTeams = std::stoi(EnvStr);
      DP("Parsed OMP_NUM_TEAMS=%d\n", EnvNumTeams);
    }

    StreamManager =
        std::make_unique<StreamManagerTy>(NumberOfDevices, DeviceData);
  }

  ~DeviceRTLTy() {
    // First destruct stream manager in case of Contexts is destructed before it
    StreamManager = nullptr;

    for (CUmodule &M : Modules)
      // Close module
      if (M)
        checkResult(cuModuleUnload(M), "Error returned from cuModuleUnload\n");

    for (DeviceDataTy &D : DeviceData) {
      // Destroy context
      if (D.Context) {
        checkResult(cuCtxSetCurrent(D.Context),
                    "Error returned from cuCtxSetCurrent\n");
        CUdevice Device;
        checkResult(cuCtxGetDevice(&Device),
                    "Error returned from cuCtxGetDevice\n");
        checkResult(cuDevicePrimaryCtxRelease(Device),
                    "Error returned from cuDevicePrimaryCtxRelease\n");
      }
    }
  }

  // Check whether a given DeviceId is valid
  bool isValidDeviceId(const int DeviceId) const {
    return DeviceId >= 0 && DeviceId < NumberOfDevices;
  }

  int getNumOfDevices() const { return NumberOfDevices; }

  void setRequiresFlag(const int64_t Flags) { this->RequiresFlags = Flags; }

  int initDevice(const int DeviceId) {
    CUdevice Device;

    DP("Getting device %d\n", DeviceId);
    CUresult Err = cuDeviceGet(&Device, DeviceId);
    if (!checkResult(Err, "Error returned from cuDeviceGet\n"))
      return OFFLOAD_FAIL;

    // Query the current flags of the primary context and set its flags if
    // it is inactive
    unsigned int FormerPrimaryCtxFlags = 0;
    int FormerPrimaryCtxIsActive = 0;
    Err = cuDevicePrimaryCtxGetState(Device, &FormerPrimaryCtxFlags,
                                     &FormerPrimaryCtxIsActive);
    if (!checkResult(Err, "Error returned from cuDevicePrimaryCtxGetState\n"))
      return OFFLOAD_FAIL;

    if (FormerPrimaryCtxIsActive) {
      DP("The primary context is active, no change to its flags\n");
      if ((FormerPrimaryCtxFlags & CU_CTX_SCHED_MASK) !=
          CU_CTX_SCHED_BLOCKING_SYNC)
        DP("Warning the current flags are not CU_CTX_SCHED_BLOCKING_SYNC\n");
    } else {
      DP("The primary context is inactive, set its flags to "
         "CU_CTX_SCHED_BLOCKING_SYNC\n");
      Err = cuDevicePrimaryCtxSetFlags(Device, CU_CTX_SCHED_BLOCKING_SYNC);
      if (!checkResult(Err, "Error returned from cuDevicePrimaryCtxSetFlags\n"))
        return OFFLOAD_FAIL;
    }

    // Retain the per device primary context and save it to use whenever this
    // device is selected.
    Err = cuDevicePrimaryCtxRetain(&DeviceData[DeviceId].Context, Device);
    if (!checkResult(Err, "Error returned from cuDevicePrimaryCtxRetain\n"))
      return OFFLOAD_FAIL;

    Err = cuCtxSetCurrent(DeviceData[DeviceId].Context);
    if (!checkResult(Err, "Error returned from cuCtxSetCurrent\n"))
      return OFFLOAD_FAIL;

    // Initialize stream pool
    if (!StreamManager->initializeDeviceStreamPool(DeviceId))
      return OFFLOAD_FAIL;

    // Query attributes to determine number of threads/block and blocks/grid.
    int MaxGridDimX;
    Err = cuDeviceGetAttribute(&MaxGridDimX, CU_DEVICE_ATTRIBUTE_MAX_GRID_DIM_X,
                               Device);
    if (Err != CUDA_SUCCESS) {
      DP("Error getting max grid dimension, use default value %d\n",
         DeviceRTLTy::DefaultNumTeams);
      DeviceData[DeviceId].BlocksPerGrid = DeviceRTLTy::DefaultNumTeams;
    } else if (MaxGridDimX <= DeviceRTLTy::HardTeamLimit) {
      DP("Using %d CUDA blocks per grid\n", MaxGridDimX);
      DeviceData[DeviceId].BlocksPerGrid = MaxGridDimX;
    } else {
      DP("Max CUDA blocks per grid %d exceeds the hard team limit %d, capping "
         "at the hard limit\n",
         MaxGridDimX, DeviceRTLTy::HardTeamLimit);
      DeviceData[DeviceId].BlocksPerGrid = DeviceRTLTy::HardTeamLimit;
    }

    // We are only exploiting threads along the x axis.
    int MaxBlockDimX;
    Err = cuDeviceGetAttribute(&MaxBlockDimX,
                               CU_DEVICE_ATTRIBUTE_MAX_BLOCK_DIM_X, Device);
    if (Err != CUDA_SUCCESS) {
      DP("Error getting max block dimension, use default value %d\n",
         DeviceRTLTy::DefaultNumThreads);
      DeviceData[DeviceId].ThreadsPerBlock = DeviceRTLTy::DefaultNumThreads;
    } else if (MaxBlockDimX <= DeviceRTLTy::HardThreadLimit) {
      DP("Using %d CUDA threads per block\n", MaxBlockDimX);
      DeviceData[DeviceId].ThreadsPerBlock = MaxBlockDimX;
    } else {
      DP("Max CUDA threads per block %d exceeds the hard thread limit %d, "
         "capping at the hard limit\n",
         MaxBlockDimX, DeviceRTLTy::HardThreadLimit);
      DeviceData[DeviceId].ThreadsPerBlock = DeviceRTLTy::HardThreadLimit;
    }

    // Get and set warp size
    int WarpSize;
    Err =
        cuDeviceGetAttribute(&WarpSize, CU_DEVICE_ATTRIBUTE_WARP_SIZE, Device);
    if (Err != CUDA_SUCCESS) {
      DP("Error getting warp size, assume default value 32\n");
      DeviceData[DeviceId].WarpSize = 32;
    } else {
      DP("Using warp size %d\n", WarpSize);
      DeviceData[DeviceId].WarpSize = WarpSize;
    }

    // Adjust teams to the env variables
    if (EnvTeamLimit > 0 && DeviceData[DeviceId].BlocksPerGrid > EnvTeamLimit) {
      DP("Capping max CUDA blocks per grid to OMP_TEAM_LIMIT=%d\n",
         EnvTeamLimit);
      DeviceData[DeviceId].BlocksPerGrid = EnvTeamLimit;
    }

    DP("Max number of CUDA blocks %d, threads %d & warp size %d\n",
       DeviceData[DeviceId].BlocksPerGrid, DeviceData[DeviceId].ThreadsPerBlock,
       DeviceData[DeviceId].WarpSize);

    // Set default number of teams
    if (EnvNumTeams > 0) {
      DP("Default number of teams set according to environment %d\n",
         EnvNumTeams);
      DeviceData[DeviceId].NumTeams = EnvNumTeams;
    } else {
      DeviceData[DeviceId].NumTeams = DeviceRTLTy::DefaultNumTeams;
      DP("Default number of teams set according to library's default %d\n",
         DeviceRTLTy::DefaultNumTeams);
    }

    if (DeviceData[DeviceId].NumTeams > DeviceData[DeviceId].BlocksPerGrid) {
      DP("Default number of teams exceeds device limit, capping at %d\n",
         DeviceData[DeviceId].BlocksPerGrid);
      DeviceData[DeviceId].NumTeams = DeviceData[DeviceId].BlocksPerGrid;
    }

    // Set default number of threads
    DeviceData[DeviceId].NumThreads = DeviceRTLTy::DefaultNumThreads;
    DP("Default number of threads set according to library's default %d\n",
       DeviceRTLTy::DefaultNumThreads);
    if (DeviceData[DeviceId].NumThreads >
        DeviceData[DeviceId].ThreadsPerBlock) {
      DP("Default number of threads exceeds device limit, capping at %d\n",
         DeviceData[DeviceId].ThreadsPerBlock);
      DeviceData[DeviceId].NumTeams = DeviceData[DeviceId].ThreadsPerBlock;
    }

    return OFFLOAD_SUCCESS;
  }

  __tgt_target_table *loadBinary(const int DeviceId,
                                 const __tgt_device_image *Image) {
    // Set the context we are using
    CUresult Err = cuCtxSetCurrent(DeviceData[DeviceId].Context);
    if (!checkResult(Err, "Error returned from cuCtxSetCurrent\n"))
      return nullptr;

    // Clear the offload table as we are going to create a new one.
    clearOffloadEntriesTable(DeviceId);

    // Create the module and extract the function pointers.
    CUmodule Module;
    DP("Load data from image " DPxMOD "\n", DPxPTR(Image->ImageStart));
    Err = cuModuleLoadDataEx(&Module, Image->ImageStart, 0, nullptr, nullptr);
    if (!checkResult(Err, "Error returned from cuModuleLoadDataEx\n"))
      return nullptr;

    DP("CUDA module successfully loaded!\n");

    Modules.push_back(Module);

    // Find the symbols in the module by name.
    const __tgt_offload_entry *HostBegin = Image->EntriesBegin;
    const __tgt_offload_entry *HostEnd = Image->EntriesEnd;

    for (const __tgt_offload_entry *E = HostBegin; E != HostEnd; ++E) {
      if (!E->addr) {
        // We return nullptr when something like this happens, the host should
        // have always something in the address to uniquely identify the target
        // region.
        DP("Invalid binary: host entry '<null>' (size = %zd)...\n", E->size);
        return nullptr;
      }

      if (E->size) {
        __tgt_offload_entry Entry = *E;
        CUdeviceptr CUPtr;
        size_t CUSize;
        Err = cuModuleGetGlobal(&CUPtr, &CUSize, Module, E->name);
        // We keep this style here because we need the name
        if (Err != CUDA_SUCCESS) {
          DP("Loading global '%s' (Failed)\n", E->name);
          CUDA_ERR_STRING(Err);
          return nullptr;
        }

        if (CUSize != E->size) {
          DP("Loading global '%s' - size mismatch (%zd != %zd)\n", E->name,
             CUSize, E->size);
          return nullptr;
        }

        DP("Entry point " DPxMOD " maps to global %s (" DPxMOD ")\n",
           DPxPTR(E - HostBegin), E->name, DPxPTR(CUPtr));

        Entry.addr = (void *)(CUPtr);

        // Note: In the current implementation declare target variables
        // can either be link or to. This means that once unified
        // memory is activated via the requires directive, the variable
        // can be used directly from the host in both cases.
        // TODO: when variables types other than to or link are added,
        // the below condition should be changed to explicitly
        // check for to and link variables types:
        // (RequiresFlags & OMP_REQ_UNIFIED_SHARED_MEMORY && (e->flags &
        // OMP_DECLARE_TARGET_LINK || e->flags == OMP_DECLARE_TARGET_TO))
        if (RequiresFlags & OMP_REQ_UNIFIED_SHARED_MEMORY) {
          // If unified memory is present any target link or to variables
          // can access host addresses directly. There is no longer a
          // need for device copies.
          cuMemcpyHtoD(CUPtr, E->addr, sizeof(void *));
          DP("Copy linked variable host address (" DPxMOD
             ") to device address (" DPxMOD ")\n",
             DPxPTR(*((void **)E->addr)), DPxPTR(CUPtr));
        }

        addOffloadEntry(DeviceId, Entry);

        continue;
      }

      CUfunction Func;
      Err = cuModuleGetFunction(&Func, Module, E->name);
      // We keep this style here because we need the name
      if (Err != CUDA_SUCCESS) {
        DP("Loading '%s' (Failed)\n", E->name);
        CUDA_ERR_STRING(Err);
        return nullptr;
      }

      DP("Entry point " DPxMOD " maps to %s (" DPxMOD ")\n",
         DPxPTR(E - HostBegin), E->name, DPxPTR(Func));

      // default value GENERIC (in case symbol is missing from cubin file)
      int8_t ExecModeVal = ExecutionModeType::GENERIC;
      std::string ExecModeNameStr(E->name);
      ExecModeNameStr += "_exec_mode";
      const char *ExecModeName = ExecModeNameStr.c_str();

      CUdeviceptr ExecModePtr;
      size_t CUSize;
      Err = cuModuleGetGlobal(&ExecModePtr, &CUSize, Module, ExecModeName);
      if (Err == CUDA_SUCCESS) {
        if (CUSize != sizeof(int8_t)) {
          DP("Loading global exec_mode '%s' - size mismatch (%zd != %zd)\n",
             ExecModeName, CUSize, sizeof(int8_t));
          return nullptr;
        }

        Err = cuMemcpyDtoH(&ExecModeVal, ExecModePtr, CUSize);
        if (Err != CUDA_SUCCESS) {
          DP("Error when copying data from device to host. Pointers: "
             "host = " DPxMOD ", device = " DPxMOD ", size = %zd\n",
             DPxPTR(&ExecModeVal), DPxPTR(ExecModePtr), CUSize);
          CUDA_ERR_STRING(Err);
          return nullptr;
        }

        if (ExecModeVal < 0 || ExecModeVal > 1) {
          DP("Error wrong exec_mode value specified in cubin file: %d\n",
             ExecModeVal);
          return nullptr;
        }
      } else {
        DP("Loading global exec_mode '%s' - symbol missing, using default "
           "value GENERIC (1)\n",
           ExecModeName);
        CUDA_ERR_STRING(Err);
      }

      KernelsList.emplace_back(Func, ExecModeVal);

      __tgt_offload_entry Entry = *E;
      Entry.addr = &KernelsList.back();
      addOffloadEntry(DeviceId, Entry);
    }

    // send device environment data to the device
    {
      omptarget_device_environmentTy DeviceEnv{0};

#ifdef OMPTARGET_DEBUG
      if (const char *EnvStr = getenv("LIBOMPTARGET_DEVICE_RTL_DEBUG"))
        DeviceEnv.debug_level = std::stoi(EnvStr);
#endif

      const char *DeviceEnvName = "omptarget_device_environment";
      CUdeviceptr DeviceEnvPtr;
      size_t CUSize;

      Err = cuModuleGetGlobal(&DeviceEnvPtr, &CUSize, Module, DeviceEnvName);
      if (Err == CUDA_SUCCESS) {
        if (CUSize != sizeof(DeviceEnv)) {
          DP("Global device_environment '%s' - size mismatch (%zu != %zu)\n",
             DeviceEnvName, CUSize, sizeof(int32_t));
          CUDA_ERR_STRING(Err);
          return nullptr;
        }

        Err = cuMemcpyHtoD(DeviceEnvPtr, &DeviceEnv, CUSize);
        if (Err != CUDA_SUCCESS) {
          DP("Error when copying data from host to device. Pointers: "
             "host = " DPxMOD ", device = " DPxMOD ", size = %zu\n",
             DPxPTR(&DeviceEnv), DPxPTR(DeviceEnvPtr), CUSize);
          CUDA_ERR_STRING(Err);
          return nullptr;
        }

        DP("Sending global device environment data %zu bytes\n", CUSize);
      } else {
        DP("Finding global device environment '%s' - symbol missing.\n",
           DeviceEnvName);
        DP("Continue, considering this is a device RTL which does not accept "
           "environment setting.\n");
      }
    }

    return getOffloadEntriesTable(DeviceId);
  }

  void *dataAlloc(const int DeviceId, const int64_t Size) const {
    if (Size == 0)
      return nullptr;

    CUresult Err = cuCtxSetCurrent(DeviceData[DeviceId].Context);
    if (!checkResult(Err, "Error returned from cuCtxSetCurrent\n"))
      return nullptr;

    CUdeviceptr DevicePtr;
    Err = cuMemAlloc(&DevicePtr, Size);
    if (!checkResult(Err, "Error returned from cuMemAlloc\n"))
      return nullptr;

    return (void *)DevicePtr;
  }

  int dataSubmit(const int DeviceId, const void *TgtPtr, const void *HstPtr,
                 const int64_t Size, __tgt_async_info *AsyncInfoPtr) const {
    assert(AsyncInfoPtr && "AsyncInfoPtr is nullptr");

    CUresult Err = cuCtxSetCurrent(DeviceData[DeviceId].Context);
    if (!checkResult(Err, "Error returned from cuCtxSetCurrent\n"))
      return OFFLOAD_FAIL;

    CUstream Stream = getStream(DeviceId, AsyncInfoPtr);

    Err = cuMemcpyHtoDAsync((CUdeviceptr)TgtPtr, HstPtr, Size, Stream);
    if (Err != CUDA_SUCCESS) {
      DP("Error when copying data from host to device. Pointers: host = " DPxMOD
         ", device = " DPxMOD ", size = %" PRId64 "\n",
         DPxPTR(HstPtr), DPxPTR(TgtPtr), Size);
      CUDA_ERR_STRING(Err);
      return OFFLOAD_FAIL;
    }

    return OFFLOAD_SUCCESS;
  }

  int dataRetrieve(const int DeviceId, void *HstPtr, const void *TgtPtr,
                   const int64_t Size, __tgt_async_info *AsyncInfoPtr) const {
    assert(AsyncInfoPtr && "AsyncInfoPtr is nullptr");

    CUresult Err = cuCtxSetCurrent(DeviceData[DeviceId].Context);
    if (!checkResult(Err, "Error returned from cuCtxSetCurrent\n"))
      return OFFLOAD_FAIL;

    CUstream Stream = getStream(DeviceId, AsyncInfoPtr);

    Err = cuMemcpyDtoHAsync(HstPtr, (CUdeviceptr)TgtPtr, Size, Stream);
    if (Err != CUDA_SUCCESS) {
      DP("Error when copying data from device to host. Pointers: host = " DPxMOD
         ", device = " DPxMOD ", size = %" PRId64 "\n",
         DPxPTR(HstPtr), DPxPTR(TgtPtr), Size);
      CUDA_ERR_STRING(Err);
      return OFFLOAD_FAIL;
    }

    return OFFLOAD_SUCCESS;
  }

  int dataExchange(int SrcDevId, const void *SrcPtr, int DstDevId, void *DstPtr,
                   int64_t Size, __tgt_async_info *AsyncInfoPtr) const {
    assert(AsyncInfoPtr && "AsyncInfoPtr is nullptr");

    CUresult Err = cuCtxSetCurrent(DeviceData[SrcDevId].Context);
    if (!checkResult(Err, "Error returned from cuCtxSetCurrent\n"))
      return OFFLOAD_FAIL;

    CUstream Stream = getStream(SrcDevId, AsyncInfoPtr);

    // If they are two devices, we try peer to peer copy first
    if (SrcDevId != DstDevId) {
      int CanAccessPeer = 0;
      Err = cuDeviceCanAccessPeer(&CanAccessPeer, SrcDevId, DstDevId);
      if (Err != CUDA_SUCCESS) {
        DP("Error returned from cuDeviceCanAccessPeer. src = %" PRId32
           ", dst = %" PRId32 "\n",
           SrcDevId, DstDevId);
        CUDA_ERR_STRING(Err);
        return memcpyDtoD(SrcPtr, DstPtr, Size, Stream);
      }

      if (!CanAccessPeer) {
        DP("P2P memcpy not supported so fall back to D2D memcpy");
        return memcpyDtoD(SrcPtr, DstPtr, Size, Stream);
      }

      Err = cuCtxEnablePeerAccess(DeviceData[DstDevId].Context, 0);
      if (Err != CUDA_SUCCESS) {
        DP("Error returned from cuCtxEnablePeerAccess. src = %" PRId32
           ", dst = %" PRId32 "\n",
           SrcDevId, DstDevId);
        CUDA_ERR_STRING(Err);
        return memcpyDtoD(SrcPtr, DstPtr, Size, Stream);
      }

      Err = cuMemcpyPeerAsync((CUdeviceptr)DstPtr, DeviceData[DstDevId].Context,
                              (CUdeviceptr)SrcPtr, DeviceData[SrcDevId].Context,
                              Size, Stream);
      if (Err == CUDA_SUCCESS)
        return OFFLOAD_SUCCESS;

      DP("Error returned from cuMemcpyPeerAsync. src_ptr = " DPxMOD
         ", src_id =%" PRId32 ", dst_ptr = " DPxMOD ", dst_id =%" PRId32 "\n",
         DPxPTR(SrcPtr), SrcDevId, DPxPTR(DstPtr), DstDevId);
      CUDA_ERR_STRING(Err);
    }

    return memcpyDtoD(SrcPtr, DstPtr, Size, Stream);
  }

  int dataDelete(const int DeviceId, void *TgtPtr) const {
    CUresult Err = cuCtxSetCurrent(DeviceData[DeviceId].Context);
    if (!checkResult(Err, "Error returned from cuCtxSetCurrent\n"))
      return OFFLOAD_FAIL;

    Err = cuMemFree((CUdeviceptr)TgtPtr);
    if (!checkResult(Err, "Error returned from cuMemFree\n"))
      return OFFLOAD_FAIL;

    return OFFLOAD_SUCCESS;
  }

  int runTargetTeamRegion(const int DeviceId, const void *TgtEntryPtr,
                          void **TgtArgs, ptrdiff_t *TgtOffsets,
                          const int ArgNum, const int TeamNum,
                          const int ThreadLimit,
                          const unsigned int LoopTripCount,
                          __tgt_async_info *AsyncInfo) const {
    CUresult Err = cuCtxSetCurrent(DeviceData[DeviceId].Context);
    if (!checkResult(Err, "Error returned from cuCtxSetCurrent\n"))
      return OFFLOAD_FAIL;

    // All args are references.
    std::vector<void *> Args(ArgNum);
    std::vector<void *> Ptrs(ArgNum);

    for (int I = 0; I < ArgNum; ++I) {
      Ptrs[I] = (void *)((intptr_t)TgtArgs[I] + TgtOffsets[I]);
      Args[I] = &Ptrs[I];
    }

    const KernelTy *KernelInfo =
        reinterpret_cast<const KernelTy *>(TgtEntryPtr);

    unsigned int CudaThreadsPerBlock;
    if (ThreadLimit > 0) {
      DP("Setting CUDA threads per block to requested %d\n", ThreadLimit);
      CudaThreadsPerBlock = ThreadLimit;
      // Add master warp if necessary
      if (KernelInfo->ExecutionMode == GENERIC) {
        DP("Adding master warp: +%d threads\n", DeviceData[DeviceId].WarpSize);
        CudaThreadsPerBlock += DeviceData[DeviceId].WarpSize;
      }
    } else {
      DP("Setting CUDA threads per block to default %d\n",
         DeviceData[DeviceId].NumThreads);
      CudaThreadsPerBlock = DeviceData[DeviceId].NumThreads;
    }

    if (CudaThreadsPerBlock > DeviceData[DeviceId].ThreadsPerBlock) {
      DP("Threads per block capped at device limit %d\n",
         DeviceData[DeviceId].ThreadsPerBlock);
      CudaThreadsPerBlock = DeviceData[DeviceId].ThreadsPerBlock;
    }

    int KernelLimit;
    Err = cuFuncGetAttribute(&KernelLimit,
                             CU_FUNC_ATTRIBUTE_MAX_THREADS_PER_BLOCK,
                             KernelInfo->Func);
    if (Err == CUDA_SUCCESS && KernelLimit < CudaThreadsPerBlock) {
      DP("Threads per block capped at kernel limit %d\n", KernelLimit);
      CudaThreadsPerBlock = KernelLimit;
    }

    unsigned int CudaBlocksPerGrid;
    if (TeamNum <= 0) {
      if (LoopTripCount > 0 && EnvNumTeams < 0) {
        if (KernelInfo->ExecutionMode == SPMD) {
          // We have a combined construct, i.e. `target teams distribute
          // parallel for [simd]`. We launch so many teams so that each thread
          // will execute one iteration of the loop. round up to the nearest
          // integer
          CudaBlocksPerGrid = ((LoopTripCount - 1) / CudaThreadsPerBlock) + 1;
        } else {
          // If we reach this point, then we have a non-combined construct, i.e.
          // `teams distribute` with a nested `parallel for` and each team is
          // assigned one iteration of the `distribute` loop. E.g.:
          //
          // #pragma omp target teams distribute
          // for(...loop_tripcount...) {
          //   #pragma omp parallel for
          //   for(...) {}
          // }
          //
          // Threads within a team will execute the iterations of the `parallel`
          // loop.
          CudaBlocksPerGrid = LoopTripCount;
        }
        DP("Using %d teams due to loop trip count %" PRIu32
           " and number of threads per block %d\n",
           CudaBlocksPerGrid, LoopTripCount, CudaThreadsPerBlock);
      } else {
        DP("Using default number of teams %d\n", DeviceData[DeviceId].NumTeams);
        CudaBlocksPerGrid = DeviceData[DeviceId].NumTeams;
      }
    } else if (TeamNum > DeviceData[DeviceId].BlocksPerGrid) {
      DP("Capping number of teams to team limit %d\n",
         DeviceData[DeviceId].BlocksPerGrid);
      CudaBlocksPerGrid = DeviceData[DeviceId].BlocksPerGrid;
    } else {
      DP("Using requested number of teams %d\n", TeamNum);
      CudaBlocksPerGrid = TeamNum;
    }

    // Run on the device.
    DP("Launch kernel with %d blocks and %d threads\n", CudaBlocksPerGrid,
       CudaThreadsPerBlock);

    CUstream Stream = getStream(DeviceId, AsyncInfo);
    Err = cuLaunchKernel(KernelInfo->Func, CudaBlocksPerGrid, /* gridDimY */ 1,
                         /* gridDimZ */ 1, CudaThreadsPerBlock,
                         /* blockDimY */ 1, /* blockDimZ */ 1,
                         /* sharedMemBytes */ 0, Stream, &Args[0], nullptr);
    if (!checkResult(Err, "Error returned from cuLaunchKernel\n"))
      return OFFLOAD_FAIL;

    DP("Launch of entry point at " DPxMOD " successful!\n",
       DPxPTR(TgtEntryPtr));

    return OFFLOAD_SUCCESS;
  }

  int synchronize(const int DeviceId, __tgt_async_info *AsyncInfoPtr) const {
    CUstream Stream = reinterpret_cast<CUstream>(AsyncInfoPtr->Queue);
    CUresult Err = cuStreamSynchronize(Stream);
    if (Err != CUDA_SUCCESS) {
      DP("Error when synchronizing stream. stream = " DPxMOD
         ", async info ptr = " DPxMOD "\n",
         DPxPTR(Stream), DPxPTR(AsyncInfoPtr));
      CUDA_ERR_STRING(Err);
      return OFFLOAD_FAIL;
    }

    // Once the stream is synchronized, return it to stream pool and reset
    // async_info. This is to make sure the synchronization only works for its
    // own tasks.
    StreamManager->returnStream(
        DeviceId, reinterpret_cast<CUstream>(AsyncInfoPtr->Queue));
    AsyncInfoPtr->Queue = nullptr;

    return OFFLOAD_SUCCESS;
  }
};

DeviceRTLTy DeviceRTL;
} // namespace

// Exposed library API function
#ifdef __cplusplus
extern "C" {
#endif

int32_t __tgt_rtl_is_valid_binary(__tgt_device_image *image) {
  return elf_check_machine(image, /* EM_CUDA */ 190);
}

int32_t __tgt_rtl_number_of_devices() { return DeviceRTL.getNumOfDevices(); }

int64_t __tgt_rtl_init_requires(int64_t RequiresFlags) {
  DP("Init requires flags to %ld\n", RequiresFlags);
  DeviceRTL.setRequiresFlag(RequiresFlags);
  return RequiresFlags;
}

int32_t __tgt_rtl_is_data_exchangable(int32_t src_dev_id, int dst_dev_id) {
  if (DeviceRTL.isValidDeviceId(src_dev_id) &&
      DeviceRTL.isValidDeviceId(dst_dev_id))
    return 1;

  return 0;
}

int32_t __tgt_rtl_init_device(int32_t device_id) {
  assert(DeviceRTL.isValidDeviceId(device_id) && "device_id is invalid");

  return DeviceRTL.initDevice(device_id);
}

__tgt_target_table *__tgt_rtl_load_binary(int32_t device_id,
                                          __tgt_device_image *image) {
  assert(DeviceRTL.isValidDeviceId(device_id) && "device_id is invalid");

  return DeviceRTL.loadBinary(device_id, image);
}

void *__tgt_rtl_data_alloc(int32_t device_id, int64_t size, void *) {
  assert(DeviceRTL.isValidDeviceId(device_id) && "device_id is invalid");

  return DeviceRTL.dataAlloc(device_id, size);
}

int32_t __tgt_rtl_data_submit(int32_t device_id, void *tgt_ptr, void *hst_ptr,
                              int64_t size) {
  assert(DeviceRTL.isValidDeviceId(device_id) && "device_id is invalid");

  __tgt_async_info async_info;
  const int32_t rc = __tgt_rtl_data_submit_async(device_id, tgt_ptr, hst_ptr,
                                                 size, &async_info);
  if (rc != OFFLOAD_SUCCESS)
    return OFFLOAD_FAIL;

  return __tgt_rtl_synchronize(device_id, &async_info);
}

int32_t __tgt_rtl_data_submit_async(int32_t device_id, void *tgt_ptr,
                                    void *hst_ptr, int64_t size,
                                    __tgt_async_info *async_info_ptr) {
  assert(DeviceRTL.isValidDeviceId(device_id) && "device_id is invalid");
  assert(async_info_ptr && "async_info_ptr is nullptr");

  return DeviceRTL.dataSubmit(device_id, tgt_ptr, hst_ptr, size,
                              async_info_ptr);
}

int32_t __tgt_rtl_data_retrieve(int32_t device_id, void *hst_ptr, void *tgt_ptr,
                                int64_t size) {
  assert(DeviceRTL.isValidDeviceId(device_id) && "device_id is invalid");

  __tgt_async_info async_info;
  const int32_t rc = __tgt_rtl_data_retrieve_async(device_id, hst_ptr, tgt_ptr,
                                                   size, &async_info);
  if (rc != OFFLOAD_SUCCESS)
    return OFFLOAD_FAIL;

  return __tgt_rtl_synchronize(device_id, &async_info);
}

int32_t __tgt_rtl_data_retrieve_async(int32_t device_id, void *hst_ptr,
                                      void *tgt_ptr, int64_t size,
                                      __tgt_async_info *async_info_ptr) {
  assert(DeviceRTL.isValidDeviceId(device_id) && "device_id is invalid");
  assert(async_info_ptr && "async_info_ptr is nullptr");

  return DeviceRTL.dataRetrieve(device_id, hst_ptr, tgt_ptr, size,
                                async_info_ptr);
}

int32_t __tgt_rtl_data_exchange_async(int32_t src_dev_id, void *src_ptr,
                                      int dst_dev_id, void *dst_ptr,
                                      int64_t size,
                                      __tgt_async_info *async_info_ptr) {
  assert(DeviceRTL.isValidDeviceId(src_dev_id) && "src_dev_id is invalid");
  assert(DeviceRTL.isValidDeviceId(dst_dev_id) && "dst_dev_id is invalid");
  assert(async_info_ptr && "async_info_ptr is nullptr");

  return DeviceRTL.dataExchange(src_dev_id, src_ptr, dst_dev_id, dst_ptr, size,
                                async_info_ptr);
}

int32_t __tgt_rtl_data_exchange(int32_t src_dev_id, void *src_ptr,
                                int32_t dst_dev_id, void *dst_ptr,
                                int64_t size) {
  assert(DeviceRTL.isValidDeviceId(src_dev_id) && "src_dev_id is invalid");
  assert(DeviceRTL.isValidDeviceId(dst_dev_id) && "dst_dev_id is invalid");

  __tgt_async_info async_info;
  const int32_t rc = __tgt_rtl_data_exchange_async(
      src_dev_id, src_ptr, dst_dev_id, dst_ptr, size, &async_info);
  if (rc != OFFLOAD_SUCCESS)
    return OFFLOAD_FAIL;

  return __tgt_rtl_synchronize(src_dev_id, &async_info);
}

int32_t __tgt_rtl_data_delete(int32_t device_id, void *tgt_ptr) {
  assert(DeviceRTL.isValidDeviceId(device_id) && "device_id is invalid");

  return DeviceRTL.dataDelete(device_id, tgt_ptr);
}

int32_t __tgt_rtl_run_target_team_region(int32_t device_id, void *tgt_entry_ptr,
                                         void **tgt_args,
                                         ptrdiff_t *tgt_offsets,
                                         int32_t arg_num, int32_t team_num,
                                         int32_t thread_limit,
                                         uint64_t loop_tripcount) {
  assert(DeviceRTL.isValidDeviceId(device_id) && "device_id is invalid");

  __tgt_async_info async_info;
  const int32_t rc = __tgt_rtl_run_target_team_region_async(
      device_id, tgt_entry_ptr, tgt_args, tgt_offsets, arg_num, team_num,
      thread_limit, loop_tripcount, &async_info);
  if (rc != OFFLOAD_SUCCESS)
    return OFFLOAD_FAIL;

  return __tgt_rtl_synchronize(device_id, &async_info);
}

int32_t __tgt_rtl_run_target_team_region_async(
    int32_t device_id, void *tgt_entry_ptr, void **tgt_args,
    ptrdiff_t *tgt_offsets, int32_t arg_num, int32_t team_num,
    int32_t thread_limit, uint64_t loop_tripcount,
    __tgt_async_info *async_info_ptr) {
  assert(DeviceRTL.isValidDeviceId(device_id) && "device_id is invalid");

  return DeviceRTL.runTargetTeamRegion(
      device_id, tgt_entry_ptr, tgt_args, tgt_offsets, arg_num, team_num,
      thread_limit, loop_tripcount, async_info_ptr);
}

int32_t __tgt_rtl_run_target_region(int32_t device_id, void *tgt_entry_ptr,
                                    void **tgt_args, ptrdiff_t *tgt_offsets,
                                    int32_t arg_num) {
  assert(DeviceRTL.isValidDeviceId(device_id) && "device_id is invalid");

  __tgt_async_info async_info;
  const int32_t rc = __tgt_rtl_run_target_region_async(
      device_id, tgt_entry_ptr, tgt_args, tgt_offsets, arg_num, &async_info);
  if (rc != OFFLOAD_SUCCESS)
    return OFFLOAD_FAIL;

  return __tgt_rtl_synchronize(device_id, &async_info);
}

int32_t __tgt_rtl_run_target_region_async(int32_t device_id,
                                          void *tgt_entry_ptr, void **tgt_args,
                                          ptrdiff_t *tgt_offsets,
                                          int32_t arg_num,
                                          __tgt_async_info *async_info_ptr) {
  assert(DeviceRTL.isValidDeviceId(device_id) && "device_id is invalid");

  return __tgt_rtl_run_target_team_region_async(
      device_id, tgt_entry_ptr, tgt_args, tgt_offsets, arg_num,
      /* team num*/ 1, /* thread_limit */ 1, /* loop_tripcount */ 0,
      async_info_ptr);
}

int32_t __tgt_rtl_synchronize(int32_t device_id,
                              __tgt_async_info *async_info_ptr) {
  assert(DeviceRTL.isValidDeviceId(device_id) && "device_id is invalid");
  assert(async_info_ptr && "async_info_ptr is nullptr");
  assert(async_info_ptr->Queue && "async_info_ptr->Queue is nullptr");

  return DeviceRTL.synchronize(device_id, async_info_ptr);
}

#ifdef __cplusplus
}
#endif<|MERGE_RESOLUTION|>--- conflicted
+++ resolved
@@ -26,28 +26,10 @@
 #define TARGET_NAME CUDA
 #endif
 
+#define DEBUG_PREFIX "Target " GETNAME(TARGET_NAME) " RTL"
+
 #ifdef OMPTARGET_DEBUG
-<<<<<<< HEAD
 static int DebugLevel = 0;
-
-#define GETNAME2(name) #name
-#define GETNAME(name) GETNAME2(name)
-#define DP(...) \
-  do { \
-    if (DebugLevel > 0) { \
-      DEBUGP("Target " GETNAME(TARGET_NAME) " RTL", __VA_ARGS__); \
-    } \
-  } while (false)
-
-// Utility for retrieving and printing CUDA error string.
-#define CUDA_ERR_STRING(err) \
-  do { \
-    if (DebugLevel > 0) { \
-      const char *errStr; \
-      cuGetErrorString(err, &errStr); \
-      DEBUGP("Target " GETNAME(TARGET_NAME) " RTL", "CUDA error is: %s\n", errStr); \
-    } \
-=======
 #define CUDA_ERR_STRING(err)                                                   \
   do {                                                                         \
     if (getDebugLevel() > 0) {                                                 \
@@ -63,7 +45,6 @@
            errStr_status);                                                     \
       }                                                                        \
     }                                                                          \
->>>>>>> 5402d11b
   } while (false)
 #else // OMPTARGET_DEBUG
 #define DP(...) {}
