//===----------- rtl.cpp - Target independent OpenMP target RTL -----------===//
//
// Part of the LLVM Project, under the Apache License v2.0 with LLVM Exceptions.
// See https://llvm.org/LICENSE.txt for license information.
// SPDX-License-Identifier: Apache-2.0 WITH LLVM-exception
//
//===----------------------------------------------------------------------===//
//
// Initialization and tear down of the offload runtime.
//
//===----------------------------------------------------------------------===//

#include "OpenMP/OMPT/Callback.h"
#include "PluginManager.h"

#include "Shared/Debug.h"
#include "Shared/Profile.h"

#ifdef OMPT_SUPPORT
extern void llvm::omp::target::ompt::connectLibrary();
#endif

static std::mutex PluginMtx;
static uint32_t RefCount = 0;

void initRuntime() {
  std::scoped_lock<decltype(PluginMtx)> Lock(PluginMtx);
  Profiler::get();
  TIMESCOPE();

  if (PM == nullptr)
    PM = new PluginManager();

  RefCount++;
  if (RefCount == 1) {
    DP("Init offload library!\n");
#ifdef OMPT_SUPPORT
    // Initialize OMPT first
    llvm::omp::target::ompt::connectLibrary();
#endif

    PM->init();
    PM->registerDelayedLibraries();
  }
}

<<<<<<< HEAD
__attribute__((destructor(101))) void deinit() {

  DP("Deinit offload library!\n");
  delete PM;
}

// HACK: These depricated device stubs still needs host versions for fallback
// FIXME: Deprecate upstream, change test cases to use malloc & free directly
extern "C" char *global_allocate(uint32_t sz) { return (char *)malloc(sz); }
extern "C" int global_free(void *ptr) {
  free(ptr);
  return 0;
=======
void deinitRuntime() {
  std::scoped_lock<decltype(PluginMtx)> Lock(PluginMtx);
  assert(PM && "Runtime not initialized");

  if (RefCount == 1) {
    DP("Deinit offload library!\n");
    delete PM;
    PM = nullptr;
  }

  RefCount--;
>>>>>>> 3b20fb33
}<|MERGE_RESOLUTION|>--- conflicted
+++ resolved
@@ -44,20 +44,6 @@
   }
 }
 
-<<<<<<< HEAD
-__attribute__((destructor(101))) void deinit() {
-
-  DP("Deinit offload library!\n");
-  delete PM;
-}
-
-// HACK: These depricated device stubs still needs host versions for fallback
-// FIXME: Deprecate upstream, change test cases to use malloc & free directly
-extern "C" char *global_allocate(uint32_t sz) { return (char *)malloc(sz); }
-extern "C" int global_free(void *ptr) {
-  free(ptr);
-  return 0;
-=======
 void deinitRuntime() {
   std::scoped_lock<decltype(PluginMtx)> Lock(PluginMtx);
   assert(PM && "Runtime not initialized");
@@ -68,6 +54,12 @@
     PM = nullptr;
   }
 
-  RefCount--;
->>>>>>> 3b20fb33
+}
+
+// HACK: These depricated device stubs still needs host versions for fallback
+// FIXME: Deprecate upstream, change test cases to use malloc & free directly
+extern "C" char *global_allocate(uint32_t sz) { return (char *)malloc(sz); }
+extern "C" int global_free(void *ptr) {
+  free(ptr);
+  return 0;
 }