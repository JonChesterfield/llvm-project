//===--------- device.cpp - Target independent OpenMP target RTL ----------===//
//
// Part of the LLVM Project, under the Apache License v2.0 with LLVM Exceptions.
// See https://llvm.org/LICENSE.txt for license information.
// SPDX-License-Identifier: Apache-2.0 WITH LLVM-exception
//
//===----------------------------------------------------------------------===//
//
// Functionality for managing devices that are handled by RTL plugins.
//
//===----------------------------------------------------------------------===//

#include "device.h"
#include "OffloadEntry.h"
#include "OpenMP/Mapping.h"
#include "OpenMP/OMPT/Callback.h"
#include "OpenMP/OMPT/Interface.h"
#include "PluginManager.h"
#include "Shared/APITypes.h"
#include "Shared/Debug.h"
#include "omptarget.h"
#include "private.h"
#include "rtl.h"

#include "Shared/EnvironmentVar.h"
#include "llvm/Support/Error.h"

#include <cassert>
#include <climits>
#include <cstdint>
#include <cstdio>
#include <mutex>
#include <string>
#include <thread>

#ifdef OMPT_SUPPORT
using namespace llvm::omp::target;
using namespace ompt;
#endif

int HostDataToTargetTy::addEventIfNecessary(DeviceTy &Device,
                                            AsyncInfoTy &AsyncInfo) const {
  // First, check if the user disabled atomic map transfer/malloc/dealloc.
  if (!MappingConfig::get().UseEventsForAtomicTransfers)
    return OFFLOAD_SUCCESS;

  void *Event = getEvent();
  bool NeedNewEvent = Event == nullptr;
  if (NeedNewEvent && Device.createEvent(&Event) != OFFLOAD_SUCCESS) {
    REPORT("Failed to create event\n");
    return OFFLOAD_FAIL;
  }

  // We cannot assume the event should not be nullptr because we don't
  // know if the target support event. But if a target doesn't,
  // recordEvent should always return success.
  if (Device.recordEvent(Event, AsyncInfo) != OFFLOAD_SUCCESS) {
    REPORT("Failed to set dependence on event " DPxMOD "\n", DPxPTR(Event));
    return OFFLOAD_FAIL;
  }

  if (NeedNewEvent)
    setEvent(Event);

  return OFFLOAD_SUCCESS;
}

DeviceTy::DeviceTy(PluginAdaptorTy *RTL, int32_t DeviceID, int32_t RTLDeviceID)
    : DeviceID(DeviceID), RTL(RTL), RTLDeviceID(RTLDeviceID),
<<<<<<< HEAD
      PendingCtorsDtors(), PendingGlobalsMtx(),
      ForceSynchronousTargetRegions(false) {}
=======
      PendingCtorsDtors(), PendingGlobalsMtx(), MappingInfo(*this) {}
>>>>>>> fe6f137e

DeviceTy::~DeviceTy() {
  if (DeviceID == -1 || !(getInfoLevel() & OMP_INFOTYPE_DUMP_TABLE))
    return;

  ident_t Loc = {0, 0, 0, 0, ";libomptarget;libomptarget;0;0;;"};
  dumpTargetPointerMappings(&Loc, *this);
}

<<<<<<< HEAD
int DeviceTy::associatePtr(void *HstPtrBegin, void *TgtPtrBegin, int64_t Size) {
  HDTTMapAccessorTy HDTTMap = HostDataToTargetMap.getExclusiveAccessor();

  // Check if entry exists
  auto It = HDTTMap->find(HstPtrBegin);
  if (It != HDTTMap->end()) {
    HostDataToTargetTy &HDTT = *It->HDTT;
    std::lock_guard<HostDataToTargetTy> LG(HDTT);
    // Mapping already exists
    bool IsValid = HDTT.HstPtrEnd == (uintptr_t)HstPtrBegin + Size &&
                   HDTT.TgtPtrBegin == (uintptr_t)TgtPtrBegin;
    if (IsValid) {
      DP("Attempt to re-associate the same device ptr+offset with the same "
         "host ptr, nothing to do\n");
      return OFFLOAD_SUCCESS;
    }
    REPORT("Not allowed to re-associate a different device ptr+offset with "
           "the same host ptr\n");
    return OFFLOAD_FAIL;
  }

  // Mapping does not exist, allocate it with refCount=INF
  const HostDataToTargetTy &NewEntry =
      *HDTTMap
           ->emplace(new HostDataToTargetTy(
               /*HstPtrBase=*/(uintptr_t)HstPtrBegin,
               /*HstPtrBegin=*/(uintptr_t)HstPtrBegin,
               /*HstPtrEnd=*/(uintptr_t)HstPtrBegin + Size,
               /*TgtAllocBegin=*/(uintptr_t)TgtPtrBegin,
               /*TgtPtrBegin=*/(uintptr_t)TgtPtrBegin,
               /*UseHoldRefCount=*/false, /*Name=*/nullptr,
               /*IsRefCountINF=*/true))
           .first->HDTT;
  DP("Creating new map entry: HstBase=" DPxMOD ", HstBegin=" DPxMOD
     ", HstEnd=" DPxMOD ", TgtBegin=" DPxMOD ", DynRefCount=%s, "
     "HoldRefCount=%s\n",
     DPxPTR(NewEntry.HstPtrBase), DPxPTR(NewEntry.HstPtrBegin),
     DPxPTR(NewEntry.HstPtrEnd), DPxPTR(NewEntry.TgtPtrBegin),
     NewEntry.dynRefCountToStr().c_str(), NewEntry.holdRefCountToStr().c_str());
  (void)NewEntry;

  // Notify the plugin about the new mapping.
  return notifyDataMapped(HstPtrBegin, Size);
}

int DeviceTy::disassociatePtr(void *HstPtrBegin) {
  HDTTMapAccessorTy HDTTMap = HostDataToTargetMap.getExclusiveAccessor();

  auto It = HDTTMap->find(HstPtrBegin);
  if (It == HDTTMap->end()) {
    REPORT("Association not found\n");
    return OFFLOAD_FAIL;
  }
  // Mapping exists
  HostDataToTargetTy &HDTT = *It->HDTT;
  std::lock_guard<HostDataToTargetTy> LG(HDTT);

  if (HDTT.getHoldRefCount()) {
    // This is based on OpenACC 3.1, sec 3.2.33 "acc_unmap_data", L3656-3657:
    // "It is an error to call acc_unmap_data if the structured reference
    // count for the pointer is not zero."
    REPORT("Trying to disassociate a pointer with a non-zero hold reference "
           "count\n");
    return OFFLOAD_FAIL;
  }

  if (HDTT.isDynRefCountInf()) {
    DP("Association found, removing it\n");
    void *Event = HDTT.getEvent();
    delete &HDTT;
    if (Event)
      destroyEvent(Event);
    HDTTMap->erase(It);
    return notifyDataUnmapped(HstPtrBegin);
  }

  REPORT("Trying to disassociate a pointer which was not mapped via "
         "omp_target_associate_ptr\n");
  return OFFLOAD_FAIL;
}

LookupResult DeviceTy::lookupMapping(HDTTMapAccessorTy &HDTTMap,
                                     void *HstPtrBegin, int64_t Size,
                                     HostDataToTargetTy *OwnedTPR) {

  uintptr_t HP = (uintptr_t)HstPtrBegin;
  LookupResult LR;

  DP("Looking up mapping(HstPtrBegin=" DPxMOD ", Size=%" PRId64 ")...\n",
     DPxPTR(HP), Size);

  if (HDTTMap->empty())
    return LR;

  auto Upper = HDTTMap->upper_bound(HP);

  if (Size == 0) {
    // specification v5.1 Pointer Initialization for Device Data Environments
    // upper_bound satisfies
    //   std::prev(upper)->HDTT.HstPtrBegin <= hp < upper->HDTT.HstPtrBegin
    if (Upper != HDTTMap->begin()) {
      LR.TPR.setEntry(std::prev(Upper)->HDTT, OwnedTPR);
      // the left side of extended address range is satisified.
      // hp >= LR.TPR.getEntry()->HstPtrBegin || hp >=
      // LR.TPR.getEntry()->HstPtrBase
      LR.Flags.IsContained = HP < LR.TPR.getEntry()->HstPtrEnd ||
                             HP < LR.TPR.getEntry()->HstPtrBase;
    }

    if (!LR.Flags.IsContained && Upper != HDTTMap->end()) {
      LR.TPR.setEntry(Upper->HDTT, OwnedTPR);
      // the right side of extended address range is satisified.
      // hp < LR.TPR.getEntry()->HstPtrEnd || hp < LR.TPR.getEntry()->HstPtrBase
      LR.Flags.IsContained = HP >= LR.TPR.getEntry()->HstPtrBase;
    }
  } else {
    // check the left bin
    if (Upper != HDTTMap->begin()) {
      LR.TPR.setEntry(std::prev(Upper)->HDTT, OwnedTPR);
      // Is it contained?
      LR.Flags.IsContained = HP >= LR.TPR.getEntry()->HstPtrBegin &&
                             HP < LR.TPR.getEntry()->HstPtrEnd &&
                             (HP + Size) <= LR.TPR.getEntry()->HstPtrEnd;
      // Does it extend beyond the mapped region?
      LR.Flags.ExtendsAfter = HP < LR.TPR.getEntry()->HstPtrEnd &&
                              (HP + Size) > LR.TPR.getEntry()->HstPtrEnd;
    }

    // check the right bin
    if (!(LR.Flags.IsContained || LR.Flags.ExtendsAfter) &&
        Upper != HDTTMap->end()) {
      LR.TPR.setEntry(Upper->HDTT, OwnedTPR);
      // Does it extend into an already mapped region?
      LR.Flags.ExtendsBefore = HP < LR.TPR.getEntry()->HstPtrBegin &&
                               (HP + Size) > LR.TPR.getEntry()->HstPtrBegin;
      // Does it extend beyond the mapped region?
      LR.Flags.ExtendsAfter = HP < LR.TPR.getEntry()->HstPtrEnd &&
                              (HP + Size) > LR.TPR.getEntry()->HstPtrEnd;
    }

    if (LR.Flags.ExtendsBefore) {
      DP("WARNING: Pointer is not mapped but section extends into already "
         "mapped data\n");
    }
    if (LR.Flags.ExtendsAfter) {
      DP("WARNING: Pointer is already mapped but section extends beyond mapped "
         "region\n");
    }
  }

  return LR;
}

TargetPointerResultTy DeviceTy::getTargetPointer(
    HDTTMapAccessorTy &HDTTMap, void *HstPtrBegin, void *HstPtrBase,
    int64_t TgtPadding, int64_t Size, map_var_info_t HstPtrName, bool HasFlagTo,
    bool HasFlagAlways, bool IsImplicit, bool UpdateRefCount,
    bool HasCloseModifier, bool HasPresentModifier, bool HasHoldModifier,
    AsyncInfoTy &AsyncInfo, HostDataToTargetTy *OwnedTPR, bool ReleaseHDTTMap) {

  LookupResult LR = lookupMapping(HDTTMap, HstPtrBegin, Size, OwnedTPR);
  LR.TPR.Flags.IsPresent = true;

  // Release the mapping table lock only after the entry is locked by
  // attaching it to TPR. Once TPR is destroyed it will release the lock
  // on entry. If it is returned the lock will move to the returned object.
  // If LR.Entry is already owned/locked we avoid trying to lock it again.

  // Check if the pointer is contained.
  // If a variable is mapped to the device manually by the user - which would
  // lead to the IsContained flag to be true - then we must ensure that the
  // device address is returned even under unified memory conditions.
  if (LR.Flags.IsContained ||
      ((LR.Flags.ExtendsBefore || LR.Flags.ExtendsAfter) && IsImplicit)) {
    const char *RefCountAction;
    if (UpdateRefCount) {
      // After this, reference count >= 1. If the reference count was 0 but the
      // entry was still there we can reuse the data on the device and avoid a
      // new submission.
      LR.TPR.getEntry()->incRefCount(HasHoldModifier);
      RefCountAction = " (incremented)";
    } else {
      // It might have been allocated with the parent, but it's still new.
      LR.TPR.Flags.IsNewEntry = LR.TPR.getEntry()->getTotalRefCount() == 1;
      RefCountAction = " (update suppressed)";
    }
    const char *DynRefCountAction = HasHoldModifier ? "" : RefCountAction;
    const char *HoldRefCountAction = HasHoldModifier ? RefCountAction : "";
    uintptr_t Ptr = LR.TPR.getEntry()->TgtPtrBegin +
                    ((uintptr_t)HstPtrBegin - LR.TPR.getEntry()->HstPtrBegin);
    INFO(OMP_INFOTYPE_MAPPING_EXISTS, DeviceID,
         "Mapping exists%s with HstPtrBegin=" DPxMOD ", TgtPtrBegin=" DPxMOD
         ", Size=%" PRId64 ", DynRefCount=%s%s, HoldRefCount=%s%s, Name=%s\n",
         (IsImplicit ? " (implicit)" : ""), DPxPTR(HstPtrBegin), DPxPTR(Ptr),
         Size, LR.TPR.getEntry()->dynRefCountToStr().c_str(), DynRefCountAction,
         LR.TPR.getEntry()->holdRefCountToStr().c_str(), HoldRefCountAction,
         (HstPtrName) ? getNameFromMapping(HstPtrName).c_str() : "unknown");
    LR.TPR.TargetPointer = (void *)Ptr;
  } else if ((LR.Flags.ExtendsBefore || LR.Flags.ExtendsAfter) && !IsImplicit) {
    // Explicit extension of mapped data - not allowed.
    MESSAGE("explicit extension not allowed: host address specified is " DPxMOD
            " (%" PRId64
            " bytes), but device allocation maps to host at " DPxMOD
            " (%" PRId64 " bytes)",
            DPxPTR(HstPtrBegin), Size, DPxPTR(LR.TPR.getEntry()->HstPtrBegin),
            LR.TPR.getEntry()->HstPtrEnd - LR.TPR.getEntry()->HstPtrBegin);
    if (HasPresentModifier)
      MESSAGE("device mapping required by 'present' map type modifier does not "
              "exist for host address " DPxMOD " (%" PRId64 " bytes)",
              DPxPTR(HstPtrBegin), Size);
  } else if (((RTL->requested_prepopulate_gpu_page_table()) ||
              (RTL->are_allocations_for_maps_on_apus_disabled()) ||
              (PM->getRequirements() & OMP_REQ_UNIFIED_SHARED_MEMORY)) &&
             (!HasCloseModifier)) {
    // If unified shared memory is active, implicitly mapped variables that
    // are not privatized use host address. Any explicitly mapped variables
    // also use host address where correctness is not impeded. In all other
    // cases maps are respected. In addition to the mapping rules above, the
    // close map modifier forces the mapping of the variable to the device.
    if (Size) {
      // When allocating under unified_shared_memory, amdgpu plugin
      // can optimize memory access latency by registering allocated
      // memory as coarse-grained. The usage of coarse-grained memory can be
      // overriden by setting the env-var OMPX_DISABLE_USM_MAPS=1.
      // This is not done for APUs.
      if (!(RTL->has_apu_device() || RTL->has_USM_capable_dGPU()) &&
          RTL->is_fine_grained_memory_enabled() && HstPtrBegin &&
          RTL->set_coarse_grain_mem_region) {
        RTL->set_coarse_grain_mem_region(DeviceID, HstPtrBegin, Size);
      }

      if (RTL->has_apu_device() &&
          RTL->requested_prepopulate_gpu_page_table() &&
          RTL->prepopulate_page_table) {
        RTL->prepopulate_page_table(DeviceID, HstPtrBegin, Size);
      }

      if (!RTL->is_no_maps_check()) {
        // even under unified_shared_memory need to check for correctness of
        // use of map clauses. Device pointer is same as host ptr in this case
        LR.TPR.setEntry(HDTTMap
                            ->emplace(new HostDataToTargetTy(
                                (uintptr_t)HstPtrBase, (uintptr_t)HstPtrBegin,
                                (uintptr_t)HstPtrBegin + Size,
                                (uintptr_t)HstPtrBegin, (uintptr_t)HstPtrBegin,
                                HasHoldModifier, HstPtrName, /*IsInf=*/true,
                                /*IsUSMAlloc=*/true))
                            .first->HDTT);
      }
    }
    DP("Return HstPtrBegin " DPxMOD " Size=%" PRId64 " for unified shared "
       "memory\n",
       DPxPTR((uintptr_t)HstPtrBegin), Size);
    LR.TPR.Flags.IsPresent = false;
    LR.TPR.Flags.IsHostPointer = true;
    LR.TPR.TargetPointer = HstPtrBegin;
  } else if (HasPresentModifier) {
    DP("Mapping required by 'present' map type modifier does not exist for "
       "HstPtrBegin=" DPxMOD ", Size=%" PRId64 "\n",
       DPxPTR(HstPtrBegin), Size);
    MESSAGE("device mapping required by 'present' map type modifier does not "
            "exist for host address " DPxMOD " (%" PRId64 " bytes)",
            DPxPTR(HstPtrBegin), Size);
  } else if (Size) {
    // If it is not contained and Size > 0, we should create a new entry for it.
    LR.TPR.Flags.IsNewEntry = true;
    uintptr_t TgtAllocBegin =
        (uintptr_t)allocData(TgtPadding + Size, HstPtrBegin);
    uintptr_t TgtPtrBegin = TgtAllocBegin + TgtPadding;
    // Release the mapping table lock only after the entry is locked by
    // attaching it to TPR.
    LR.TPR.setEntry(HDTTMap
                        ->emplace(new HostDataToTargetTy(
                            (uintptr_t)HstPtrBase, (uintptr_t)HstPtrBegin,
                            (uintptr_t)HstPtrBegin + Size, TgtAllocBegin,
                            TgtPtrBegin, HasHoldModifier, HstPtrName))
                        .first->HDTT);
    INFO(OMP_INFOTYPE_MAPPING_CHANGED, DeviceID,
         "Creating new map entry with HstPtrBase=" DPxMOD
         ", HstPtrBegin=" DPxMOD ", TgtAllocBegin=" DPxMOD
         ", TgtPtrBegin=" DPxMOD
         ", Size=%ld, DynRefCount=%s, HoldRefCount=%s, Name=%s\n",
         DPxPTR(HstPtrBase), DPxPTR(HstPtrBegin), DPxPTR(TgtAllocBegin),
         DPxPTR(TgtPtrBegin), Size,
         LR.TPR.getEntry()->dynRefCountToStr().c_str(),
         LR.TPR.getEntry()->holdRefCountToStr().c_str(),
         (HstPtrName) ? getNameFromMapping(HstPtrName).c_str() : "unknown");
    LR.TPR.TargetPointer = (void *)TgtPtrBegin;

    // Notify the plugin about the new mapping.
    if (notifyDataMapped(HstPtrBegin, Size))
      return {{false /* IsNewEntry */, false /* IsHostPointer */},
              nullptr /* Entry */,
              nullptr /* TargetPointer */};
  } else {
    // This entry is not present and we did not create a new entry for it.
    LR.TPR.Flags.IsPresent = false;
  }

  // All mapping table modifications have been made. If the user requested it we
  // give up the lock.
  if (ReleaseHDTTMap)
    HDTTMap.destroy();

  // If the target pointer is valid, and we need to transfer data, issue the
  // data transfer.
  if (LR.TPR.TargetPointer && !LR.TPR.Flags.IsHostPointer && HasFlagTo &&
      (LR.TPR.Flags.IsNewEntry || HasFlagAlways) && Size != 0) {
    DP("Moving %" PRId64 " bytes (hst:" DPxMOD ") -> (tgt:" DPxMOD ")\n", Size,
       DPxPTR(HstPtrBegin), DPxPTR(LR.TPR.TargetPointer));

    int Ret = submitData(LR.TPR.TargetPointer, HstPtrBegin, Size, AsyncInfo,
                         LR.TPR.getEntry());
    if (Ret != OFFLOAD_SUCCESS) {
      REPORT("Copying data to device failed.\n");
      // We will also return nullptr if the data movement fails because that
      // pointer points to a corrupted memory region so it doesn't make any
      // sense to continue to use it.
      LR.TPR.TargetPointer = nullptr;
    } else if (LR.TPR.getEntry()->addEventIfNecessary(*this, AsyncInfo) !=
               OFFLOAD_SUCCESS)
      return {{false /* IsNewEntry */, false /* IsHostPointer */},
              nullptr /* Entry */,
              nullptr /* TargetPointer */};
  } else {
    // If not a host pointer and no present modifier, we need to wait for the
    // event if it exists.
    // Note: Entry might be nullptr because of zero length array section.
    if (LR.TPR.getEntry() && !LR.TPR.Flags.IsHostPointer &&
        !HasPresentModifier) {
      void *Event = LR.TPR.getEntry()->getEvent();
      if (Event) {
        int Ret = waitEvent(Event, AsyncInfo);
        if (Ret != OFFLOAD_SUCCESS) {
          // If it fails to wait for the event, we need to return nullptr in
          // case of any data race.
          REPORT("Failed to wait for event " DPxMOD ".\n", DPxPTR(Event));
          return {{false /* IsNewEntry */, false /* IsHostPointer */},
                  nullptr /* Entry */,
                  nullptr /* TargetPointer */};
        }
      }
    }
  }

  return std::move(LR.TPR);
}

TargetPointerResultTy
DeviceTy::getTgtPtrBegin(void *HstPtrBegin, int64_t Size, bool UpdateRefCount,
                         bool UseHoldRefCount, bool MustContain,
                         bool ForceDelete, bool FromDataEnd) {
  HDTTMapAccessorTy HDTTMap = HostDataToTargetMap.getExclusiveAccessor();

  LookupResult LR = lookupMapping(HDTTMap, HstPtrBegin, Size);

  // When map checks are enabled under USM mode, mapped host pointers are
  // tracked in the map table but should be treated as in the USM case
  LR.TPR.Flags.IsPresent = true;

  if ((LR.Flags.IsContained ||
       (!MustContain && (LR.Flags.ExtendsBefore || LR.Flags.ExtendsAfter))) &&
      !LR.TPR.getEntry()->IsUSMAlloc) {

    LR.TPR.Flags.IsLast =
        LR.TPR.getEntry()->decShouldRemove(UseHoldRefCount, ForceDelete);

    if (ForceDelete) {
      LR.TPR.getEntry()->resetRefCount(UseHoldRefCount);
      assert(LR.TPR.Flags.IsLast ==
                 LR.TPR.getEntry()->decShouldRemove(UseHoldRefCount) &&
             "expected correct IsLast prediction for reset");
    }

    // Increment the number of threads that is using the entry on a
    // targetDataEnd, tracking the number of possible "deleters". A thread may
    // come to own the entry deletion even if it was not the last one querying
    // for it. Thus, we must track every query on targetDataEnds to ensure only
    // the last thread that holds a reference to an entry actually deletes it.
    if (FromDataEnd)
      LR.TPR.getEntry()->incDataEndThreadCount();

    const char *RefCountAction;
    if (!UpdateRefCount) {
      RefCountAction = " (update suppressed)";
    } else if (LR.TPR.Flags.IsLast) {
      LR.TPR.getEntry()->decRefCount(UseHoldRefCount);
      assert(LR.TPR.getEntry()->getTotalRefCount() == 0 &&
             "Expected zero reference count when deletion is scheduled");
      if (ForceDelete)
        RefCountAction = " (reset, delayed deletion)";
      else
        RefCountAction = " (decremented, delayed deletion)";
    } else {
      LR.TPR.getEntry()->decRefCount(UseHoldRefCount);
      RefCountAction = " (decremented)";
    }
    const char *DynRefCountAction = UseHoldRefCount ? "" : RefCountAction;
    const char *HoldRefCountAction = UseHoldRefCount ? RefCountAction : "";
    uintptr_t TP = LR.TPR.getEntry()->TgtPtrBegin +
                   ((uintptr_t)HstPtrBegin - LR.TPR.getEntry()->HstPtrBegin);
    INFO(OMP_INFOTYPE_MAPPING_EXISTS, DeviceID,
         "Mapping exists with HstPtrBegin=" DPxMOD ", TgtPtrBegin=" DPxMOD ", "
         "Size=%" PRId64 ", DynRefCount=%s%s, HoldRefCount=%s%s\n",
         DPxPTR(HstPtrBegin), DPxPTR(TP), Size,
         LR.TPR.getEntry()->dynRefCountToStr().c_str(), DynRefCountAction,
         LR.TPR.getEntry()->holdRefCountToStr().c_str(), HoldRefCountAction);
    LR.TPR.TargetPointer = (void *)TP;
  } else if ((PM->getRequirements() & OMP_REQ_UNIFIED_SHARED_MEMORY) ||
             (RTL->are_allocations_for_maps_on_apus_disabled())) {
    // If the value isn't found in the mapping and unified shared memory
    // is on then it means we have stumbled upon a value which we need to
    // use directly from the host.
    DP("Get HstPtrBegin " DPxMOD " Size=%" PRId64 " for unified shared "
       "memory\n",
       DPxPTR((uintptr_t)HstPtrBegin), Size);
    LR.TPR.Flags.IsPresent = false;
    LR.TPR.Flags.IsHostPointer = true;
    LR.TPR.TargetPointer = HstPtrBegin;
  } else {
    // OpenMP Specification v5.2: if a matching list item is not found, the
    // pointer retains its original value as per firstprivate semantics.
    LR.TPR.Flags.IsPresent = false;
    LR.TPR.Flags.IsHostPointer = false;
    LR.TPR.TargetPointer = HstPtrBegin;
  }

  return std::move(LR.TPR);
}

// Return the target pointer begin (where the data will be moved).
void *DeviceTy::getTgtPtrBegin(HDTTMapAccessorTy &HDTTMap, void *HstPtrBegin,
                               int64_t Size) {
  uintptr_t HP = (uintptr_t)HstPtrBegin;
  LookupResult LR = lookupMapping(HDTTMap, HstPtrBegin, Size);
  if (LR.Flags.IsContained || LR.Flags.ExtendsBefore || LR.Flags.ExtendsAfter) {
    uintptr_t TP =
        LR.TPR.getEntry()->TgtPtrBegin + (HP - LR.TPR.getEntry()->HstPtrBegin);
    return (void *)TP;
  }

  return NULL;
}

int DeviceTy::eraseMapEntry(HDTTMapAccessorTy &HDTTMap,
                            HostDataToTargetTy *Entry, int64_t Size) {
  assert(Entry && "Trying to delete a null entry from the HDTT map.");
  assert(Entry->getTotalRefCount() == 0 &&
         Entry->getDataEndThreadCount() == 0 &&
         "Trying to delete entry that is in use or owned by another thread.");

  INFO(OMP_INFOTYPE_MAPPING_CHANGED, DeviceID,
       "Removing map entry with HstPtrBegin=" DPxMOD ", TgtPtrBegin=" DPxMOD
       ", Size=%" PRId64 ", Name=%s\n",
       DPxPTR(Entry->HstPtrBegin), DPxPTR(Entry->TgtPtrBegin), Size,
       (Entry->HstPtrName) ? getNameFromMapping(Entry->HstPtrName).c_str()
                           : "unknown");

  if (HDTTMap->erase(Entry) == 0) {
    REPORT("Trying to remove a non-existent map entry\n");
    return OFFLOAD_FAIL;
  }

  return OFFLOAD_SUCCESS;
}

int DeviceTy::deallocTgtPtrAndEntry(HostDataToTargetTy *Entry, int64_t Size) {
  assert(Entry && "Trying to deallocate a null entry.");

  DP("Deleting tgt data " DPxMOD " of size %" PRId64 " by freeing allocation "
     "starting at " DPxMOD "\n",
     DPxPTR(Entry->TgtPtrBegin), Size, DPxPTR(Entry->TgtAllocBegin));

  void *Event = Entry->getEvent();
  if (Event && destroyEvent(Event) != OFFLOAD_SUCCESS) {
    REPORT("Failed to destroy event " DPxMOD "\n", DPxPTR(Event));
    return OFFLOAD_FAIL;
  }

  int Ret = deleteData((void *)Entry->TgtAllocBegin);

  // Notify the plugin about the unmapped memory.
  Ret |= notifyDataUnmapped((void *)Entry->HstPtrBegin);

  delete Entry;

  return Ret;
}

=======
>>>>>>> fe6f137e
llvm::Error DeviceTy::init() {
  // Make call to init_requires if it exists for this plugin.
  int32_t Ret = 0;
  if (RTL->init_requires)
    Ret = RTL->init_requires(PM->getRequirements());
  
  // set_up_env() has a temporary dependency on RequiresFlags being set. This
  // spot is the earliest possible call-site.
  RTL->set_up_env();

  if (Ret != OFFLOAD_SUCCESS)
    return llvm::createStringError(
        llvm::inconvertibleErrorCode(),
        "Failed to initialize requirements for device %d\n", DeviceID);

  Ret = RTL->init_device(RTLDeviceID);
  if (Ret != OFFLOAD_SUCCESS)
    return llvm::createStringError(llvm::inconvertibleErrorCode(),
                                   "Failed to initialize device %d\n",
                                   DeviceID);
  assert(RTL->number_of_team_procs && "Need function pointer to entry point");
  setTeamProcs(RTL->number_of_team_procs(RTLDeviceID));

  // Enables recording kernels if set.
  BoolEnvar OMPX_RecordKernel("LIBOMPTARGET_RECORD", false);
  if (OMPX_RecordKernel) {
    // Enables saving the device memory kernel output post execution if set.
    BoolEnvar OMPX_ReplaySaveOutput("LIBOMPTARGET_RR_SAVE_OUTPUT", false);

    uint64_t ReqPtrArgOffset;
    RTL->initialize_record_replay(RTLDeviceID, 0, nullptr, true,
                                  OMPX_ReplaySaveOutput, ReqPtrArgOffset);
  }

  return llvm::Error::success();
}

// Load binary to device.
__tgt_target_table *DeviceTy::loadBinary(__tgt_device_image *Img) {
  return RTL->load_binary(RTLDeviceID, Img);
}

void *DeviceTy::allocData(int64_t Size, void *HstPtr, int32_t Kind) {
  /// RAII to establish tool anchors before and after data allocation
  void *TargetPtr = nullptr;
  OMPT_IF_BUILT(
      InterfaceRAII TargetDataAllocRAII(
          RegionInterface.getCallbacks<ompt_target_data_alloc>(), DeviceID,
          HstPtr, &TargetPtr, Size,
          /* CodePtr */ OMPT_GET_RETURN_ADDRESS(0));
      // ToDo: mhalk Do we need a check for TracingActive here?
      InterfaceRAII TargetDataSubmitTraceRAII(
          RegionInterface.getTraceGenerators<ompt_target_data_alloc>(),
          RTLDeviceID, HstPtr, &TargetPtr, Size,
          /* CodePtr */ OMPT_GET_RETURN_ADDRESS(0));)

  TargetPtr = RTL->data_alloc(RTLDeviceID, Size, HstPtr, Kind);
  return TargetPtr;
}

int32_t DeviceTy::deleteData(void *TgtAllocBegin, int32_t Kind) {
  /// RAII to establish tool anchors before and after data deletion
  OMPT_IF_BUILT(
      InterfaceRAII TargetDataDeleteRAII(
          RegionInterface.getCallbacks<ompt_target_data_delete>(), DeviceID,
          TgtAllocBegin,
          /* CodePtr */ OMPT_GET_RETURN_ADDRESS(0));
      // ToDo: mhalk Do we need a check for TracingActive here?
      InterfaceRAII TargetDataSubmitTraceRAII(
          RegionInterface.getTraceGenerators<ompt_target_data_delete>(),
          DeviceID, TgtAllocBegin,
          /* CodePtr */ OMPT_GET_RETURN_ADDRESS(0));)
  return RTL->data_delete(RTLDeviceID, TgtAllocBegin, Kind);
}

// Submit data to device
int32_t DeviceTy::submitData(void *TgtPtrBegin, void *HstPtrBegin, int64_t Size,
                             AsyncInfoTy &AsyncInfo, HostDataToTargetTy *Entry,
                             MappingInfoTy::HDTTMapAccessorTy *HDTTMapPtr) {
  if (getInfoLevel() & OMP_INFOTYPE_DATA_TRANSFER)
    MappingInfo.printCopyInfo(TgtPtrBegin, HstPtrBegin, Size, /*H2D=*/true,
                              Entry, HDTTMapPtr);

  /// RAII to establish tool anchors before and after data submit
  OMPT_IF_BUILT(
      InterfaceRAII TargetDataSubmitRAII(
          RegionInterface.getCallbacks<ompt_target_data_transfer_to_device>(),
          DeviceID, TgtPtrBegin, HstPtrBegin, Size,
          /* CodePtr */ OMPT_GET_RETURN_ADDRESS(0));
      // ToDo: mhalk Do we need a check for TracingActive here?
      InterfaceRAII TargetDataSubmitTraceRAII(
          RegionInterface
              .getTraceGenerators<ompt_target_data_transfer_to_device>(),
          DeviceID, TgtPtrBegin, HstPtrBegin, Size,
          /* CodePtr */ OMPT_GET_RETURN_ADDRESS(0));)

  if (ForceSynchronousTargetRegions || !AsyncInfo ||
#ifdef OMPT_SUPPORT
      ompt::CallbacksInitialized ||
#endif
      !RTL->data_submit_async || !RTL->synchronize)
    return RTL->data_submit(RTLDeviceID, TgtPtrBegin, HstPtrBegin, Size);
  return RTL->data_submit_async(RTLDeviceID, TgtPtrBegin, HstPtrBegin, Size,
                                AsyncInfo);
}

// Retrieve data from device
int32_t DeviceTy::retrieveData(void *HstPtrBegin, void *TgtPtrBegin,
                               int64_t Size, AsyncInfoTy &AsyncInfo,
                               HostDataToTargetTy *Entry,
                               MappingInfoTy::HDTTMapAccessorTy *HDTTMapPtr) {
  if (getInfoLevel() & OMP_INFOTYPE_DATA_TRANSFER)
    MappingInfo.printCopyInfo(TgtPtrBegin, HstPtrBegin, Size, /*H2D=*/false,
                              Entry, HDTTMapPtr);

  /// RAII to establish tool anchors before and after data retrieval
  OMPT_IF_BUILT(
      InterfaceRAII TargetDataRetrieveRAII(
          RegionInterface.getCallbacks<ompt_target_data_transfer_from_device>(),
          DeviceID, HstPtrBegin, TgtPtrBegin, Size,
          /* CodePtr */ OMPT_GET_RETURN_ADDRESS(0));
      // ToDo: mhalk Do we need a check for TracingActive here?
      InterfaceRAII TargetDataSubmitTraceRAII(
          RegionInterface
              .getTraceGenerators<ompt_target_data_transfer_from_device>(),
          DeviceID, HstPtrBegin, TgtPtrBegin, Size,
          /* CodePtr */ OMPT_GET_RETURN_ADDRESS(0));)

  if (ForceSynchronousTargetRegions || !RTL->data_retrieve_async ||
#ifdef OMPT_SUPPORT
      ompt::CallbacksInitialized ||
#endif
      !RTL->synchronize)
    return RTL->data_retrieve(RTLDeviceID, HstPtrBegin, TgtPtrBegin, Size);
  return RTL->data_retrieve_async(RTLDeviceID, HstPtrBegin, TgtPtrBegin, Size,
                                  AsyncInfo);
}

// Copy data from current device to destination device directly
int32_t DeviceTy::dataExchange(void *SrcPtr, DeviceTy &DstDev, void *DstPtr,
                               int64_t Size, AsyncInfoTy &AsyncInfo) {
  if (ForceSynchronousTargetRegions || !AsyncInfo ||
#ifdef OMPT_SUPPORT
      ompt::CallbacksInitialized ||
#endif
      !RTL->data_exchange_async || !RTL->synchronize) {
    assert(RTL->data_exchange && "RTL->data_exchange is nullptr");
    return RTL->data_exchange(RTLDeviceID, SrcPtr, DstDev.RTLDeviceID, DstPtr,
                              Size);
  }
  return RTL->data_exchange_async(RTLDeviceID, SrcPtr, DstDev.RTLDeviceID,
                                  DstPtr, Size, AsyncInfo);
}

int32_t DeviceTy::notifyDataMapped(void *HstPtr, int64_t Size) {
  if (!RTL->data_notify_mapped)
    return OFFLOAD_SUCCESS;

  DP("Notifying about new mapping: HstPtr=" DPxMOD ", Size=%" PRId64 "\n",
     DPxPTR(HstPtr), Size);

  if (RTL->data_notify_mapped(RTLDeviceID, HstPtr, Size)) {
    REPORT("Notifiying about data mapping failed.\n");
    return OFFLOAD_FAIL;
  }
  return OFFLOAD_SUCCESS;
}

int32_t DeviceTy::notifyDataUnmapped(void *HstPtr) {
  if (!RTL->data_notify_unmapped)
    return OFFLOAD_SUCCESS;

  DP("Notifying about an unmapping: HstPtr=" DPxMOD "\n", DPxPTR(HstPtr));

  if (RTL->data_notify_unmapped(RTLDeviceID, HstPtr)) {
    REPORT("Notifiying about data unmapping failed.\n");
    return OFFLOAD_FAIL;
  }
  return OFFLOAD_SUCCESS;
}

// Run region on device
int32_t DeviceTy::launchKernel(void *TgtEntryPtr, void **TgtVarsPtr,
                               ptrdiff_t *TgtOffsets, KernelArgsTy &KernelArgs,
                               AsyncInfoTy &AsyncInfo) {
  if (ForceSynchronousTargetRegions || !RTL->launch_kernel ||
#ifdef OMPT_SUPPORT
      ompt::CallbacksInitialized ||
#endif
      !RTL->synchronize)
    return RTL->launch_kernel_sync(RTLDeviceID, TgtEntryPtr, TgtVarsPtr,
                                   TgtOffsets, &KernelArgs);
  return RTL->launch_kernel(RTLDeviceID, TgtEntryPtr, TgtVarsPtr, TgtOffsets,
                            &KernelArgs, AsyncInfo);
}

// Run region on device
bool DeviceTy::printDeviceInfo() {
  if (!RTL->print_device_info)
    return false;
  RTL->print_device_info(RTLDeviceID);
  return true;
}

// Whether data can be copied to DstDevice directly
bool DeviceTy::isDataExchangable(const DeviceTy &DstDevice) {
  if (RTL != DstDevice.RTL || !RTL->is_data_exchangable)
    return false;

  if (RTL->is_data_exchangable(RTLDeviceID, DstDevice.RTLDeviceID))
    return (RTL->data_exchange != nullptr) ||
           (RTL->data_exchange_async != nullptr);

  return false;
}

int32_t DeviceTy::synchronize(AsyncInfoTy &AsyncInfo) {
  if (RTL->synchronize)
    return RTL->synchronize(RTLDeviceID, AsyncInfo);
  return OFFLOAD_SUCCESS;
}

int32_t DeviceTy::queryAsync(AsyncInfoTy &AsyncInfo) {
  if (RTL->query_async)
    return RTL->query_async(RTLDeviceID, AsyncInfo);

  return synchronize(AsyncInfo);
}

int32_t DeviceTy::createEvent(void **Event) {
  if (RTL->create_event)
    return RTL->create_event(RTLDeviceID, Event);

  return OFFLOAD_SUCCESS;
}

int32_t DeviceTy::recordEvent(void *Event, AsyncInfoTy &AsyncInfo) {
  if (RTL->record_event)
    return RTL->record_event(RTLDeviceID, Event, AsyncInfo);

  return OFFLOAD_SUCCESS;
}

int32_t DeviceTy::waitEvent(void *Event, AsyncInfoTy &AsyncInfo) {
  if (RTL->wait_event)
    return RTL->wait_event(RTLDeviceID, Event, AsyncInfo);

  return OFFLOAD_SUCCESS;
}

int32_t DeviceTy::syncEvent(void *Event) {
  if (RTL->sync_event)
    return RTL->sync_event(RTLDeviceID, Event);

  return OFFLOAD_SUCCESS;
}

int32_t DeviceTy::destroyEvent(void *Event) {
  if (RTL->create_event)
    return RTL->destroy_event(RTLDeviceID, Event);

  return OFFLOAD_SUCCESS;
}

void DeviceTy::addOffloadEntry(OffloadEntryTy &Entry) {
  std::lock_guard<decltype(PendingGlobalsMtx)> Lock(PendingGlobalsMtx);
  DeviceOffloadEntries.getExclusiveAccessor()->insert(
      {Entry.getName(), &Entry});
  if (Entry.isGlobal())
    return;

  if (Entry.isCTor()) {
    DP("Adding ctor " DPxMOD " to the pending list.\n",
       DPxPTR(Entry.getAddress()));
    MESSAGE("WARNING: Calling deprecated constructor for entry %s will be "
            "removed in a future release \n",
            Entry.getNameAsCStr());
    PendingCtorsDtors[Entry.getBinaryDescription()].PendingCtors.push_back(
        Entry.getAddress());
  } else if (Entry.isDTor()) {
    // Dtors are pushed in reverse order so they are executed from end
    // to beginning when unregistering the library!
    DP("Adding dtor " DPxMOD " to the pending list.\n",
       DPxPTR(Entry.getAddress()));
    MESSAGE("WARNING: Calling deprecated destructor for entry %s will be "
            "removed in a future release \n",
            Entry.getNameAsCStr());
    PendingCtorsDtors[Entry.getBinaryDescription()].PendingDtors.push_front(
        Entry.getAddress());
  }

  if (Entry.isLink()) {
    MESSAGE(
        "WARNING: The \"link\" attribute is not yet supported for entry: %s!\n",
        Entry.getNameAsCStr());
  }
}

void DeviceTy::dumpOffloadEntries() {
  fprintf(stderr, "Device %i offload entries:\n", DeviceID);
  for (auto &It : *DeviceOffloadEntries.getExclusiveAccessor()) {
    const char *Kind = "kernel";
    if (It.second->isCTor())
      Kind = "constructor";
    else if (It.second->isDTor())
      Kind = "destructor";
    else if (It.second->isLink())
      Kind = "link";
    else if (It.second->isGlobal())
      Kind = "global var.";
    fprintf(stderr, "  %11s: %s\n", Kind, It.second->getNameAsCStr());
  }
}<|MERGE_RESOLUTION|>--- conflicted
+++ resolved
@@ -67,12 +67,8 @@
 
 DeviceTy::DeviceTy(PluginAdaptorTy *RTL, int32_t DeviceID, int32_t RTLDeviceID)
     : DeviceID(DeviceID), RTL(RTL), RTLDeviceID(RTLDeviceID),
-<<<<<<< HEAD
       PendingCtorsDtors(), PendingGlobalsMtx(),
-      ForceSynchronousTargetRegions(false) {}
-=======
-      PendingCtorsDtors(), PendingGlobalsMtx(), MappingInfo(*this) {}
->>>>>>> fe6f137e
+      ForceSynchronousTargetRegions(false), MappingInfo(*this) {}
 
 DeviceTy::~DeviceTy() {
   if (DeviceID == -1 || !(getInfoLevel() & OMP_INFOTYPE_DUMP_TABLE))
@@ -82,498 +78,6 @@
   dumpTargetPointerMappings(&Loc, *this);
 }
 
-<<<<<<< HEAD
-int DeviceTy::associatePtr(void *HstPtrBegin, void *TgtPtrBegin, int64_t Size) {
-  HDTTMapAccessorTy HDTTMap = HostDataToTargetMap.getExclusiveAccessor();
-
-  // Check if entry exists
-  auto It = HDTTMap->find(HstPtrBegin);
-  if (It != HDTTMap->end()) {
-    HostDataToTargetTy &HDTT = *It->HDTT;
-    std::lock_guard<HostDataToTargetTy> LG(HDTT);
-    // Mapping already exists
-    bool IsValid = HDTT.HstPtrEnd == (uintptr_t)HstPtrBegin + Size &&
-                   HDTT.TgtPtrBegin == (uintptr_t)TgtPtrBegin;
-    if (IsValid) {
-      DP("Attempt to re-associate the same device ptr+offset with the same "
-         "host ptr, nothing to do\n");
-      return OFFLOAD_SUCCESS;
-    }
-    REPORT("Not allowed to re-associate a different device ptr+offset with "
-           "the same host ptr\n");
-    return OFFLOAD_FAIL;
-  }
-
-  // Mapping does not exist, allocate it with refCount=INF
-  const HostDataToTargetTy &NewEntry =
-      *HDTTMap
-           ->emplace(new HostDataToTargetTy(
-               /*HstPtrBase=*/(uintptr_t)HstPtrBegin,
-               /*HstPtrBegin=*/(uintptr_t)HstPtrBegin,
-               /*HstPtrEnd=*/(uintptr_t)HstPtrBegin + Size,
-               /*TgtAllocBegin=*/(uintptr_t)TgtPtrBegin,
-               /*TgtPtrBegin=*/(uintptr_t)TgtPtrBegin,
-               /*UseHoldRefCount=*/false, /*Name=*/nullptr,
-               /*IsRefCountINF=*/true))
-           .first->HDTT;
-  DP("Creating new map entry: HstBase=" DPxMOD ", HstBegin=" DPxMOD
-     ", HstEnd=" DPxMOD ", TgtBegin=" DPxMOD ", DynRefCount=%s, "
-     "HoldRefCount=%s\n",
-     DPxPTR(NewEntry.HstPtrBase), DPxPTR(NewEntry.HstPtrBegin),
-     DPxPTR(NewEntry.HstPtrEnd), DPxPTR(NewEntry.TgtPtrBegin),
-     NewEntry.dynRefCountToStr().c_str(), NewEntry.holdRefCountToStr().c_str());
-  (void)NewEntry;
-
-  // Notify the plugin about the new mapping.
-  return notifyDataMapped(HstPtrBegin, Size);
-}
-
-int DeviceTy::disassociatePtr(void *HstPtrBegin) {
-  HDTTMapAccessorTy HDTTMap = HostDataToTargetMap.getExclusiveAccessor();
-
-  auto It = HDTTMap->find(HstPtrBegin);
-  if (It == HDTTMap->end()) {
-    REPORT("Association not found\n");
-    return OFFLOAD_FAIL;
-  }
-  // Mapping exists
-  HostDataToTargetTy &HDTT = *It->HDTT;
-  std::lock_guard<HostDataToTargetTy> LG(HDTT);
-
-  if (HDTT.getHoldRefCount()) {
-    // This is based on OpenACC 3.1, sec 3.2.33 "acc_unmap_data", L3656-3657:
-    // "It is an error to call acc_unmap_data if the structured reference
-    // count for the pointer is not zero."
-    REPORT("Trying to disassociate a pointer with a non-zero hold reference "
-           "count\n");
-    return OFFLOAD_FAIL;
-  }
-
-  if (HDTT.isDynRefCountInf()) {
-    DP("Association found, removing it\n");
-    void *Event = HDTT.getEvent();
-    delete &HDTT;
-    if (Event)
-      destroyEvent(Event);
-    HDTTMap->erase(It);
-    return notifyDataUnmapped(HstPtrBegin);
-  }
-
-  REPORT("Trying to disassociate a pointer which was not mapped via "
-         "omp_target_associate_ptr\n");
-  return OFFLOAD_FAIL;
-}
-
-LookupResult DeviceTy::lookupMapping(HDTTMapAccessorTy &HDTTMap,
-                                     void *HstPtrBegin, int64_t Size,
-                                     HostDataToTargetTy *OwnedTPR) {
-
-  uintptr_t HP = (uintptr_t)HstPtrBegin;
-  LookupResult LR;
-
-  DP("Looking up mapping(HstPtrBegin=" DPxMOD ", Size=%" PRId64 ")...\n",
-     DPxPTR(HP), Size);
-
-  if (HDTTMap->empty())
-    return LR;
-
-  auto Upper = HDTTMap->upper_bound(HP);
-
-  if (Size == 0) {
-    // specification v5.1 Pointer Initialization for Device Data Environments
-    // upper_bound satisfies
-    //   std::prev(upper)->HDTT.HstPtrBegin <= hp < upper->HDTT.HstPtrBegin
-    if (Upper != HDTTMap->begin()) {
-      LR.TPR.setEntry(std::prev(Upper)->HDTT, OwnedTPR);
-      // the left side of extended address range is satisified.
-      // hp >= LR.TPR.getEntry()->HstPtrBegin || hp >=
-      // LR.TPR.getEntry()->HstPtrBase
-      LR.Flags.IsContained = HP < LR.TPR.getEntry()->HstPtrEnd ||
-                             HP < LR.TPR.getEntry()->HstPtrBase;
-    }
-
-    if (!LR.Flags.IsContained && Upper != HDTTMap->end()) {
-      LR.TPR.setEntry(Upper->HDTT, OwnedTPR);
-      // the right side of extended address range is satisified.
-      // hp < LR.TPR.getEntry()->HstPtrEnd || hp < LR.TPR.getEntry()->HstPtrBase
-      LR.Flags.IsContained = HP >= LR.TPR.getEntry()->HstPtrBase;
-    }
-  } else {
-    // check the left bin
-    if (Upper != HDTTMap->begin()) {
-      LR.TPR.setEntry(std::prev(Upper)->HDTT, OwnedTPR);
-      // Is it contained?
-      LR.Flags.IsContained = HP >= LR.TPR.getEntry()->HstPtrBegin &&
-                             HP < LR.TPR.getEntry()->HstPtrEnd &&
-                             (HP + Size) <= LR.TPR.getEntry()->HstPtrEnd;
-      // Does it extend beyond the mapped region?
-      LR.Flags.ExtendsAfter = HP < LR.TPR.getEntry()->HstPtrEnd &&
-                              (HP + Size) > LR.TPR.getEntry()->HstPtrEnd;
-    }
-
-    // check the right bin
-    if (!(LR.Flags.IsContained || LR.Flags.ExtendsAfter) &&
-        Upper != HDTTMap->end()) {
-      LR.TPR.setEntry(Upper->HDTT, OwnedTPR);
-      // Does it extend into an already mapped region?
-      LR.Flags.ExtendsBefore = HP < LR.TPR.getEntry()->HstPtrBegin &&
-                               (HP + Size) > LR.TPR.getEntry()->HstPtrBegin;
-      // Does it extend beyond the mapped region?
-      LR.Flags.ExtendsAfter = HP < LR.TPR.getEntry()->HstPtrEnd &&
-                              (HP + Size) > LR.TPR.getEntry()->HstPtrEnd;
-    }
-
-    if (LR.Flags.ExtendsBefore) {
-      DP("WARNING: Pointer is not mapped but section extends into already "
-         "mapped data\n");
-    }
-    if (LR.Flags.ExtendsAfter) {
-      DP("WARNING: Pointer is already mapped but section extends beyond mapped "
-         "region\n");
-    }
-  }
-
-  return LR;
-}
-
-TargetPointerResultTy DeviceTy::getTargetPointer(
-    HDTTMapAccessorTy &HDTTMap, void *HstPtrBegin, void *HstPtrBase,
-    int64_t TgtPadding, int64_t Size, map_var_info_t HstPtrName, bool HasFlagTo,
-    bool HasFlagAlways, bool IsImplicit, bool UpdateRefCount,
-    bool HasCloseModifier, bool HasPresentModifier, bool HasHoldModifier,
-    AsyncInfoTy &AsyncInfo, HostDataToTargetTy *OwnedTPR, bool ReleaseHDTTMap) {
-
-  LookupResult LR = lookupMapping(HDTTMap, HstPtrBegin, Size, OwnedTPR);
-  LR.TPR.Flags.IsPresent = true;
-
-  // Release the mapping table lock only after the entry is locked by
-  // attaching it to TPR. Once TPR is destroyed it will release the lock
-  // on entry. If it is returned the lock will move to the returned object.
-  // If LR.Entry is already owned/locked we avoid trying to lock it again.
-
-  // Check if the pointer is contained.
-  // If a variable is mapped to the device manually by the user - which would
-  // lead to the IsContained flag to be true - then we must ensure that the
-  // device address is returned even under unified memory conditions.
-  if (LR.Flags.IsContained ||
-      ((LR.Flags.ExtendsBefore || LR.Flags.ExtendsAfter) && IsImplicit)) {
-    const char *RefCountAction;
-    if (UpdateRefCount) {
-      // After this, reference count >= 1. If the reference count was 0 but the
-      // entry was still there we can reuse the data on the device and avoid a
-      // new submission.
-      LR.TPR.getEntry()->incRefCount(HasHoldModifier);
-      RefCountAction = " (incremented)";
-    } else {
-      // It might have been allocated with the parent, but it's still new.
-      LR.TPR.Flags.IsNewEntry = LR.TPR.getEntry()->getTotalRefCount() == 1;
-      RefCountAction = " (update suppressed)";
-    }
-    const char *DynRefCountAction = HasHoldModifier ? "" : RefCountAction;
-    const char *HoldRefCountAction = HasHoldModifier ? RefCountAction : "";
-    uintptr_t Ptr = LR.TPR.getEntry()->TgtPtrBegin +
-                    ((uintptr_t)HstPtrBegin - LR.TPR.getEntry()->HstPtrBegin);
-    INFO(OMP_INFOTYPE_MAPPING_EXISTS, DeviceID,
-         "Mapping exists%s with HstPtrBegin=" DPxMOD ", TgtPtrBegin=" DPxMOD
-         ", Size=%" PRId64 ", DynRefCount=%s%s, HoldRefCount=%s%s, Name=%s\n",
-         (IsImplicit ? " (implicit)" : ""), DPxPTR(HstPtrBegin), DPxPTR(Ptr),
-         Size, LR.TPR.getEntry()->dynRefCountToStr().c_str(), DynRefCountAction,
-         LR.TPR.getEntry()->holdRefCountToStr().c_str(), HoldRefCountAction,
-         (HstPtrName) ? getNameFromMapping(HstPtrName).c_str() : "unknown");
-    LR.TPR.TargetPointer = (void *)Ptr;
-  } else if ((LR.Flags.ExtendsBefore || LR.Flags.ExtendsAfter) && !IsImplicit) {
-    // Explicit extension of mapped data - not allowed.
-    MESSAGE("explicit extension not allowed: host address specified is " DPxMOD
-            " (%" PRId64
-            " bytes), but device allocation maps to host at " DPxMOD
-            " (%" PRId64 " bytes)",
-            DPxPTR(HstPtrBegin), Size, DPxPTR(LR.TPR.getEntry()->HstPtrBegin),
-            LR.TPR.getEntry()->HstPtrEnd - LR.TPR.getEntry()->HstPtrBegin);
-    if (HasPresentModifier)
-      MESSAGE("device mapping required by 'present' map type modifier does not "
-              "exist for host address " DPxMOD " (%" PRId64 " bytes)",
-              DPxPTR(HstPtrBegin), Size);
-  } else if (((RTL->requested_prepopulate_gpu_page_table()) ||
-              (RTL->are_allocations_for_maps_on_apus_disabled()) ||
-              (PM->getRequirements() & OMP_REQ_UNIFIED_SHARED_MEMORY)) &&
-             (!HasCloseModifier)) {
-    // If unified shared memory is active, implicitly mapped variables that
-    // are not privatized use host address. Any explicitly mapped variables
-    // also use host address where correctness is not impeded. In all other
-    // cases maps are respected. In addition to the mapping rules above, the
-    // close map modifier forces the mapping of the variable to the device.
-    if (Size) {
-      // When allocating under unified_shared_memory, amdgpu plugin
-      // can optimize memory access latency by registering allocated
-      // memory as coarse-grained. The usage of coarse-grained memory can be
-      // overriden by setting the env-var OMPX_DISABLE_USM_MAPS=1.
-      // This is not done for APUs.
-      if (!(RTL->has_apu_device() || RTL->has_USM_capable_dGPU()) &&
-          RTL->is_fine_grained_memory_enabled() && HstPtrBegin &&
-          RTL->set_coarse_grain_mem_region) {
-        RTL->set_coarse_grain_mem_region(DeviceID, HstPtrBegin, Size);
-      }
-
-      if (RTL->has_apu_device() &&
-          RTL->requested_prepopulate_gpu_page_table() &&
-          RTL->prepopulate_page_table) {
-        RTL->prepopulate_page_table(DeviceID, HstPtrBegin, Size);
-      }
-
-      if (!RTL->is_no_maps_check()) {
-        // even under unified_shared_memory need to check for correctness of
-        // use of map clauses. Device pointer is same as host ptr in this case
-        LR.TPR.setEntry(HDTTMap
-                            ->emplace(new HostDataToTargetTy(
-                                (uintptr_t)HstPtrBase, (uintptr_t)HstPtrBegin,
-                                (uintptr_t)HstPtrBegin + Size,
-                                (uintptr_t)HstPtrBegin, (uintptr_t)HstPtrBegin,
-                                HasHoldModifier, HstPtrName, /*IsInf=*/true,
-                                /*IsUSMAlloc=*/true))
-                            .first->HDTT);
-      }
-    }
-    DP("Return HstPtrBegin " DPxMOD " Size=%" PRId64 " for unified shared "
-       "memory\n",
-       DPxPTR((uintptr_t)HstPtrBegin), Size);
-    LR.TPR.Flags.IsPresent = false;
-    LR.TPR.Flags.IsHostPointer = true;
-    LR.TPR.TargetPointer = HstPtrBegin;
-  } else if (HasPresentModifier) {
-    DP("Mapping required by 'present' map type modifier does not exist for "
-       "HstPtrBegin=" DPxMOD ", Size=%" PRId64 "\n",
-       DPxPTR(HstPtrBegin), Size);
-    MESSAGE("device mapping required by 'present' map type modifier does not "
-            "exist for host address " DPxMOD " (%" PRId64 " bytes)",
-            DPxPTR(HstPtrBegin), Size);
-  } else if (Size) {
-    // If it is not contained and Size > 0, we should create a new entry for it.
-    LR.TPR.Flags.IsNewEntry = true;
-    uintptr_t TgtAllocBegin =
-        (uintptr_t)allocData(TgtPadding + Size, HstPtrBegin);
-    uintptr_t TgtPtrBegin = TgtAllocBegin + TgtPadding;
-    // Release the mapping table lock only after the entry is locked by
-    // attaching it to TPR.
-    LR.TPR.setEntry(HDTTMap
-                        ->emplace(new HostDataToTargetTy(
-                            (uintptr_t)HstPtrBase, (uintptr_t)HstPtrBegin,
-                            (uintptr_t)HstPtrBegin + Size, TgtAllocBegin,
-                            TgtPtrBegin, HasHoldModifier, HstPtrName))
-                        .first->HDTT);
-    INFO(OMP_INFOTYPE_MAPPING_CHANGED, DeviceID,
-         "Creating new map entry with HstPtrBase=" DPxMOD
-         ", HstPtrBegin=" DPxMOD ", TgtAllocBegin=" DPxMOD
-         ", TgtPtrBegin=" DPxMOD
-         ", Size=%ld, DynRefCount=%s, HoldRefCount=%s, Name=%s\n",
-         DPxPTR(HstPtrBase), DPxPTR(HstPtrBegin), DPxPTR(TgtAllocBegin),
-         DPxPTR(TgtPtrBegin), Size,
-         LR.TPR.getEntry()->dynRefCountToStr().c_str(),
-         LR.TPR.getEntry()->holdRefCountToStr().c_str(),
-         (HstPtrName) ? getNameFromMapping(HstPtrName).c_str() : "unknown");
-    LR.TPR.TargetPointer = (void *)TgtPtrBegin;
-
-    // Notify the plugin about the new mapping.
-    if (notifyDataMapped(HstPtrBegin, Size))
-      return {{false /* IsNewEntry */, false /* IsHostPointer */},
-              nullptr /* Entry */,
-              nullptr /* TargetPointer */};
-  } else {
-    // This entry is not present and we did not create a new entry for it.
-    LR.TPR.Flags.IsPresent = false;
-  }
-
-  // All mapping table modifications have been made. If the user requested it we
-  // give up the lock.
-  if (ReleaseHDTTMap)
-    HDTTMap.destroy();
-
-  // If the target pointer is valid, and we need to transfer data, issue the
-  // data transfer.
-  if (LR.TPR.TargetPointer && !LR.TPR.Flags.IsHostPointer && HasFlagTo &&
-      (LR.TPR.Flags.IsNewEntry || HasFlagAlways) && Size != 0) {
-    DP("Moving %" PRId64 " bytes (hst:" DPxMOD ") -> (tgt:" DPxMOD ")\n", Size,
-       DPxPTR(HstPtrBegin), DPxPTR(LR.TPR.TargetPointer));
-
-    int Ret = submitData(LR.TPR.TargetPointer, HstPtrBegin, Size, AsyncInfo,
-                         LR.TPR.getEntry());
-    if (Ret != OFFLOAD_SUCCESS) {
-      REPORT("Copying data to device failed.\n");
-      // We will also return nullptr if the data movement fails because that
-      // pointer points to a corrupted memory region so it doesn't make any
-      // sense to continue to use it.
-      LR.TPR.TargetPointer = nullptr;
-    } else if (LR.TPR.getEntry()->addEventIfNecessary(*this, AsyncInfo) !=
-               OFFLOAD_SUCCESS)
-      return {{false /* IsNewEntry */, false /* IsHostPointer */},
-              nullptr /* Entry */,
-              nullptr /* TargetPointer */};
-  } else {
-    // If not a host pointer and no present modifier, we need to wait for the
-    // event if it exists.
-    // Note: Entry might be nullptr because of zero length array section.
-    if (LR.TPR.getEntry() && !LR.TPR.Flags.IsHostPointer &&
-        !HasPresentModifier) {
-      void *Event = LR.TPR.getEntry()->getEvent();
-      if (Event) {
-        int Ret = waitEvent(Event, AsyncInfo);
-        if (Ret != OFFLOAD_SUCCESS) {
-          // If it fails to wait for the event, we need to return nullptr in
-          // case of any data race.
-          REPORT("Failed to wait for event " DPxMOD ".\n", DPxPTR(Event));
-          return {{false /* IsNewEntry */, false /* IsHostPointer */},
-                  nullptr /* Entry */,
-                  nullptr /* TargetPointer */};
-        }
-      }
-    }
-  }
-
-  return std::move(LR.TPR);
-}
-
-TargetPointerResultTy
-DeviceTy::getTgtPtrBegin(void *HstPtrBegin, int64_t Size, bool UpdateRefCount,
-                         bool UseHoldRefCount, bool MustContain,
-                         bool ForceDelete, bool FromDataEnd) {
-  HDTTMapAccessorTy HDTTMap = HostDataToTargetMap.getExclusiveAccessor();
-
-  LookupResult LR = lookupMapping(HDTTMap, HstPtrBegin, Size);
-
-  // When map checks are enabled under USM mode, mapped host pointers are
-  // tracked in the map table but should be treated as in the USM case
-  LR.TPR.Flags.IsPresent = true;
-
-  if ((LR.Flags.IsContained ||
-       (!MustContain && (LR.Flags.ExtendsBefore || LR.Flags.ExtendsAfter))) &&
-      !LR.TPR.getEntry()->IsUSMAlloc) {
-
-    LR.TPR.Flags.IsLast =
-        LR.TPR.getEntry()->decShouldRemove(UseHoldRefCount, ForceDelete);
-
-    if (ForceDelete) {
-      LR.TPR.getEntry()->resetRefCount(UseHoldRefCount);
-      assert(LR.TPR.Flags.IsLast ==
-                 LR.TPR.getEntry()->decShouldRemove(UseHoldRefCount) &&
-             "expected correct IsLast prediction for reset");
-    }
-
-    // Increment the number of threads that is using the entry on a
-    // targetDataEnd, tracking the number of possible "deleters". A thread may
-    // come to own the entry deletion even if it was not the last one querying
-    // for it. Thus, we must track every query on targetDataEnds to ensure only
-    // the last thread that holds a reference to an entry actually deletes it.
-    if (FromDataEnd)
-      LR.TPR.getEntry()->incDataEndThreadCount();
-
-    const char *RefCountAction;
-    if (!UpdateRefCount) {
-      RefCountAction = " (update suppressed)";
-    } else if (LR.TPR.Flags.IsLast) {
-      LR.TPR.getEntry()->decRefCount(UseHoldRefCount);
-      assert(LR.TPR.getEntry()->getTotalRefCount() == 0 &&
-             "Expected zero reference count when deletion is scheduled");
-      if (ForceDelete)
-        RefCountAction = " (reset, delayed deletion)";
-      else
-        RefCountAction = " (decremented, delayed deletion)";
-    } else {
-      LR.TPR.getEntry()->decRefCount(UseHoldRefCount);
-      RefCountAction = " (decremented)";
-    }
-    const char *DynRefCountAction = UseHoldRefCount ? "" : RefCountAction;
-    const char *HoldRefCountAction = UseHoldRefCount ? RefCountAction : "";
-    uintptr_t TP = LR.TPR.getEntry()->TgtPtrBegin +
-                   ((uintptr_t)HstPtrBegin - LR.TPR.getEntry()->HstPtrBegin);
-    INFO(OMP_INFOTYPE_MAPPING_EXISTS, DeviceID,
-         "Mapping exists with HstPtrBegin=" DPxMOD ", TgtPtrBegin=" DPxMOD ", "
-         "Size=%" PRId64 ", DynRefCount=%s%s, HoldRefCount=%s%s\n",
-         DPxPTR(HstPtrBegin), DPxPTR(TP), Size,
-         LR.TPR.getEntry()->dynRefCountToStr().c_str(), DynRefCountAction,
-         LR.TPR.getEntry()->holdRefCountToStr().c_str(), HoldRefCountAction);
-    LR.TPR.TargetPointer = (void *)TP;
-  } else if ((PM->getRequirements() & OMP_REQ_UNIFIED_SHARED_MEMORY) ||
-             (RTL->are_allocations_for_maps_on_apus_disabled())) {
-    // If the value isn't found in the mapping and unified shared memory
-    // is on then it means we have stumbled upon a value which we need to
-    // use directly from the host.
-    DP("Get HstPtrBegin " DPxMOD " Size=%" PRId64 " for unified shared "
-       "memory\n",
-       DPxPTR((uintptr_t)HstPtrBegin), Size);
-    LR.TPR.Flags.IsPresent = false;
-    LR.TPR.Flags.IsHostPointer = true;
-    LR.TPR.TargetPointer = HstPtrBegin;
-  } else {
-    // OpenMP Specification v5.2: if a matching list item is not found, the
-    // pointer retains its original value as per firstprivate semantics.
-    LR.TPR.Flags.IsPresent = false;
-    LR.TPR.Flags.IsHostPointer = false;
-    LR.TPR.TargetPointer = HstPtrBegin;
-  }
-
-  return std::move(LR.TPR);
-}
-
-// Return the target pointer begin (where the data will be moved).
-void *DeviceTy::getTgtPtrBegin(HDTTMapAccessorTy &HDTTMap, void *HstPtrBegin,
-                               int64_t Size) {
-  uintptr_t HP = (uintptr_t)HstPtrBegin;
-  LookupResult LR = lookupMapping(HDTTMap, HstPtrBegin, Size);
-  if (LR.Flags.IsContained || LR.Flags.ExtendsBefore || LR.Flags.ExtendsAfter) {
-    uintptr_t TP =
-        LR.TPR.getEntry()->TgtPtrBegin + (HP - LR.TPR.getEntry()->HstPtrBegin);
-    return (void *)TP;
-  }
-
-  return NULL;
-}
-
-int DeviceTy::eraseMapEntry(HDTTMapAccessorTy &HDTTMap,
-                            HostDataToTargetTy *Entry, int64_t Size) {
-  assert(Entry && "Trying to delete a null entry from the HDTT map.");
-  assert(Entry->getTotalRefCount() == 0 &&
-         Entry->getDataEndThreadCount() == 0 &&
-         "Trying to delete entry that is in use or owned by another thread.");
-
-  INFO(OMP_INFOTYPE_MAPPING_CHANGED, DeviceID,
-       "Removing map entry with HstPtrBegin=" DPxMOD ", TgtPtrBegin=" DPxMOD
-       ", Size=%" PRId64 ", Name=%s\n",
-       DPxPTR(Entry->HstPtrBegin), DPxPTR(Entry->TgtPtrBegin), Size,
-       (Entry->HstPtrName) ? getNameFromMapping(Entry->HstPtrName).c_str()
-                           : "unknown");
-
-  if (HDTTMap->erase(Entry) == 0) {
-    REPORT("Trying to remove a non-existent map entry\n");
-    return OFFLOAD_FAIL;
-  }
-
-  return OFFLOAD_SUCCESS;
-}
-
-int DeviceTy::deallocTgtPtrAndEntry(HostDataToTargetTy *Entry, int64_t Size) {
-  assert(Entry && "Trying to deallocate a null entry.");
-
-  DP("Deleting tgt data " DPxMOD " of size %" PRId64 " by freeing allocation "
-     "starting at " DPxMOD "\n",
-     DPxPTR(Entry->TgtPtrBegin), Size, DPxPTR(Entry->TgtAllocBegin));
-
-  void *Event = Entry->getEvent();
-  if (Event && destroyEvent(Event) != OFFLOAD_SUCCESS) {
-    REPORT("Failed to destroy event " DPxMOD "\n", DPxPTR(Event));
-    return OFFLOAD_FAIL;
-  }
-
-  int Ret = deleteData((void *)Entry->TgtAllocBegin);
-
-  // Notify the plugin about the unmapped memory.
-  Ret |= notifyDataUnmapped((void *)Entry->HstPtrBegin);
-
-  delete Entry;
-
-  return Ret;
-}
-
-=======
->>>>>>> fe6f137e
 llvm::Error DeviceTy::init() {
   // Make call to init_requires if it exists for this plugin.
   int32_t Ret = 0;
