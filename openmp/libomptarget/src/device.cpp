--- conflicted
+++ resolved
@@ -141,12 +141,8 @@
 
 DeviceTy::DeviceTy(RTLInfoTy *RTL)
     : DeviceID(-1), RTL(RTL), RTLDeviceID(-1), IsInit(false), InitFlag(),
-<<<<<<< HEAD
-      HasPendingGlobals(false), PendingCtorsDtors(), ShadowPtrMap(),
-      PendingGlobalsMtx(), ShadowMtx(), ForceSynchronousTargetRegions(false) {}
-=======
-      HasPendingGlobals(false), PendingCtorsDtors(), PendingGlobalsMtx() {}
->>>>>>> a5788836
+      HasPendingGlobals(false), PendingCtorsDtors(),
+      PendingGlobalsMtx(), ForceSynchronousTargetRegions(false) {}
 
 DeviceTy::~DeviceTy() {
   if (DeviceID == -1 || !(getInfoLevel() & OMP_INFOTYPE_DUMP_TABLE))
@@ -390,13 +386,13 @@
       if (!PM->RTLs.NoUSMMapChecks) {
         // even under unified_shared_memory need to check for correctness of
         // use of map clauses. device pointer is same as host ptr in this case
-        Entry = HDTTMap
+        LR.TPR.setEntry(HDTTMap
                     ->emplace(new HostDataToTargetTy(
                         (uintptr_t)HstPtrBase, (uintptr_t)HstPtrBegin,
                         (uintptr_t)HstPtrBegin + Size, (uintptr_t)HstPtrBegin,
                         HasHoldModifier, HstPtrName, /*IsInf=*/true,
                         /*IsUSMAlloc=*/true))
-                    .first->HDTT;
+                    .first->HDTT);
       }
       DP("Return HstPtrBegin " DPxMOD " Size=%" PRId64 " for unified shared "
          "memory\n",
@@ -501,23 +497,16 @@
 
   LookupResult LR = lookupMapping(HDTTMap, HstPtrBegin, Size);
 
-<<<<<<< HEAD
   // When map checks are enabled under USM mode, mapped host pointers are
   // tracked in the map table but should be treated as in the USM case
+  LR.TPR.Flags.IsPresent = true;
+
   if ((LR.Flags.IsContained ||
        (!MustContain && (LR.Flags.ExtendsBefore || LR.Flags.ExtendsAfter))) &&
-      !LR.Entry->IsUSMAlloc) {
-    auto &HT = *LR.Entry;
-
-    IsLast = HT.decShouldRemove(UseHoldRefCount, ForceDelete);
-=======
-  LR.TPR.Flags.IsPresent = true;
-
-  if (LR.Flags.IsContained ||
-      (!MustContain && (LR.Flags.ExtendsBefore || LR.Flags.ExtendsAfter))) {
+      !LR.TPR.getEntry()->IsUSMAlloc) {
+
     LR.TPR.Flags.IsLast =
         LR.TPR.getEntry()->decShouldRemove(UseHoldRefCount, ForceDelete);
->>>>>>> a5788836
 
     if (ForceDelete) {
       LR.TPR.getEntry()->resetRefCount(UseHoldRefCount);
@@ -556,26 +545,15 @@
     INFO(OMP_INFOTYPE_MAPPING_EXISTS, DeviceID,
          "Mapping exists with HstPtrBegin=" DPxMOD ", TgtPtrBegin=" DPxMOD ", "
          "Size=%" PRId64 ", DynRefCount=%s%s, HoldRefCount=%s%s\n",
-<<<<<<< HEAD
-         DPxPTR(HstPtrBegin), DPxPTR(TP), Size, HT.dynRefCountToStr().c_str(),
-         DynRefCountAction, HT.holdRefCountToStr().c_str(), HoldRefCountAction);
-    TargetPointer = (void *)TP;
-  } else if ((PM->RTLs.RequiresFlags & OMP_REQ_UNIFIED_SHARED_MEMORY) ||
-             (PM->RTLs.DisableAllocationsForMapsOnApus)) {
-    // If the value isn't found in the mapping or if the value is found but it
-    // is related to a USM mapping and unified shared memory is on then it means
-    // we have stumbled upon a value which we need to use directly from the
-    // host.
-=======
          DPxPTR(HstPtrBegin), DPxPTR(TP), Size,
          LR.TPR.getEntry()->dynRefCountToStr().c_str(), DynRefCountAction,
          LR.TPR.getEntry()->holdRefCountToStr().c_str(), HoldRefCountAction);
     LR.TPR.TargetPointer = (void *)TP;
-  } else if (PM->RTLs.RequiresFlags & OMP_REQ_UNIFIED_SHARED_MEMORY) {
+  } else if ((PM->RTLs.RequiresFlags & OMP_REQ_UNIFIED_SHARED_MEMORY) ||
+             (PM->RTLs.DisableAllocationsForMapsOnApus)) {
     // If the value isn't found in the mapping and unified shared memory
     // is on then it means we have stumbled upon a value which we need to
     // use directly from the host.
->>>>>>> a5788836
     DP("Get HstPtrBegin " DPxMOD " Size=%" PRId64 " for unified shared "
        "memory\n",
        DPxPTR((uintptr_t)HstPtrBegin), Size);
