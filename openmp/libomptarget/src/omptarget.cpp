--- conflicted
+++ resolved
@@ -833,13 +833,8 @@
 /// according to the successfulness of the operations.
 [[nodiscard]] static int
 postProcessingTargetDataEnd(DeviceTy *Device,
-<<<<<<< HEAD
                             llvm::SmallVector<PostProcessingInfo> EntriesInfo,
-                            void *FromMapperBase) {
-=======
-                            SmallVector<PostProcessingInfo> EntriesInfo,
                             bool FromMapper) {
->>>>>>> 2e35d684
   int Ret = OFFLOAD_SUCCESS;
   void *FromMapperBase = nullptr;
 
