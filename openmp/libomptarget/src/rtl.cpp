--- conflicted
+++ resolved
@@ -290,16 +290,95 @@
 
   DP("RTLs loaded!\n");
 
-<<<<<<< HEAD
   return;
-=======
+}
+bool RTLsTy::attemptLoadRTL(const std::string &RTLName, RTLInfoTy &RTL) {
+  const char *Name = RTLName.c_str();
+
+  DP("Loading library '%s'...\n", Name);
+
+  std::string ErrMsg;
+  auto DynLibrary = std::make_unique<sys::DynamicLibrary>(
+      sys::DynamicLibrary::getPermanentLibrary(Name, &ErrMsg));
+
+  if (!DynLibrary->isValid()) {
+    // Library does not exist or cannot be found.
+    DP("Unable to load library '%s': %s!\n", Name, ErrMsg.c_str());
+    return false;
+  }
+
+  DP("Successfully loaded library '%s'!\n", Name);
+
+  // Remove plugin on failure to call optional init_plugin
+  *((void **)&RTL.init_plugin) =
+      DynLibrary->getAddressOfSymbol("__tgt_rtl_init_plugin");
+  if (RTL.init_plugin) {
+    int32_t Rc = RTL.init_plugin();
+    if (Rc != OFFLOAD_SUCCESS) {
+      DP("Unable to initialize library '%s': %u!\n", Name, Rc);
+      return false;
+    }
+  }
+
+  bool ValidPlugin = true;
+
+  if (!(*((void **)&RTL.is_valid_binary) =
+            DynLibrary->getAddressOfSymbol("__tgt_rtl_is_valid_binary")))
+    ValidPlugin = false;
+  if (!(*((void **)&RTL.number_of_devices) =
+            DynLibrary->getAddressOfSymbol("__tgt_rtl_number_of_devices")))
+    ValidPlugin = false;
+  if (!(*((void **)&RTL.init_device) =
+            DynLibrary->getAddressOfSymbol("__tgt_rtl_init_device")))
+    ValidPlugin = false;
+  if (!(*((void **)&RTL.load_binary) =
+            DynLibrary->getAddressOfSymbol("__tgt_rtl_load_binary")))
+    ValidPlugin = false;
+  if (!(*((void **)&RTL.data_alloc) =
+            DynLibrary->getAddressOfSymbol("__tgt_rtl_data_alloc")))
+    ValidPlugin = false;
+  if (!(*((void **)&RTL.data_submit) =
+            DynLibrary->getAddressOfSymbol("__tgt_rtl_data_submit")))
+    ValidPlugin = false;
+  if (!(*((void **)&RTL.data_retrieve) =
+            DynLibrary->getAddressOfSymbol("__tgt_rtl_data_retrieve")))
+    ValidPlugin = false;
+  if (!(*((void **)&RTL.data_delete) =
+            DynLibrary->getAddressOfSymbol("__tgt_rtl_data_delete")))
+    ValidPlugin = false;
+  if (!(*((void **)&RTL.run_region) =
+            DynLibrary->getAddressOfSymbol("__tgt_rtl_run_target_region")))
+    ValidPlugin = false;
+  if (!(*((void **)&RTL.run_team_region) =
+            DynLibrary->getAddressOfSymbol("__tgt_rtl_run_target_team_region")))
+    ValidPlugin = false;
+
+  // Invalid plugin
+  if (!ValidPlugin) {
+    DP("Invalid plugin as necessary interface is not found.\n");
+    return false;
+  }
+
+  // No devices are supported by this RTL?
+  if (!(RTL.NumberOfDevices = RTL.number_of_devices())) {
+    // The RTL is invalid! Will pop the object from the RTLs list.
+    DP("No devices supported in this RTL\n");
+    return false;
+  }
+
+#ifdef LIBOMPTARGET_DEBUG
+  RTL.RTLName = Name;
+#endif
+
   DP("Registering RTL %s supporting %d devices!\n", Name, RTL.NumberOfDevices);
 
   // Optional functions
   *((void **)&RTL.deinit_plugin) =
       DynLibrary->getAddressOfSymbol("__tgt_rtl_deinit_plugin");
+#if 0
   *((void **)&RTL.is_valid_binary_info) =
       DynLibrary->getAddressOfSymbol("__tgt_rtl_is_valid_binary_info");
+#endif
   *((void **)&RTL.deinit_device) =
       DynLibrary->getAddressOfSymbol("__tgt_rtl_deinit_device");
   *((void **)&RTL.init_requires) =
@@ -353,7 +432,6 @@
 
   // Successfully loaded
   return true;
->>>>>>> 89c82c83
 }
 
 ////////////////////////////////////////////////////////////////////////////////
