//===----------- rtl.cpp - Target independent OpenMP target RTL -----------===//
//
// Part of the LLVM Project, under the Apache License v2.0 with LLVM Exceptions.
// See https://llvm.org/LICENSE.txt for license information.
// SPDX-License-Identifier: Apache-2.0 WITH LLVM-exception
// Modifications Copyright (c) 2022 Advanced Micro Devices, Inc. All rights reserved.
// Notified per clause 4(b) of the license.
//
//===----------------------------------------------------------------------===//
//
// Functionality for handling RTL plugins.
//
//===----------------------------------------------------------------------===//

#include "rtl.h"
#include "device.h"
#include "private.h"
#include "llvm/OffloadArch/OffloadArch.h"

#include <cassert>
#include <cstdlib>
#include <cstring>
#include <dlfcn.h>

#include <linux/limits.h>

#include <mutex>
#include <string>
// It's strange we do not have llvm tools for openmp runtime, so we use stat
#include <sys/stat.h>

// List of all plugins that can support offloading.
static const char *RTLNames[] = {
    /* PowerPC target       */ "libomptarget.rtl.ppc64.so",
    /* x86_64 target        */ "libomptarget.rtl.x86_64.so",
    /* CUDA target          */ "libomptarget.rtl.cuda.so",
    /* AArch64 target       */ "libomptarget.rtl.aarch64.so",
    /* SX-Aurora VE target  */ "libomptarget.rtl.ve.so",
    /* AMDGPU target        */ "libomptarget.rtl.amdgpu.so",
    /* Remote target        */ "libomptarget.rtl.rpc.so",
};

// Define the platform quick check files.
// At least one must be found to attempt to load plugin for that platform.
#define MAX_PLATFORM_CHECK_FILES 2
// FIXME The current review says we should merge this static structure with
// RTLNames above This will avoid need for  MAX_PLATFORM_CHECK_FILES  in loop
// below
static const char *RTLQuickCheckFiles[][MAX_PLATFORM_CHECK_FILES] = {
    /* ppc64 has multiple quick check files */
    {"/sys/firmware/devicetree/base/ibm,firmware-versions/open-power",
     "/sys/firmware/devicetree/base/cpus/ibm,powerpc-cpu-features"},
    /* acpi is unique to x86       */ {"/sys/firmware/acpi","/sys/module/acpi"},
    /* nvidia0 is unique with cuda */ {"/dev/nvidia0"},
    /* More arm check files needed */ {"/sys/module/mdio_thunder/initstate"},
    /* SX-Aurora VE target         */ {"fixme.so"},
    /* kfd is unique to amdgcn     */ {"/dev/kfd"},
    /* remote target, experimental */ {"fixme.so"},
};

PluginManager *PM;

#if OMPTARGET_PROFILE_ENABLED
static char *ProfileTraceFile = nullptr;
#endif

__attribute__((constructor(101))) void init() {
  DP("Init target library!\n");

  bool UseEventsForAtomicTransfers = true;
  if (const char *ForceAtomicMap = getenv("LIBOMPTARGET_MAP_FORCE_ATOMIC")) {
    std::string ForceAtomicMapStr(ForceAtomicMap);
    if (ForceAtomicMapStr == "false" || ForceAtomicMapStr == "FALSE")
      UseEventsForAtomicTransfers = false;
    else if (ForceAtomicMapStr != "true" && ForceAtomicMapStr != "TRUE")
      fprintf(stderr,
              "Warning: 'LIBOMPTARGET_MAP_FORCE_ATOMIC' accepts only "
              "'true'/'TRUE' or 'false'/'FALSE' as options, '%s' ignored\n",
              ForceAtomicMap);
  }

  PM = new PluginManager(UseEventsForAtomicTransfers);

#ifdef OMPTARGET_PROFILE_ENABLED
  ProfileTraceFile = getenv("LIBOMPTARGET_PROFILE");
  // TODO: add a configuration option for time granularity
  if (ProfileTraceFile)
    llvm::timeTraceProfilerInitialize(500 /* us */, "libomptarget");
#endif
}

__attribute__((destructor(101))) void deinit() {
  DP("Deinit target library!\n");

  for (auto *R : PM->RTLs.UsedRTLs) {
    // Plugins can either destroy their local state using global variables
    // or attribute(destructor) functions or by implementing deinit_plugin
    // The hazard with plugin local destructors is they may be called before
    // or after this destructor. If the plugin is destroyed using global
    // state before this library finishes calling into it the plugin is
    // likely to crash. If good fortune means the plugin outlives this
    // library then there may be no crash.
    // Using deinit_plugin and no global destructors from the plugin works.
    if (R->deinit_plugin) {
      if (R->deinit_plugin() != OFFLOAD_SUCCESS) {
        DP("Failure deinitializing RTL %s!\n", R->RTLName.c_str());
      }
    }
  }

  delete PM;

#ifdef OMPTARGET_PROFILE_ENABLED
  if (ProfileTraceFile) {
    // TODO: add env var for file output
    if (auto E = llvm::timeTraceProfilerWrite(ProfileTraceFile, "-"))
      fprintf(stderr, "Error writing out the time trace\n");

    llvm::timeTraceProfilerCleanup();
  }
#endif
}

void RTLsTy::loadRTLs() {

  // FIXME this is amdgcn specific.
  // Propogate HIP_VISIBLE_DEVICES if set to ROCR_VISIBLE_DEVICES.
  if (char *hipVisDevs = getenv("HIP_VISIBLE_DEVICES")) {
    if (char *rocrVisDevs = getenv("ROCR_VISIBLE_DEVICES")) {
      if (strcmp(hipVisDevs, rocrVisDevs) != 0)
        fprintf(stderr,
                "Warning both HIP_VISIBLE_DEVICES %s "
                "and ROCR_VISIBLE_DEVICES %s set\n",
                hipVisDevs, rocrVisDevs);
    }
  }

  // Parse environment variable OMP_TARGET_OFFLOAD (if set)
  PM->TargetOffloadPolicy =
      (kmp_target_offload_kind_t)__kmpc_get_target_offload();
  if (PM->TargetOffloadPolicy == tgt_disabled) {
    return;
  }

  // Parse environment variable OMPX_DISABLE_MAPS (if set)
  if (const char *NoMapChecksStr = getenv("OMPX_DISABLE_MAPS"))
    if (NoMapChecksStr)
      NoUSMMapChecks = std::stoi(NoMapChecksStr);

  // Plugins should be loaded from same directory as libomptarget.so
  void *handle = dlopen("libomptarget.so", RTLD_NOW);
  if (!handle)
    DP("dlopen() failed: %s\n", dlerror());
  char *libomptarget_dir_name = new char[PATH_MAX];
  if (dlinfo(handle, RTLD_DI_ORIGIN, libomptarget_dir_name) == -1)
    DP("RTLD_DI_ORIGIN failed: %s\n", dlerror());
  struct stat stat_buffer;
  int platform_num = 0;

  DP("Loading RTLs...\n");

  // Attempt to open all the plugins and, if they exist, check if the interface
  // is correct and if they are supporting any devices.
  for (auto *Name : RTLNames) {
    // Only one quick check file required to attempt to load platform plugin
    std::string full_plugin_name;
    bool found = false;
    for (auto *QuickCheckName : RTLQuickCheckFiles[platform_num++]) {
      if (QuickCheckName) {
        if (!strcmp(QuickCheckName, "") ||
            (stat(QuickCheckName, &stat_buffer) == 0))
          found = true;
      }
    }
    if (!found) // Not finding quick check files is a faster fail than dlopen
      continue;
    full_plugin_name.assign(libomptarget_dir_name).append("/").append(Name);
    DP("Loading library '%s'...\n", full_plugin_name.c_str());
    void *DynlibHandle = dlopen(full_plugin_name.c_str(), RTLD_NOW);

    if (!DynlibHandle) {
      // Library does not exist or cannot be found.
      DP("Unable to load '%s': %s!\n", full_plugin_name.c_str(), dlerror());
      continue;
    }

    DP("Successfully loaded library '%s'!\n", full_plugin_name.c_str());

    AllRTLs.emplace_back();

    // Retrieve the RTL information from the runtime library.
    RTLInfoTy &R = AllRTLs.back();

    // Remove plugin on failure to call optional init_plugin
    *((void **)&R.init_plugin) = dlsym(DynlibHandle, "__tgt_rtl_init_plugin");
    if (R.init_plugin) {
      int32_t Rc = R.init_plugin();
      if (Rc != OFFLOAD_SUCCESS) {
        DP("Unable to initialize library '%s': %u!\n", Name, Rc);
        AllRTLs.pop_back();
        continue;
      }
    }

    bool ValidPlugin = true;

    if (!(*((void **)&R.is_valid_binary) =
              dlsym(DynlibHandle, "__tgt_rtl_is_valid_binary")))
      ValidPlugin = false;
    if (!(*((void **)&R.number_of_team_procs) =
              dlsym(DynlibHandle, "__tgt_rtl_number_of_team_procs")))
      ValidPlugin = false;
    if (!(*((void **)&R.number_of_devices) =
              dlsym(DynlibHandle, "__tgt_rtl_number_of_devices")))
      ValidPlugin = false;
    if (!(*((void **)&R.init_device) =
              dlsym(DynlibHandle, "__tgt_rtl_init_device")))
      ValidPlugin = false;
    if (!(*((void **)&R.load_binary) =
              dlsym(DynlibHandle, "__tgt_rtl_load_binary")))
      ValidPlugin = false;
    if (!(*((void **)&R.data_alloc) =
              dlsym(DynlibHandle, "__tgt_rtl_data_alloc")))
      ValidPlugin = false;
    if (!(*((void **)&R.data_submit) =
              dlsym(DynlibHandle, "__tgt_rtl_data_submit")))
      ValidPlugin = false;
    if (!(*((void **)&R.data_retrieve) =
              dlsym(DynlibHandle, "__tgt_rtl_data_retrieve")))
      ValidPlugin = false;
    if (!(*((void **)&R.data_delete) =
              dlsym(DynlibHandle, "__tgt_rtl_data_delete")))
      ValidPlugin = false;
    if (!(*((void **)&R.run_region) =
              dlsym(DynlibHandle, "__tgt_rtl_run_target_region")))
      ValidPlugin = false;
    if (!(*((void **)&R.run_team_region) =
              dlsym(DynlibHandle, "__tgt_rtl_run_target_team_region")))
      ValidPlugin = false;

    // Invalid plugin
    if (!ValidPlugin) {
      DP("Invalid plugin as necessary interface is not found.\n");
      AllRTLs.pop_back();
      continue;
    }

    // No devices are supported by this RTL?
    if (!(R.NumberOfDevices = R.number_of_devices())) {
      // The RTL is invalid! Will pop the object from the RTLs list.
      DP("No devices supported in this RTL\n");
      AllRTLs.pop_back();
      continue;
    }

    R.LibraryHandler = DynlibHandle;

#ifdef OMPTARGET_DEBUG
    R.RTLName = Name;
#endif

    DP("Registering RTL %s supporting %d devices!\n", R.RTLName.c_str(),
       R.NumberOfDevices);

    // Optional functions
<<<<<<< HEAD
=======
    *((void **)&R.deinit_plugin) =
        dlsym(DynlibHandle, "__tgt_rtl_deinit_plugin");
    *((void **)&R.is_valid_binary_info) =
        dlsym(DynlibHandle, "__tgt_rtl_is_valid_binary_info");
>>>>>>> ce6dd4e8
    *((void **)&R.deinit_device) =
        dlsym(DynlibHandle, "__tgt_rtl_deinit_device");
    *((void **)&R.init_requires) =
        dlsym(DynlibHandle, "__tgt_rtl_init_requires");
    *((void **)&R.data_submit_async) =
        dlsym(DynlibHandle, "__tgt_rtl_data_submit_async");
    *((void **)&R.data_retrieve_async) =
        dlsym(DynlibHandle, "__tgt_rtl_data_retrieve_async");
    *((void **)&R.run_region_async) =
        dlsym(DynlibHandle, "__tgt_rtl_run_target_region_async");
    *((void **)&R.run_team_region_async) =
        dlsym(DynlibHandle, "__tgt_rtl_run_target_team_region_async");
    *((void **)&R.synchronize) = dlsym(DynlibHandle, "__tgt_rtl_synchronize");
    *((void **)&R.data_exchange) =
        dlsym(DynlibHandle, "__tgt_rtl_data_exchange");
    *((void **)&R.data_exchange_async) =
        dlsym(DynlibHandle, "__tgt_rtl_data_exchange_async");
    *((void **)&R.is_data_exchangable) =
        dlsym(DynlibHandle, "__tgt_rtl_is_data_exchangable");
    *((void **)&R.register_lib) = dlsym(DynlibHandle, "__tgt_rtl_register_lib");
    *((void **)&R.unregister_lib) =
        dlsym(DynlibHandle, "__tgt_rtl_unregister_lib");
    *((void **)&R.supports_empty_images) =
        dlsym(DynlibHandle, "__tgt_rtl_supports_empty_images");
    *((void **)&R.set_info_flag) =
        dlsym(DynlibHandle, "__tgt_rtl_set_info_flag");
    *((void **)&R.print_device_info) =
        dlsym(DynlibHandle, "__tgt_rtl_print_device_info");
    *((void **)&R.create_event) = dlsym(DynlibHandle, "__tgt_rtl_create_event");
    *((void **)&R.record_event) = dlsym(DynlibHandle, "__tgt_rtl_record_event");
    *((void **)&R.wait_event) = dlsym(DynlibHandle, "__tgt_rtl_wait_event");
    *((void **)&R.sync_event) = dlsym(DynlibHandle, "__tgt_rtl_sync_event");
    *((void **)&R.destroy_event) =
        dlsym(DynlibHandle, "__tgt_rtl_destroy_event");
    *((void **)&R.set_coarse_grain_mem_region) =
      dlsym(DynlibHandle, "__tgt_rtl_set_coarse_grain_mem_region");
    *((void **)&R.query_coarse_grain_mem_region) =
      dlsym(DynlibHandle, "__tgt_rtl_query_coarse_grain_mem_region");
    *((void **)&R.enable_access_to_all_agents) =
        dlsym(DynlibHandle, "__tgt_rtl_enable_access_to_all_agents");
    *((void **)&R.release_async_info) =
        dlsym(DynlibHandle, "__tgt_rtl_release_async_info");
    *((void **)&R.init_async_info) =
        dlsym(DynlibHandle, "__tgt_rtl_init_async_info");
    *((void **)&R.init_device_info) =
        dlsym(DynlibHandle, "__tgt_rtl_init_device_info");
    *((void **)&R.data_lock) = dlsym(DynlibHandle, "__tgt_rtl_data_lock");
    *((void **)&R.data_unlock) = dlsym(DynlibHandle, "__tgt_rtl_data_unlock");
  }
  delete[] libomptarget_dir_name;

  DP("RTLs loaded!\n");

  return;
}

////////////////////////////////////////////////////////////////////////////////
// Functionality for registering libs

static void registerImageIntoTranslationTable(TranslationTable &TT,
                                              RTLInfoTy &RTL,
                                              __tgt_device_image *Image) {

  // same size, as when we increase one, we also increase the other.
  assert(TT.TargetsTable.size() == TT.TargetsImages.size() &&
         "We should have as many images as we have tables!");

  // Resize the Targets Table and Images to accommodate the new targets if
  // required
  unsigned TargetsTableMinimumSize = RTL.Idx + RTL.NumberOfDevices;

  if (TT.TargetsTable.size() < TargetsTableMinimumSize) {
    TT.TargetsImages.resize(TargetsTableMinimumSize, 0);
    TT.TargetsTable.resize(TargetsTableMinimumSize, 0);
  }

  // Register the image in all devices for this target type.
  for (int32_t I = 0; I < RTL.NumberOfDevices; ++I) {
    // If we are changing the image we are also invalidating the target table.
    if (TT.TargetsImages[RTL.Idx + I] != Image) {
      TT.TargetsImages[RTL.Idx + I] = Image;
      TT.TargetsTable[RTL.Idx + I] = 0; // lazy initialization of target table.
    }
  }
}

////////////////////////////////////////////////////////////////////////////////
// Functionality for registering Ctors/Dtors

static void registerGlobalCtorsDtorsForImage(__tgt_bin_desc *Desc,
                                             __tgt_device_image *Img,
                                             RTLInfoTy *RTL) {

  for (int32_t I = 0; I < RTL->NumberOfDevices; ++I) {
    DeviceTy &Device = *PM->Devices[RTL->Idx + I];
    Device.PendingGlobalsMtx.lock();
    Device.HasPendingGlobals = true;
    for (__tgt_offload_entry *Entry = Img->EntriesBegin;
         Entry != Img->EntriesEnd; ++Entry) {
      if (Entry->flags & OMP_DECLARE_TARGET_CTOR) {
        DP("Adding ctor " DPxMOD " to the pending list.\n",
           DPxPTR(Entry->addr));
        Device.PendingCtorsDtors[Desc].PendingCtors.push_back(Entry->addr);
      } else if (Entry->flags & OMP_DECLARE_TARGET_DTOR) {
        // Dtors are pushed in reverse order so they are executed from end
        // to beginning when unregistering the library!
        DP("Adding dtor " DPxMOD " to the pending list.\n",
           DPxPTR(Entry->addr));
        Device.PendingCtorsDtors[Desc].PendingDtors.push_front(Entry->addr);
      }

      if (Entry->flags & OMP_DECLARE_TARGET_LINK) {
        DP("The \"link\" attribute is not yet supported!\n");
      }
    }
    Device.PendingGlobalsMtx.unlock();
  }
}

void RTLsTy::registerRequires(int64_t Flags) {
  // TODO: add more elaborate check.
  // Minimal check: only set requires flags if previous value
  // is undefined. This ensures that only the first call to this
  // function will set the requires flags. All subsequent calls
  // will be checked for compatibility.
  assert(Flags != OMP_REQ_UNDEFINED &&
         "illegal undefined flag for requires directive!");
  if (RequiresFlags == OMP_REQ_UNDEFINED) {
    RequiresFlags = Flags;
    return;
  }

  // If multiple compilation units are present enforce
  // consistency across all of them for require clauses:
  //  - reverse_offload
  //  - unified_address
  //  - unified_shared_memory
  if ((RequiresFlags & OMP_REQ_REVERSE_OFFLOAD) !=
      (Flags & OMP_REQ_REVERSE_OFFLOAD)) {
    FATAL_MESSAGE0(
        1, "'#pragma omp requires reverse_offload' not used consistently!");
  }
  if ((RequiresFlags & OMP_REQ_UNIFIED_ADDRESS) !=
      (Flags & OMP_REQ_UNIFIED_ADDRESS)) {
    FATAL_MESSAGE0(
        1, "'#pragma omp requires unified_address' not used consistently!");
  }
  if ((RequiresFlags & OMP_REQ_UNIFIED_SHARED_MEMORY) !=
      (Flags & OMP_REQ_UNIFIED_SHARED_MEMORY)) {
    FATAL_MESSAGE0(
        1,
        "'#pragma omp requires unified_shared_memory' not used consistently!");
  }

  // TODO: insert any other missing checks

  DP("New requires flags %" PRId64 " compatible with existing %" PRId64 "!\n",
     Flags, RequiresFlags);
}

void RTLsTy::initRTLonce(RTLInfoTy &R) {
  // If this RTL is not already in use, initialize it.
  if (!R.IsUsed && R.NumberOfDevices != 0) {
    // Initialize the device information for the RTL we are about to use.
    const size_t Start = PM->Devices.size();
    PM->Devices.reserve(Start + R.NumberOfDevices);
    for (int32_t DeviceId = 0; DeviceId < R.NumberOfDevices; DeviceId++) {
      PM->Devices.push_back(std::make_unique<DeviceTy>(&R));
      // global device ID
      PM->Devices[Start + DeviceId]->DeviceID = Start + DeviceId;
      // RTL local device ID
      PM->Devices[Start + DeviceId]->RTLDeviceID = DeviceId;
    }

    // Initialize the index of this RTL and save it in the used RTLs.
    R.Idx = (UsedRTLs.empty())
                ? 0
                : UsedRTLs.back()->Idx + UsedRTLs.back()->NumberOfDevices;
    assert((size_t)R.Idx == Start &&
           "RTL index should equal the number of devices used so far.");
    R.IsUsed = true;
    UsedRTLs.push_back(&R);

    DP("RTL " DPxMOD " has index %d!\n", DPxPTR(R.LibraryHandler), R.Idx);
  }
}

void RTLsTy::initAllRTLs() {
  for (auto &R : AllRTLs)
    initRTLonce(R);
}

/// Query runtime capabilities of this system by calling offload-arch -c
/// offload_arch_output_buffer is persistant storage returned by this
/// __tgt_get_active_offload_env.
static void
__tgt_get_active_offload_env(__tgt_active_offload_env *active_env,
                             char *offload_arch_output_buffer,
                             size_t offload_arch_output_buffer_size) {

  // If OFFLOAD_ARCH_OVERRIDE env varible is present then use its value instead of
  // querying it using LLVMOffloadArch library.
  if (char *OffloadArchEnvVar = getenv("OFFLOAD_ARCH_OVERRIDE")) {
    if (OffloadArchEnvVar) {
      active_env->capabilities = OffloadArchEnvVar;
      return;
    }
  }
  // Qget runtime capabilities of this system with libLLVMOffloadArch.a
  if (int rc = getRuntimeCapabilities(offload_arch_output_buffer,
                                      offload_arch_output_buffer_size))
    return;
  active_env->capabilities = offload_arch_output_buffer;
  return;
}

std::vector<std::string> _splitstrings(char *input, const char *sep) {
  std::vector<std::string> split_strings;
  std::string s(input);
  std::string delimiter(sep);
  size_t pos = 0;
  while ((pos = s.find(delimiter)) != std::string::npos) {
    if (pos != 0)
      split_strings.push_back(s.substr(0, pos));
    s.erase(0, pos + delimiter.length());
  }
  if (s.length() > 1)
    split_strings.push_back(s.substr(0, s.length()));
  return split_strings;
}

static bool _ImageIsCompatibleWithEnv(__tgt_image_info *img_info,
                                      __tgt_active_offload_env *active_env) {
  // get_image_info will return null if no image information was registered.
  // If no image information, assume application built with old compiler and
  // check each image.
  if (!img_info)
    return true;

  if (!active_env->capabilities)
    return false;

  // Each runtime requirement for the compiled image is stored in
  // the img_info->offload_arch (TargetID) string.
  // Each runtime capability obtained from "offload-arch -c" is stored in
  // actvie_env->capabilities (TargetID) string.
  // If every requirement has a matching capability, then the image
  // is compatible with active environment

  std::vector<std::string> reqs = _splitstrings(img_info->offload_arch, ":");
  std::vector<std::string> caps = _splitstrings(active_env->capabilities, ":");

  bool is_compatible = true;
  for (auto req : reqs) {
    bool missing_capability = true;
    for (auto capability : caps)
      if (capability == req)
        missing_capability = false;
    if (missing_capability) {
      DP("Image requires %s but runtime capability %s is missing.\n",
         img_info->offload_arch, req.c_str());
      is_compatible = false;
    }
  }
  return is_compatible;
}

#define MAX_CAPS_STR_SIZE 1024
void RTLsTy::registerLib(__tgt_bin_desc *Desc) {

  // Get the current active offload environment
  __tgt_active_offload_env offload_env = { nullptr };
  // Need a buffer to hold results of offload-arch -c command
  size_t offload_arch_output_buffer_size = MAX_CAPS_STR_SIZE;
  std::vector<char> offload_arch_output_buffer;
  offload_arch_output_buffer.resize(offload_arch_output_buffer_size);
  __tgt_get_active_offload_env(&offload_env, offload_arch_output_buffer.data(),
                               offload_arch_output_buffer_size);

  RTLInfoTy *FoundRTL = NULL;
  PM->RTLsMtx.lock();
  // Register the images with the RTLs that understand them, if any.
  for (int32_t I = 0; I < Desc->NumDeviceImages; ++I) {
    // Obtain the image.
    __tgt_device_image *Img = &Desc->DeviceImages[I];

    // Get corresponding image info offload_arch and check with runtime
    __tgt_image_info *img_info = __tgt_get_image_info(I);
    if (!_ImageIsCompatibleWithEnv(img_info, &offload_env))
      continue;
    FoundRTL = NULL;
    // Scan the RTLs that have associated images until we find one that supports
    // the current image.
    for (auto &R : AllRTLs) {

      if (!R.is_valid_binary(Img)) {
        DP("Image " DPxMOD " is NOT compatible with RTL %s!\n",
           DPxPTR(Img->ImageStart), R.RTLName.c_str());
        continue;
      }

      DP("Image " DPxMOD " is compatible with RTL %s!\n",
         DPxPTR(Img->ImageStart), R.RTLName.c_str());

      initRTLonce(R);

      // Initialize (if necessary) translation table for this library.
      PM->TrlTblMtx.lock();
      if (!PM->HostEntriesBeginToTransTable.count(Desc->HostEntriesBegin)) {
        PM->HostEntriesBeginRegistrationOrder.push_back(Desc->HostEntriesBegin);
        TranslationTable &TransTable =
            (PM->HostEntriesBeginToTransTable)[Desc->HostEntriesBegin];
        TransTable.HostTable.EntriesBegin = Desc->HostEntriesBegin;
        TransTable.HostTable.EntriesEnd = Desc->HostEntriesEnd;
      }

      // Retrieve translation table for this library.
      TranslationTable &TransTable =
          (PM->HostEntriesBeginToTransTable)[Desc->HostEntriesBegin];

      DP("Registering image " DPxMOD " with RTL %s!\n", DPxPTR(Img->ImageStart),
         R.RTLName.c_str());
      registerImageIntoTranslationTable(TransTable, R, Img);
      PM->TrlTblMtx.unlock();
      FoundRTL = &R;

      // Load ctors/dtors for static objects
      registerGlobalCtorsDtorsForImage(Desc, Img, FoundRTL);

      // if an RTL was found we are done - proceed to register the next image
      break;
    }

    if (!FoundRTL) {
      DP("No RTL found for image " DPxMOD "!\n", DPxPTR(Img->ImageStart));
    }
  }
  PM->RTLsMtx.unlock();

  if (!FoundRTL) {
    if (PM->TargetOffloadPolicy == tgt_mandatory)
      fprintf(stderr, "ERROR:\
	Runtime capabilities do NOT meet any offload image offload_arch\n\
	and the OMP_TARGET_OFFLOAD policy is mandatory.  Terminating!\n\
	Runtime capabilities : %s\n",
              offload_env.capabilities);
    else if (PM->TargetOffloadPolicy == tgt_disabled)
      fprintf(stderr, "WARNING: Offloading is disabled.\n");
    else
      fprintf(
          stderr,
          "WARNING: Runtime capabilities do NOT meet any image offload_arch.\n\
	 So device offloading is now disabled.\n\
	Runtime capabilities : %s\n",
          offload_env.capabilities);
    if (PM->TargetOffloadPolicy != tgt_disabled) {
      for (int32_t i = 0; i < Desc->NumDeviceImages; ++i) {
        __tgt_image_info *img_info = __tgt_get_image_info(i);
        if (img_info)
          fprintf(stderr, "\
	  Image %d offload_arch : %s\n",
                  i, img_info->offload_arch);
        else
          fprintf(stderr, "\
	  Image %d has no offload_arch. Could be from older compiler\n",
                  i);
      }
    }
    if (PM->TargetOffloadPolicy == tgt_mandatory)
      exit(1);
  }

  DP("Done registering entries!\n");
}

void RTLsTy::unregisterLib(__tgt_bin_desc *Desc) {
  DP("Unloading target library!\n");

  PM->RTLsMtx.lock();
  // Find which RTL understands each image, if any.
  for (int32_t I = 0; I < Desc->NumDeviceImages; ++I) {
    // Obtain the image.
    __tgt_device_image *Img = &Desc->DeviceImages[I];

    RTLInfoTy *FoundRTL = NULL;

    // Scan the RTLs that have associated images until we find one that supports
    // the current image. We only need to scan RTLs that are already being used.
    for (auto *R : UsedRTLs) {

      assert(R->IsUsed && "Expecting used RTLs.");

      if (!R->is_valid_binary(Img)) {
        DP("Image " DPxMOD " is NOT compatible with RTL " DPxMOD "!\n",
           DPxPTR(Img->ImageStart), DPxPTR(R->LibraryHandler));
        continue;
      }

      DP("Image " DPxMOD " is compatible with RTL " DPxMOD "!\n",
         DPxPTR(Img->ImageStart), DPxPTR(R->LibraryHandler));

      FoundRTL = R;

      // Execute dtors for static objects if the device has been used, i.e.
      // if its PendingCtors list has been emptied.
      for (int32_t I = 0; I < FoundRTL->NumberOfDevices; ++I) {
        DeviceTy &Device = *PM->Devices[FoundRTL->Idx + I];
        Device.PendingGlobalsMtx.lock();
        if (Device.PendingCtorsDtors[Desc].PendingCtors.empty()) {
          AsyncInfoTy AsyncInfo(Device);
          for (auto &Dtor : Device.PendingCtorsDtors[Desc].PendingDtors) {
            int Rc = target(nullptr, Device, Dtor, 0, nullptr, nullptr, nullptr,
                            nullptr, nullptr, nullptr, 1, 1, 0, true /*team*/,
                            AsyncInfo);
            if (Rc != OFFLOAD_SUCCESS) {
              DP("Running destructor " DPxMOD " failed.\n", DPxPTR(Dtor));
            }
          }
          // Remove this library's entry from PendingCtorsDtors
          Device.PendingCtorsDtors.erase(Desc);
          // All constructors have been issued, wait for them now.
          if (AsyncInfo.synchronize() != OFFLOAD_SUCCESS)
            DP("Failed synchronizing destructors kernels.\n");
        }
        Device.PendingGlobalsMtx.unlock();
      }

      DP("Unregistered image " DPxMOD " from RTL " DPxMOD "!\n",
         DPxPTR(Img->ImageStart), DPxPTR(R->LibraryHandler));

      break;
    }

    // if no RTL was found proceed to unregister the next image
    if (!FoundRTL) {
      DP("No RTLs in use support the image " DPxMOD "!\n",
         DPxPTR(Img->ImageStart));
    }
  }
  PM->RTLsMtx.unlock();
  DP("Done unregistering images!\n");

  // Remove entries from PM->HostPtrToTableMap
  PM->TblMapMtx.lock();
  for (__tgt_offload_entry *Cur = Desc->HostEntriesBegin;
       Cur < Desc->HostEntriesEnd; ++Cur) {
    PM->HostPtrToTableMap.erase(Cur->addr);
  }

  // Remove translation table for this descriptor.
  auto TransTable =
      PM->HostEntriesBeginToTransTable.find(Desc->HostEntriesBegin);
  if (TransTable != PM->HostEntriesBeginToTransTable.end()) {
    DP("Removing translation table for descriptor " DPxMOD "\n",
       DPxPTR(Desc->HostEntriesBegin));
    PM->HostEntriesBeginToTransTable.erase(TransTable);
  } else {
    DP("Translation table for descriptor " DPxMOD " cannot be found, probably "
       "it has been already removed.\n",
       DPxPTR(Desc->HostEntriesBegin));
  }

  PM->TblMapMtx.unlock();

  // TODO: Write some RTL->unload_image(...) function?

  DP("Done unregistering library!\n");
}

bool RTLsTy::SystemSupportManagedMemory() {
  for (auto it : archsSupportingManagedMemory)
    if (isHomogeneousSystemOf(it))
      return true;
  return false;
}<|MERGE_RESOLUTION|>--- conflicted
+++ resolved
@@ -263,13 +263,12 @@
        R.NumberOfDevices);
 
     // Optional functions
-<<<<<<< HEAD
-=======
     *((void **)&R.deinit_plugin) =
         dlsym(DynlibHandle, "__tgt_rtl_deinit_plugin");
+#ifdef fixme
     *((void **)&R.is_valid_binary_info) =
         dlsym(DynlibHandle, "__tgt_rtl_is_valid_binary_info");
->>>>>>> ce6dd4e8
+#endif
     *((void **)&R.deinit_device) =
         dlsym(DynlibHandle, "__tgt_rtl_deinit_device");
     *((void **)&R.init_requires) =
