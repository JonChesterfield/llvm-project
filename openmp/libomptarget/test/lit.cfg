--- conflicted
+++ resolved
@@ -31,8 +31,6 @@
 if 'OMP_TARGET_OFFLOAD' in os.environ:
     config.environment['OMP_TARGET_OFFLOAD'] = os.environ['OMP_TARGET_OFFLOAD']
 
-<<<<<<< HEAD
-=======
 if 'HSA_ENABLE_SDMA' in os.environ:
     config.environment['HSA_ENABLE_SDMA'] = os.environ['HSA_ENABLE_SDMA']
 
@@ -44,7 +42,6 @@
         value = env.split('=')[1]
         config.environment[name] = value
 
->>>>>>> 5ce2f73b
 def append_dynamic_library_path(name, value, sep):
     if name in config.environment:
         config.environment[name] = value + sep + config.environment[name]
