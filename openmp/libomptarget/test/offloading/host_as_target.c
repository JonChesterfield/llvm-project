--- conflicted
+++ resolved
@@ -9,11 +9,6 @@
 
 // amdgcn does not have printf definition
 // XFAIL: amdgcn-amd-amdhsa
-<<<<<<< HEAD
-// XFAIL: amdgcn-amd-amdhsa-oldDriver
-// XFAIL: amdgcn-amd-amdhsa-LTO
-=======
->>>>>>> e098ee72
 
 #include <omp.h>
 #include <stdio.h>
