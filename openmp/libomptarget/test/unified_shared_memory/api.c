--- conflicted
+++ resolved
@@ -3,16 +3,10 @@
 // XFAIL: nvptx64-nvidia-cuda-oldDriver
 // XFAIL: nvptx64-nvidia-cuda-LTO
 
-<<<<<<< HEAD
 // Fails on amdgcn with error: GPU Memory Error
-// XFAIL: amdgcn-amd-amdhsa
-// XFAIL: amdgcn-amd-amdhsa-oldDriver
-// XFAIL: amdgcn-amd-amdhsa-LTO
-=======
 // Fails on amdgpu with error: GPU Memory Error
 // UNSUPPORTED: amdgcn-amd-amdhsa
 // UNSUPPORTED: amdgcn-amd-amdhsa-LTO
->>>>>>> 3e39ab25
 
 #include <stdio.h>
 #include <omp.h>
