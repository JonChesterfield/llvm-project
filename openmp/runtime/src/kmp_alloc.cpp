--- conflicted
+++ resolved
@@ -1624,16 +1624,14 @@
   desc.size_orig = size;
   desc.size_a = size + sz_desc + align;
 
-<<<<<<< HEAD
   bool is_pinned = false;
   if (allocator > kmp_max_mem_alloc)
     is_pinned = al->pinned;
   else if (allocator == ompx_pinned_mem_alloc)
     is_pinned = true;
-=======
+
   // Use default allocator if libmemkind is not available
   int use_default_allocator = (__kmp_memkind_available) ? false : true;
->>>>>>> 4857b6f8
 
   if (__kmp_memkind_available) {
     if (allocator < kmp_max_mem_alloc) {
